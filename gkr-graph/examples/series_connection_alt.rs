--- conflicted
+++ resolved
@@ -237,11 +237,7 @@
         .as_slice()
         .original_mle()
         .evaluate(&output_point);
-<<<<<<< HEAD
-    let (proof, _) = IOPProverState::prove(
-=======
     let proof = IOPProverState::prove(
->>>>>>> 20011f34
         &prover_graph,
         &circuit_witness,
         &TargetEvaluations(vec![PointAndEval::new(output_point, output_eval)]),
