--- conflicted
+++ resolved
@@ -10,16 +10,10 @@
 impl<E: ExtensionField> CircuitGraph<E> {
     pub fn target_evals(
         &self,
-<<<<<<< HEAD
-        witness: &CircuitGraphWitness<F::BaseField>,
-        point: &Point<F>,
-    ) -> TargetEvaluations<F> {
-        // println!("targets: {:?}, point: {:?}", self.targets, point);
-=======
         witness: &CircuitGraphWitness<E::BaseField>,
         point: &Point<E>,
     ) -> TargetEvaluations<E> {
->>>>>>> 15f03fcd
+        // println!("targets: {:?}, point: {:?}", self.targets, point);
         let target_evals = self
             .targets
             .iter()
