use gkr::structs::PointAndEval;
use goldilocks::SmallField;
use itertools::{izip, Itertools};
use std::mem;
use transcript::Transcript;

use crate::{
    error::GKRGraphError,
    structs::{
        CircuitGraph, CircuitGraphAuxInfo, GKRVerifierState, IOPProof, IOPVerifierState,
        NodeOutputType, PredType, TargetEvaluations,
    },
};

impl<F: SmallField> IOPVerifierState<F> {
    pub fn verify(
        circuit: &CircuitGraph<F>,
        challenges: &[F],
        target_evals: &TargetEvaluations<F>,
        proof: IOPProof<F>,
        aux_info: &CircuitGraphAuxInfo,
        transcript: &mut Transcript<F>,
    ) -> Result<Vec<Vec<PointAndEval<F>>>, GKRGraphError> {
        assert_eq!(target_evals.0.len(), circuit.targets.len());

        let mut output_evals = vec![vec![]; circuit.nodes.len()];
        let mut wit_out_evals = circuit
            .nodes
            .iter()
            .map(|node| vec![PointAndEval::default(); node.circuit.n_witness_out])
            .collect_vec();
        izip!(&circuit.targets, &target_evals.0).for_each(|(target, eval)| match target {
            NodeOutputType::OutputLayer(id) => output_evals[*id].push(eval.clone()),
            NodeOutputType::WireOut(id, _) => wit_out_evals[*id].push(eval.clone()),
        });

<<<<<<< HEAD
        let mut pcs_point_evals = vec![];

=======
>>>>>>> 20011f34
        for ((node, instance_num_vars), proof) in izip!(
            izip!(&circuit.nodes, &aux_info.instance_num_vars,).rev(),
            proof.gkr_proofs
        ) {
            let input_claim = GKRVerifierState::verify_parallel(
                &node.circuit,
                challenges,
                mem::take(&mut output_evals[node.id]),
                mem::take(&mut wit_out_evals[node.id]),
                proof,
                *instance_num_vars,
                transcript,
            )?;

            let new_instance_num_vars = aux_info.instance_num_vars[node.id];
<<<<<<< HEAD
            let mut pcs_point_evals_for_node = vec![];
=======
>>>>>>> 20011f34

            izip!(&node.preds, input_claim.point_and_evals).for_each(|(pred, point_and_eval)| {
                match pred {
                    PredType::Source => {
<<<<<<< HEAD
                        pcs_point_evals_for_node.push(point_and_eval.clone());
                    }
                    PredType::PredWire(out) | PredType::PredWireDup(out) => {
                        // No need to push the real one because it is not going to be
                        // used by the PCS opening. But still need to push something
                        // to take the position and make the wire id correct. So push
                        // an empty point.
                        pcs_point_evals_for_node.push(PointAndEval::default());
=======
                        // TODO: collect `(proof.point.clone(), *eval)` as `TargetEvaluations` for later PCS open?
                    }
                    PredType::PredWire(out) | PredType::PredWireDup(out) => {
>>>>>>> 20011f34
                        let old_point = match pred {
                            PredType::PredWire(_) => point_and_eval.point.clone(),
                            PredType::PredWireDup(out) => {
                                let node_id = match out {
                                    NodeOutputType::OutputLayer(id) => *id,
                                    NodeOutputType::WireOut(id, _) => *id,
                                };
                                // Suppose the new point is
                                // [single_instance_slice ||
                                // new_instance_index_slice]. The old point
                                // is [single_instance_slices ||
                                // new_instance_index_slices[(new_instance_num_vars
                                // - old_instance_num_vars)..]]
                                let old_instance_num_vars = aux_info.instance_num_vars[node_id];
                                let num_vars = point_and_eval.point.len() - new_instance_num_vars;
                                [
                                    point_and_eval.point[..num_vars].to_vec(),
                                    point_and_eval.point[num_vars
                                        + (new_instance_num_vars - old_instance_num_vars)..]
                                        .to_vec(),
                                ]
                                .concat()
                            }
                            _ => unreachable!(),
                        };
                        match out {
                            NodeOutputType::OutputLayer(id) => output_evals[*id]
                                .push(PointAndEval::new_from_ref(&old_point, &point_and_eval.eval)),
                            NodeOutputType::WireOut(id, wire_id) => {
                                let evals = &mut wit_out_evals[*id][*wire_id as usize];
                                assert!(
                                    evals.point.is_empty() && evals.eval.is_zero_vartime(),
                                    "unimplemented",
                                );
                                *evals = PointAndEval::new(old_point, point_and_eval.eval);
                            }
                        }
                    }
                }
            });
            pcs_point_evals.push(pcs_point_evals_for_node);
        }

        // Reverse the vector because they were pushed in the reverse order of the nodes.
        let pcs_point_evals = pcs_point_evals.into_iter().rev().collect();

        Ok(pcs_point_evals)
    }
}<|MERGE_RESOLUTION|>--- conflicted
+++ resolved
@@ -20,7 +20,7 @@
         proof: IOPProof<F>,
         aux_info: &CircuitGraphAuxInfo,
         transcript: &mut Transcript<F>,
-    ) -> Result<Vec<Vec<PointAndEval<F>>>, GKRGraphError> {
+    ) -> Result<(), GKRGraphError> {
         assert_eq!(target_evals.0.len(), circuit.targets.len());
 
         let mut output_evals = vec![vec![]; circuit.nodes.len()];
@@ -34,11 +34,6 @@
             NodeOutputType::WireOut(id, _) => wit_out_evals[*id].push(eval.clone()),
         });
 
-<<<<<<< HEAD
-        let mut pcs_point_evals = vec![];
-
-=======
->>>>>>> 20011f34
         for ((node, instance_num_vars), proof) in izip!(
             izip!(&circuit.nodes, &aux_info.instance_num_vars,).rev(),
             proof.gkr_proofs
@@ -54,28 +49,13 @@
             )?;
 
             let new_instance_num_vars = aux_info.instance_num_vars[node.id];
-<<<<<<< HEAD
-            let mut pcs_point_evals_for_node = vec![];
-=======
->>>>>>> 20011f34
 
             izip!(&node.preds, input_claim.point_and_evals).for_each(|(pred, point_and_eval)| {
                 match pred {
                     PredType::Source => {
-<<<<<<< HEAD
-                        pcs_point_evals_for_node.push(point_and_eval.clone());
-                    }
-                    PredType::PredWire(out) | PredType::PredWireDup(out) => {
-                        // No need to push the real one because it is not going to be
-                        // used by the PCS opening. But still need to push something
-                        // to take the position and make the wire id correct. So push
-                        // an empty point.
-                        pcs_point_evals_for_node.push(PointAndEval::default());
-=======
                         // TODO: collect `(proof.point.clone(), *eval)` as `TargetEvaluations` for later PCS open?
                     }
                     PredType::PredWire(out) | PredType::PredWireDup(out) => {
->>>>>>> 20011f34
                         let old_point = match pred {
                             PredType::PredWire(_) => point_and_eval.point.clone(),
                             PredType::PredWireDup(out) => {
@@ -116,12 +96,8 @@
                     }
                 }
             });
-            pcs_point_evals.push(pcs_point_evals_for_node);
         }
 
-        // Reverse the vector because they were pushed in the reverse order of the nodes.
-        let pcs_point_evals = pcs_point_evals.into_iter().rev().collect();
-
-        Ok(pcs_point_evals)
+        Ok(())
     }
 }