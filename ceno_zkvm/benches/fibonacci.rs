--- conflicted
+++ resolved
@@ -50,12 +50,8 @@
             vec![],
             max_steps,
             MAX_NUM_VARIABLES,
-<<<<<<< HEAD
+            SecurityLevel::default(),
             Checkpoint::Complete,
-=======
-            Checkpoint::PrepSanityCheck,
-            SecurityLevel::default(),
->>>>>>> 86858c0e
         );
         let proof = result.proof.expect("PrepSanityCheck do not provide proof");
         let vk = result.vk.expect("PrepSanityCheck do not provide verifier");
@@ -92,8 +88,8 @@
                             vec![],
                             max_steps,
                             MAX_NUM_VARIABLES,
+                            SecurityLevel::default(),
                             Checkpoint::PrepE2EProving,
-                            SecurityLevel::default(),
                         );
                         let instant = std::time::Instant::now();
                         result.next_step();
