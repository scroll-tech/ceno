--- conflicted
+++ resolved
@@ -7,11 +7,7 @@
 use ceno_emul::{CENO_PLATFORM, Platform, Program, WORD_SIZE};
 use ceno_zkvm::{
     self,
-<<<<<<< HEAD
     e2e::{Checkpoint, run_e2e_proof, run_e2e_with_checkpoint},
-=======
-    e2e::{PipelinePrefix, generate_witness, run_e2e_proof, run_partial},
->>>>>>> 25469f7c
 };
 use criterion::*;
 
