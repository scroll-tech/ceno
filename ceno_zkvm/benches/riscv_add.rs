--- conflicted
+++ resolved
@@ -21,11 +21,7 @@
   if #[cfg(feature = "flamegraph")] {
     criterion_group! {
       name = op_add;
-<<<<<<< HEAD
-      config = Criterion::default().warm_up_time(Duration::from_millis(3000)).with_profiler(pprof2::criterion2::PProfProfiler::new(100, pprof2::criterion2::Output::Flamegraph(None)));
-=======
       config = Criterion::default().warm_up_time(Duration::from_millis(3000)).with_profiler(pprof2::criterion::PProfProfiler::new(100, pprof2::criterion::Output::Flamegraph(None)));
->>>>>>> e23de25e
       targets = bench_add
     }
   } else {
