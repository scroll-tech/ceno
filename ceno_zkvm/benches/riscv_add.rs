use std::time::{Duration, Instant};

use ark_std::test_rng;
use ceno_zkvm::{
<<<<<<< HEAD
    instructions::{riscv::addsub::AddInstruction, Instruction},
=======
    self,
    instructions::{riscv::arith::AddInstruction, Instruction},
>>>>>>> 2b1455c7
    scheme::prover::ZKVMProver,
    structs::{ZKVMConstraintSystem, ZKVMFixedTraces},
};
use const_env::from_env;
use criterion::*;

use ceno_zkvm::scheme::constants::MAX_NUM_VARIABLES;
use ff_ext::ff::Field;
use goldilocks::{Goldilocks, GoldilocksExt2};
use itertools::Itertools;
use mpcs::{BasefoldDefault, PolynomialCommitmentScheme};
use multilinear_extensions::mle::IntoMLE;
use rand::SeedableRng;
use rand_chacha::ChaCha8Rng;
use transcript::Transcript;

cfg_if::cfg_if! {
  if #[cfg(feature = "flamegraph")] {
    criterion_group! {
      name = op_add;
      config = Criterion::default().warm_up_time(Duration::from_millis(3000)).with_profiler(pprof::criterion::PProfProfiler::new(100, pprof::criterion::Output::Flamegraph(None)));
      targets = bench_add
    }
  } else {
    criterion_group! {
      name = op_add;
      config = Criterion::default().warm_up_time(Duration::from_millis(3000));
      targets = bench_add
    }
  }
}

criterion_main!(op_add);

const NUM_SAMPLES: usize = 10;
#[from_env]
const RAYON_NUM_THREADS: usize = 8;

pub fn is_power_of_2(x: usize) -> bool {
    (x != 0) && ((x & (x - 1)) == 0)
}

fn bench_add(c: &mut Criterion) {
    type Pcs = BasefoldDefault<E>;
    let max_threads = {
        if !is_power_of_2(RAYON_NUM_THREADS) {
            #[cfg(not(feature = "non_pow2_rayon_thread"))]
            {
                panic!(
                    "add --features non_pow2_rayon_thread to enable unsafe feature which support non pow of 2 rayon thread pool"
                );
            }

            #[cfg(feature = "non_pow2_rayon_thread")]
            {
                use sumcheck::{local_thread_pool::create_local_pool_once, util::ceil_log2};
                let max_thread_id = 1 << ceil_log2(RAYON_NUM_THREADS);
                create_local_pool_once(1 << ceil_log2(RAYON_NUM_THREADS), true);
                max_thread_id
            }
        } else {
            RAYON_NUM_THREADS
        }
    };
    let mut zkvm_cs = ZKVMConstraintSystem::default();
    let _ = zkvm_cs.register_opcode_circuit::<AddInstruction<E>>();
    let mut zkvm_fixed_traces = ZKVMFixedTraces::default();
    zkvm_fixed_traces.register_opcode_circuit::<AddInstruction<E>>(&zkvm_cs);

    let rng = ChaCha8Rng::from_seed([0u8; 32]);
    let param = Pcs::setup(1 << MAX_NUM_VARIABLES, &rng).unwrap();
    let (pp, _) = Pcs::trim(&param, 1 << MAX_NUM_VARIABLES).unwrap();

    let pk = zkvm_cs
        .clone()
        .key_gen::<Pcs>(param, zkvm_fixed_traces)
        .expect("keygen failed");

    let circuit_pk = pk
        .circuit_pks
        .get(&AddInstruction::<E>::name())
        .unwrap()
        .clone();
    let num_witin = circuit_pk.get_cs().num_witin;

    let prover = ZKVMProver::new(pk);

    for instance_num_vars in 20..22 {
        // expand more input size once runtime is acceptable
        let mut group = c.benchmark_group(format!("add_op_{}", instance_num_vars));
        group.sample_size(NUM_SAMPLES);

        // Benchmark the proving time
        group.bench_function(
            BenchmarkId::new("prove_add", format!("prove_add_log2_{}", instance_num_vars)),
            |b| {
                b.iter_with_setup(
                    || {
                        // generate mock witness
                        let mut rng = test_rng();
                        let num_instances = 1 << instance_num_vars;
                        (0..num_witin as usize)
                            .map(|_| {
                                (0..num_instances)
                                    .map(|_| Goldilocks::random(&mut rng))
                                    .collect::<Vec<Goldilocks>>()
                                    .into_mle()
                            })
                            .collect_vec()
                    },
                    |wits_in| {
                        let timer = Instant::now();
                        let num_instances = 1 << instance_num_vars;
                        let mut transcript = Transcript::new(b"riscv");
                        let commit =
                            Pcs::batch_commit_and_write(&pp, &wits_in, &mut transcript).unwrap();
                        let challenges = [
                            transcript.read_challenge().elements,
                            transcript.read_challenge().elements,
                        ];

                        let _ = prover
                            .create_opcode_proof(
                                "ADD",
                                &pp,
                                &circuit_pk,
                                wits_in.into_iter().map(|mle| mle.into()).collect_vec(),
                                commit,
                                num_instances,
                                max_threads,
                                &mut transcript,
                                &challenges,
                            )
                            .expect("create_proof failed");
                        println!(
                            "AddInstruction::create_proof, instance_num_vars = {}, time = {}",
                            instance_num_vars,
                            timer.elapsed().as_secs_f64()
                        );
                    },
                );
            },
        );

        group.finish();
    }

    type E = GoldilocksExt2;
}<|MERGE_RESOLUTION|>--- conflicted
+++ resolved
@@ -2,12 +2,8 @@
 
 use ark_std::test_rng;
 use ceno_zkvm::{
-<<<<<<< HEAD
-    instructions::{riscv::addsub::AddInstruction, Instruction},
-=======
     self,
     instructions::{riscv::arith::AddInstruction, Instruction},
->>>>>>> 2b1455c7
     scheme::prover::ZKVMProver,
     structs::{ZKVMConstraintSystem, ZKVMFixedTraces},
 };
