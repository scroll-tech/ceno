--- conflicted
+++ resolved
@@ -15,19 +15,15 @@
 ceno_emul = { path = "../ceno_emul" }
 ceno_host = { path = "../ceno_host" }
 either.workspace = true
-<<<<<<< HEAD
-rand_chacha.workspace = true
-rayon.workspace = true
-serde.workspace = true
-serde_json.workspace = true
-=======
->>>>>>> 35be8d68
-
 ff_ext = { path = "../ff_ext" }
 gkr_iop = { path = "../gkr_iop" }
 mpcs = { path = "../mpcs" }
 multilinear_extensions = { version = "0", path = "../multilinear_extensions" }
 p3.workspace = true
+rand_chacha.workspace = true
+rayon.workspace = true
+serde.workspace = true
+serde_json.workspace = true
 subprotocols.workspace = true
 sumcheck.workspace = true
 transcript = { path = "../transcript" }
