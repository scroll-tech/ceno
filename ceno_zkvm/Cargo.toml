--- conflicted
+++ resolved
@@ -19,13 +19,8 @@
 base64 = "0.22"
 ceno-examples = { path = "../examples-builder" }
 ceno_emul = { path = "../ceno_emul" }
-<<<<<<< HEAD
-ceno_host = { path = "../ceno_host" }
-=======
-ceno-examples = { path = "../examples-builder" }
 ceno_host = { path = "../ceno_host" }
 
->>>>>>> 22434fca
 ff_ext = { path = "../ff_ext" }
 mpcs = { path = "../mpcs" }
 multilinear_extensions = { version = "0", path = "../multilinear_extensions" }
