--- conflicted
+++ resolved
@@ -46,12 +46,8 @@
 [dev-dependencies]
 cfg-if.workspace = true
 criterion.workspace = true
-<<<<<<< HEAD
-pprof.workspace = true
+pprof2.workspace = true
 proptest.workspace = true
-=======
-pprof2.workspace = true
->>>>>>> e23de25e
 
 [build-dependencies]
 glob = "0.3"
