use std::{panic, time::Instant};

use ceno_zkvm::{
<<<<<<< HEAD
    declare_program, instructions::riscv::Rv32imConfig, scheme::prover::ZKVMProver,
    tables::ProgramTableCircuit,
=======
    Value, declare_program,
    instructions::riscv::{
        arith::AddInstruction, branch::BltuInstruction, constants::EXIT_PC, jump::JalInstruction,
    },
    scheme::prover::ZKVMProver,
    state::GlobalState,
    tables::{ProgramTableCircuit, RegTableCircuit},
>>>>>>> 86ce7ab5
};
use clap::Parser;
use const_env::from_env;

<<<<<<< HEAD
use ceno_emul::{ByteAddr, CENO_PLATFORM, InsnKind::EANY, StepRecord, VMState};
=======
use ceno_emul::{
    ByteAddr, CENO_PLATFORM, EmuContext,
    InsnKind::{ADD, BLTU, EANY, JAL},
    StepRecord, Tracer, VMState, WordAddr,
};
>>>>>>> 86ce7ab5
use ceno_zkvm::{
    scheme::{PublicValues, constants::MAX_NUM_VARIABLES, verifier::ZKVMVerifier},
    structs::{ZKVMConstraintSystem, ZKVMFixedTraces, ZKVMWitnesses},
};
use ff_ext::ff::Field;
use goldilocks::GoldilocksExt2;
use itertools::Itertools;
use mpcs::{Basefold, BasefoldRSParams, PolynomialCommitmentScheme};
use rand_chacha::ChaCha8Rng;
use tracing_flame::FlameLayer;
use tracing_subscriber::{EnvFilter, Registry, fmt, layer::SubscriberExt};
use transcript::Transcript;

#[from_env]
const RAYON_NUM_THREADS: usize = 8;

const PROGRAM_SIZE: usize = 512;
// For now, we assume registers
//  - x0 is not touched,
//  - x1 is initialized to 1,
//  - x2 is initialized to -1,
//  - x3 is initialized to loop bound.
// we use x4 to hold the acc_sum.
#[allow(clippy::unusual_byte_groupings)]
const ECALL_HALT: u32 = 0b_000000000000_00000_000_00000_1110011;
#[allow(clippy::unusual_byte_groupings)]
const PROGRAM_CODE: [u32; PROGRAM_SIZE] = {
    let mut program: [u32; PROGRAM_SIZE] = [ECALL_HALT; PROGRAM_SIZE];
    declare_program!(
        program,
        // func7   rs2   rs1   f3  rd    opcode
        0b_0000000_00100_00001_000_00100_0110011, // add x4, x4, x1 <=> addi x4, x4, 1
        0b_0000000_00011_00010_000_00011_0110011, // add x3, x3, x2 <=> addi x3, x3, -1
        0b_1_111111_00011_00000_110_1100_1_1100011, // bltu x0, x3, -8
        0b_0_0000000010_0_00000000_00001_1101111, // jal x1, 4
        ECALL_HALT,                               // ecall halt
    );
    program
};
type ExampleProgramTableCircuit<E> = ProgramTableCircuit<E, PROGRAM_SIZE>;

/// Simple program to greet a person
#[derive(Parser, Debug)]
#[command(version, about, long_about = None)]
struct Args {
    /// start round
    #[arg(short, long, default_value_t = 8)]
    start: u8,

    /// end round
    #[arg(short, long, default_value_t = 9)]
    end: u8,
}

fn main() {
    let args = Args::parse();
    type E = GoldilocksExt2;
    type Pcs = Basefold<GoldilocksExt2, BasefoldRSParams, ChaCha8Rng>;

    let max_threads = {
        if !RAYON_NUM_THREADS.is_power_of_two() {
            #[cfg(not(feature = "non_pow2_rayon_thread"))]
            {
                panic!(
                    "add --features non_pow2_rayon_thread to enable unsafe feature which support non pow of 2 rayon thread pool"
                );
            }

            #[cfg(feature = "non_pow2_rayon_thread")]
            {
                use sumcheck::{local_thread_pool::create_local_pool_once, util::ceil_log2};
                let max_thread_id = 1 << ceil_log2(RAYON_NUM_THREADS);
                create_local_pool_once(1 << ceil_log2(RAYON_NUM_THREADS), true);
                max_thread_id
            }
        } else {
            RAYON_NUM_THREADS
        }
    };

    let (flame_layer, _guard) = FlameLayer::with_file("./tracing.folded").unwrap();
    let subscriber = Registry::default()
        .with(
            fmt::layer()
                .compact()
                .with_thread_ids(false)
                .with_thread_names(false),
        )
        .with(EnvFilter::from_default_env())
        .with(flame_layer.with_threads_collapsed(true));
    tracing::subscriber::set_global_default(subscriber).unwrap();

    // keygen
    let pcs_param = Pcs::setup(1 << MAX_NUM_VARIABLES).expect("Basefold PCS setup");
    let (pp, vp) = Pcs::trim(&pcs_param, 1 << MAX_NUM_VARIABLES).expect("Basefold trim");
    let mut zkvm_cs = ZKVMConstraintSystem::default();
<<<<<<< HEAD

    let config = Rv32imConfig::<E>::construct_circuits(&mut zkvm_cs);
=======
    // opcode circuits
    let add_config = zkvm_cs.register_opcode_circuit::<AddInstruction<E>>();
    let bltu_config = zkvm_cs.register_opcode_circuit::<BltuInstruction>();
    let jal_config = zkvm_cs.register_opcode_circuit::<JalInstruction<E>>();
    let halt_config = zkvm_cs.register_opcode_circuit::<HaltInstruction<E>>();
    // tables
    let u16_range_config = zkvm_cs.register_table_circuit::<U16TableCircuit<E>>();
    let reg_config = zkvm_cs.register_table_circuit::<RegTableCircuit<E>>();
    let and_config = zkvm_cs.register_table_circuit::<AndTableCircuit<E>>();
    let ltu_config = zkvm_cs.register_table_circuit::<LtuTableCircuit<E>>();
>>>>>>> 86ce7ab5
    let prog_config = zkvm_cs.register_table_circuit::<ExampleProgramTableCircuit<E>>();
    zkvm_cs.register_global_state::<GlobalState>();

<<<<<<< HEAD
    let program_code: Vec<u32> = PROGRAM_CODE
        .iter()
        .cloned()
        .chain(iter::repeat(ECALL_HALT))
        .take(512)
        .collect();

    let mut zkvm_fixed_traces = ZKVMFixedTraces::default();
    config.generate_fixed_traces(&zkvm_cs, &mut zkvm_fixed_traces);
    zkvm_fixed_traces.register_table_circuit::<ExampleProgramTableCircuit<E>>(
        &zkvm_cs,
        prog_config.clone(),
        &PROGRAM_CODE,
    );
=======
    for instance_num_vars in args.start..args.end {
        let step_loop = 1 << (instance_num_vars - 1); // 1 step in loop contribute to 2 add instance

        let mut zkvm_fixed_traces = ZKVMFixedTraces::default();
        zkvm_fixed_traces.register_opcode_circuit::<AddInstruction<E>>(&zkvm_cs);
        zkvm_fixed_traces.register_opcode_circuit::<BltuInstruction>(&zkvm_cs);
        zkvm_fixed_traces.register_opcode_circuit::<JalInstruction<E>>(&zkvm_cs);
        zkvm_fixed_traces.register_opcode_circuit::<HaltInstruction<E>>(&zkvm_cs);
>>>>>>> 86ce7ab5

        zkvm_fixed_traces.register_table_circuit::<U16TableCircuit<E>>(
            &zkvm_cs,
            u16_range_config.clone(),
            &(),
        );
        zkvm_fixed_traces.register_table_circuit::<AndTableCircuit<E>>(
            &zkvm_cs,
            and_config.clone(),
            &(),
        );
        zkvm_fixed_traces.register_table_circuit::<LtuTableCircuit<E>>(
            &zkvm_cs,
            ltu_config.clone(),
            &(),
        );
        zkvm_fixed_traces.register_table_circuit::<ExampleProgramTableCircuit<E>>(
            &zkvm_cs,
            prog_config.clone(),
            &PROGRAM_CODE,
        );

        // init vm.x1 = 1, vm.x2 = -1, vm.x3 = step_loop
        // vm.x4 += vm.x1
        zkvm_fixed_traces.register_table_circuit::<RegTableCircuit<E>>(
            &zkvm_cs,
            reg_config.clone(),
            &Some(
                vec![
                    0,         // x0
                    1,         // x1
                    u32::MAX,  // x2
                    step_loop, // x3
                ]
                .into_iter()
                .chain(std::iter::repeat(0u32))
                .take(32)
                .flat_map(|v| {
                    Value::<u32>::new_unchecked(v)
                        .as_u16_limbs()
                        .iter()
                        .map(|v| *v as u32)
                        .chain(std::iter::once(0))
                        .collect_vec()
                })
                .collect_vec(),
            ),
        );

        let pk = zkvm_cs
            .clone()
            .key_gen::<Pcs>(pp.clone(), vp.clone(), zkvm_fixed_traces)
            .expect("keygen failed");
        let vk = pk.get_vk();

        // proving
        let prover = ZKVMProver::new(pk);
        let verifier = ZKVMVerifier::new(vk);

        let mut vm = VMState::new(CENO_PLATFORM);
        let pc_start = ByteAddr(CENO_PLATFORM.pc_start()).waddr();

        vm.init_register_unsafe(1usize, 1);
        vm.init_register_unsafe(2usize, u32::MAX); // -1 in two's complement
        vm.init_register_unsafe(3usize, step_loop);
        for (i, inst) in PROGRAM_CODE.iter().enumerate() {
            vm.init_memory(pc_start + i, *inst);
        }

        let all_records = vm
            .iter_until_halt()
            .collect::<Result<Vec<StepRecord>, _>>()
            .expect("vm exec failed")
            .into_iter()
            .collect::<Vec<_>>();
<<<<<<< HEAD

        let halt_record = all_records
            .iter()
            .rev()
            .find(|record| {
                record.insn().codes().kind == EANY
                    && record.rs1().unwrap().value == CENO_PLATFORM.ecall_halt()
            })
            .expect("halt record not found");

        let exit_code = halt_record.rs2().unwrap().value;
        // TODO set correct end_ts
        let pi = PublicValues::new(exit_code, 0, 0);
=======
        let mut add_records = Vec::new();
        let mut bltu_records = Vec::new();
        let mut jal_records = Vec::new();
        let mut halt_records = Vec::new();
        all_records.into_iter().for_each(|record| {
            let kind = record.insn().kind().1;
            match kind {
                ADD => add_records.push(record),
                BLTU => bltu_records.push(record),
                JAL => jal_records.push(record),
                EANY => {
                    if record.rs1().unwrap().value == CENO_PLATFORM.ecall_halt() {
                        halt_records.push(record);
                    }
                }
                i => panic!("unknown instruction {i:?}"),
            }
        });

        assert_eq!(halt_records.len(), 1);
        let final_access = vm.tracer().final_accesses();
        let end_cycle = final_access.get(&CENO_PLATFORM.pc_vma().into()).unwrap();
        let exit_code = halt_records[0].rs2().unwrap().value;
        let pi = PublicValues::new(
            exit_code,
            CENO_PLATFORM.rom_start(),
            Tracer::SUBCYCLES_PER_INSN as u32,
            EXIT_PC as u32,
            *end_cycle as u32,
        );
>>>>>>> 86ce7ab5

        let mut zkvm_witness = ZKVMWitnesses::default();
        // assign opcode circuits
        config
            .assign_opcode_circuit(&zkvm_cs, &mut zkvm_witness, all_records)
            .unwrap();
        zkvm_witness.finalize_lk_multiplicities();
        // assign table circuits
        config
            .assign_table_circuit(&zkvm_cs, &mut zkvm_witness)
            .unwrap();
<<<<<<< HEAD
        // assign program circuit
=======
        // assign cpu register circuit
        zkvm_witness
            .assign_table_circuit::<RegTableCircuit<E>>(
                &zkvm_cs,
                &reg_config,
                &(0..32)
                    .flat_map(|reg_id| {
                        let vma: WordAddr = CENO_PLATFORM.register_vma(reg_id).into();
                        let reg_value = Value::<u32>::new_unchecked(vm.peek_register(reg_id));
                        reg_value
                            .as_u16_limbs()
                            .iter()
                            .cloned()
                            .map(|limb| limb as u32)
                            .chain(std::iter::once(*final_access.get(&vma).unwrap_or(&0) as u32))
                            .collect_vec()
                    })
                    .collect_vec(),
            )
            .unwrap();
>>>>>>> 86ce7ab5
        zkvm_witness
            .assign_table_circuit::<ExampleProgramTableCircuit<E>>(
                &zkvm_cs,
                &prog_config,
                &PROGRAM_CODE.len(),
            )
            .unwrap();

        let timer = Instant::now();

        let transcript = Transcript::new(b"riscv");
        let mut zkvm_proof = prover
            .create_proof(zkvm_witness, pi, max_threads, transcript)
            .expect("create_proof failed");

        println!(
            "riscv_opcodes::create_proof, instance_num_vars = {}, time = {}",
            instance_num_vars,
            timer.elapsed().as_secs_f64()
        );

        let transcript = Transcript::new(b"riscv");
        assert!(
            verifier
                .verify_proof(zkvm_proof.clone(), transcript)
                .expect("verify proof return with error"),
        );

        let transcript = Transcript::new(b"riscv");
        // change public input maliciously should cause verifier to reject proof
        zkvm_proof.pv[0] = <GoldilocksExt2 as ff_ext::ExtensionField>::BaseField::ONE;
        zkvm_proof.pv[1] = <GoldilocksExt2 as ff_ext::ExtensionField>::BaseField::ONE;

        // capture panic message, if have
        let default_hook = panic::take_hook();
        panic::set_hook(Box::new(|_info| {
            // by default it will print msg to stdout/stderr
            // we override it to avoid print msg since we will capture the msg by our own
        }));
        let result = panic::catch_unwind(|| verifier.verify_proof(zkvm_proof, transcript));
        panic::set_hook(default_hook);
        match result {
            Ok(res) => {
                res.expect_err("verify proof should return with error");
            }
            Err(err) => {
                let msg: String = if let Some(message) = err.downcast_ref::<&str>() {
                    message.to_string()
                } else if let Some(message) = err.downcast_ref::<String>() {
                    message.to_string()
                } else if let Some(message) = err.downcast_ref::<&String>() {
                    message.to_string()
                } else {
                    unreachable!()
                };

                if !msg.starts_with("0th round's prover message is not consistent with the claim") {
                    println!("unknown panic {msg:?}");
                    panic::resume_unwind(err);
                };
            }
        };
    }
}<|MERGE_RESOLUTION|>--- conflicted
+++ resolved
@@ -1,31 +1,18 @@
 use std::{panic, time::Instant};
 
 use ceno_zkvm::{
-<<<<<<< HEAD
-    declare_program, instructions::riscv::Rv32imConfig, scheme::prover::ZKVMProver,
-    tables::ProgramTableCircuit,
-=======
     Value, declare_program,
-    instructions::riscv::{
-        arith::AddInstruction, branch::BltuInstruction, constants::EXIT_PC, jump::JalInstruction,
-    },
+    instructions::riscv::{Rv32imConfig, constants::EXIT_PC},
     scheme::prover::ZKVMProver,
     state::GlobalState,
     tables::{ProgramTableCircuit, RegTableCircuit},
->>>>>>> 86ce7ab5
 };
 use clap::Parser;
 use const_env::from_env;
 
-<<<<<<< HEAD
-use ceno_emul::{ByteAddr, CENO_PLATFORM, InsnKind::EANY, StepRecord, VMState};
-=======
 use ceno_emul::{
-    ByteAddr, CENO_PLATFORM, EmuContext,
-    InsnKind::{ADD, BLTU, EANY, JAL},
-    StepRecord, Tracer, VMState, WordAddr,
-};
->>>>>>> 86ce7ab5
+    ByteAddr, CENO_PLATFORM, EmuContext, InsnKind::EANY, StepRecord, Tracer, VMState, WordAddr,
+};
 use ceno_zkvm::{
     scheme::{PublicValues, constants::MAX_NUM_VARIABLES, verifier::ZKVMVerifier},
     structs::{ZKVMConstraintSystem, ZKVMFixedTraces, ZKVMWitnesses},
@@ -122,65 +109,18 @@
     let pcs_param = Pcs::setup(1 << MAX_NUM_VARIABLES).expect("Basefold PCS setup");
     let (pp, vp) = Pcs::trim(&pcs_param, 1 << MAX_NUM_VARIABLES).expect("Basefold trim");
     let mut zkvm_cs = ZKVMConstraintSystem::default();
-<<<<<<< HEAD
 
     let config = Rv32imConfig::<E>::construct_circuits(&mut zkvm_cs);
-=======
-    // opcode circuits
-    let add_config = zkvm_cs.register_opcode_circuit::<AddInstruction<E>>();
-    let bltu_config = zkvm_cs.register_opcode_circuit::<BltuInstruction>();
-    let jal_config = zkvm_cs.register_opcode_circuit::<JalInstruction<E>>();
-    let halt_config = zkvm_cs.register_opcode_circuit::<HaltInstruction<E>>();
-    // tables
-    let u16_range_config = zkvm_cs.register_table_circuit::<U16TableCircuit<E>>();
     let reg_config = zkvm_cs.register_table_circuit::<RegTableCircuit<E>>();
-    let and_config = zkvm_cs.register_table_circuit::<AndTableCircuit<E>>();
-    let ltu_config = zkvm_cs.register_table_circuit::<LtuTableCircuit<E>>();
->>>>>>> 86ce7ab5
     let prog_config = zkvm_cs.register_table_circuit::<ExampleProgramTableCircuit<E>>();
     zkvm_cs.register_global_state::<GlobalState>();
 
-<<<<<<< HEAD
-    let program_code: Vec<u32> = PROGRAM_CODE
-        .iter()
-        .cloned()
-        .chain(iter::repeat(ECALL_HALT))
-        .take(512)
-        .collect();
-
-    let mut zkvm_fixed_traces = ZKVMFixedTraces::default();
-    config.generate_fixed_traces(&zkvm_cs, &mut zkvm_fixed_traces);
-    zkvm_fixed_traces.register_table_circuit::<ExampleProgramTableCircuit<E>>(
-        &zkvm_cs,
-        prog_config.clone(),
-        &PROGRAM_CODE,
-    );
-=======
     for instance_num_vars in args.start..args.end {
         let step_loop = 1 << (instance_num_vars - 1); // 1 step in loop contribute to 2 add instance
 
         let mut zkvm_fixed_traces = ZKVMFixedTraces::default();
-        zkvm_fixed_traces.register_opcode_circuit::<AddInstruction<E>>(&zkvm_cs);
-        zkvm_fixed_traces.register_opcode_circuit::<BltuInstruction>(&zkvm_cs);
-        zkvm_fixed_traces.register_opcode_circuit::<JalInstruction<E>>(&zkvm_cs);
-        zkvm_fixed_traces.register_opcode_circuit::<HaltInstruction<E>>(&zkvm_cs);
->>>>>>> 86ce7ab5
-
-        zkvm_fixed_traces.register_table_circuit::<U16TableCircuit<E>>(
-            &zkvm_cs,
-            u16_range_config.clone(),
-            &(),
-        );
-        zkvm_fixed_traces.register_table_circuit::<AndTableCircuit<E>>(
-            &zkvm_cs,
-            and_config.clone(),
-            &(),
-        );
-        zkvm_fixed_traces.register_table_circuit::<LtuTableCircuit<E>>(
-            &zkvm_cs,
-            ltu_config.clone(),
-            &(),
-        );
+        config.generate_fixed_traces(&zkvm_cs, &mut zkvm_fixed_traces);
+
         zkvm_fixed_traces.register_table_circuit::<ExampleProgramTableCircuit<E>>(
             &zkvm_cs,
             prog_config.clone(),
@@ -240,7 +180,6 @@
             .expect("vm exec failed")
             .into_iter()
             .collect::<Vec<_>>();
-<<<<<<< HEAD
 
         let halt_record = all_records
             .iter()
@@ -251,33 +190,9 @@
             })
             .expect("halt record not found");
 
-        let exit_code = halt_record.rs2().unwrap().value;
-        // TODO set correct end_ts
-        let pi = PublicValues::new(exit_code, 0, 0);
-=======
-        let mut add_records = Vec::new();
-        let mut bltu_records = Vec::new();
-        let mut jal_records = Vec::new();
-        let mut halt_records = Vec::new();
-        all_records.into_iter().for_each(|record| {
-            let kind = record.insn().kind().1;
-            match kind {
-                ADD => add_records.push(record),
-                BLTU => bltu_records.push(record),
-                JAL => jal_records.push(record),
-                EANY => {
-                    if record.rs1().unwrap().value == CENO_PLATFORM.ecall_halt() {
-                        halt_records.push(record);
-                    }
-                }
-                i => panic!("unknown instruction {i:?}"),
-            }
-        });
-
-        assert_eq!(halt_records.len(), 1);
         let final_access = vm.tracer().final_accesses();
         let end_cycle = final_access.get(&CENO_PLATFORM.pc_vma().into()).unwrap();
-        let exit_code = halt_records[0].rs2().unwrap().value;
+        let exit_code = halt_record.rs2().unwrap().value;
         let pi = PublicValues::new(
             exit_code,
             CENO_PLATFORM.rom_start(),
@@ -285,7 +200,6 @@
             EXIT_PC as u32,
             *end_cycle as u32,
         );
->>>>>>> 86ce7ab5
 
         let mut zkvm_witness = ZKVMWitnesses::default();
         // assign opcode circuits
@@ -297,9 +211,6 @@
         config
             .assign_table_circuit(&zkvm_cs, &mut zkvm_witness)
             .unwrap();
-<<<<<<< HEAD
-        // assign program circuit
-=======
         // assign cpu register circuit
         zkvm_witness
             .assign_table_circuit::<RegTableCircuit<E>>(
@@ -320,7 +231,7 @@
                     .collect_vec(),
             )
             .unwrap();
->>>>>>> 86ce7ab5
+        // assign program circuit
         zkvm_witness
             .assign_table_circuit::<ExampleProgramTableCircuit<E>>(
                 &zkvm_cs,
