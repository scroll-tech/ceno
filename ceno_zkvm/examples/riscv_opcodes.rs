use std::{panic, time::Instant};

use ceno_zkvm::{
    instructions::riscv::{MemPadder, MmuConfig, Rv32imConfig, constants::EXIT_PC},
    scheme::{mock_prover::MockProver, prover::ZKVMProver},
    state::GlobalState,
    structs::ProgramParams,
    tables::{MemFinalRecord, ProgramTableCircuit},
    with_panic_hook,
};
use clap::Parser;

use ceno_emul::{
    CENO_PLATFORM, EmuContext,
    InsnKind::{ADD, ADDI, BLTU, ECALL, LW},
    Instruction, Platform, Program, StepRecord, Tracer, VMState, Word, WordAddr, encode_rv32,
    encode_rv32u,
};
use ceno_zkvm::{
    scheme::{PublicValues, constants::MAX_NUM_VARIABLES, verifier::ZKVMVerifier},
    stats::{StaticReport, TraceReport},
    structs::{ZKVMConstraintSystem, ZKVMFixedTraces, ZKVMWitnesses},
};
use ff_ext::ff::Field;
use goldilocks::{Goldilocks, GoldilocksExt2};
use itertools::Itertools;
use mpcs::{Basefold, BasefoldRSParams, PolynomialCommitmentScheme};
use sumcheck::macros::{entered_span, exit_span};
use tracing_subscriber::{EnvFilter, Registry, fmt, fmt::format::FmtSpan, layer::SubscriberExt};
<<<<<<< HEAD
use transcript::Transcript;

=======
use transcript::BasicTranscript as Transcript;
const PROGRAM_SIZE: usize = 16;
>>>>>>> 238516f6
// For now, we assume registers
//  - x0 is not touched,
//  - x1 is initialized to 1,
//  - x2 is initialized to -1,
//  - x3 is initialized to loop bound.
// we use x4 to hold the acc_sum.
fn program_code() -> Vec<Instruction> {
    vec![
        encode_rv32u(ADDI, 0, 0, 10, CENO_PLATFORM.public_io.start), // lui x10, public_io
        encode_rv32(LW, 10, 0, 1, 0),                                // lw x1, 0(x10)
        encode_rv32(LW, 10, 0, 2, 4),                                // lw x2, 4(x10)
        encode_rv32(LW, 10, 0, 3, 8),                                // lw x3, 8(x10)
        // Main loop.
        encode_rv32(ADD, 1, 4, 4, 0),       // add x4, x1, x4
        encode_rv32(ADD, 2, 3, 3, 0),       // add x3, x2, x3
        encode_rv32(BLTU, 0, 3, 0, -8_i32), // bltu x0, x3, -8
        // End.
        encode_rv32(ECALL, 0, 0, 0, 0), // ecall (halt)
    ]
}
type ExampleProgramTableCircuit<E> = ProgramTableCircuit<E>;

/// Simple program to greet a person
#[derive(Parser, Debug)]
#[command(version, about, long_about = None)]
struct Args {
    /// start round
    #[arg(short, long, default_value_t = 8)]
    start: u8,

    /// end round
    #[arg(short, long, default_value_t = 9)]
    end: u8,
}

fn main() {
    let args = Args::parse();
    type E = GoldilocksExt2;
    type Pcs = Basefold<GoldilocksExt2, BasefoldRSParams>;
    let program_code = program_code();
    let program_size = program_code.len();

    let program = Program::new(
        CENO_PLATFORM.pc_base(),
        CENO_PLATFORM.pc_base(),
        program_code,
        Default::default(),
    );
    let mem_addresses = CENO_PLATFORM.ram.clone();
    let io_addresses = CENO_PLATFORM.public_io.clone();

    let mut fmt_layer = fmt::layer()
        .compact()
        .with_span_events(FmtSpan::CLOSE)
        .with_thread_ids(false)
        .with_thread_names(false);
    fmt_layer.set_ansi(false);

    // Take filtering directives from RUST_LOG env_var
    // Directive syntax: https://docs.rs/tracing-subscriber/latest/tracing_subscriber/filter/struct.EnvFilter.html#directives
    // Example: RUST_LOG="info" cargo run.. to get spans/events at info level; profiling spans are info
    // Example: RUST_LOG="[sumcheck]" cargo run.. to get only events under the "sumcheck" span
    let filter = EnvFilter::from_default_env();

    let subscriber = Registry::default().with(fmt_layer).with(filter);
    tracing::subscriber::set_global_default(subscriber).unwrap();

    let top_level = entered_span!("TOPLEVEL");

    let keygen = entered_span!("KEYGEN");

    // keygen
    let pcs_param = Pcs::setup(1 << MAX_NUM_VARIABLES).expect("Basefold PCS setup");
    let (pp, vp) = Pcs::trim(pcs_param, 1 << MAX_NUM_VARIABLES).expect("Basefold trim");
    let program_params = ProgramParams {
        program_size,
        ..Default::default()
    };
    let mut zkvm_cs = ZKVMConstraintSystem::new_with_platform(program_params);

    let config = Rv32imConfig::<E>::construct_circuits(&mut zkvm_cs);
    let mmu_config = MmuConfig::<E>::construct_circuits(&mut zkvm_cs);
    let prog_config = zkvm_cs.register_table_circuit::<ExampleProgramTableCircuit<E>>();
    zkvm_cs.register_global_state::<GlobalState>();

    let mut zkvm_fixed_traces = ZKVMFixedTraces::default();

    zkvm_fixed_traces.register_table_circuit::<ExampleProgramTableCircuit<E>>(
        &zkvm_cs,
        &prog_config,
        &program,
    );

    let static_report = StaticReport::new(&zkvm_cs);

    let reg_init = mmu_config.initial_registers();

    // RAM is not used in this program, but it must have a particular size at the moment.
    let mem_init = MemPadder::init_mem(mem_addresses, mmu_config.static_mem_len(), &[]);

    let init_public_io = |values: &[Word]| {
        MemPadder::init_mem(io_addresses.clone(), mmu_config.public_io_len(), values)
    };

    let io_addrs = init_public_io(&[]).iter().map(|v| v.addr).collect_vec();

    config.generate_fixed_traces(&zkvm_cs, &mut zkvm_fixed_traces);
    mmu_config.generate_fixed_traces(
        &zkvm_cs,
        &mut zkvm_fixed_traces,
        &reg_init,
        &mem_init,
        &io_addrs,
    );

    let pk = zkvm_cs
        .clone()
        .key_gen::<Pcs>(pp.clone(), vp.clone(), zkvm_fixed_traces.clone())
        .expect("keygen failed");
    let vk = pk.get_vk();

    exit_span!(keygen);
    // proving
    let prover = ZKVMProver::new(pk);
    let verifier = ZKVMVerifier::new(vk);

    for instance_num_vars in args.start..args.end {
        // The performance benchmark is hook on number of "add" opcode instances.
        // Each iteration in the loop contributes 2 add instances,
        // so we divide by 2 here to ensure "instance_num_vars" aligns with the actual number of add instances.
        let step_loop = 1 << (instance_num_vars - 1);

        // init vm.x1 = 1, vm.x2 = -1, vm.x3 = step_loop
        let public_io_init = init_public_io(&[1, u32::MAX, step_loop]);

        let mut vm = VMState::new(CENO_PLATFORM, program.clone());

        // init memory mapped IO
        for record in &public_io_init {
            vm.init_memory(record.addr.into(), record.value);
        }

        let all_records = vm
            .iter_until_halt()
            .collect::<Result<Vec<StepRecord>, _>>()
            .expect("vm exec failed");

        let halt_record = all_records
            .iter()
            .rev()
            .find(|record| {
                record.insn().kind == ECALL && record.rs1().unwrap().value == Platform::ecall_halt()
            })
            .expect("halt record not found");

        let final_access = vm.tracer().final_accesses();

        let end_cycle: u32 = vm.tracer().cycle().try_into().unwrap();
        let exit_code = halt_record.rs2().unwrap().value;
        let pi = PublicValues::new(
            exit_code,
            vm.program().entry,
            Tracer::SUBCYCLES_PER_INSN as u32,
            EXIT_PC as u32,
            end_cycle,
            public_io_init.iter().map(|v| v.value).collect(),
        );

        let mut zkvm_witness = ZKVMWitnesses::default();
        // assign opcode circuits
        config
            .assign_opcode_circuit(&zkvm_cs, &mut zkvm_witness, all_records)
            .unwrap();
        zkvm_witness.finalize_lk_multiplicities();

        // Find the final register values and cycles.
        let reg_final = reg_init
            .iter()
            .map(|rec| {
                let index = rec.addr as usize;
                if index < VMState::REG_COUNT {
                    let vma: WordAddr = Platform::register_vma(index).into();
                    MemFinalRecord {
                        addr: rec.addr,
                        value: vm.peek_register(index),
                        cycle: *final_access.get(&vma).unwrap_or(&0),
                    }
                } else {
                    // The table is padded beyond the number of registers.
                    MemFinalRecord {
                        addr: rec.addr,
                        value: 0,
                        cycle: 0,
                    }
                }
            })
            .collect_vec();

        // Find the final memory values and cycles.
        let mem_final = mem_init
            .iter()
            .map(|rec| {
                let vma: WordAddr = rec.addr.into();
                MemFinalRecord {
                    addr: rec.addr,
                    value: vm.peek_memory(vma),
                    cycle: *final_access.get(&vma).unwrap_or(&0),
                }
            })
            .collect_vec();

        // Find the final public io cycles.
        let public_io_final = public_io_init
            .iter()
            .map(|rec| *final_access.get(&rec.addr.into()).unwrap_or(&0))
            .collect_vec();

        // assign table circuits
        config
            .assign_table_circuit(&zkvm_cs, &mut zkvm_witness)
            .unwrap();
        mmu_config
            .assign_table_circuit(
                &zkvm_cs,
                &mut zkvm_witness,
                &reg_final,
                &mem_final,
                &public_io_final,
                &[],
            )
            .unwrap();

        // assign program circuit
        zkvm_witness
            .assign_table_circuit::<ExampleProgramTableCircuit<E>>(&zkvm_cs, &prog_config, &program)
            .unwrap();

        // get instance counts from witness matrices
        let trace_report = TraceReport::new_via_witnesses(
            &static_report,
            &zkvm_witness,
            "EXAMPLE_PROGRAM in riscv_opcodes.rs",
        );

        trace_report.save_json("report.json");
        trace_report.save_table("report.txt");

        MockProver::assert_satisfied_full(
            zkvm_cs.clone(),
            zkvm_fixed_traces.clone(),
            &zkvm_witness,
            &pi,
        );

        let timer = Instant::now();

        let transcript = Transcript::new(b"riscv");

        let mut zkvm_proof = prover
            .create_proof(zkvm_witness, pi, transcript)
            .expect("create_proof failed");

        println!(
            "riscv_opcodes::create_proof, instance_num_vars = {}, time = {}",
            instance_num_vars,
            timer.elapsed().as_secs()
        );

        let transcript = Transcript::new(b"riscv");
        assert!(
            verifier
                .verify_proof(zkvm_proof.clone(), transcript)
                .expect("verify proof return with error"),
        );

        let transcript = Transcript::new(b"riscv");
        // change public input maliciously should cause verifier to reject proof
        zkvm_proof.raw_pi[0] = vec![Goldilocks::ONE];
        zkvm_proof.raw_pi[1] = vec![Goldilocks::ONE];

        // capture panic message, if have
        let result = with_panic_hook(Box::new(|_info| ()), || {
            panic::catch_unwind(|| verifier.verify_proof(zkvm_proof, transcript))
        });
        match result {
            Ok(res) => {
                res.expect_err("verify proof should return with error");
            }
            Err(err) => {
                let msg: String = if let Some(message) = err.downcast_ref::<&str>() {
                    message.to_string()
                } else if let Some(message) = err.downcast_ref::<String>() {
                    message.to_string()
                } else if let Some(message) = err.downcast_ref::<&String>() {
                    message.to_string()
                } else {
                    unreachable!()
                };

                if !msg.starts_with("0th round's prover message is not consistent with the claim") {
                    println!("unknown panic {msg:?}");
                    panic::resume_unwind(err);
                };
            }
        };
    }
    exit_span!(top_level);
}<|MERGE_RESOLUTION|>--- conflicted
+++ resolved
@@ -27,13 +27,7 @@
 use mpcs::{Basefold, BasefoldRSParams, PolynomialCommitmentScheme};
 use sumcheck::macros::{entered_span, exit_span};
 use tracing_subscriber::{EnvFilter, Registry, fmt, fmt::format::FmtSpan, layer::SubscriberExt};
-<<<<<<< HEAD
-use transcript::Transcript;
-
-=======
 use transcript::BasicTranscript as Transcript;
-const PROGRAM_SIZE: usize = 16;
->>>>>>> 238516f6
 // For now, we assume registers
 //  - x0 is not touched,
 //  - x1 is initialized to 1,
