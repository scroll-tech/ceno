use std::{panic, time::Instant};

use ceno_zkvm::{
    declare_program,
    instructions::riscv::{Rv32imConfig, constants::EXIT_PC},
    scheme::{mock_prover::MockProver, prover::ZKVMProver},
    state::GlobalState,
    tables::{
        DynVolatileRamTable, MemFinalRecord, MemTable, ProgramTableCircuit, init_program_data,
        init_public_io, initial_registers,
    },
};
use clap::Parser;

use ceno_emul::{
    ByteAddr, CENO_PLATFORM, EmuContext,
    InsnKind::{ADD, BLTU, EANY, LUI, LW},
    PC_WORD_SIZE, Program, StepRecord, Tracer, VMState, WordAddr, encode_rv32,
};
use ceno_zkvm::{
    scheme::{PublicValues, constants::MAX_NUM_VARIABLES, verifier::ZKVMVerifier},
    stats::{StaticReport, TraceReport},
    structs::{ZKVMConstraintSystem, ZKVMFixedTraces, ZKVMWitnesses},
};
use ff_ext::ff::Field;
use goldilocks::GoldilocksExt2;
use itertools::Itertools;
use mpcs::{Basefold, BasefoldRSParams, PolynomialCommitmentScheme};
use sumcheck::{entered_span, exit_span};
use tracing_flame::FlameLayer;
use tracing_subscriber::{EnvFilter, Registry, fmt, fmt::format::FmtSpan, layer::SubscriberExt};
use transcript::Transcript;
const PROGRAM_SIZE: usize = 16;
// For now, we assume registers
//  - x0 is not touched,
//  - x1 is initialized to 1,
//  - x2 is initialized to -1,
//  - x3 is initialized to loop bound.
// we use x4 to hold the acc_sum.
#[allow(clippy::unusual_byte_groupings)]
const ECALL_HALT: u32 = 0b_000000000000_00000_000_00000_1110011;
#[allow(clippy::unusual_byte_groupings)]
const PROGRAM_CODE: [u32; PROGRAM_SIZE] = {
    let mut program: [u32; PROGRAM_SIZE] = [ECALL_HALT; PROGRAM_SIZE];
    declare_program!(
        program,
        encode_rv32(LUI, 0, 0, 10, CENO_PLATFORM.public_io_start()), // lui x10, public_io
        encode_rv32(LW, 10, 0, 1, 0),                                // lw x1, 0(x10)
        encode_rv32(LW, 10, 0, 2, 4),                                // lw x2, 4(x10)
        encode_rv32(LW, 10, 0, 3, 8),                                // lw x3, 8(x10)
        // Main loop.
        encode_rv32(ADD, 1, 4, 4, 0),              // add x4, x1, x4
        encode_rv32(ADD, 2, 3, 3, 0),              // add x3, x2, x3
        encode_rv32(BLTU, 0, 3, 0, -8_i32 as u32), // bltu x0, x3, -8
        // End.
        ECALL_HALT, // ecall halt
    );
    program
};
type ExampleProgramTableCircuit<E> = ProgramTableCircuit<E>;

/// Simple program to greet a person
#[derive(Parser, Debug)]
#[command(version, about, long_about = None)]
struct Args {
    /// start round
    #[arg(short, long, default_value_t = 8)]
    start: u8,

    /// end round
    #[arg(short, long, default_value_t = 9)]
    end: u8,
}

fn main() {
    let args = Args::parse();
    type E = GoldilocksExt2;
    type Pcs = Basefold<GoldilocksExt2, BasefoldRSParams>;

    let program = Program::new(
        CENO_PLATFORM.pc_base(),
        CENO_PLATFORM.pc_base(),
        PROGRAM_CODE.to_vec(),
        PROGRAM_CODE
            .iter()
            .enumerate()
            .map(|(insn_idx, &insn)| {
                (
                    (insn_idx * PC_WORD_SIZE) as u32 + CENO_PLATFORM.pc_base(),
                    insn,
                )
            })
            .collect(),
    );
    let (flame_layer, _guard) = FlameLayer::with_file("./tracing.folded").unwrap();
    let mut fmt_layer = fmt::layer()
        .compact()
        .with_span_events(FmtSpan::CLOSE)
        .with_thread_ids(false)
        .with_thread_names(false);
    fmt_layer.set_ansi(false);

    // Take filtering directives from RUST_LOG env_var
    // Directive syntax: https://docs.rs/tracing-subscriber/latest/tracing_subscriber/filter/struct.EnvFilter.html#directives
    // Example: RUST_LOG="info" cargo run.. to get spans/events at info level; profiling spans are info
    // Example: RUST_LOG="[sumcheck]" cargo run.. to get only events under the "sumcheck" span
    let filter = EnvFilter::from_default_env();

    let subscriber = Registry::default()
        .with(fmt_layer)
        .with(filter)
        .with(flame_layer.with_threads_collapsed(true));
    tracing::subscriber::set_global_default(subscriber).unwrap();

    let top_level = entered_span!("TOPLEVEL");

    let keygen = entered_span!("KEYGEN");

    // keygen
    let pcs_param = Pcs::setup(1 << MAX_NUM_VARIABLES).expect("Basefold PCS setup");
    let (pp, vp) = Pcs::trim(pcs_param, 1 << MAX_NUM_VARIABLES).expect("Basefold trim");
    let mut zkvm_cs = ZKVMConstraintSystem::default();

    let config = Rv32imConfig::<E>::construct_circuits(&mut zkvm_cs);
<<<<<<< HEAD
    let ptc_with_size = ProgramTableCircuit::new(PROGRAM_SIZE);
    let prog_config =
        zkvm_cs.register_table_circuit_param::<ProgramTableCircuit<E>>(ptc_with_size.clone());
=======

    let prog_config = zkvm_cs.register_table_circuit::<ExampleProgramTableCircuit<E>>();
>>>>>>> 9685d7bd
    zkvm_cs.register_global_state::<GlobalState>();

    let mut zkvm_fixed_traces = ZKVMFixedTraces::default();

    zkvm_fixed_traces.register_table_circuit_param::<ExampleProgramTableCircuit<E>>(
        &zkvm_cs,
        &prog_config,
        &program,
        ptc_with_size.clone(),
    );

    let static_report = StaticReport::new(&zkvm_cs);

    let reg_init = initial_registers();
    // Define program constant here
    let program_data: &[u32] = &[];
    let program_data_init = init_program_data(program_data);

    config.generate_fixed_traces(
        &zkvm_cs,
        &mut zkvm_fixed_traces,
        &reg_init,
        &program_data_init,
    );

    let pk = zkvm_cs
        .clone()
        .key_gen::<Pcs>(pp.clone(), vp.clone(), zkvm_fixed_traces.clone())
        .expect("keygen failed");
    let vk = pk.get_vk();

    exit_span!(keygen);
    // proving
    let prover = ZKVMProver::new(pk);
    let verifier = ZKVMVerifier::new(vk);

    for instance_num_vars in args.start..args.end {
        // The performance benchmark is hook on number of "add" opcode instances.
        // Each iteration in the loop contributes 2 add instances,
        // so we divide by 2 here to ensure "instance_num_vars" aligns with the actual number of add instances.
        let step_loop = 1 << (instance_num_vars - 1);

        // init vm.x1 = 1, vm.x2 = -1, vm.x3 = step_loop
        let public_io_init = init_public_io(&[1, u32::MAX, step_loop]);

        let mut vm = VMState::new(CENO_PLATFORM, program.clone());

        // init mmio
        for record in program_data_init.iter().chain(public_io_init.iter()) {
            vm.init_memory(record.addr.into(), record.value);
        }

        let all_records = vm
            .iter_until_halt()
            .collect::<Result<Vec<StepRecord>, _>>()
            .expect("vm exec failed");

        let halt_record = all_records
            .iter()
            .rev()
            .find(|record| {
                record.insn().codes().kind == EANY
                    && record.rs1().unwrap().value == CENO_PLATFORM.ecall_halt()
            })
            .expect("halt record not found");

        let final_access = vm.tracer().final_accesses();

        let end_cycle: u32 = vm.tracer().cycle().try_into().unwrap();
        let exit_code = halt_record.rs2().unwrap().value;
        let pi = PublicValues::new(
            exit_code,
            CENO_PLATFORM.rom_start(),
            Tracer::SUBCYCLES_PER_INSN as u32,
            EXIT_PC as u32,
            end_cycle,
            public_io_init.iter().map(|v| v.value).collect(),
        );

        let mut zkvm_witness = ZKVMWitnesses::default();
        // assign opcode circuits
        config
            .assign_opcode_circuit(&zkvm_cs, &mut zkvm_witness, all_records)
            .unwrap();
        zkvm_witness.finalize_lk_multiplicities();

        // Find the final register values and cycles.
        let reg_final = reg_init
            .iter()
            .map(|rec| {
                let index = rec.addr as usize;
                if index < VMState::REG_COUNT {
                    let vma: WordAddr = CENO_PLATFORM.register_vma(index).into();
                    MemFinalRecord {
                        addr: rec.addr,
                        value: vm.peek_register(index),
                        cycle: *final_access.get(&vma).unwrap_or(&0),
                    }
                } else {
                    // The table is padded beyond the number of registers.
                    MemFinalRecord {
                        addr: rec.addr,
                        value: 0,
                        cycle: 0,
                    }
                }
            })
            .collect_vec();

        // Find the final program_data cycles.
        let program_data_final = program_data_init
            .iter()
            .map(|rec| {
                let vma: WordAddr = rec.addr.into();
                MemFinalRecord {
                    addr: rec.addr,
                    value: rec.value,
                    cycle: *final_access.get(&vma).unwrap_or(&0),
                }
            })
            .collect_vec();

        // Find the final public io cycles.
        let public_io_final = public_io_init
            .iter()
            .map(|rec| {
                let vma: WordAddr = rec.addr.into();
                MemFinalRecord {
                    addr: rec.addr,
                    value: rec.value,
                    cycle: *final_access.get(&vma).unwrap_or(&0),
                }
            })
            .collect_vec();

        // Find the final mem data and cycles.
        // TODO retrieve max address access
        // as we already support non-uniform proving of memory
        let num_entry = 1 << 12;
        let mem_final = (0..num_entry)
            .map(|entry_index| {
                let byte_addr = ByteAddr::from(MemTable::addr(entry_index));
                let vma = byte_addr.waddr();
                MemFinalRecord {
                    addr: byte_addr.0,
                    value: vm.peek_memory(vma),
                    cycle: *final_access.get(&vma).unwrap_or(&0),
                }
            })
            .collect_vec();

        // assign table circuits
        config
            .assign_table_circuit(
                &zkvm_cs,
                &mut zkvm_witness,
                &reg_final,
                &mem_final,
                &program_data_final,
                &public_io_final,
            )
            .unwrap();

        // assign program circuit
        zkvm_witness
            .assign_table_circuit::<ExampleProgramTableCircuit<E>>(&zkvm_cs, &prog_config, &program)
            .unwrap();

        // get instance counts from witness matrices
        let trace_report = TraceReport::new_via_witnesses(
            &static_report,
            &zkvm_witness,
            "EXAMPLE_PROGRAM in riscv_opcodes.rs",
        );

        trace_report.save_json("report.json");
        trace_report.save_table("report.txt");

        MockProver::assert_satisfied_full(
            zkvm_cs.clone(),
            zkvm_fixed_traces.clone(),
            &zkvm_witness,
            &pi,
        );

        let timer = Instant::now();

        let transcript = Transcript::new(b"riscv");

        let mut zkvm_proof = prover
            .create_proof(zkvm_witness, pi, transcript)
            .expect("create_proof failed");

        println!(
            "riscv_opcodes::create_proof, instance_num_vars = {}, time = {}",
            instance_num_vars,
            timer.elapsed().as_secs()
        );

        let transcript = Transcript::new(b"riscv");
        assert!(
            verifier
                .verify_proof(zkvm_proof.clone(), transcript)
                .expect("verify proof return with error"),
        );

        let transcript = Transcript::new(b"riscv");
        // change public input maliciously should cause verifier to reject proof
        zkvm_proof.raw_pi[0] = vec![<GoldilocksExt2 as ff_ext::ExtensionField>::BaseField::ONE];
        zkvm_proof.raw_pi[1] = vec![<GoldilocksExt2 as ff_ext::ExtensionField>::BaseField::ONE];

        // capture panic message, if have
        let default_hook = panic::take_hook();
        panic::set_hook(Box::new(|_info| {
            // by default it will print msg to stdout/stderr
            // we override it to avoid print msg since we will capture the msg by our own
        }));
        let result = panic::catch_unwind(|| verifier.verify_proof(zkvm_proof, transcript));
        panic::set_hook(default_hook);
        match result {
            Ok(res) => {
                res.expect_err("verify proof should return with error");
            }
            Err(err) => {
                let msg: String = if let Some(message) = err.downcast_ref::<&str>() {
                    message.to_string()
                } else if let Some(message) = err.downcast_ref::<String>() {
                    message.to_string()
                } else if let Some(message) = err.downcast_ref::<&String>() {
                    message.to_string()
                } else {
                    unreachable!()
                };

                if !msg.starts_with("0th round's prover message is not consistent with the claim") {
                    println!("unknown panic {msg:?}");
                    panic::resume_unwind(err);
                };
            }
        };
    }
    exit_span!(top_level);
}<|MERGE_RESOLUTION|>--- conflicted
+++ resolved
@@ -122,14 +122,9 @@
     let mut zkvm_cs = ZKVMConstraintSystem::default();
 
     let config = Rv32imConfig::<E>::construct_circuits(&mut zkvm_cs);
-<<<<<<< HEAD
     let ptc_with_size = ProgramTableCircuit::new(PROGRAM_SIZE);
     let prog_config =
         zkvm_cs.register_table_circuit_param::<ProgramTableCircuit<E>>(ptc_with_size.clone());
-=======
-
-    let prog_config = zkvm_cs.register_table_circuit::<ExampleProgramTableCircuit<E>>();
->>>>>>> 9685d7bd
     zkvm_cs.register_global_state::<GlobalState>();
 
     let mut zkvm_fixed_traces = ZKVMFixedTraces::default();
