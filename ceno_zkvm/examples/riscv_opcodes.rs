use std::{collections::BTreeMap, panic, time::Instant};

use ceno_zkvm::{
    declare_program,
    instructions::riscv::{Rv32imConfig, constants::EXIT_PC},
    scheme::{mock_prover::MockProver, prover::ZKVMProver},
    state::GlobalState,
    tables::{
        DynVolatileRamTable, MemFinalRecord, MemTable, ProgramTableCircuit, init_program_data,
        init_public_io, initial_registers,
    },
};
use clap::Parser;

use ceno_emul::{
    ByteAddr, CENO_PLATFORM, EmuContext,
    InsnKind::{ADD, BLTU, EANY, LUI, LW},
    PC_WORD_SIZE, Program, StepRecord, Tracer, VMState, WordAddr, encode_rv32,
};
use ceno_zkvm::{
    scheme::{PublicValues, constants::MAX_NUM_VARIABLES, verifier::ZKVMVerifier},
    stats::{StaticReport, TraceReport},
    structs::{ZKVMConstraintSystem, ZKVMFixedTraces, ZKVMWitnesses},
};
use ff_ext::ff::Field;
use goldilocks::GoldilocksExt2;
use itertools::Itertools;
use mpcs::{Basefold, BasefoldRSParams, PolynomialCommitmentScheme};
<<<<<<< HEAD
use tracing::{Level, span};
use tracing_flame::FlameLayer;
use tracing_subscriber::{EnvFilter, Registry, filter::filter_fn, fmt, layer::SubscriberExt};
=======
use sumcheck::{entered_span, exit_span};
use tracing_flame::FlameLayer;
use tracing_subscriber::{EnvFilter, Registry, fmt, fmt::format::FmtSpan, layer::SubscriberExt};
>>>>>>> 82af85ab
use transcript::Transcript;
const PROGRAM_SIZE: usize = 16;
// For now, we assume registers
//  - x0 is not touched,
//  - x1 is initialized to 1,
//  - x2 is initialized to -1,
//  - x3 is initialized to loop bound.
// we use x4 to hold the acc_sum.
#[allow(clippy::unusual_byte_groupings)]
const ECALL_HALT: u32 = 0b_000000000000_00000_000_00000_1110011;
#[allow(clippy::unusual_byte_groupings)]
const PROGRAM_CODE: [u32; PROGRAM_SIZE] = {
    let mut program: [u32; PROGRAM_SIZE] = [ECALL_HALT; PROGRAM_SIZE];
    declare_program!(
        program,
        encode_rv32(LUI, 0, 0, 10, CENO_PLATFORM.public_io_start()), // lui x10, public_io
        encode_rv32(LW, 10, 0, 1, 0),                                // lw x1, 0(x10)
        encode_rv32(LW, 10, 0, 2, 4),                                // lw x2, 4(x10)
        encode_rv32(LW, 10, 0, 3, 8),                                // lw x3, 8(x10)
        // Main loop.
        encode_rv32(ADD, 1, 4, 4, 0),              // add x4, x1, x4
        encode_rv32(ADD, 2, 3, 3, 0),              // add x3, x2, x3
        encode_rv32(BLTU, 0, 3, 0, -8_i32 as u32), // bltu x0, x3, -8
        // End.
        ECALL_HALT, // ecall halt
    );
    program
};
type ExampleProgramTableCircuit<E> = ProgramTableCircuit<E, PROGRAM_SIZE>;

/// Simple program to greet a person
#[derive(Parser, Debug)]
#[command(version, about, long_about = None)]
struct Args {
    /// start round
    #[arg(short, long, default_value_t = 8)]
    start: u8,

    /// end round
    #[arg(short, long, default_value_t = 9)]
    end: u8,
}

fn main() {
    let args = Args::parse();
    type E = GoldilocksExt2;
    type Pcs = Basefold<GoldilocksExt2, BasefoldRSParams>;

    let program = Program::new(
        CENO_PLATFORM.pc_base(),
        CENO_PLATFORM.pc_base(),
        PROGRAM_CODE.to_vec(),
        PROGRAM_CODE
            .iter()
            .enumerate()
            .map(|(insn_idx, &insn)| {
                (
                    (insn_idx * PC_WORD_SIZE) as u32 + CENO_PLATFORM.pc_base(),
                    insn,
                )
            })
            .collect(),
    );
    let (flame_layer, _guard) = FlameLayer::with_file("./tracing.folded").unwrap();
    let mut fmt_layer = fmt::layer()
        .compact()
<<<<<<< HEAD
        .with_thread_ids(false)
        .with_thread_names(false)
        .without_time()
        .with_file(false);
    fmt_layer.set_ansi(false);
    let subscriber = Registry::default()
        .with(fmt_layer)
        //.with(EnvFilter::from_default_env())
        //.with(filter_fn(|meta|meta.fields().field("stats").is_some()))
        .with(filter_fn(|_| false))
        .with(flame_layer.with_threads_collapsed(true));
    tracing::subscriber::set_global_default(subscriber).unwrap();
=======
        .with_span_events(FmtSpan::CLOSE)
        .with_thread_ids(false)
        .with_thread_names(false);
    fmt_layer.set_ansi(false);

    // Take filtering directives from RUST_LOG env_var
    // Directive syntax: https://docs.rs/tracing-subscriber/latest/tracing_subscriber/filter/struct.EnvFilter.html#directives
    // Example: RUST_LOG="info" cargo run.. to get spans/events at info level; profiling spans are info
    // Example: RUST_LOG="[sumcheck]" cargo run.. to get only events under the "sumcheck" span
    let filter = EnvFilter::from_default_env();

    let subscriber = Registry::default()
        .with(fmt_layer)
        .with(filter)
        .with(flame_layer.with_threads_collapsed(true));
    tracing::subscriber::set_global_default(subscriber).unwrap();

    let top_level = entered_span!("TOPLEVEL");

    let keygen = entered_span!("KEYGEN");

>>>>>>> 82af85ab
    // keygen
    let pcs_param = Pcs::setup(1 << MAX_NUM_VARIABLES).expect("Basefold PCS setup");
    let (pp, vp) = Pcs::trim(pcs_param, 1 << MAX_NUM_VARIABLES).expect("Basefold trim");
    let mut zkvm_cs = ZKVMConstraintSystem::default();

    let config = Rv32imConfig::<E>::construct_circuits(&mut zkvm_cs);

    let prog_config = zkvm_cs.register_table_circuit::<ExampleProgramTableCircuit<E>>();
    zkvm_cs.register_global_state::<GlobalState>();

    let mut zkvm_fixed_traces = ZKVMFixedTraces::default();

    zkvm_fixed_traces.register_table_circuit::<ExampleProgramTableCircuit<E>>(
        &zkvm_cs,
        &prog_config,
        &program,
    );

    let static_report = StaticReport::new(&zkvm_cs);

    let reg_init = initial_registers();
    // Define program constant here
    let program_data: &[u32] = &[];
    let program_data_init = init_program_data(program_data);

    config.generate_fixed_traces(
        &zkvm_cs,
        &mut zkvm_fixed_traces,
        &reg_init,
        &program_data_init,
    );

    let pk = zkvm_cs
        .clone()
        .key_gen::<Pcs>(pp.clone(), vp.clone(), zkvm_fixed_traces.clone())
        .expect("keygen failed");
    let vk = pk.get_vk();

    exit_span!(keygen);
    // proving
    let prover = ZKVMProver::new(pk);
    let verifier = ZKVMVerifier::new(vk);

    for instance_num_vars in args.start..args.end {
        // The performance benchmark is hook on number of "add" opcode instances.
        // Each iteration in the loop contributes 2 add instances,
        // so we divide by 2 here to ensure "instance_num_vars" aligns with the actual number of add instances.
        let step_loop = 1 << (instance_num_vars - 1);

        // init vm.x1 = 1, vm.x2 = -1, vm.x3 = step_loop
        let public_io_init = init_public_io(&[1, u32::MAX, step_loop]);

        let mut vm = VMState::new(CENO_PLATFORM, program.clone());

        // init mmio
        for record in program_data_init.iter().chain(public_io_init.iter()) {
            vm.init_memory(record.addr.into(), record.value);
        }

        let all_records = vm
            .iter_until_halt()
            .collect::<Result<Vec<StepRecord>, _>>()
            .expect("vm exec failed");

        let halt_record = all_records
            .iter()
            .rev()
            .find(|record| {
                record.insn().codes().kind == EANY
                    && record.rs1().unwrap().value == CENO_PLATFORM.ecall_halt()
            })
            .expect("halt record not found");

        let final_access = vm.tracer().final_accesses();

        let end_cycle: u32 = vm.tracer().cycle().try_into().unwrap();
        let exit_code = halt_record.rs2().unwrap().value;
        let pi = PublicValues::new(
            exit_code,
            CENO_PLATFORM.rom_start(),
            Tracer::SUBCYCLES_PER_INSN as u32,
            EXIT_PC as u32,
            end_cycle,
            public_io_init.iter().map(|v| v.value).collect(),
        );

        let mut zkvm_witness = ZKVMWitnesses::default();
        // assign opcode circuits
        config
            .assign_opcode_circuit(&zkvm_cs, &mut zkvm_witness, all_records)
            .unwrap();
        zkvm_witness.finalize_lk_multiplicities();

        // Find the final register values and cycles.
        let reg_final = reg_init
            .iter()
            .map(|rec| {
                let index = rec.addr as usize;
                if index < VMState::REG_COUNT {
                    let vma: WordAddr = CENO_PLATFORM.register_vma(index).into();
                    MemFinalRecord {
                        addr: rec.addr,
                        value: vm.peek_register(index),
                        cycle: *final_access.get(&vma).unwrap_or(&0),
                    }
                } else {
                    // The table is padded beyond the number of registers.
                    MemFinalRecord {
                        addr: rec.addr,
                        value: 0,
                        cycle: 0,
                    }
                }
            })
            .collect_vec();

        // Find the final program_data cycles.
        let program_data_final = program_data_init
            .iter()
            .map(|rec| {
                let vma: WordAddr = rec.addr.into();
                MemFinalRecord {
                    addr: rec.addr,
                    value: rec.value,
                    cycle: *final_access.get(&vma).unwrap_or(&0),
                }
            })
            .collect_vec();

        // Find the final public io cycles.
        let public_io_final = public_io_init
            .iter()
            .map(|rec| {
                let vma: WordAddr = rec.addr.into();
                MemFinalRecord {
                    addr: rec.addr,
                    value: rec.value,
                    cycle: *final_access.get(&vma).unwrap_or(&0),
                }
            })
            .collect_vec();

        // Find the final mem data and cycles.
        // TODO retrieve max address access
        // as we already support non-uniform proving of memory
        let num_entry = 1 << 12;
        let mem_final = (0..num_entry)
            .map(|entry_index| {
                let byte_addr = ByteAddr::from(MemTable::addr(entry_index));
                let vma = byte_addr.waddr();
                MemFinalRecord {
                    addr: byte_addr.0,
                    value: vm.peek_memory(vma),
                    cycle: *final_access.get(&vma).unwrap_or(&0),
                }
            })
            .collect_vec();

        // assign table circuits
        config
            .assign_table_circuit(
                &zkvm_cs,
                &mut zkvm_witness,
                &reg_final,
                &mem_final,
                &program_data_final,
                &public_io_final,
            )
            .unwrap();

        // assign program circuit
        zkvm_witness
            .assign_table_circuit::<ExampleProgramTableCircuit<E>>(&zkvm_cs, &prog_config, &program)
            .unwrap();

        // get instance counts from witness matrices
        let trace_report = TraceReport::new_via_witnesses(
            &static_report,
            &zkvm_witness,
            "EXAMPLE_PROGRAM in riscv_opcodes.rs",
        );

        trace_report.save_json("report.json");

        MockProver::assert_satisfied_full(
            zkvm_cs.clone(),
            zkvm_fixed_traces.clone(),
            &zkvm_witness,
            &pi,
        );

        let timer = Instant::now();

        let transcript = Transcript::new(b"riscv");

        let mut zkvm_proof = prover
            .create_proof(zkvm_witness, pi, transcript)
            .expect("create_proof failed");

        println!(
            "riscv_opcodes::create_proof, instance_num_vars = {}, time = {}",
            instance_num_vars,
            timer.elapsed().as_secs()
        );

        let transcript = Transcript::new(b"riscv");
        assert!(
            verifier
                .verify_proof(zkvm_proof.clone(), transcript)
                .expect("verify proof return with error"),
        );

        let transcript = Transcript::new(b"riscv");
        // change public input maliciously should cause verifier to reject proof
        zkvm_proof.raw_pi[0] = vec![<GoldilocksExt2 as ff_ext::ExtensionField>::BaseField::ONE];
        zkvm_proof.raw_pi[1] = vec![<GoldilocksExt2 as ff_ext::ExtensionField>::BaseField::ONE];

        // capture panic message, if have
        let default_hook = panic::take_hook();
        panic::set_hook(Box::new(|_info| {
            // by default it will print msg to stdout/stderr
            // we override it to avoid print msg since we will capture the msg by our own
        }));
        let result = panic::catch_unwind(|| verifier.verify_proof(zkvm_proof, transcript));
        panic::set_hook(default_hook);
        match result {
            Ok(res) => {
                res.expect_err("verify proof should return with error");
            }
            Err(err) => {
                let msg: String = if let Some(message) = err.downcast_ref::<&str>() {
                    message.to_string()
                } else if let Some(message) = err.downcast_ref::<String>() {
                    message.to_string()
                } else if let Some(message) = err.downcast_ref::<&String>() {
                    message.to_string()
                } else {
                    unreachable!()
                };

                if !msg.starts_with("0th round's prover message is not consistent with the claim") {
                    println!("unknown panic {msg:?}");
                    panic::resume_unwind(err);
                };
            }
        };
    }
    exit_span!(top_level);
}<|MERGE_RESOLUTION|>--- conflicted
+++ resolved
@@ -26,15 +26,9 @@
 use goldilocks::GoldilocksExt2;
 use itertools::Itertools;
 use mpcs::{Basefold, BasefoldRSParams, PolynomialCommitmentScheme};
-<<<<<<< HEAD
-use tracing::{Level, span};
-use tracing_flame::FlameLayer;
-use tracing_subscriber::{EnvFilter, Registry, filter::filter_fn, fmt, layer::SubscriberExt};
-=======
 use sumcheck::{entered_span, exit_span};
 use tracing_flame::FlameLayer;
 use tracing_subscriber::{EnvFilter, Registry, fmt, fmt::format::FmtSpan, layer::SubscriberExt};
->>>>>>> 82af85ab
 use transcript::Transcript;
 const PROGRAM_SIZE: usize = 16;
 // For now, we assume registers
@@ -101,20 +95,6 @@
     let (flame_layer, _guard) = FlameLayer::with_file("./tracing.folded").unwrap();
     let mut fmt_layer = fmt::layer()
         .compact()
-<<<<<<< HEAD
-        .with_thread_ids(false)
-        .with_thread_names(false)
-        .without_time()
-        .with_file(false);
-    fmt_layer.set_ansi(false);
-    let subscriber = Registry::default()
-        .with(fmt_layer)
-        //.with(EnvFilter::from_default_env())
-        //.with(filter_fn(|meta|meta.fields().field("stats").is_some()))
-        .with(filter_fn(|_| false))
-        .with(flame_layer.with_threads_collapsed(true));
-    tracing::subscriber::set_global_default(subscriber).unwrap();
-=======
         .with_span_events(FmtSpan::CLOSE)
         .with_thread_ids(false)
         .with_thread_names(false);
@@ -136,7 +116,6 @@
 
     let keygen = entered_span!("KEYGEN");
 
->>>>>>> 82af85ab
     // keygen
     let pcs_param = Pcs::setup(1 << MAX_NUM_VARIABLES).expect("Basefold PCS setup");
     let (pp, vp) = Pcs::trim(pcs_param, 1 << MAX_NUM_VARIABLES).expect("Basefold trim");
