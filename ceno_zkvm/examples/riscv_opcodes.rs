use std::{iter, time::Instant};

use ceno_zkvm::{
    instructions::riscv::{arith::AddInstruction, branch::BltuInstruction},
    scheme::prover::ZKVMProver,
    tables::ProgramTableCircuit,
};
use clap::Parser;
use const_env::from_env;

use ceno_emul::{
    ByteAddr,
<<<<<<< HEAD
    InsnKind::{ADD, BLT, EANY},
=======
    InsnKind::{ADD, BLTU},
>>>>>>> f8215855
    StepRecord, VMState, CENO_PLATFORM,
};
use ceno_zkvm::{
    instructions::riscv::ecall::HaltInstruction,
    scheme::{constants::MAX_NUM_VARIABLES, verifier::ZKVMVerifier, PublicValues},
    structs::{ZKVMConstraintSystem, ZKVMFixedTraces, ZKVMWitnesses},
    tables::{AndTableCircuit, LtuTableCircuit, U16TableCircuit},
};
use goldilocks::GoldilocksExt2;
use mpcs::{Basefold, BasefoldRSParams, PolynomialCommitmentScheme};
use rand_chacha::ChaCha8Rng;
use sumcheck::util::is_power_of_2;
use tracing_flame::FlameLayer;
use tracing_subscriber::{fmt, layer::SubscriberExt, EnvFilter, Registry};
use transcript::Transcript;

#[from_env]
const RAYON_NUM_THREADS: usize = 8;

// For now, we assume registers
//  - x0 is not touched,
//  - x1 is initialized to 1,
//  - x2 is initialized to -1,
//  - x3 is initialized to loop bound.
// we use x4 to hold the acc_sum.
#[allow(clippy::unusual_byte_groupings)]
const ECALL_HALT: u32 = 0b_000000000000_00000_000_00000_1110011;
#[allow(clippy::unusual_byte_groupings)]
const PROGRAM_CODE: [u32; 4] = [
    // func7   rs2   rs1   f3  rd    opcode
    0b_0000000_00100_00001_000_00100_0110011, // add x4, x4, x1 <=> addi x4, x4, 1
    0b_0000000_00011_00010_000_00011_0110011, // add x3, x3, x2 <=> addi x3, x3, -1
    0b_1_111111_00011_00000_110_1100_1_1100011, // bltu x0, x3, -8
    ECALL_HALT,                               // ecall halt
];

/// Simple program to greet a person
#[derive(Parser, Debug)]
#[command(version, about, long_about = None)]
struct Args {
    /// start round
    #[arg(short, long, default_value_t = 8)]
    start: u8,

    /// end round
    #[arg(short, long, default_value_t = 9)]
    end: u8,
}

fn main() {
    let args = Args::parse();
    type E = GoldilocksExt2;
    type Pcs = Basefold<GoldilocksExt2, BasefoldRSParams, ChaCha8Rng>;

    let max_threads = {
        if !is_power_of_2(RAYON_NUM_THREADS) {
            #[cfg(not(feature = "non_pow2_rayon_thread"))]
            {
                panic!(
                    "add --features non_pow2_rayon_thread to enable unsafe feature which support non pow of 2 rayon thread pool"
                );
            }

            #[cfg(feature = "non_pow2_rayon_thread")]
            {
                use sumcheck::{local_thread_pool::create_local_pool_once, util::ceil_log2};
                let max_thread_id = 1 << ceil_log2(RAYON_NUM_THREADS);
                create_local_pool_once(1 << ceil_log2(RAYON_NUM_THREADS), true);
                max_thread_id
            }
        } else {
            RAYON_NUM_THREADS
        }
    };

    let (flame_layer, _guard) = FlameLayer::with_file("./tracing.folded").unwrap();
    let subscriber = Registry::default()
        .with(
            fmt::layer()
                .compact()
                .with_thread_ids(false)
                .with_thread_names(false),
        )
        .with(EnvFilter::from_default_env())
        .with(flame_layer.with_threads_collapsed(true));
    tracing::subscriber::set_global_default(subscriber).unwrap();

    // keygen
    let pcs_param = Pcs::setup(1 << MAX_NUM_VARIABLES).expect("Basefold PCS setup");
    let (pp, vp) = Pcs::trim(&pcs_param, 1 << MAX_NUM_VARIABLES).expect("Basefold trim");
    let mut zkvm_cs = ZKVMConstraintSystem::default();
    // opcode circuits
    let add_config = zkvm_cs.register_opcode_circuit::<AddInstruction<E>>();
<<<<<<< HEAD
    let blt_config = zkvm_cs.register_opcode_circuit::<BltInstruction>();
    let halt_config = zkvm_cs.register_opcode_circuit::<HaltInstruction<E>>();
=======
    let bltu_config = zkvm_cs.register_opcode_circuit::<BltuInstruction>();
>>>>>>> f8215855
    // tables
    let u16_range_config = zkvm_cs.register_table_circuit::<U16TableCircuit<E>>();
    let and_config = zkvm_cs.register_table_circuit::<AndTableCircuit<E>>();
    let ltu_config = zkvm_cs.register_table_circuit::<LtuTableCircuit<E>>();
    let prog_config = zkvm_cs.register_table_circuit::<ProgramTableCircuit<E>>();

    let program_code: Vec<u32> = PROGRAM_CODE
        .iter()
        .cloned()
        .chain(iter::repeat(ECALL_HALT))
        .take(512)
        .collect();
    let mut zkvm_fixed_traces = ZKVMFixedTraces::default();
    zkvm_fixed_traces.register_opcode_circuit::<AddInstruction<E>>(&zkvm_cs);
<<<<<<< HEAD
    zkvm_fixed_traces.register_opcode_circuit::<BltInstruction>(&zkvm_cs);
    zkvm_fixed_traces.register_opcode_circuit::<HaltInstruction<E>>(&zkvm_cs);
=======
    zkvm_fixed_traces.register_opcode_circuit::<BltuInstruction>(&zkvm_cs);
>>>>>>> f8215855

    zkvm_fixed_traces.register_table_circuit::<U16TableCircuit<E>>(
        &zkvm_cs,
        u16_range_config.clone(),
        &(),
    );
    zkvm_fixed_traces.register_table_circuit::<AndTableCircuit<E>>(
        &zkvm_cs,
        and_config.clone(),
        &(),
    );
    zkvm_fixed_traces.register_table_circuit::<LtuTableCircuit<E>>(
        &zkvm_cs,
        ltu_config.clone(),
        &(),
    );
    zkvm_fixed_traces.register_table_circuit::<ProgramTableCircuit<E>>(
        &zkvm_cs,
        prog_config.clone(),
        &program_code,
    );

    let pk = zkvm_cs
        .clone()
        .key_gen::<Pcs>(pp, vp, zkvm_fixed_traces)
        .expect("keygen failed");
    let vk = pk.get_vk();

    // proving
    let prover = ZKVMProver::new(pk);
    let verifier = ZKVMVerifier::new(vk);

    for instance_num_vars in args.start..args.end {
        let step_loop = 1 << (instance_num_vars - 1); // 1 step in loop contribute to 2 add instance
        let mut vm = VMState::new(CENO_PLATFORM);
        let pc_start = ByteAddr(CENO_PLATFORM.pc_start()).waddr();

        // init vm.x1 = 1, vm.x2 = -1, vm.x3 = num_instances
        // vm.x4 += vm.x1
        vm.init_register_unsafe(1usize, 1);
        vm.init_register_unsafe(2usize, u32::MAX); // -1 in two's complement
        vm.init_register_unsafe(3usize, step_loop as u32);
        for (i, inst) in program_code.iter().enumerate() {
            vm.init_memory(pc_start + i, *inst);
        }

        let all_records = vm
            .iter_until_halt()
            .collect::<Result<Vec<StepRecord>, _>>()
            .expect("vm exec failed")
            .into_iter()
            .collect::<Vec<_>>();
        let mut add_records = Vec::new();
<<<<<<< HEAD
        let mut blt_records = Vec::new();
        let mut halt_records = Vec::new();
        all_records.into_iter().for_each(|record| {
            let kind = record.insn().kind().1;
            match kind {
                ADD => add_records.push(record),
                BLT => blt_records.push(record),
                EANY => {
                    if record.rs1().unwrap().value == CENO_PLATFORM.ecall_halt() {
                        halt_records.push(record);
                    }
                }
                _ => {}
=======
        let mut bltu_records = Vec::new();
        all_records.iter().for_each(|record| {
            let kind = record.insn().kind().1;
            if kind == ADD {
                add_records.push(record.clone());
            } else if kind == BLTU {
                bltu_records.push(record.clone());
>>>>>>> f8215855
            }
        });

        assert_eq!(halt_records.len(), 1);
        let exit_code = halt_records[0].rs2().unwrap().value;
        let pi = PublicValues::new(exit_code, 0);

        tracing::info!(
            "tracer generated {} ADD records, {} BLTU records",
            add_records.len(),
            bltu_records.len()
        );

        let mut zkvm_witness = ZKVMWitnesses::default();
        // assign opcode circuits
        zkvm_witness
            .assign_opcode_circuit::<AddInstruction<E>>(&zkvm_cs, &add_config, add_records)
            .unwrap();
        zkvm_witness
            .assign_opcode_circuit::<BltuInstruction>(&zkvm_cs, &bltu_config, bltu_records)
            .unwrap();
        zkvm_witness
            .assign_opcode_circuit::<HaltInstruction<E>>(&zkvm_cs, &halt_config, halt_records)
            .unwrap();

        zkvm_witness.finalize_lk_multiplicities();
        // assign table circuits
        zkvm_witness
            .assign_table_circuit::<U16TableCircuit<E>>(&zkvm_cs, &u16_range_config, &())
            .unwrap();
        zkvm_witness
            .assign_table_circuit::<AndTableCircuit<E>>(&zkvm_cs, &and_config, &())
            .unwrap();
        zkvm_witness
            .assign_table_circuit::<LtuTableCircuit<E>>(&zkvm_cs, &ltu_config, &())
            .unwrap();
        zkvm_witness
            .assign_table_circuit::<ProgramTableCircuit<E>>(
                &zkvm_cs,
                &prog_config,
                &program_code.len(),
            )
            .unwrap();

        let timer = Instant::now();

        let transcript = Transcript::new(b"riscv");
        let zkvm_proof = prover
            .create_proof(zkvm_witness, pi, max_threads, transcript)
            .expect("create_proof failed");

        println!(
            "riscv_opcodes::create_proof, instance_num_vars = {}, time = {}",
            instance_num_vars,
            timer.elapsed().as_secs_f64()
        );

        let transcript = Transcript::new(b"riscv");
        assert!(
            verifier
                .verify_proof(zkvm_proof, transcript)
                .expect("verify proof return with error"),
        );
    }
}<|MERGE_RESOLUTION|>--- conflicted
+++ resolved
@@ -10,11 +10,7 @@
 
 use ceno_emul::{
     ByteAddr,
-<<<<<<< HEAD
-    InsnKind::{ADD, BLT, EANY},
-=======
-    InsnKind::{ADD, BLTU},
->>>>>>> f8215855
+    InsnKind::{ADD, BLTU, EANY},
     StepRecord, VMState, CENO_PLATFORM,
 };
 use ceno_zkvm::{
@@ -108,12 +104,8 @@
     let mut zkvm_cs = ZKVMConstraintSystem::default();
     // opcode circuits
     let add_config = zkvm_cs.register_opcode_circuit::<AddInstruction<E>>();
-<<<<<<< HEAD
-    let blt_config = zkvm_cs.register_opcode_circuit::<BltInstruction>();
+    let bltu_config = zkvm_cs.register_opcode_circuit::<BltuInstruction>();
     let halt_config = zkvm_cs.register_opcode_circuit::<HaltInstruction<E>>();
-=======
-    let bltu_config = zkvm_cs.register_opcode_circuit::<BltuInstruction>();
->>>>>>> f8215855
     // tables
     let u16_range_config = zkvm_cs.register_table_circuit::<U16TableCircuit<E>>();
     let and_config = zkvm_cs.register_table_circuit::<AndTableCircuit<E>>();
@@ -128,12 +120,8 @@
         .collect();
     let mut zkvm_fixed_traces = ZKVMFixedTraces::default();
     zkvm_fixed_traces.register_opcode_circuit::<AddInstruction<E>>(&zkvm_cs);
-<<<<<<< HEAD
-    zkvm_fixed_traces.register_opcode_circuit::<BltInstruction>(&zkvm_cs);
+    zkvm_fixed_traces.register_opcode_circuit::<BltuInstruction>(&zkvm_cs);
     zkvm_fixed_traces.register_opcode_circuit::<HaltInstruction<E>>(&zkvm_cs);
-=======
-    zkvm_fixed_traces.register_opcode_circuit::<BltuInstruction>(&zkvm_cs);
->>>>>>> f8215855
 
     zkvm_fixed_traces.register_table_circuit::<U16TableCircuit<E>>(
         &zkvm_cs,
@@ -187,29 +175,19 @@
             .into_iter()
             .collect::<Vec<_>>();
         let mut add_records = Vec::new();
-<<<<<<< HEAD
-        let mut blt_records = Vec::new();
+        let mut bltu_records = Vec::new();
         let mut halt_records = Vec::new();
         all_records.into_iter().for_each(|record| {
             let kind = record.insn().kind().1;
             match kind {
                 ADD => add_records.push(record),
-                BLT => blt_records.push(record),
+                BLTU => bltu_records.push(record),
                 EANY => {
                     if record.rs1().unwrap().value == CENO_PLATFORM.ecall_halt() {
                         halt_records.push(record);
                     }
                 }
                 _ => {}
-=======
-        let mut bltu_records = Vec::new();
-        all_records.iter().for_each(|record| {
-            let kind = record.insn().kind().1;
-            if kind == ADD {
-                add_records.push(record.clone());
-            } else if kind == BLTU {
-                bltu_records.push(record.clone());
->>>>>>> f8215855
             }
         });
 
