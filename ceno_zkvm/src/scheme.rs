use crate::structs::EccQuarkProof;
use ff_ext::ExtensionField;
use gkr_iop::gkr::GKRProof;
use itertools::Itertools;
use mpcs::PolynomialCommitmentScheme;
use p3::field::FieldAlgebra;
use serde::{Deserialize, Serialize, de::DeserializeOwned};
use std::{
    collections::{BTreeMap, HashMap},
    fmt::{self, Debug},
    ops::Div,
    rc::Rc,
};
use sumcheck::structs::IOPProverMessage;

use crate::{
    instructions::{
        Instruction,
        riscv::{
            constants::{LIMB_BITS, LIMB_MASK, UINT_LIMBS},
            ecall::HaltInstruction,
        },
    },
    structs::{TowerProofs, ZKVMVerifyingKey},
};

pub mod constants;
pub mod cpu;
#[cfg(feature = "gpu")]
pub mod gpu;
pub mod hal;
pub mod prover;
pub mod septic_curve;
pub mod utils;
pub mod verifier;

pub mod mock_prover;
#[cfg(test)]
mod tests;

#[derive(Clone, Serialize, Deserialize)]
#[serde(bound(
    serialize = "E::BaseField: Serialize",
    deserialize = "E::BaseField: DeserializeOwned"
))]
pub struct GKROpcodeProof<E: ExtensionField>(pub GKRProof<E>);

#[derive(Clone, Serialize, Deserialize)]
#[serde(bound(
    serialize = "E::BaseField: Serialize",
    deserialize = "E::BaseField: DeserializeOwned"
))]
pub struct ZKVMChipProof<E: ExtensionField> {
    // tower evaluation at layer 1
    pub r_out_evals: Vec<Vec<E>>,
    pub w_out_evals: Vec<Vec<E>>,
    pub lk_out_evals: Vec<Vec<E>>,

    pub main_sumcheck_proofs: Option<Vec<IOPProverMessage<E>>>,
    pub gkr_iop_proof: Option<GKRProof<E>>,

    pub tower_proof: TowerProofs<E>,
    pub ecc_proof: Option<EccQuarkProof<E>>,

    pub num_instances: Vec<usize>,

    pub fixed_in_evals: Vec<E>,
    pub wits_in_evals: Vec<E>,
}

/// each field will be interpret to (constant) polynomial
#[derive(Default, Clone, Debug)]
pub struct PublicValues {
<<<<<<< HEAD
    pub exit_code: u32,
    pub init_pc: u32,
    pub init_cycle: u64,
    pub end_pc: u32,
    pub end_cycle: u64,
    pub shard_id: u32,
    pub public_io: Vec<u32>,
=======
    exit_code: u32,
    init_pc: u32,
    init_cycle: u64,
    end_pc: u32,
    end_cycle: u64,
    shard_id: u32,
    public_io: Vec<u32>,
    global_sum: Vec<u32>,
>>>>>>> 185c57eb
}

impl PublicValues {
    #[allow(clippy::too_many_arguments)]
    pub fn new(
        exit_code: u32,
        init_pc: u32,
        init_cycle: u64,
        end_pc: u32,
        end_cycle: u64,
        shard_id: u32,
        public_io: Vec<u32>,
        global_sum: Vec<u32>,
    ) -> Self {
        Self {
            exit_code,
            init_pc,
            init_cycle,
            end_pc,
            end_cycle,
            shard_id,
            public_io,
            global_sum,
        }
    }
    pub fn to_vec<E: ExtensionField>(&self) -> Vec<Vec<E::BaseField>> {
        vec![
            vec![E::BaseField::from_canonical_u32(self.exit_code & 0xffff)],
            vec![E::BaseField::from_canonical_u32(
                (self.exit_code >> 16) & 0xffff,
            )],
            vec![E::BaseField::from_canonical_u32(self.init_pc)],
            vec![E::BaseField::from_canonical_u64(self.init_cycle)],
            vec![E::BaseField::from_canonical_u32(self.end_pc)],
            vec![E::BaseField::from_canonical_u64(self.end_cycle)],
            vec![E::BaseField::from_canonical_u32(self.shard_id)],
        ]
        .into_iter()
        .chain(
            // public io processed into UINT_LIMBS column
            (0..UINT_LIMBS)
                .map(|limb_index| {
                    self.public_io
                        .iter()
                        .map(|value| {
                            E::BaseField::from_canonical_u16(
                                ((value >> (limb_index * LIMB_BITS)) & LIMB_MASK) as u16,
                            )
                        })
                        .collect_vec()
                })
                .collect_vec(),
        )
        .chain(
            self.global_sum
                .iter()
                .map(|value| vec![E::BaseField::from_canonical_u32(*value)])
                .collect_vec(),
        )
        .collect::<Vec<_>>()
    }
}

/// Map circuit names to
/// - an opcode or table proof,
/// - an index unique across both types.
#[derive(Clone, Serialize, Deserialize)]
#[serde(bound(
    serialize = "E::BaseField: Serialize",
    deserialize = "E::BaseField: DeserializeOwned"
))]
pub struct ZKVMProof<E: ExtensionField, PCS: PolynomialCommitmentScheme<E>> {
    // TODO preserve in serde only for auxiliary public input
    // other raw value can be construct by verifier directly.
    pub raw_pi: Vec<Vec<E::BaseField>>,
    // the evaluation of raw_pi.
    pub pi_evals: Vec<E>,
    pub chip_proofs: BTreeMap<usize, ZKVMChipProof<E>>,
    pub witin_commit: <PCS as PolynomialCommitmentScheme<E>>::Commitment,
    pub opening_proof: PCS::Proof,
}

impl<E: ExtensionField, PCS: PolynomialCommitmentScheme<E>> ZKVMProof<E, PCS> {
    pub fn new(
        raw_pi: Vec<Vec<E::BaseField>>,
        pi_evals: Vec<E>,
        chip_proofs: BTreeMap<usize, ZKVMChipProof<E>>,
        witin_commit: <PCS as PolynomialCommitmentScheme<E>>::Commitment,
        opening_proof: PCS::Proof,
    ) -> Self {
        Self {
            raw_pi,
            pi_evals,
            chip_proofs,
            witin_commit,
            opening_proof,
        }
    }

    pub fn pi_evals(raw_pi: &[Vec<E::BaseField>]) -> Vec<E> {
        raw_pi
            .iter()
            .map(|pv| {
                if pv.len() == 1 {
                    // this is constant poly, and always evaluate to same constant value
                    E::from(pv[0])
                } else {
                    // set 0 as placeholder. will be evaluate lazily
                    // Or the vector is empty, i.e. the constant 0 polynomial.
                    E::ZERO
                }
            })
            .collect_vec()
    }

    pub fn update_pi_eval(&mut self, idx: usize, v: E) {
        self.pi_evals[idx] = v;
    }

    pub fn num_circuits(&self) -> usize {
        self.chip_proofs.len()
    }

    pub fn has_halt(&self, vk: &ZKVMVerifyingKey<E, PCS>) -> bool {
        let halt_circuit_index = vk
            .circuit_vks
            .keys()
            .position(|circuit_name| *circuit_name == HaltInstruction::<E>::name())
            .expect("halt circuit not exist");
        let halt_instance_count = self
            .chip_proofs
            .get(&halt_circuit_index)
            .map_or(0, |proof| proof.num_instances.iter().sum());
        if halt_instance_count > 0 {
            assert_eq!(
                halt_instance_count, 1,
                "abnormal halt instance count {halt_instance_count} != 1"
            );
        }
        halt_instance_count == 1
    }
}

impl<E: ExtensionField, PCS: PolynomialCommitmentScheme<E> + Serialize> fmt::Display
    for ZKVMProof<E, PCS>
{
    fn fmt(&self, f: &mut fmt::Formatter) -> fmt::Result {
        // break down zkvm proof size

        // also provide by-circuit stats
        let mut by_circuitname_stats = HashMap::new();
        // opcode circuit mpcs size
        let mpcs_opcode_commitment =
            bincode::serialized_size(&self.witin_commit).expect("serialization error");
        let mpcs_opcode_opening =
            bincode::serialized_size(&self.opening_proof).expect("serialization error");

        // tower proof size
        let tower_proof = self
            .chip_proofs
            .iter()
            .map(|(circuit_index, proof)| {
                let size = bincode::serialized_size(&proof.tower_proof);
                size.inspect(|size| {
                    *by_circuitname_stats.entry(circuit_index).or_insert(0) += size;
                })
            })
            .collect::<Result<Vec<u64>, _>>()
            .expect("serialization error")
            .iter()
            .sum::<u64>();
        // main sumcheck
        let main_sumcheck = self
            .chip_proofs
            .iter()
            .map(|(circuit_index, proof)| {
                let size = bincode::serialized_size(&proof.main_sumcheck_proofs);
                size.inspect(|size| {
                    *by_circuitname_stats.entry(circuit_index).or_insert(0) += size;
                })
            })
            .collect::<Result<Vec<u64>, _>>()
            .expect("serialization error")
            .iter()
            .sum::<u64>();

        // overall size
        let overall_size = bincode::serialized_size(&self).expect("serialization error");

        // break down by circuit name
        let by_circuitname_stats = by_circuitname_stats
            .iter()
            .sorted_by(|(_, size1), (_, size2)| size1.cmp(size2).reverse())
            .map(|(key, size)| {
                format!(
                    "{}: {:.2}mb({}%)",
                    key,
                    byte_to_mb(*size),
                    (size * 100).div(overall_size)
                )
            })
            .collect::<Vec<String>>()
            .join("\n");

        // let mpcs_size = bincode::serialized_size(&proof.).unwrap().len();
        write!(
            f,
            "overall_size {:.2}mb. \n\
            mpcs commitment {:?}% \n\
            mpcs opening {:?}% \n\
            tower proof {:?}% \n\
            main sumcheck proof {:?}% \n\
            by circuit_name break down: \n\
            {}
            ",
            byte_to_mb(overall_size),
            (mpcs_opcode_commitment * 100).div(overall_size),
            (mpcs_opcode_opening * 100).div(overall_size),
            (tower_proof * 100).div(overall_size),
            (main_sumcheck * 100).div(overall_size),
            by_circuitname_stats,
        )
    }
}

fn byte_to_mb(byte_size: u64) -> f64 {
    byte_size as f64 / (1024.0 * 1024.0)
}

#[cfg(not(feature = "gpu"))]
pub fn create_backend<E: ExtensionField, PCS: PolynomialCommitmentScheme<E>>(
    max_num_variables: usize,
    security_level: mpcs::SecurityLevel,
) -> Rc<gkr_iop::cpu::CpuBackend<E, PCS>> {
    gkr_iop::cpu::CpuBackend::<E, PCS>::new(max_num_variables, security_level).into()
}

#[cfg(not(feature = "gpu"))]
pub fn create_prover<E: ExtensionField, PCS: PolynomialCommitmentScheme<E>>(
    backend: Rc<gkr_iop::cpu::CpuBackend<E, PCS>>,
) -> gkr_iop::cpu::CpuProver<gkr_iop::cpu::CpuBackend<E, PCS>> {
    gkr_iop::cpu::CpuProver::new(backend)
}

#[cfg(feature = "gpu")]
pub fn create_backend<E: ExtensionField, PCS: PolynomialCommitmentScheme<E>>(
    max_num_variables: usize,
    security_level: mpcs::SecurityLevel,
) -> Rc<gkr_iop::gpu::GpuBackend<E, PCS>> {
    gkr_iop::gpu::GpuBackend::<E, PCS>::new(max_num_variables, security_level).into()
}

#[cfg(feature = "gpu")]
pub fn create_prover<E: ExtensionField, PCS: PolynomialCommitmentScheme<E>>(
    backend: Rc<gkr_iop::gpu::GpuBackend<E, PCS>>,
) -> gkr_iop::gpu::GpuProver<gkr_iop::gpu::GpuBackend<E, PCS>> {
    gkr_iop::gpu::GpuProver::new(backend)
}<|MERGE_RESOLUTION|>--- conflicted
+++ resolved
@@ -71,7 +71,6 @@
 /// each field will be interpret to (constant) polynomial
 #[derive(Default, Clone, Debug)]
 pub struct PublicValues {
-<<<<<<< HEAD
     pub exit_code: u32,
     pub init_pc: u32,
     pub init_cycle: u64,
@@ -79,16 +78,7 @@
     pub end_cycle: u64,
     pub shard_id: u32,
     pub public_io: Vec<u32>,
-=======
-    exit_code: u32,
-    init_pc: u32,
-    init_cycle: u64,
-    end_pc: u32,
-    end_cycle: u64,
-    shard_id: u32,
-    public_io: Vec<u32>,
-    global_sum: Vec<u32>,
->>>>>>> 185c57eb
+    pub global_sum: Vec<u32>,
 }
 
 impl PublicValues {
