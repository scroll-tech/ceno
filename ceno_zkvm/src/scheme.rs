--- conflicted
+++ resolved
@@ -31,35 +31,7 @@
     serialize = "E::BaseField: Serialize",
     deserialize = "E::BaseField: DeserializeOwned"
 ))]
-<<<<<<< HEAD
-pub struct ZKVMOpcodeProof<E: ExtensionField> {
-    // product constraints
-    pub record_r_out_evals: Vec<E>,
-    pub record_w_out_evals: Vec<E>,
-
-    // logup sum at layer 1
-    pub lk_p1_out_eval: E,
-    pub lk_p2_out_eval: E,
-    pub lk_q1_out_eval: E,
-    pub lk_q2_out_eval: E,
-
-    pub tower_proof: TowerProofs<E>,
-
-    // main constraint and select sumcheck proof
-    pub main_sel_sumcheck_proofs: Vec<IOPProverMessage<E>>,
-
-    pub wits_in_evals: Vec<E>,
-}
-
-#[derive(Clone, Serialize, Deserialize)]
-#[serde(bound(
-    serialize = "E::BaseField: Serialize",
-    deserialize = "E::BaseField: DeserializeOwned"
-))]
-pub struct ZKVMTableProof<E: ExtensionField> {
-=======
 pub struct ZKVMChipProof<E: ExtensionField> {
->>>>>>> 67c8c107
     // tower evaluation at layer 1
     pub r_out_evals: Vec<Vec<E>>,
     pub w_out_evals: Vec<Vec<E>>,
