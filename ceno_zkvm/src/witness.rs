--- conflicted
+++ resolved
@@ -81,18 +81,11 @@
 
     pub fn par_batch_iter_padding_mut(
         &mut self,
-<<<<<<< HEAD
-        num_rows: usize,
-    ) -> rayon::slice::ChunksMut<'_, T> {
-        let valid_instance = self.num_instances();
-        self.values[valid_instance * self.num_col..]
-=======
         num_instances: Option<usize>,
         batch_size: usize,
-    ) -> rayon::slice::ChunksMut<'_, MaybeUninit<T>> {
+    ) -> rayon::slice::ChunksMut<'_, T> {
         let num_instances = num_instances.unwrap_or(self.num_instances());
         self.values[num_instances * self.num_col..]
->>>>>>> 17a9d254
             .as_mut()
             .par_chunks_mut(batch_size * self.num_col)
     }
