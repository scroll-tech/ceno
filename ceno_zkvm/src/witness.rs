use core::assert_eq;
use ff::Field;
use std::{
    array,
    cell::RefCell,
    collections::HashMap,
    mem::{self},
    ops::Index,
    slice::{Chunks, ChunksMut},
    sync::Arc,
};

use multilinear_extensions::mle::{DenseMultilinearExtension, IntoMLE};
use rayon::{
    iter::{IntoParallelIterator, ParallelIterator},
    slice::ParallelSliceMut,
};
use thread_local::ThreadLocal;

use crate::{
    instructions::InstancePaddingStrategy,
    structs::ROMType,
    tables::{AndTable, LtuTable, OpsTable, OrTable, PowTable, XorTable},
    utils::next_pow2_instance_padding,
};

#[macro_export]
macro_rules! set_val {
    ($ins:ident, $field:expr, $val:expr) => {
        $ins[$field.id as usize] = $val.into();
    };
}

#[macro_export]
macro_rules! set_fixed_val {
    ($ins:ident, $field:expr, $val:expr) => {
        $ins[$field.0] = $val;
    };
}

#[derive(Clone)]
pub struct RowMajorMatrix<T: Sized + Sync + Clone + Send + Copy> {
    // represent 2D in 1D linear memory and avoid double indirection by Vec<Vec<T>> to improve performance
    values: Vec<T>,
    num_col: usize,
    padding_strategy: InstancePaddingStrategy,
}

impl<T: Sized + Sync + Clone + Send + Copy + Default + From<u64>> RowMajorMatrix<T> {
    pub fn new(num_rows: usize, num_col: usize, padding_strategy: InstancePaddingStrategy) -> Self {
        RowMajorMatrix {
            values: (0..num_rows * num_col)
                .into_par_iter()
                .map(|_| T::default())
                .collect(),
            num_col,
            padding_strategy,
        }
    }

<<<<<<< HEAD
    pub fn num_instances(&self) -> usize {
        (self.values.len() / self.num_col)
            .checked_sub(self.num_padding_rows)
            .expect("overflow")
=======
    pub fn num_padding_instances(&self) -> usize {
        next_pow2_instance_padding(self.num_instances()) - self.num_instances()
>>>>>>> d6191f74
    }

    pub fn num_instances(&self) -> usize {
        self.values.len() / self.num_col
    }

    pub fn iter_rows(&self) -> Chunks<T> {
        self.values.chunks(self.num_col)
    }

    pub fn iter_mut(&mut self) -> ChunksMut<T> {
        self.values.chunks_mut(self.num_col)
    }

    pub fn par_iter_mut(&mut self) -> rayon::slice::ChunksMut<T> {
        self.values.par_chunks_mut(self.num_col)
    }

    pub fn par_batch_iter_mut(&mut self, num_rows: usize) -> rayon::slice::ChunksMut<T> {
        self.values.par_chunks_mut(num_rows * self.num_col)
    }

    // Returns column number `column`, padded appropriately according to the stored strategy
    pub fn column_padded(&self, column: usize) -> Vec<T> {
        let num_instances = self.num_instances();
        let num_padding_instances = self.num_padding_instances();

        let padding_iter = (num_instances..num_instances + num_padding_instances).map(|i| {
            match &self.padding_strategy {
                InstancePaddingStrategy::Custom(fun) => T::from(fun(i as u64, column as u64)),
                InstancePaddingStrategy::RepeatLast if num_instances > 0 => {
                    self[num_instances - 1][column]
                }
                _ => T::default(),
            }
        });

        self.values
            .iter()
            .skip(column)
            .step_by(self.num_col)
            .copied()
            .chain(padding_iter)
            .collect::<Vec<_>>()
    }

    // TODO: should we consume or clone `self`?
    pub fn shard_by_rows(&self, shard_rows: usize) -> Vec<Self> {
        let padded_row_num = self.values.len() / self.num_col;
        if padded_row_num <= shard_rows {
            return vec![self.clone()];
        }
        // padded_row_num and chunk_rows should both be pow of 2.
        assert_eq!(padded_row_num % shard_rows, 0);
        let shard_num = self.num_instances().div_ceil(shard_rows);
        let mut shards = Vec::new();
        for i in 0..shard_num {
            let mut values: Vec<_> = self.values
                [(i * shard_rows * self.num_col)..((i + 1) * shard_rows * self.num_col)]
                .to_vec();
            let mut num_padding_rows = 0;

            // Only last chunk contains padding rows.
            if i == shard_num - 1 && self.num_instances() % shard_rows != 0 {
                let num_rows = self.num_instances() % shard_rows;
                let num_total_rows = next_pow2_instance_padding(num_rows);
                num_padding_rows = num_total_rows - num_rows;
                values.truncate(num_total_rows * self.num_col);
            };
            shards.push(Self {
                num_col: self.num_col,
                num_padding_rows,
                values,
            });
        }
        assert_eq!(
            self.num_instances(),
            shards.iter().map(|c| { c.num_instances() }).sum::<usize>()
        );
        shards
    }
}

impl<F: Field + From<u64>> RowMajorMatrix<F> {
    pub fn into_mles<E: ff_ext::ExtensionField<BaseField = F>>(
        self,
    ) -> Vec<DenseMultilinearExtension<E>> {
        (0..self.num_col)
            .into_par_iter()
            .map(|i| self.column_padded(i).into_mle())
            .collect()
    }
}

impl<F: Sync + Send + Copy> Index<usize> for RowMajorMatrix<F> {
    type Output = [F];

    fn index(&self, idx: usize) -> &Self::Output {
        &self.values[self.num_col * idx..][..self.num_col]
    }
}

/// A lock-free thread safe struct to count logup multiplicity for each ROM type
/// Lock-free by thread-local such that each thread will only have its local copy
/// struct is cloneable, for internallly it use Arc so the clone will be low cost
#[derive(Clone, Default, Debug)]
#[allow(clippy::type_complexity)]
pub struct LkMultiplicity {
    multiplicity: Arc<ThreadLocal<RefCell<[HashMap<u64, usize>; mem::variant_count::<ROMType>()]>>>,
}

impl LkMultiplicity {
    /// assert within range
    #[inline(always)]
    pub fn assert_ux<const C: usize>(&mut self, v: u64) {
        match C {
            16 => self.increment(ROMType::U16, v),
            14 => self.increment(ROMType::U14, v),
            8 => self.increment(ROMType::U8, v),
            5 => self.increment(ROMType::U5, v),
            _ => panic!("Unsupported bit range"),
        }
    }

    /// Track a lookup into a logic table (AndTable, etc).
    pub fn logic_u8<OP: OpsTable>(&mut self, a: u64, b: u64) {
        self.increment(OP::ROM_TYPE, OP::pack(a, b));
    }

    /// lookup a AND b
    pub fn lookup_and_byte(&mut self, a: u64, b: u64) {
        self.logic_u8::<AndTable>(a, b)
    }

    /// lookup a OR b
    pub fn lookup_or_byte(&mut self, a: u64, b: u64) {
        self.logic_u8::<OrTable>(a, b)
    }

    /// lookup a XOR b
    pub fn lookup_xor_byte(&mut self, a: u64, b: u64) {
        self.logic_u8::<XorTable>(a, b)
    }

    /// lookup a < b as unsigned byte
    pub fn lookup_ltu_byte(&mut self, a: u64, b: u64) {
        self.logic_u8::<LtuTable>(a, b)
    }

    pub fn lookup_pow2(&mut self, v: u64) {
        self.logic_u8::<PowTable>(2, v)
    }

    /// Fetch instruction at pc
    pub fn fetch(&mut self, pc: u32) {
        self.increment(ROMType::Instruction, pc as u64);
    }

    /// merge result from multiple thread local to single result
    pub fn into_finalize_result(self) -> [HashMap<u64, usize>; mem::variant_count::<ROMType>()] {
        Arc::try_unwrap(self.multiplicity)
            .unwrap()
            .into_iter()
            .fold(array::from_fn(|_| HashMap::new()), |mut x, y| {
                x.iter_mut().zip(y.borrow().iter()).for_each(|(m1, m2)| {
                    for (key, value) in m2 {
                        *m1.entry(*key).or_insert(0) += value;
                    }
                });
                x
            })
    }

    fn increment(&mut self, rom_type: ROMType, key: u64) {
        let multiplicity = self
            .multiplicity
            .get_or(|| RefCell::new(array::from_fn(|_| HashMap::new())));
        (*multiplicity.borrow_mut()[rom_type as usize]
            .entry(key)
            .or_default()) += 1;
    }
}

#[cfg(test)]
mod tests {
    use std::thread;

    use crate::{structs::ROMType, witness::LkMultiplicity};

    #[test]
    fn test_lk_multiplicity_threads() {
        // TODO figure out a way to verify thread_local hit/miss in unittest env
        let lkm = LkMultiplicity::default();
        let thread_count = 20;
        // each thread calling assert_byte once
        for _ in 0..thread_count {
            let mut lkm = lkm.clone();
            thread::spawn(move || lkm.assert_ux::<8>(8u64))
                .join()
                .unwrap();
        }
        let res = lkm.into_finalize_result();
        // check multiplicity counts of assert_byte
        assert_eq!(res[ROMType::U8 as usize][&8], thread_count);
    }
}<|MERGE_RESOLUTION|>--- conflicted
+++ resolved
@@ -1,4 +1,3 @@
-use core::assert_eq;
 use ff::Field;
 use std::{
     array,
@@ -58,15 +57,8 @@
         }
     }
 
-<<<<<<< HEAD
-    pub fn num_instances(&self) -> usize {
-        (self.values.len() / self.num_col)
-            .checked_sub(self.num_padding_rows)
-            .expect("overflow")
-=======
     pub fn num_padding_instances(&self) -> usize {
         next_pow2_instance_padding(self.num_instances()) - self.num_instances()
->>>>>>> d6191f74
     }
 
     pub fn num_instances(&self) -> usize {
@@ -113,7 +105,6 @@
             .collect::<Vec<_>>()
     }
 
-    // TODO: should we consume or clone `self`?
     pub fn shard_by_rows(&self, shard_rows: usize) -> Vec<Self> {
         let padded_row_num = self.values.len() / self.num_col;
         if padded_row_num <= shard_rows {
