--- conflicted
+++ resolved
@@ -15,86 +15,44 @@
         Self { cs }
     }
 
-<<<<<<< HEAD
-    pub fn create_witin<Name>(&mut self, name: Name) -> Result<WitIn, ZKVMError>
-=======
-    pub fn create_witin<NR, N>(&mut self, name_fn: N) -> WitIn
->>>>>>> b0a1fa56
+    pub fn create_witin<Name>(&mut self, name: Name) -> WitIn
     where
         Name: Into<String>,
     {
         self.cs.create_witin(name)
     }
 
-<<<<<<< HEAD
-    pub fn create_fixed<Name>(&mut self, name: Name) -> Result<Fixed, ZKVMError>
-=======
-    pub fn create_fixed<NR, N>(&mut self, name_fn: N) -> Fixed
->>>>>>> b0a1fa56
+    pub fn create_fixed<Name>(&mut self, name: Name) -> Fixed
     where
         Name: Into<String>,
     {
         self.cs.create_fixed(name)
     }
 
-<<<<<<< HEAD
-    pub fn query_exit_code(&mut self) -> Result<[Instance; 2], ZKVMError> {
-        Ok([
-            self.cs.query_instance("exit_code_low", EXIT_CODE_IDX)?,
-            self.cs
-                .query_instance("exit_code_high", EXIT_CODE_IDX + 1)?,
-        ])
-    }
-
-    pub fn query_init_pc(&mut self) -> Result<Instance, ZKVMError> {
-        self.cs.query_instance("init_pc", INIT_PC_IDX)
-    }
-
-    pub fn query_init_cycle(&mut self) -> Result<Instance, ZKVMError> {
-        self.cs.query_instance("init_cycle", INIT_CYCLE_IDX)
-    }
-
-    pub fn query_end_pc(&mut self) -> Result<Instance, ZKVMError> {
-        self.cs.query_instance("end_pc", END_PC_IDX)
-    }
-
-    pub fn query_end_cycle(&mut self) -> Result<Instance, ZKVMError> {
-        self.cs.query_instance("end_cycle", END_CYCLE_IDX)
-    }
-
-    pub fn lk_record<Name>(
-        &mut self,
-        name: Name,
-        rom_type: ROMType,
-        items: Vec<Expression<E>>,
-    ) -> Result<(), ZKVMError>
-=======
     pub fn query_exit_code(&mut self) -> [Instance; 2] {
         [
-            self.cs.query_instance(|| "exit_code_low", EXIT_CODE_IDX),
-            self.cs
-                .query_instance(|| "exit_code_high", EXIT_CODE_IDX + 1),
+            self.cs.query_instance("exit_code_low", EXIT_CODE_IDX),
+            self.cs.query_instance("exit_code_high", EXIT_CODE_IDX + 1),
         ]
     }
 
     pub fn query_init_pc(&mut self) -> Instance {
-        self.cs.query_instance(|| "init_pc", INIT_PC_IDX)
+        self.cs.query_instance("init_pc", INIT_PC_IDX)
     }
 
     pub fn query_init_cycle(&mut self) -> Instance {
-        self.cs.query_instance(|| "init_cycle", INIT_CYCLE_IDX)
+        self.cs.query_instance("init_cycle", INIT_CYCLE_IDX)
     }
 
     pub fn query_end_pc(&mut self) -> Instance {
-        self.cs.query_instance(|| "end_pc", END_PC_IDX)
+        self.cs.query_instance("end_pc", END_PC_IDX)
     }
 
     pub fn query_end_cycle(&mut self) -> Instance {
-        self.cs.query_instance(|| "end_cycle", END_CYCLE_IDX)
-    }
-
-    pub fn lk_record<NR, N>(&mut self, name_fn: N, rom_type: ROMType, items: Vec<Expression<E>>)
->>>>>>> b0a1fa56
+        self.cs.query_instance("end_cycle", END_CYCLE_IDX)
+    }
+
+    pub fn lk_record<Name>(&mut self, name: Name, rom_type: ROMType, items: Vec<Expression<E>>)
     where
         Name: Into<String>,
     {
@@ -107,46 +65,21 @@
         table_len: usize,
         rlc_record: Expression<E>,
         multiplicity: Expression<E>,
-<<<<<<< HEAD
-    ) -> Result<(), ZKVMError>
-    where
-        Name: Into<String>,
-=======
     ) where
-        NR: Into<String>,
-        N: FnOnce() -> NR,
->>>>>>> b0a1fa56
+        Name: Into<String>,
     {
         self.cs
             .lk_table_record(name, table_len, rlc_record, multiplicity)
     }
 
-<<<<<<< HEAD
-    pub fn r_table_record<Name>(
-        &mut self,
-        name: Name,
-        table_len: usize,
-        rlc_record: Expression<E>,
-    ) -> Result<(), ZKVMError>
-=======
-    pub fn r_table_record<NR, N>(&mut self, name_fn: N, table_len: usize, rlc_record: Expression<E>)
->>>>>>> b0a1fa56
+    pub fn r_table_record<Name>(&mut self, name: Name, table_len: usize, rlc_record: Expression<E>)
     where
         Name: Into<String>,
     {
         self.cs.r_table_record(name, table_len, rlc_record)
     }
 
-<<<<<<< HEAD
-    pub fn w_table_record<Name>(
-        &mut self,
-        name: Name,
-        table_len: usize,
-        rlc_record: Expression<E>,
-    ) -> Result<(), ZKVMError>
-=======
-    pub fn w_table_record<NR, N>(&mut self, name_fn: N, table_len: usize, rlc_record: Expression<E>)
->>>>>>> b0a1fa56
+    pub fn w_table_record<Name>(&mut self, name: Name, table_len: usize, rlc_record: Expression<E>)
     where
         Name: Into<String>,
     {
@@ -154,38 +87,18 @@
     }
 
     /// Fetch an instruction at a given PC from the Program table.
-<<<<<<< HEAD
-    pub fn lk_fetch(&mut self, record: &InsnRecord<Expression<E>>) -> Result<(), ZKVMError> {
+    pub fn lk_fetch(&mut self, record: &InsnRecord<Expression<E>>) {
         self.lk_record("fetch", ROMType::Instruction, record.as_slice().to_vec())
     }
 
-    pub fn read_record<Name>(
-        &mut self,
-        name: Name,
-        rlc_record: Expression<E>,
-    ) -> Result<(), ZKVMError>
-=======
-    pub fn lk_fetch(&mut self, record: &InsnRecord<Expression<E>>) {
-        self.lk_record(|| "fetch", ROMType::Instruction, record.as_slice().to_vec())
-    }
-
-    pub fn read_record<NR, N>(&mut self, name_fn: N, rlc_record: Expression<E>)
->>>>>>> b0a1fa56
+    pub fn read_record<Name>(&mut self, name: Name, rlc_record: Expression<E>)
     where
         Name: Into<String>,
     {
         self.cs.read_record(name, rlc_record)
     }
 
-<<<<<<< HEAD
-    pub fn write_record<Name>(
-        &mut self,
-        name: Name,
-        rlc_record: Expression<E>,
-    ) -> Result<(), ZKVMError>
-=======
-    pub fn write_record<NR, N>(&mut self, name_fn: N, rlc_record: Expression<E>)
->>>>>>> b0a1fa56
+    pub fn write_record<Name>(&mut self, name: Name, rlc_record: Expression<E>)
     where
         Name: Into<String>,
     {
@@ -196,15 +109,7 @@
         self.cs.rlc_chip_record(records)
     }
 
-<<<<<<< HEAD
-    pub fn require_zero<Name>(
-        &mut self,
-        name: Name,
-        assert_zero_expr: Expression<E>,
-    ) -> Result<(), ZKVMError>
-=======
-    pub fn require_zero<NR, N>(&mut self, name_fn: N, assert_zero_expr: Expression<E>)
->>>>>>> b0a1fa56
+    pub fn require_zero<Name>(&mut self, name: Name, assert_zero_expr: Expression<E>)
     where
         Name: Into<String>,
     {
@@ -213,16 +118,7 @@
         })
     }
 
-<<<<<<< HEAD
-    pub fn require_equal<Name>(
-        &mut self,
-        name: Name,
-        a: Expression<E>,
-        b: Expression<E>,
-    ) -> Result<(), ZKVMError>
-=======
-    pub fn require_equal<NR, N>(&mut self, name_fn: N, a: Expression<E>, b: Expression<E>)
->>>>>>> b0a1fa56
+    pub fn require_equal<Name>(&mut self, name: Name, a: Expression<E>, b: Expression<E>)
     where
         Name: Into<String>,
     {
@@ -232,11 +128,7 @@
         })
     }
 
-<<<<<<< HEAD
-    pub fn require_one<Name>(&mut self, name: Name, expr: Expression<E>) -> Result<(), ZKVMError>
-=======
-    pub fn require_one<NR, N>(&mut self, name_fn: N, expr: Expression<E>)
->>>>>>> b0a1fa56
+    pub fn require_one<Name>(&mut self, name: Name, expr: Expression<E>)
     where
         Name: Into<String>,
     {
@@ -252,15 +144,8 @@
         target: Expression<E>,
         true_expr: Expression<E>,
         false_expr: Expression<E>,
-<<<<<<< HEAD
-    ) -> Result<(), ZKVMError>
-    where
-        Name: Into<String>,
-=======
     ) where
-        NR: Into<String>,
-        N: FnOnce() -> NR,
->>>>>>> b0a1fa56
+        Name: Into<String>,
     {
         // cond * (true_expr) + (1 - cond) * false_expr
         // => false_expr + cond * true_expr - cond * false_expr
@@ -279,15 +164,7 @@
         cond.clone() * when_true.clone() + (1 - cond.clone()) * when_false.clone()
     }
 
-<<<<<<< HEAD
-    pub(crate) fn assert_ux<Name, const C: usize>(
-        &mut self,
-        name: Name,
-        expr: Expression<E>,
-    ) -> Result<(), ZKVMError>
-=======
-    pub(crate) fn assert_ux<NR, N, const C: usize>(&mut self, name_fn: N, expr: Expression<E>)
->>>>>>> b0a1fa56
+    pub(crate) fn assert_ux<Name, const C: usize>(&mut self, name: Name, expr: Expression<E>)
     where
         Name: Into<String>,
     {
@@ -300,11 +177,7 @@
         }
     }
 
-<<<<<<< HEAD
-    fn assert_u5<Name>(&mut self, name: Name, expr: Expression<E>) -> Result<(), ZKVMError>
-=======
-    fn assert_u5<NR, N>(&mut self, name_fn: N, expr: Expression<E>)
->>>>>>> b0a1fa56
+    fn assert_u5<Name>(&mut self, name: Name, expr: Expression<E>)
     where
         Name: Into<String>,
     {
@@ -313,84 +186,40 @@
         })
     }
 
-<<<<<<< HEAD
-    fn assert_u14<Name>(&mut self, name: Name, expr: Expression<E>) -> Result<(), ZKVMError>
-=======
-    fn assert_u14<NR, N>(&mut self, name_fn: N, expr: Expression<E>)
->>>>>>> b0a1fa56
-    where
-        Name: Into<String>,
-    {
-<<<<<<< HEAD
-        self.lk_record(name, ROMType::U14, vec![expr])?;
-        Ok(())
-    }
-
-    fn assert_u16<Name>(&mut self, name: Name, expr: Expression<E>) -> Result<(), ZKVMError>
-=======
-        self.lk_record(name_fn, ROMType::U14, vec![expr]);
-    }
-
-    fn assert_u16<NR, N>(&mut self, name_fn: N, expr: Expression<E>)
->>>>>>> b0a1fa56
-    where
-        Name: Into<String>,
-    {
-<<<<<<< HEAD
-        self.lk_record(name, ROMType::U16, vec![expr])?;
-        Ok(())
-=======
-        self.lk_record(name_fn, ROMType::U16, vec![expr]);
->>>>>>> b0a1fa56
+    fn assert_u14<Name>(&mut self, name: Name, expr: Expression<E>)
+    where
+        Name: Into<String>,
+    {
+        self.lk_record(name, ROMType::U14, vec![expr]);
+    }
+
+    fn assert_u16<Name>(&mut self, name: Name, expr: Expression<E>)
+    where
+        Name: Into<String>,
+    {
+        self.lk_record(name, ROMType::U16, vec![expr]);
     }
 
     /// create namespace to prefix all constraints define under the scope
     pub fn namespace<Name: Into<String>, T>(
         &mut self,
-<<<<<<< HEAD
         name: Name,
-        cb: impl FnOnce(&mut CircuitBuilder<E>) -> Result<T, ZKVMError>,
-    ) -> Result<T, ZKVMError> {
-        self.cs.namespace(name, |cs| {
-=======
-        name_fn: N,
         cb: impl FnOnce(&mut CircuitBuilder<E>) -> T,
     ) -> T {
-        self.cs.namespace(name_fn, |cs| {
->>>>>>> b0a1fa56
+        self.cs.namespace(name, |cs| {
             let mut inner_circuit_builder = CircuitBuilder::new(cs);
             cb(&mut inner_circuit_builder)
         })
     }
 
-<<<<<<< HEAD
-    pub(crate) fn assert_byte<Name>(
-        &mut self,
-        name: Name,
-        expr: Expression<E>,
-    ) -> Result<(), ZKVMError>
-=======
-    pub(crate) fn assert_byte<NR, N>(&mut self, name_fn: N, expr: Expression<E>)
->>>>>>> b0a1fa56
-    where
-        Name: Into<String>,
-    {
-<<<<<<< HEAD
-        self.lk_record(name, ROMType::U8, vec![expr])?;
-        Ok(())
-    }
-
-    pub(crate) fn assert_bit<Name>(
-        &mut self,
-        name: Name,
-        expr: Expression<E>,
-    ) -> Result<(), ZKVMError>
-=======
-        self.lk_record(name_fn, ROMType::U8, vec![expr]);
-    }
-
-    pub(crate) fn assert_bit<NR, N>(&mut self, name_fn: N, expr: Expression<E>)
->>>>>>> b0a1fa56
+    pub(crate) fn assert_byte<Name>(&mut self, name: Name, expr: Expression<E>)
+    where
+        Name: Into<String>,
+    {
+        self.lk_record(name, ROMType::U8, vec![expr]);
+    }
+
+    pub(crate) fn assert_bit<Name>(&mut self, name: Name, expr: Expression<E>)
     where
         Name: Into<String>,
     {
@@ -407,13 +236,8 @@
         a: Expression<E>,
         b: Expression<E>,
         c: Expression<E>,
-<<<<<<< HEAD
-    ) -> Result<(), ZKVMError> {
+    ) {
         self.lk_record(format!("lookup_{:?}", rom_type), rom_type, vec![a, b, c])
-=======
-    ) {
-        self.lk_record(|| format!("lookup_{:?}", rom_type), rom_type, vec![a, b, c])
->>>>>>> b0a1fa56
     }
 
     /// Assert `a & b = c` and that `a, b, c` are all bytes.
@@ -441,19 +265,9 @@
         self.logic_u8(ROMType::Pow, 2.into(), b, c)
     }
 
-<<<<<<< HEAD
-    pub(crate) fn is_equal(
-        &mut self,
-        lhs: Expression<E>,
-        rhs: Expression<E>,
-    ) -> Result<(WitIn, WitIn), ZKVMError> {
-        let is_eq = self.create_witin("is_eq")?;
-        let diff_inverse = self.create_witin("diff_inverse")?;
-=======
     pub(crate) fn is_equal(&mut self, lhs: Expression<E>, rhs: Expression<E>) -> (WitIn, WitIn) {
-        let is_eq = self.create_witin(|| "is_eq");
-        let diff_inverse = self.create_witin(|| "diff_inverse");
->>>>>>> b0a1fa56
+        let is_eq = self.create_witin("is_eq");
+        let diff_inverse = self.create_witin("diff_inverse");
 
         self.require_zero(
             "is equal",
