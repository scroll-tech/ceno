use ff_ext::ExtensionField;
use gkr_iop::{error::CircuitBuilderError, tables::LookupTable};

use crate::{
    circuit_builder::CircuitBuilder,
    instructions::riscv::constants::{
<<<<<<< HEAD
        END_CYCLE_IDX, END_PC_IDX, EXIT_CODE_IDX, GLOBAL_RW_SUM_IDX, INIT_CYCLE_IDX, INIT_PC_IDX,
=======
        END_CYCLE_IDX, END_PC_IDX, END_SHARD_ID_IDX, EXIT_CODE_IDX, INIT_CYCLE_IDX, INIT_PC_IDX,
>>>>>>> 82fea5ea
        PUBLIC_IO_IDX, UINT_LIMBS,
    },
    scheme::constants::SEPTIC_EXTENSION_DEGREE,
    tables::InsnRecord,
};
use multilinear_extensions::{Expression, Instance};

pub trait InstFetch<E: ExtensionField> {
    fn lk_fetch(&mut self, record: &InsnRecord<Expression<E>>) -> Result<(), CircuitBuilderError>;
}

pub trait PublicIOQuery {
    fn query_exit_code(&mut self) -> Result<[Instance; UINT_LIMBS], CircuitBuilderError>;
    fn query_init_pc(&mut self) -> Result<Instance, CircuitBuilderError>;
    fn query_init_cycle(&mut self) -> Result<Instance, CircuitBuilderError>;
    fn query_end_pc(&mut self) -> Result<Instance, CircuitBuilderError>;
    fn query_end_cycle(&mut self) -> Result<Instance, CircuitBuilderError>;
    fn query_global_rw_sum(&mut self) -> Result<Vec<Instance>, CircuitBuilderError>;
    fn query_public_io(&mut self) -> Result<[Instance; UINT_LIMBS], CircuitBuilderError>;
    #[allow(dead_code)]
    fn query_shard_id(&mut self) -> Result<Instance, CircuitBuilderError>;
}

impl<'a, E: ExtensionField> InstFetch<E> for CircuitBuilder<'a, E> {
    /// Fetch an instruction at a given PC from the Program table.
    fn lk_fetch(&mut self, record: &InsnRecord<Expression<E>>) -> Result<(), CircuitBuilderError> {
        self.lk_record(
            || "fetch",
            LookupTable::Instruction,
            record.as_slice().to_vec(),
        )
    }
}

impl<'a, E: ExtensionField> PublicIOQuery for CircuitBuilder<'a, E> {
    fn query_exit_code(&mut self) -> Result<[Instance; UINT_LIMBS], CircuitBuilderError> {
        Ok([
            self.cs.query_instance(|| "exit_code_low", EXIT_CODE_IDX)?,
            self.cs
                .query_instance(|| "exit_code_high", EXIT_CODE_IDX + 1)?,
        ])
    }

    fn query_init_pc(&mut self) -> Result<Instance, CircuitBuilderError> {
        self.cs.query_instance(|| "init_pc", INIT_PC_IDX)
    }

    fn query_init_cycle(&mut self) -> Result<Instance, CircuitBuilderError> {
        self.cs.query_instance(|| "init_cycle", INIT_CYCLE_IDX)
    }

    fn query_end_pc(&mut self) -> Result<Instance, CircuitBuilderError> {
        self.cs.query_instance(|| "end_pc", END_PC_IDX)
    }

    fn query_end_cycle(&mut self) -> Result<Instance, CircuitBuilderError> {
        self.cs.query_instance(|| "end_cycle", END_CYCLE_IDX)
    }

    fn query_shard_id(&mut self) -> Result<Instance, CircuitBuilderError> {
        self.cs.query_instance(|| "shard_id", END_SHARD_ID_IDX)
    }

    fn query_public_io(&mut self) -> Result<[Instance; UINT_LIMBS], CircuitBuilderError> {
        Ok([
            self.cs.query_instance(|| "public_io_low", PUBLIC_IO_IDX)?,
            self.cs
                .query_instance(|| "public_io_high", PUBLIC_IO_IDX + 1)?,
        ])
    }

    fn query_global_rw_sum(&mut self) -> Result<Vec<Instance>, CircuitBuilderError> {
        let x = (0..SEPTIC_EXTENSION_DEGREE)
            .map(|i| {
                self.cs
                    .query_instance(|| format!("global_rw_sum_x_{}", i), GLOBAL_RW_SUM_IDX + i)
            })
            .collect::<Result<Vec<Instance>, CircuitBuilderError>>()?;
        let y = (0..SEPTIC_EXTENSION_DEGREE)
            .map(|i| {
                self.cs.query_instance(
                    || format!("global_rw_sum_y_{}", i),
                    GLOBAL_RW_SUM_IDX + SEPTIC_EXTENSION_DEGREE + i,
                )
            })
            .collect::<Result<Vec<Instance>, CircuitBuilderError>>()?;

        Ok([x, y].concat())
    }
}<|MERGE_RESOLUTION|>--- conflicted
+++ resolved
@@ -4,12 +4,8 @@
 use crate::{
     circuit_builder::CircuitBuilder,
     instructions::riscv::constants::{
-<<<<<<< HEAD
-        END_CYCLE_IDX, END_PC_IDX, EXIT_CODE_IDX, GLOBAL_RW_SUM_IDX, INIT_CYCLE_IDX, INIT_PC_IDX,
-=======
-        END_CYCLE_IDX, END_PC_IDX, END_SHARD_ID_IDX, EXIT_CODE_IDX, INIT_CYCLE_IDX, INIT_PC_IDX,
->>>>>>> 82fea5ea
-        PUBLIC_IO_IDX, UINT_LIMBS,
+        END_CYCLE_IDX, END_PC_IDX, END_SHARD_ID_IDX, EXIT_CODE_IDX, GLOBAL_RW_SUM_IDX,
+        INIT_CYCLE_IDX, INIT_PC_IDX, PUBLIC_IO_IDX, UINT_LIMBS,
     },
     scheme::constants::SEPTIC_EXTENSION_DEGREE,
     tables::InsnRecord,
