--- conflicted
+++ resolved
@@ -157,17 +157,10 @@
     where
         Name: Into<String>,
     {
-<<<<<<< HEAD
-        self.namespace("require_equal", |cb| cb.cs.require_zero(name, a - b))
-=======
-        self.namespace(
-            || "require_equal",
-            |cb| {
-                cb.cs
-                    .require_zero(name_fn, a.to_monomial_form() - b.to_monomial_form())
-            },
-        )
->>>>>>> d0ab3afd
+        self.namespace("require_equal", |cb| {
+            cb.cs
+                .require_zero(name, a.to_monomial_form() - b.to_monomial_form())
+        })
     }
 
     pub fn require_one<Name>(&mut self, name: Name, expr: Expression<E>) -> Result<(), ZKVMError>
