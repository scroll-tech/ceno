use ff_ext::ExtensionField;

use crate::{
    circuit_builder::CircuitBuilder,
    expression::{Expression, ToExpr},
    gadgets::AssertLTConfig,
    instructions::riscv::constants::UINT_LIMBS,
    structs::RAMType,
};

use super::{RegisterChipOperations, RegisterExpr};

impl<'a, E: ExtensionField, Name: Into<String>> RegisterChipOperations<E, Name>
    for CircuitBuilder<'a, E>
{
    fn register_read(
        &mut self,
        name: Name,
        register_id: impl ToExpr<E, Output = Expression<E>>,
        prev_ts: Expression<E>,
        ts: Expression<E>,
        value: RegisterExpr<E>,
<<<<<<< HEAD
    ) -> Result<(Expression<E>, AssertLTConfig), ZKVMError> {
        self.namespace(name, |cb| {
=======
    ) -> (Expression<E>, AssertLTConfig) {
        self.namespace(name_fn, |cb| {
>>>>>>> b0a1fa56
            // READ (a, v, t)
            let read_record = cb.rlc_chip_record(
                [
                    vec![Expression::<E>::Constant(E::BaseField::from(
                        RAMType::Register as u64,
                    ))],
                    vec![register_id.expr()],
                    value.to_vec(),
                    vec![prev_ts.clone()],
                ]
                .concat(),
            );
            // Write (a, v, t)
            let write_record = cb.rlc_chip_record(
                [
                    vec![Expression::<E>::Constant(E::BaseField::from(
                        RAMType::Register as u64,
                    ))],
                    vec![register_id.expr()],
                    value.to_vec(),
                    vec![ts.clone()],
                ]
                .concat(),
            );
<<<<<<< HEAD
            cb.read_record("read_record", read_record)?;
            cb.write_record("write_record", write_record)?;
=======
            cb.read_record(|| "read_record", read_record);
            cb.write_record(|| "write_record", write_record);
>>>>>>> b0a1fa56

            // assert prev_ts < current_ts
            let lt_cfg = AssertLTConfig::construct_circuit(
                cb,
                "prev_ts < ts",
                prev_ts,
                ts.clone(),
                UINT_LIMBS,
            );

            let next_ts = ts + 1;

            (next_ts, lt_cfg)
        })
    }

    fn register_write(
        &mut self,
        name: Name,
        register_id: impl ToExpr<E, Output = Expression<E>>,
        prev_ts: Expression<E>,
        ts: Expression<E>,
        prev_values: RegisterExpr<E>,
        value: RegisterExpr<E>,
    ) -> (Expression<E>, AssertLTConfig) {
        assert!(register_id.expr().degree() <= 1);
        self.namespace(name, |cb| {
            // READ (a, v, t)
            let read_record = cb.rlc_chip_record(
                [
                    vec![Expression::<E>::Constant(E::BaseField::from(
                        RAMType::Register as u64,
                    ))],
                    vec![register_id.expr()],
                    prev_values.to_vec(),
                    vec![prev_ts.clone()],
                ]
                .concat(),
            );
            // Write (a, v, t)
            let write_record = cb.rlc_chip_record(
                [
                    vec![Expression::<E>::Constant(E::BaseField::from(
                        RAMType::Register as u64,
                    ))],
                    vec![register_id.expr()],
                    value.to_vec(),
                    vec![ts.clone()],
                ]
                .concat(),
            );
<<<<<<< HEAD
            cb.read_record("read_record", read_record)?;
            cb.write_record("write_record", write_record)?;
=======
            cb.read_record(|| "read_record", read_record);
            cb.write_record(|| "write_record", write_record);
>>>>>>> b0a1fa56

            let lt_cfg = AssertLTConfig::construct_circuit(
                cb,
                "prev_ts < ts",
                prev_ts,
                ts.clone(),
                UINT_LIMBS,
            );

            let next_ts = ts + 1;

            #[cfg(test)]
            {
                use crate::chip_handler::{test::DebugIndex, utils::power_sequence};
                use itertools::izip;
                let pow_u16 = power_sequence((1 << u16::BITS as u64).into());
                cb.register_debug_expr(
                    DebugIndex::RdWrite as usize,
                    izip!(value, pow_u16).map(|(v, pow)| v * pow).sum(),
                );
            }

            (next_ts, lt_cfg)
        })
    }
}<|MERGE_RESOLUTION|>--- conflicted
+++ resolved
@@ -20,13 +20,8 @@
         prev_ts: Expression<E>,
         ts: Expression<E>,
         value: RegisterExpr<E>,
-<<<<<<< HEAD
-    ) -> Result<(Expression<E>, AssertLTConfig), ZKVMError> {
+    ) -> (Expression<E>, AssertLTConfig) {
         self.namespace(name, |cb| {
-=======
-    ) -> (Expression<E>, AssertLTConfig) {
-        self.namespace(name_fn, |cb| {
->>>>>>> b0a1fa56
             // READ (a, v, t)
             let read_record = cb.rlc_chip_record(
                 [
@@ -51,13 +46,8 @@
                 ]
                 .concat(),
             );
-<<<<<<< HEAD
-            cb.read_record("read_record", read_record)?;
-            cb.write_record("write_record", write_record)?;
-=======
-            cb.read_record(|| "read_record", read_record);
-            cb.write_record(|| "write_record", write_record);
->>>>>>> b0a1fa56
+            cb.read_record("read_record", read_record);
+            cb.write_record("write_record", write_record);
 
             // assert prev_ts < current_ts
             let lt_cfg = AssertLTConfig::construct_circuit(
@@ -109,13 +99,8 @@
                 ]
                 .concat(),
             );
-<<<<<<< HEAD
-            cb.read_record("read_record", read_record)?;
-            cb.write_record("write_record", write_record)?;
-=======
-            cb.read_record(|| "read_record", read_record);
-            cb.write_record(|| "write_record", write_record);
->>>>>>> b0a1fa56
+            cb.read_record("read_record", read_record);
+            cb.write_record("write_record", write_record);
 
             let lt_cfg = AssertLTConfig::construct_circuit(
                 cb,
