use ff_ext::ExtensionField;

use crate::{
    circuit_builder::CircuitBuilder,
    error::ZKVMError,
<<<<<<< HEAD
    expression::{Expression, ToExpr},
    instructions::riscv::config::ExprLtConfig,
=======
    expression::{Expression, ToExpr, WitIn},
    gadgets::IsLtConfig,
    instructions::riscv::constants::UINT_LIMBS,
>>>>>>> f8215855
    structs::RAMType,
};

use super::{RegisterChipOperations, RegisterExpr};

impl<'a, E: ExtensionField, NR: Into<String>, N: FnOnce() -> NR> RegisterChipOperations<E, NR, N>
    for CircuitBuilder<'a, E>
{
    fn register_read(
        &mut self,
        name_fn: N,
        register_id: impl ToExpr<E, Output = Expression<E>>,
        prev_ts: Expression<E>,
        ts: Expression<E>,
        value: RegisterExpr<E>,
    ) -> Result<(Expression<E>, IsLtConfig<UINT_LIMBS>), ZKVMError> {
        self.namespace(name_fn, |cb| {
            // READ (a, v, t)
            let read_record = cb.rlc_chip_record(
                [
                    vec![Expression::<E>::Constant(E::BaseField::from(
                        RAMType::Register as u64,
                    ))],
                    vec![register_id.expr()],
                    value.to_vec(),
                    vec![prev_ts.clone()],
                ]
                .concat(),
            );
            // Write (a, v, t)
            let write_record = cb.rlc_chip_record(
                [
                    vec![Expression::<E>::Constant(E::BaseField::from(
                        RAMType::Register as u64,
                    ))],
                    vec![register_id.expr()],
                    value.to_vec(),
                    vec![ts.clone()],
                ]
                .concat(),
            );
            cb.read_record(|| "read_record", read_record)?;
            cb.write_record(|| "write_record", write_record)?;

            // assert prev_ts < current_ts
            let lt_cfg = cb.less_than(|| "prev_ts < ts", prev_ts, ts.clone(), Some(true))?;

            let next_ts = ts + 1.into();

            Ok((next_ts, lt_cfg))
        })
    }

    fn register_write(
        &mut self,
        name_fn: N,
        register_id: impl ToExpr<E, Output = Expression<E>>,
        prev_ts: Expression<E>,
        ts: Expression<E>,
        prev_values: RegisterExpr<E>,
        value: RegisterExpr<E>,
<<<<<<< HEAD
    ) -> Result<(Expression<E>, ExprLtConfig), ZKVMError> {
        assert!(register_id.expr().degree() <= 1);
=======
    ) -> Result<(Expression<E>, IsLtConfig<UINT_LIMBS>), ZKVMError> {
>>>>>>> f8215855
        self.namespace(name_fn, |cb| {
            // READ (a, v, t)
            let read_record = cb.rlc_chip_record(
                [
                    vec![Expression::<E>::Constant(E::BaseField::from(
                        RAMType::Register as u64,
                    ))],
                    vec![register_id.expr()],
                    prev_values.to_vec(),
                    vec![prev_ts.clone()],
                ]
                .concat(),
            );
            // Write (a, v, t)
            let write_record = cb.rlc_chip_record(
                [
                    vec![Expression::<E>::Constant(E::BaseField::from(
                        RAMType::Register as u64,
                    ))],
                    vec![register_id.expr()],
                    value.to_vec(),
                    vec![ts.clone()],
                ]
                .concat(),
            );
            cb.read_record(|| "read_record", read_record)?;
            cb.write_record(|| "write_record", write_record)?;

            let lt_cfg = cb.less_than(|| "prev_ts < ts", prev_ts, ts.clone(), Some(true))?;

            let next_ts = ts + 1.into();

            Ok((next_ts, lt_cfg))
        })
    }
}<|MERGE_RESOLUTION|>--- conflicted
+++ resolved
@@ -3,14 +3,9 @@
 use crate::{
     circuit_builder::CircuitBuilder,
     error::ZKVMError,
-<<<<<<< HEAD
     expression::{Expression, ToExpr},
-    instructions::riscv::config::ExprLtConfig,
-=======
-    expression::{Expression, ToExpr, WitIn},
     gadgets::IsLtConfig,
     instructions::riscv::constants::UINT_LIMBS,
->>>>>>> f8215855
     structs::RAMType,
 };
 
@@ -72,12 +67,8 @@
         ts: Expression<E>,
         prev_values: RegisterExpr<E>,
         value: RegisterExpr<E>,
-<<<<<<< HEAD
-    ) -> Result<(Expression<E>, ExprLtConfig), ZKVMError> {
+    ) -> Result<(Expression<E>, IsLtConfig<UINT_LIMBS>), ZKVMError> {
         assert!(register_id.expr().degree() <= 1);
-=======
-    ) -> Result<(Expression<E>, IsLtConfig<UINT_LIMBS>), ZKVMError> {
->>>>>>> f8215855
         self.namespace(name_fn, |cb| {
             // READ (a, v, t)
             let read_record = cb.rlc_chip_record(
