use ff_ext::ExtensionField;

use crate::{
    circuit_builder::CircuitBuilder,
    error::ZKVMError,
    expression::{Expression, ToExpr},
    gadgets::IsLtConfig,
    instructions::riscv::constants::UINT_LIMBS,
    structs::RAMType,
};

use super::{RegisterChipOperations, RegisterExpr};

impl<'a, E: ExtensionField, NR: Into<String>, N: FnOnce() -> NR> RegisterChipOperations<E, NR, N>
    for CircuitBuilder<'a, E>
{
    fn register_read(
        &mut self,
        name_fn: N,
        register_id: impl ToExpr<E, Output = Expression<E>>,
        prev_ts: Expression<E>,
        ts: Expression<E>,
        value: RegisterExpr<E>,
    ) -> Result<(Expression<E>, IsLtConfig), ZKVMError> {
        self.namespace(name_fn, |cb| {
            // READ (a, v, t)
            let read_record = cb.rlc_chip_record(
                [
                    vec![Expression::<E>::Constant(E::BaseField::from(
                        RAMType::Register as u64,
                    ))],
                    vec![register_id.expr()],
                    value.to_vec(),
                    vec![prev_ts.clone()],
                ]
                .concat(),
            );
            // Write (a, v, t)
            let write_record = cb.rlc_chip_record(
                [
                    vec![Expression::<E>::Constant(E::BaseField::from(
                        RAMType::Register as u64,
                    ))],
                    vec![register_id.expr()],
                    value.to_vec(),
                    vec![ts.clone()],
                ]
                .concat(),
            );
            cb.read_record(|| "read_record", read_record)?;
            cb.write_record(|| "write_record", write_record)?;

            // assert prev_ts < current_ts
            let lt_cfg = cb.less_than(
                || "prev_ts < ts",
                prev_ts,
                ts.clone(),
                Some(true),
                UINT_LIMBS,
            )?;

            let next_ts = ts + 1.into();

            Ok((next_ts, lt_cfg))
        })
    }

    fn register_write(
        &mut self,
        name_fn: N,
        register_id: impl ToExpr<E, Output = Expression<E>>,
        prev_ts: Expression<E>,
        ts: Expression<E>,
        prev_values: RegisterExpr<E>,
        value: RegisterExpr<E>,
<<<<<<< HEAD
    ) -> Result<(Expression<E>, IsLtConfig<UINT_LIMBS>), ZKVMError> {
        assert!(register_id.expr().degree() <= 1);
=======
    ) -> Result<(Expression<E>, IsLtConfig), ZKVMError> {
>>>>>>> 034d9388
        self.namespace(name_fn, |cb| {
            // READ (a, v, t)
            let read_record = cb.rlc_chip_record(
                [
                    vec![Expression::<E>::Constant(E::BaseField::from(
                        RAMType::Register as u64,
                    ))],
                    vec![register_id.expr()],
                    prev_values.to_vec(),
                    vec![prev_ts.clone()],
                ]
                .concat(),
            );
            // Write (a, v, t)
            let write_record = cb.rlc_chip_record(
                [
                    vec![Expression::<E>::Constant(E::BaseField::from(
                        RAMType::Register as u64,
                    ))],
                    vec![register_id.expr()],
                    value.to_vec(),
                    vec![ts.clone()],
                ]
                .concat(),
            );
            cb.read_record(|| "read_record", read_record)?;
            cb.write_record(|| "write_record", write_record)?;

            let lt_cfg = cb.less_than(
                || "prev_ts < ts",
                prev_ts,
                ts.clone(),
                Some(true),
                UINT_LIMBS,
            )?;

            let next_ts = ts + 1.into();

            Ok((next_ts, lt_cfg))
        })
    }
}<|MERGE_RESOLUTION|>--- conflicted
+++ resolved
@@ -73,12 +73,8 @@
         ts: Expression<E>,
         prev_values: RegisterExpr<E>,
         value: RegisterExpr<E>,
-<<<<<<< HEAD
-    ) -> Result<(Expression<E>, IsLtConfig<UINT_LIMBS>), ZKVMError> {
+    ) -> Result<(Expression<E>, IsLtConfig), ZKVMError> {
         assert!(register_id.expr().degree() <= 1);
-=======
-    ) -> Result<(Expression<E>, IsLtConfig), ZKVMError> {
->>>>>>> 034d9388
         self.namespace(name_fn, |cb| {
             // READ (a, v, t)
             let read_record = cb.rlc_chip_record(
