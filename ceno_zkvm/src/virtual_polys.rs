use std::{
    collections::{BTreeSet, HashMap},
    mem,
    sync::Arc,
};

use ark_std::iterable::Iterable;
use ff_ext::ExtensionField;
use itertools::Itertools;
use multilinear_extensions::{
    util::ceil_log2,
    virtual_poly_v2::{ArcMultilinearExtension, VirtualPolynomialV2},
};

use crate::{expression::Expression, utils::transpose};

pub struct VirtualPolynomials<'a, E: ExtensionField> {
    num_threads: usize,
    polys: Vec<VirtualPolynomialV2<'a, E>>,
    /// a storage to keep thread based mles, specific to multi-thread logic
    thread_based_mles_storage: HashMap<usize, Vec<ArcMultilinearExtension<'a, E>>>,
}

impl<'a, E: ExtensionField> VirtualPolynomials<'a, E> {
    pub fn new(num_threads: usize, max_num_variables: usize) -> Self {
        VirtualPolynomials {
            num_threads,
            polys: (0..num_threads)
                .map(|_| VirtualPolynomialV2::new(max_num_variables - ceil_log2(num_threads)))
                .collect_vec(),
            thread_based_mles_storage: HashMap::new(),
        }
    }

    fn get_range_polys_by_thread_id(
        &self,
        thread_id: usize,
        polys: Vec<&'a ArcMultilinearExtension<'a, E>>,
    ) -> Vec<ArcMultilinearExtension<'a, E>> {
        polys
            .into_iter()
            .map(|poly| {
                let range_poly: ArcMultilinearExtension<E> =
                    Arc::new(poly.get_ranged_mle(self.num_threads, thread_id));
                range_poly
            })
            .collect_vec()
    }

    pub fn add_mle_list(&mut self, polys: Vec<&'a ArcMultilinearExtension<'a, E>>, coeff: E) {
        let polys = polys
            .into_iter()
            .map(|p| {
                let mle_ptr: usize = Arc::as_ptr(p) as *const () as usize;
                if let Some(mles) = self.thread_based_mles_storage.get(&mle_ptr) {
                    mles.clone()
                } else {
                    let mles = (0..self.num_threads)
                        .map(|thread_id| {
                            self.get_range_polys_by_thread_id(thread_id, vec![p])
                                .remove(0)
                        })
                        .collect_vec();
                    let mles_cloned = mles.clone();
                    self.thread_based_mles_storage.insert(mle_ptr, mles);
                    mles_cloned
                }
            })
            .collect_vec();

        // poly -> thread to thread -> poly
        let polys = transpose(polys);
        (0..self.num_threads)
            .zip_eq(polys)
            .for_each(|(thread_id, polys)| {
                self.polys[thread_id].add_mle_list(polys, coeff);
            });
    }

    pub fn get_batched_polys(self) -> Vec<VirtualPolynomialV2<'a, E>> {
        self.polys
    }

    /// add mle terms into virtual poly by expression
    /// return distinct witin in set
    pub fn add_mle_list_by_expr(
        &mut self,
        selector: Option<&'a ArcMultilinearExtension<'a, E>>,
        wit_ins: Vec<&'a ArcMultilinearExtension<'a, E>>,
        expr: &Expression<E>,
        challenges: &[E],
        // sumcheck batch challenge
        alpha: E,
    ) -> BTreeSet<u16> {
        assert!(expr.is_monomial_form());
        let monomial_terms = expr.evaluate(
            &|_| unreachable!(),
            &|witness_id| vec![(E::ONE, { vec![witness_id] })],
            &|scalar| vec![(E::from(scalar), { vec![] })],
            &|challenge_id, pow, scalar, offset| {
                let challenge = challenges[challenge_id as usize];
                vec![(challenge.pow([pow as u64]) * scalar + offset, vec![])]
            },
            &|mut a, b| {
                a.extend(b);
                a
            },
            &|mut a, mut b| {
                assert!(a.len() <= 2);
                assert!(b.len() <= 2);
                // special logic to deal with scaledsum
                // scaledsum second parameter must be 0
                if a.len() == 2 {
                    assert!((a[1].0, a[1].1.is_empty()) == (E::ZERO, true));
                    a.truncate(1);
                }
                if b.len() == 2 {
                    assert!((b[1].0, b[1].1.is_empty()) == (E::ZERO, true));
                    b.truncate(1);
                }

                a[0].1.extend(mem::take(&mut b[0].1));
                // return [ab]
                vec![(a[0].0 * b[0].0, mem::take(&mut a[0].1))]
            },
            &|mut x, a, b| {
                assert!(a.len() == 1 && a[0].1.is_empty()); // for challenge or constant, term should be empty
                assert!(b.len() == 1 && b[0].1.is_empty()); // for challenge or constant, term should be empty
                assert!(x.len() == 1 && (x[0].0, x[0].1.len()) == (E::ONE, 1)); // witin size only 1
                if b[0].0 == E::ZERO {
                    // only include first term if b = 0
                    vec![(a[0].0, mem::take(&mut x[0].1))]
                } else {
                    // return [ax, b]
                    vec![(a[0].0, mem::take(&mut x[0].1)), (b[0].0, vec![])]
                }
            },
        );
        for (constant, monomial_term) in monomial_terms.iter() {
            if *constant != E::ZERO && monomial_term.is_empty() && selector.is_none() {
                todo!("make virtual poly support pure constant")
            }
            let sel = selector.map(|sel| vec![sel]).unwrap_or_default();
            let terms_polys = monomial_term
                .iter()
                .map(|wit_id| wit_ins[*wit_id as usize])
                .collect_vec();

            self.add_mle_list([sel, terms_polys].concat(), *constant * alpha);
        }

        monomial_terms
            .into_iter()
            .flat_map(|(_, monomial_term)| monomial_term.into_iter().collect_vec())
            .collect::<BTreeSet<u16>>()
    }

    #[cfg(test)]
    pub fn degree(&self) -> usize {
        assert!(self.polys.iter().map(|p| p.aux_info.max_degree).all_equal());
        self.polys
            .first()
            .map(|p| p.aux_info.max_degree)
            .unwrap_or_default()
    }
}

#[cfg(test)]
mod tests {

    use ark_std::test_rng;
    use ff_ext::ExtensionField;
    use goldilocks::{Goldilocks, GoldilocksExt2};
    use itertools::Itertools;
    use multilinear_extensions::{
        mle::IntoMLE,
        virtual_poly::VPAuxInfo,
        virtual_poly_v2::{ArcMultilinearExtension, VirtualPolynomialV2},
    };
    use sumcheck::structs::{IOPProverStateV2, IOPVerifierState};
    use transcript::Transcript;

    use crate::{
        circuit_builder::{CircuitBuilder, ConstraintSystem},
        expression::{Expression, ToExpr},
        virtual_polys::VirtualPolynomials,
    };
    use ff::Field;
    type E = GoldilocksExt2;

    #[test]
    fn test_add_mle_list_by_expr() {
        let mut cs = ConstraintSystem::new("test_root");
        let mut cb = CircuitBuilder::<E>::new(&mut cs);
<<<<<<< HEAD
        let x = cb.create_witin("x").unwrap();
        let y = cb.create_witin("y").unwrap();
=======
        let x = cb.create_witin(|| "x");
        let y = cb.create_witin(|| "y");
>>>>>>> b0a1fa56

        let wits_in: Vec<ArcMultilinearExtension<E>> = (0..cs.num_witin as usize)
            .map(|_| vec![Goldilocks::from(1)].into_mle().into())
            .collect();

        let mut virtual_polys = VirtualPolynomials::new(1, 0);

        // 3xy + 2y
        let expr: Expression<E> =
            Expression::from(3) * x.expr() * y.expr() + Expression::from(2) * y.expr();

        let distrinct_zerocheck_terms_set = virtual_polys.add_mle_list_by_expr(
            None,
            wits_in.iter().collect_vec(),
            &expr,
            &[],
            1.into(),
        );
        assert!(distrinct_zerocheck_terms_set.len() == 2);
        assert!(virtual_polys.degree() == 2);

        // 3x^3
        let expr: Expression<E> = Expression::from(3) * x.expr() * x.expr() * x.expr();
        let distrinct_zerocheck_terms_set = virtual_polys.add_mle_list_by_expr(
            None,
            wits_in.iter().collect_vec(),
            &expr,
            &[],
            1.into(),
        );
        assert!(distrinct_zerocheck_terms_set.len() == 1);
        assert!(virtual_polys.degree() == 3);
    }

    #[test]
    fn test_sumcheck_different_degree() {
        let max_num_vars = 3;
        let fn_eval = |fs: &[ArcMultilinearExtension<E>]| -> E {
            let base_2 = <E as ExtensionField>::BaseField::from(2);

            let evals = fs.iter().fold(
                vec![<E as ExtensionField>::BaseField::ONE; 1 << fs[0].num_vars()],
                |mut evals, f| {
                    evals
                        .iter_mut()
                        .zip(f.get_base_field_vec())
                        .for_each(|(e, v)| {
                            *e *= v;
                        });
                    evals
                },
            );

            <<E as ExtensionField>::BaseField as std::convert::Into<E>>::into(
                evals.iter().sum::<<E as ExtensionField>::BaseField>()
                    * base_2.pow([(max_num_vars - fs[0].num_vars()) as u64]),
            )
        };
        let num_threads = 1;
        let mut transcript = Transcript::new(b"test");

        let mut rng = test_rng();

        let f1: [ArcMultilinearExtension<E>; 2] = std::array::from_fn(|_| {
            (0..1 << (max_num_vars - 2))
                .map(|_| <E as ExtensionField>::BaseField::random(&mut rng))
                .collect_vec()
                .into_mle()
                .into()
        });
        let f2: [ArcMultilinearExtension<E>; 1] = std::array::from_fn(|_| {
            (0..1 << (max_num_vars))
                .map(|_| <E as ExtensionField>::BaseField::random(&mut rng))
                .collect_vec()
                .into_mle()
                .into()
        });
        let f3: [ArcMultilinearExtension<E>; 3] = std::array::from_fn(|_| {
            (0..1 << (max_num_vars - 1))
                .map(|_| <E as ExtensionField>::BaseField::random(&mut rng))
                .collect_vec()
                .into_mle()
                .into()
        });

        let mut virtual_polys = VirtualPolynomials::<E>::new(num_threads, max_num_vars);

        virtual_polys.add_mle_list(f1.iter().collect(), E::ONE);
        virtual_polys.add_mle_list(f2.iter().collect(), E::ONE);
        virtual_polys.add_mle_list(f3.iter().collect(), E::ONE);

        let (sumcheck_proofs, _) = IOPProverStateV2::prove_batch_polys(
            num_threads,
            virtual_polys.get_batched_polys(),
            &mut transcript,
        );

        let mut transcript = Transcript::new(b"test");
        let subclaim = IOPVerifierState::<E>::verify(
            fn_eval(&f1) + fn_eval(&f2) + fn_eval(&f3),
            &sumcheck_proofs,
            &VPAuxInfo {
                max_degree: 3,
                num_variables: max_num_vars,
                phantom: std::marker::PhantomData,
            },
            &mut transcript,
        );

        let mut verifier_poly = VirtualPolynomialV2::new(max_num_vars);
        verifier_poly.add_mle_list(f1.to_vec(), E::ONE);
        verifier_poly.add_mle_list(f2.to_vec(), E::ONE);
        verifier_poly.add_mle_list(f3.to_vec(), E::ONE);
        assert!(
            verifier_poly.evaluate(
                subclaim
                    .point
                    .iter()
                    .map(|c| c.elements)
                    .collect::<Vec<_>>()
                    .as_ref()
            ) == subclaim.expected_evaluation,
            "wrong subclaim"
        );
    }
}<|MERGE_RESOLUTION|>--- conflicted
+++ resolved
@@ -192,13 +192,8 @@
     fn test_add_mle_list_by_expr() {
         let mut cs = ConstraintSystem::new("test_root");
         let mut cb = CircuitBuilder::<E>::new(&mut cs);
-<<<<<<< HEAD
-        let x = cb.create_witin("x").unwrap();
-        let y = cb.create_witin("y").unwrap();
-=======
-        let x = cb.create_witin(|| "x");
-        let y = cb.create_witin(|| "y");
->>>>>>> b0a1fa56
+        let x = cb.create_witin("x");
+        let y = cb.create_witin("y");
 
         let wits_in: Vec<ArcMultilinearExtension<E>> = (0..cs.num_witin as usize)
             .map(|_| vec![Goldilocks::from(1)].into_mle().into())
