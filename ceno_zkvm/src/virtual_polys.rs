use std::{
    collections::{BTreeSet, HashMap},
    mem,
    sync::Arc,
};

use ark_std::iterable::Iterable;
use ff_ext::ExtensionField;
use itertools::Itertools;
use multilinear_extensions::{
    util::ceil_log2,
    virtual_poly_v2::{ArcMultilinearExtension, VirtualPolynomialV2},
};

use crate::{expression::Expression, utils::transpose};

pub struct VirtualPolynomials<'a, E: ExtensionField> {
    num_threads: usize,
    polys: Vec<VirtualPolynomialV2<'a, E>>,
    /// a storage to keep thread based mles, specific to multi-thread logic
    thread_based_mles_storage: HashMap<usize, Vec<ArcMultilinearExtension<'a, E>>>,
}

impl<'a, E: ExtensionField> VirtualPolynomials<'a, E> {
    pub fn new(num_threads: usize, num_variables: usize) -> Self {
        VirtualPolynomials {
            num_threads,
            polys: (0..num_threads)
                .map(|_| VirtualPolynomialV2::new(num_variables - ceil_log2(num_threads)))
                .collect_vec(),
            thread_based_mles_storage: HashMap::new(),
        }
    }

    fn get_range_polys_by_thread_id(
        &self,
        thread_id: usize,
        polys: Vec<&'a ArcMultilinearExtension<'a, E>>,
    ) -> Vec<ArcMultilinearExtension<'a, E>> {
        polys
            .into_iter()
            .map(|poly| {
                let range_poly: ArcMultilinearExtension<E> =
                    Arc::new(poly.get_ranged_mle(self.num_threads, thread_id));
                range_poly
            })
            .collect_vec()
    }

    pub fn add_mle_list(&mut self, polys: Vec<&'a ArcMultilinearExtension<'a, E>>, coeff: E) {
        let polys = polys
            .into_iter()
            .map(|p| {
                let mle_ptr: usize = Arc::as_ptr(p) as *const () as usize;
                if let Some(mles) = self.thread_based_mles_storage.get(&mle_ptr) {
                    mles.clone()
                } else {
                    let mles = (0..self.num_threads)
                        .map(|thread_id| {
                            self.get_range_polys_by_thread_id(thread_id, vec![p])
                                .remove(0)
                        })
                        .collect_vec();
                    let mles_cloned = mles.clone();
                    self.thread_based_mles_storage.insert(mle_ptr, mles);
                    mles_cloned
                }
            })
            .collect_vec();

        // poly -> thread to thread -> poly
        let polys = transpose(polys);
        (0..self.num_threads)
            .zip_eq(polys)
            .for_each(|(thread_id, polys)| {
                self.polys[thread_id].add_mle_list(polys, coeff);
            });
    }

    pub fn get_batched_polys(self) -> Vec<VirtualPolynomialV2<'a, E>> {
        self.polys
    }

    /// add mle terms into virtual poly by expression
    /// return distinct witin in set
    pub fn add_mle_list_by_expr(
        &mut self,
        selector: Option<&'a ArcMultilinearExtension<'a, E>>,
        wit_ins: Vec<&'a ArcMultilinearExtension<'a, E>>,
        expr: &Expression<E>,
        challenges: &[E],
        // sumcheck batch challenge
        alpha: E,
    ) -> BTreeSet<u16> {
        assert!(expr.is_monomial_form());
        let monomial_terms = expr.evaluate(
<<<<<<< HEAD
            &|_| vec![(E::ONE, BTreeSet::new())],
            &|witness_id| {
                vec![(E::ONE, {
                    let mut monomial_terms = BTreeSet::new();
                    monomial_terms.insert(witness_id);
                    monomial_terms
                })]
            },
            &|scalar| vec![(E::from(scalar), { BTreeSet::new() })],
=======
            &|witness_id| vec![(E::ONE, { vec![witness_id] })],
            &|scalar| vec![(E::from(scalar), { vec![] })],
>>>>>>> e4601425
            &|challenge_id, pow, scalar, offset| {
                let challenge = challenges[challenge_id as usize];
                vec![(challenge.pow([pow as u64]) * scalar + offset, vec![])]
            },
            &|mut a, b| {
                a.extend(b);
                a
            },
            &|mut a, mut b| {
                assert!(a.len() <= 2);
                assert!(b.len() <= 2);
                // special logic to deal with scaledsum
                // scaledsum second parameter must be 0
                if a.len() == 2 {
                    assert!((a[1].0, a[1].1.is_empty()) == (E::ZERO, true));
                    a.truncate(1);
                }
                if b.len() == 2 {
                    assert!((b[1].0, b[1].1.is_empty()) == (E::ZERO, true));
                    b.truncate(1);
                }

                a[0].1.extend(mem::take(&mut b[0].1));
                // return [ab]
                vec![(a[0].0 * b[0].0, mem::take(&mut a[0].1))]
            },
            &|mut x, a, b| {
                assert!(a.len() == 1 && a[0].1.is_empty()); // for challenge or constant, term should be empty
                assert!(b.len() == 1 && b[0].1.is_empty()); // for challenge or constant, term should be empty
                assert!(x.len() == 1 && (x[0].0, x[0].1.len()) == (E::ONE, 1)); // witin size only 1
                if b[0].0 == E::ZERO {
                    // only include first term if b = 0
                    vec![(a[0].0, mem::take(&mut x[0].1))]
                } else {
                    // return [ax, b]
                    vec![(a[0].0, mem::take(&mut x[0].1)), (b[0].0, vec![])]
                }
            },
        );
        for (constant, monomial_term) in monomial_terms.iter() {
            if *constant != E::ZERO && monomial_term.is_empty() && selector.is_none() {
                todo!("make virtual poly support pure constant")
            }
            let sel = selector.map(|sel| vec![sel]).unwrap_or_default();
            let terms_polys = monomial_term
                .iter()
                .map(|wit_id| wit_ins[*wit_id as usize])
                .collect_vec();

            self.add_mle_list([sel, terms_polys].concat(), *constant * alpha);
        }

        monomial_terms
            .into_iter()
            .flat_map(|(_, monomial_term)| monomial_term.into_iter().collect_vec())
            .collect::<BTreeSet<u16>>()
    }

    #[cfg(test)]
    pub fn degree(&self) -> usize {
        assert!(self.polys.iter().map(|p| p.aux_info.max_degree).all_equal());
        self.polys
            .first()
            .map(|p| p.aux_info.max_degree)
            .unwrap_or_default()
    }
}

#[cfg(test)]
mod tests {

    use goldilocks::{Goldilocks, GoldilocksExt2};
    use itertools::Itertools;
    use multilinear_extensions::{mle::IntoMLE, virtual_poly_v2::ArcMultilinearExtension};

    use crate::{
        circuit_builder::{CircuitBuilder, ConstraintSystem},
        expression::{Expression, ToExpr},
        virtual_polys::VirtualPolynomials,
    };

    #[test]
    fn test_add_mle_list_by_expr() {
        type E = GoldilocksExt2;
        let mut cs = ConstraintSystem::new(|| "test_root");
        let mut cb = CircuitBuilder::<E>::new(&mut cs);
        let x = cb.create_witin(|| "x").unwrap();
        let y = cb.create_witin(|| "y").unwrap();

        let wits_in: Vec<ArcMultilinearExtension<E>> = (0..cs.num_witin as usize)
            .map(|_| vec![Goldilocks::from(1)].into_mle().into())
            .collect();

        let mut virtual_polys = VirtualPolynomials::new(1, 0);

        // 3xy + 2y
        let expr: Expression<E> =
            Expression::from(3) * x.expr() * y.expr() + Expression::from(2) * y.expr();

        let distrinct_zerocheck_terms_set = virtual_polys.add_mle_list_by_expr(
            None,
            wits_in.iter().collect_vec(),
            &expr,
            &[],
            1.into(),
        );
        assert!(distrinct_zerocheck_terms_set.len() == 2);
        assert!(virtual_polys.degree() == 2);

        // 3x^3
        let expr: Expression<E> = Expression::from(3) * x.expr() * x.expr() * x.expr();
        let distrinct_zerocheck_terms_set = virtual_polys.add_mle_list_by_expr(
            None,
            wits_in.iter().collect_vec(),
            &expr,
            &[],
            1.into(),
        );
        assert!(distrinct_zerocheck_terms_set.len() == 1);
        assert!(virtual_polys.degree() == 3);
    }
}<|MERGE_RESOLUTION|>--- conflicted
+++ resolved
@@ -94,20 +94,9 @@
     ) -> BTreeSet<u16> {
         assert!(expr.is_monomial_form());
         let monomial_terms = expr.evaluate(
-<<<<<<< HEAD
-            &|_| vec![(E::ONE, BTreeSet::new())],
-            &|witness_id| {
-                vec![(E::ONE, {
-                    let mut monomial_terms = BTreeSet::new();
-                    monomial_terms.insert(witness_id);
-                    monomial_terms
-                })]
-            },
-            &|scalar| vec![(E::from(scalar), { BTreeSet::new() })],
-=======
+            &|_| unreachable!(),
             &|witness_id| vec![(E::ONE, { vec![witness_id] })],
             &|scalar| vec![(E::from(scalar), { vec![] })],
->>>>>>> e4601425
             &|challenge_id, pow, scalar, offset| {
                 let challenge = challenges[challenge_id as usize];
                 vec![(challenge.pow([pow as u64]) * scalar + offset, vec![])]
