use crate::{
    error::ZKVMError,
    instructions::riscv::{DummyExtraConfig, MemPadder, MmuConfig, Rv32imConfig},
    scheme::{
        PublicValues, ZKVMProof,
        constants::SEPTIC_EXTENSION_DEGREE,
        hal::ProverDevice,
        mock_prover::{LkMultiplicityKey, MockProver},
        prover::ZKVMProver,
        septic_curve::SepticPoint,
        verifier::ZKVMVerifier,
    },
    state::GlobalState,
    structs::{
        ProgramParams, ZKVMConstraintSystem, ZKVMFixedTraces, ZKVMProvingKey, ZKVMVerifyingKey,
        ZKVMWitnesses,
    },
    tables::{
        MemFinalRecord, MemInitRecord, ProgramTableCircuit, ProgramTableConfig, ShardRamCircuit,
        TableCircuit,
    },
};
use ceno_emul::{
    Addr, ByteAddr, CENO_PLATFORM, Cycle, EmuContext, FullTracer, IterAddresses, MemorySection,
    NextCycleAccess, Platform, PreflightTracer, Program, StepRecord, Tracer, VM_REG_COUNT, VMState,
    WORD_SIZE, Word, WordAddr, host_utils::read_all_messages,
};
use clap::ValueEnum;
use either::Either;
use ff_ext::{ExtensionField, SmallField};
#[cfg(debug_assertions)]
use ff_ext::{Instrumented, PoseidonField};
use gkr_iop::{RAMType, hal::ProverBackend};
#[cfg(debug_assertions)]
use itertools::MinMaxResult;
use itertools::{Itertools, chain};
use mpcs::{PolynomialCommitmentScheme, SecurityLevel};
use multilinear_extensions::util::max_usable_threads;
use rustc_hash::FxHashSet;
use serde::Serialize;
#[cfg(debug_assertions)]
use std::collections::{HashMap, HashSet};
use std::{
    collections::{BTreeMap, BTreeSet},
    marker::PhantomData,
    ops::Range,
    sync::Arc,
};
use tracing::info_span;
use transcript::BasicTranscript as Transcript;
use witness::next_pow2_instance_padding;

// default value: 16GB VRAM, each cell 4 byte, log explosion 2
pub const DEFAULT_MAX_CELLS_PER_SHARDS: u64 = (1 << 30) * 16 / 4 / 2;
pub const DEFAULT_MAX_CYCLE_PER_SHARDS: Cycle = 1 << 29;
pub const DEFAULT_CROSS_SHARD_ACCESS_LIMIT: usize = 1 << 20;
// define a relative small number to make first shard handle much less instruction
pub const DEFAULT_MAX_CELL_FIRST_SHARD: u64 = 1 << 20;

/// The polynomial commitment scheme kind
#[derive(
    Default,
    Copy,
    Clone,
    Debug,
    PartialEq,
    Eq,
    PartialOrd,
    Ord,
    ValueEnum,
    strum_macros::AsRefStr,
    strum_macros::Display,
    strum_macros::IntoStaticStr,
)]
pub enum PcsKind {
    #[default]
    Basefold,
    Whir,
}

/// The field type
#[derive(
    Default,
    Copy,
    Clone,
    Debug,
    PartialEq,
    Eq,
    PartialOrd,
    Ord,
    ValueEnum,
    strum_macros::AsRefStr,
    strum_macros::Display,
    strum_macros::IntoStaticStr,
)]
pub enum FieldType {
    #[default]
    BabyBear,
    Goldilocks,
}

#[derive(Clone)]
pub struct FullMemState<Record> {
    pub mem: Vec<Record>,
    pub io: Vec<Record>,
    pub reg: Vec<Record>,
    pub hints: Vec<Record>,
    pub stack: Vec<Record>,
    pub heap: Vec<Record>,
}

pub(crate) type InitMemState = FullMemState<MemInitRecord>;
type FinalMemState = FullMemState<MemFinalRecord>;

pub struct EmulationResult<'a> {
    pub exit_code: Option<u32>,
    pub final_mem_state: FinalMemState,
    pub pi: PublicValues,
    pub shard_ctx_builder: ShardContextBuilder,
    pub executed_steps: usize,
    pub phantom: PhantomData<&'a ()>,
    // pub shard_ctxs: Vec<ShardContext<'a>>,
}

pub struct RAMRecord {
    pub ram_type: RAMType,
    // reg_id is the raw id of register, e.g. in riv32 it's range from [0, 32)
    // meaningful when RAMType::Register
    pub reg_id: u64,
    pub addr: WordAddr,
    // prev_cycle and cycle are global cycle
    pub prev_cycle: Cycle,
    pub cycle: Cycle,
    // shard_cycle is cycle in current local shard, which already offset by start cycle
    pub shard_cycle: Cycle,
    pub prev_value: Option<Word>,
    pub value: Word,
    // for global reads, `shard_id` refers to the shard that previously produced this value.
    // for global write, `shard_id` refers to current shard.
    pub shard_id: usize,
}

#[derive(Clone, Debug)]
pub struct MultiProver {
    pub prover_id: usize,
    pub max_provers: usize,
    pub max_cell_per_shard: u64,
    pub max_cycle_per_shard: Cycle,
}

impl MultiProver {
    pub fn new(
        prover_id: usize,
        max_provers: usize,
        max_cell_per_shard: u64,
        max_cycle_per_shard: Cycle,
    ) -> Self {
        assert!(prover_id < max_provers);
        Self {
            prover_id,
            max_provers,
            max_cell_per_shard,
            max_cycle_per_shard,
        }
    }
}

impl Default for MultiProver {
    fn default() -> Self {
        Self {
            prover_id: 0,
            max_provers: 1,
            max_cell_per_shard: u64::MAX,
            max_cycle_per_shard: DEFAULT_MAX_CYCLE_PER_SHARDS,
        }
    }
}

pub struct ShardContext<'a> {
    pub shard_id: usize,
    num_shards: usize,
    max_cycle: Cycle,
    pub addr_future_accesses: Arc<NextCycleAccess>,
    addr_accessed_tbs: Either<Vec<FxHashSet<WordAddr>>, &'a mut FxHashSet<WordAddr>>,
    read_records_tbs:
        Either<Vec<BTreeMap<WordAddr, RAMRecord>>, &'a mut BTreeMap<WordAddr, RAMRecord>>,
    write_records_tbs:
        Either<Vec<BTreeMap<WordAddr, RAMRecord>>, &'a mut BTreeMap<WordAddr, RAMRecord>>,
    pub cur_shard_cycle_range: std::ops::Range<usize>,
    pub expected_inst_per_shard: usize,
    pub max_num_cross_shard_accesses: usize,
    // shard 0: [v[0], v[1]), shard 1: [v[1], v[2]), shard 2: [v[2], v[3])
    pub prev_shard_cycle_range: Vec<Cycle>,
    pub prev_shard_heap_range: Vec<Addr>,
    pub platform: Platform,
    pub shard_heap_addr_range: Range<Addr>,
}

impl<'a> Default for ShardContext<'a> {
    fn default() -> Self {
        let max_threads = max_usable_threads();
        let max_num_cross_shard_accesses = std::env::var("CENO_CROSS_SHARD_LIMIT")
            .map(|v| v.parse().unwrap_or(DEFAULT_CROSS_SHARD_ACCESS_LIMIT))
            .unwrap_or(DEFAULT_CROSS_SHARD_ACCESS_LIMIT);

        Self {
            shard_id: 0,
            num_shards: 1,
            max_cycle: Cycle::MAX,
            addr_future_accesses: Arc::new(Default::default()),
            addr_accessed_tbs: Either::Left(
                (0..max_threads)
                    .map(|_| Default::default())
                    .collect::<Vec<_>>(),
            ),
            read_records_tbs: Either::Left(
                (0..max_threads)
                    .map(|_| BTreeMap::new())
                    .collect::<Vec<_>>(),
            ),
            write_records_tbs: Either::Left(
                (0..max_threads)
                    .map(|_| BTreeMap::new())
                    .collect::<Vec<_>>(),
            ),
            cur_shard_cycle_range: FullTracer::SUBCYCLES_PER_INSN as usize..usize::MAX,
            expected_inst_per_shard: usize::MAX,
            max_num_cross_shard_accesses,
            prev_shard_cycle_range: vec![],
            prev_shard_heap_range: vec![],
            platform: CENO_PLATFORM,
            shard_heap_addr_range: CENO_PLATFORM.heap,
        }
    }
}

/// `prover_id` and `num_provers` in MultiProver are exposed as arguments
/// to specify the number of physical provers in a cluster,
/// each mark with a prover_id.
/// The overall trace data is divided into shards, which are distributed evenly among the provers.
/// The number of shards are in general agnostic to number of provers.
/// Each prover is assigned n shard where n can be even empty
///
/// Shard distribution follows a balanced allocation strategy
/// for example, if there are 10 shards and 3 provers,
/// the shard counts will be distributed as 3, 3, and 4, ensuring an even workload across all provers.
impl<'a> ShardContext<'a> {
    pub fn get_forked(&mut self) -> Vec<ShardContext<'_>> {
        match (
            &mut self.read_records_tbs,
            &mut self.write_records_tbs,
            &mut self.addr_accessed_tbs,
        ) {
            (
                Either::Left(read_thread_based_record_storage),
                Either::Left(write_thread_based_record_storage),
                Either::Left(addr_accessed_tbs),
            ) => read_thread_based_record_storage
                .iter_mut()
                .zip(write_thread_based_record_storage.iter_mut())
                .zip(addr_accessed_tbs.iter_mut())
                .map(|((read, write), addr_accessed_tbs)| ShardContext {
                    shard_id: self.shard_id,
                    num_shards: self.num_shards,
                    max_cycle: self.max_cycle,
                    addr_future_accesses: self.addr_future_accesses.clone(),
                    addr_accessed_tbs: Either::Right(addr_accessed_tbs),
                    read_records_tbs: Either::Right(read),
                    write_records_tbs: Either::Right(write),
                    cur_shard_cycle_range: self.cur_shard_cycle_range.clone(),
                    expected_inst_per_shard: self.expected_inst_per_shard,
                    max_num_cross_shard_accesses: self.max_num_cross_shard_accesses,
                    prev_shard_cycle_range: self.prev_shard_cycle_range.clone(),
                    prev_shard_heap_range: self.prev_shard_heap_range.clone(),
                    platform: self.platform.clone(),
                    shard_heap_addr_range: self.shard_heap_addr_range.clone(),
                })
                .collect_vec(),
            _ => panic!("invalid type"),
        }
    }

    pub fn read_records(&self) -> &[BTreeMap<WordAddr, RAMRecord>] {
        match &self.read_records_tbs {
            Either::Left(m) => m,
            Either::Right(_) => panic!("undefined behaviour"),
        }
    }

    pub fn write_records(&self) -> &[BTreeMap<WordAddr, RAMRecord>] {
        match &self.write_records_tbs {
            Either::Left(m) => m,
            Either::Right(_) => panic!("undefined behaviour"),
        }
    }

    #[inline(always)]
    pub fn is_first_shard(&self) -> bool {
        self.shard_id == 0
    }

    #[inline(always)]
    pub fn is_last_shard(&self) -> bool {
        self.shard_id == self.num_shards - 1
    }

    #[inline(always)]
    pub fn is_in_current_shard(&self, cycle: Cycle) -> bool {
        self.cur_shard_cycle_range.contains(&(cycle as usize))
    }

    #[inline(always)]
    pub fn before_current_shard_cycle(&self, cycle: Cycle) -> bool {
        (cycle as usize) < self.cur_shard_cycle_range.start
    }

    #[inline(always)]
    pub fn after_current_shard_cycle(&self, cycle: Cycle) -> bool {
        (cycle as usize) >= self.cur_shard_cycle_range.end
    }

    /// Extract shard_id which produce this record by cycle
    /// NOTE prev_shard_cycle_range[0] should be 0 otherwise it will panic with subtract-overflow
    #[inline(always)]
    pub fn extract_shard_id_by_cycle(&self, cycle: Cycle) -> usize {
        self.prev_shard_cycle_range.partition_point(|&t| t <= cycle) - 1
    }

    /// Extract shard_id which produce this record by heap addr
    /// NOTE prev_shard_heap_range[0] should be 0 otherwise it will panic with subtract-overflow
    #[inline(always)]
    pub fn extract_shard_id_by_heap_addr(&self, addr: Addr) -> usize {
        self.prev_shard_heap_range.partition_point(|&a| a <= addr) - 1
    }

    #[inline(always)]
    pub fn aligned_prev_ts(&self, prev_cycle: Cycle) -> Cycle {
        let mut ts = prev_cycle.saturating_sub(self.current_shard_offset_cycle());
        if ts < FullTracer::SUBCYCLES_PER_INSN {
            ts = 0
        }
        ts
    }

    #[inline(always)]
    pub fn aligned_current_ts(&self, cycle: Cycle) -> Cycle {
        cycle.saturating_sub(self.current_shard_offset_cycle())
    }

    pub fn current_shard_offset_cycle(&self) -> Cycle {
        // cycle of each local shard start from Tracer::SUBCYCLES_PER_INSN
        (self.cur_shard_cycle_range.start as Cycle) - FullTracer::SUBCYCLES_PER_INSN
    }

    /// Finds the **next** future access cycle for the given address, starting from
    /// the specified current cycle.
    ///
    /// Note that the returned cycle is simply the *next* access, not necessarily
    /// the final (last) access of the address.
    ///
    /// For example, if address `0xabc` is accessed at cycles `4` and `8`,
    /// then `find_future_next_access(0xabc, 4)` returns `8`.
    #[inline(always)]
    pub fn find_future_next_access(&self, cycle: Cycle, addr: WordAddr) -> Option<Cycle> {
        self.addr_future_accesses
            .get(cycle as usize)
            .and_then(|res| {
                if res.len() == 1 {
                    Some(res[0].1)
                } else if res.len() > 1 {
                    res.iter()
                        .find(|(m_addr, _)| *m_addr == addr)
                        .map(|(_, cycle)| *cycle)
                } else {
                    None
                }
            })
    }

    #[inline(always)]
    #[allow(clippy::too_many_arguments)]
    pub fn send(
        &mut self,
        ram_type: crate::structs::RAMType,
        addr: WordAddr,
        id: u64,
        cycle: Cycle,
        prev_cycle: Cycle,
        value: Word,
        prev_value: Option<Word>,
    ) {
        let mem_section = MemorySection::from_addr(&self.platform, addr);
        // check read from external mem bus
        // 1. exclude first shard or heap records
        if !self.is_first_shard()
            && !matches!(mem_section, MemorySection::Heap)
            && self.before_current_shard_cycle(prev_cycle)
            && self.is_in_current_shard(cycle)
        {
            let prev_shard_id = self.extract_shard_id_by_cycle(prev_cycle);
            let ram_record = self
                .read_records_tbs
                .as_mut()
                .right()
                .expect("illegal type");
            ram_record.insert(
                addr,
                RAMRecord {
                    ram_type,
                    reg_id: id,
                    addr,
                    prev_cycle,
                    cycle,
                    shard_cycle: 0,
                    prev_value,
                    value,
                    shard_id: prev_shard_id,
                },
            );
        }

        // 2. for heap record initial read, and addr is outside of range
        if !self.is_first_shard()
            && prev_cycle == 0
            && matches!(mem_section, MemorySection::Heap)
            && self.is_in_current_shard(cycle)
            && !self.shard_heap_addr_range.contains(&addr.baddr().0)
        {
            let prev_shard_id = self.extract_shard_id_by_heap_addr(addr.baddr().0);
            let ram_record = self
                .read_records_tbs
                .as_mut()
                .right()
                .expect("illegal type");
            ram_record.insert(
                addr,
                RAMRecord {
                    ram_type,
                    reg_id: id,
                    addr,
                    prev_cycle,
                    cycle,
                    shard_cycle: 0,
                    prev_value,
                    value,
                    shard_id: prev_shard_id,
                },
            );
        }

        // check write to external mem bus
        if let Some(future_touch_cycle) = self.find_future_next_access(cycle, addr)
            && self.after_current_shard_cycle(future_touch_cycle)
            && self.is_in_current_shard(cycle)
        {
            let shard_cycle = self.aligned_current_ts(cycle);
            let ram_record = self
                .write_records_tbs
                .as_mut()
                .right()
                .expect("illegal type");
            ram_record.insert(
                addr,
                RAMRecord {
                    ram_type,
                    reg_id: id,
                    addr,
                    prev_cycle,
                    cycle,
                    shard_cycle,
                    prev_value,
                    value,
                    shard_id: self.shard_id,
                },
            );
        }

        let addr_accessed = self
            .addr_accessed_tbs
            .as_mut()
            .right()
            .expect("illegal type");
        addr_accessed.insert(addr);
    }

    /// merge addr accessed in different threads
    pub fn get_addr_accessed(&self) -> FxHashSet<WordAddr> {
        let mut merged = FxHashSet::default();
        let addr_accessed_tbs = match &self.addr_accessed_tbs {
            Either::Left(addr_accessed_tbs) => addr_accessed_tbs,
            Either::Right(_) => panic!("invalid type"),
        };

        for s in addr_accessed_tbs {
            merged.extend(s);
        }
        merged
    }

    /// Splits a total count `num_shards` into up to `num_provers` non-empty parts, distributing as evenly as possible.
    ///
    /// # Behavior
    ///
    /// - If `num_shards == 0` or `num_provers == 0`, returns an empty vector `[]`.
    /// - If `num_shards <= num_provers`, each part will have size `1`, and the total number of parts equals `num_shards`.
    /// - Otherwise, divides `num_shards` evenly across `num_provers` parts so that:
    ///   - The first `num_shards % num_provers` parts get `base + 1` elements,
    ///   - The rest get `base` elements,
    ///     where `base = num_shards / num_provers`.
    ///
    /// This ensures that:
    /// - Every part is non-zero in size.
    /// - The sum of all parts equals `num_shards`.
    /// - The distribution is as balanced as possible (difference <= 1).
    ///
    /// # Examples
    ///
    /// ```
    /// # fn main() {
    /// use ceno_zkvm::e2e::ShardContext;
    /// assert_eq!(ShardContext::distribute_shards_into_provers(3, 2), vec![2, 1]);
    /// assert_eq!(ShardContext::distribute_shards_into_provers(4, 2), vec![2, 2]);
    /// assert_eq!(ShardContext::distribute_shards_into_provers(5, 2), vec![3, 2]);
    /// assert_eq!(ShardContext::distribute_shards_into_provers(10, 3), vec![4, 3, 3]);
    ///
    /// // When n <= m, each item gets its own shard.
    /// assert_eq!(ShardContext::distribute_shards_into_provers(1, 2), vec![1]);
    /// assert_eq!(ShardContext::distribute_shards_into_provers(2, 3), vec![1, 1]);
    /// assert_eq!(ShardContext::distribute_shards_into_provers(3, 4), vec![1, 1, 1]);
    ///
    /// // Edge cases
    /// assert_eq!(ShardContext::distribute_shards_into_provers(0, 3), Vec::<usize>::new());
    /// assert_eq!(ShardContext::distribute_shards_into_provers(5, 0), Vec::<usize>::new());
    /// # }
    /// ```
    /// # Returns
    ///
    /// A `Vec<usize>` representing the size of each part, whose total sum equals `n`.
    pub fn distribute_shards_into_provers(num_shards: usize, num_provers: usize) -> Vec<usize> {
        if num_shards == 0 || num_provers == 0 {
            return vec![];
        }

        // If there are more shards than items, just give each item its own shard
        if num_shards <= num_provers {
            return vec![1; num_shards];
        }

        let base = num_shards / num_provers;
        let remainder = num_shards % num_provers;

        (0..num_provers)
            .map(|i| if i < remainder { base + 1 } else { base })
            .collect()
    }
}

pub trait StepCellExtractor {
    fn extract_cells(&self, step: &StepRecord) -> u64;
}

pub struct ShardContextBuilder {
    pub cur_shard_id: usize,
    addr_future_accesses: Arc<NextCycleAccess>,
    cur_cells: u64,
    cur_acc_cycle: Cycle,
    max_cell_per_shard: u64,
    max_cycle_per_shard: Cycle,
    target_cell_first_shard: u64,
    prev_shard_cycle_range: Vec<Cycle>,
    prev_shard_heap_range: Vec<Addr>,
    // holds the first step for the next shard once the current shard hits its limit
    pending_step: Option<StepRecord>,
    platform: Platform,
}

impl Default for ShardContextBuilder {
    fn default() -> Self {
        ShardContextBuilder {
            cur_shard_id: 0,
            addr_future_accesses: Arc::new(Default::default()),
            cur_cells: 0,
            cur_acc_cycle: 0,
            max_cell_per_shard: 0,
            max_cycle_per_shard: 0,
            target_cell_first_shard: 0,
            prev_shard_cycle_range: vec![],
            prev_shard_heap_range: vec![],
            pending_step: None,
            platform: CENO_PLATFORM,
        }
    }
}

impl ShardContextBuilder {
    /// set max_cell_per_shard == u64::MAX if target for single shard
    pub fn new(
        multi_prover: &MultiProver,
        platform: Platform,
        addr_future_accesses: NextCycleAccess,
    ) -> Self {
        assert_eq!(multi_prover.max_provers, 1);
        assert_eq!(multi_prover.prover_id, 0);
        ShardContextBuilder {
            cur_shard_id: 0,
            cur_cells: 0,
            cur_acc_cycle: 0,
            max_cell_per_shard: multi_prover.max_cell_per_shard,
            max_cycle_per_shard: multi_prover.max_cycle_per_shard,
            target_cell_first_shard: {
                if multi_prover.max_cell_per_shard == u64::MAX {
                    u64::MAX
                } else {
                    DEFAULT_MAX_CELL_FIRST_SHARD
                }
            },
            addr_future_accesses: Arc::new(addr_future_accesses),
            prev_shard_cycle_range: vec![0],
            prev_shard_heap_range: vec![0],
            pending_step: None,
            platform,
        }
    }

    pub fn position_next_shard<'a>(
        &mut self,
        steps_iter: &mut impl Iterator<Item = StepRecord>,
        step_cell_extractor: impl StepCellExtractor,
        steps: &mut Vec<StepRecord>,
    ) -> Option<ShardContext<'a>> {
        steps.clear();
        let target_cost_current_shard = if self.cur_shard_id == 0 {
            self.target_cell_first_shard
        } else {
            self.max_cell_per_shard
        };
        loop {
            let step = if let Some(step) = self.pending_step.take() {
                step
            } else {
                match steps_iter.next() {
                    Some(step) => step,
                    None => break,
                }
            };
            let next_cells = self.cur_cells + step_cell_extractor.extract_cells(&step);
            let next_cycle = self.cur_acc_cycle + FullTracer::SUBCYCLES_PER_INSN;
            if next_cells >= target_cost_current_shard || next_cycle >= self.max_cycle_per_shard {
                assert!(
                    !steps.is_empty(),
                    "empty record match when splitting shards"
                );
                self.pending_step = Some(step);
                break;
            }
            self.cur_cells = next_cells;
            self.cur_acc_cycle = next_cycle;
            steps.push(step);
        }

        if steps.is_empty() {
            return None;
        }

        if self.cur_shard_id > 0 {
            assert_eq!(
                steps.first().map(|step| step.cycle()).unwrap_or_default(),
                self.prev_shard_cycle_range
                    .last()
                    .copied()
                    .unwrap_or(FullTracer::SUBCYCLES_PER_INSN)
            );
            assert_eq!(
                steps
                    .first()
                    .map(|step| step.heap_watermark_ptr.before)
                    .unwrap_or_default(),
                self.prev_shard_heap_range
                    .last()
                    .copied()
                    .unwrap_or(self.platform.heap.start)
                    .into()
            );
        }

        let shard_ctx = ShardContext {
            shard_id: self.cur_shard_id,
            cur_shard_cycle_range: steps.first().map(|step| step.cycle() as usize).unwrap()
                ..(steps.last().unwrap().cycle() + FullTracer::SUBCYCLES_PER_INSN) as usize,
            addr_future_accesses: self.addr_future_accesses.clone(),
            prev_shard_cycle_range: self.prev_shard_cycle_range.clone(),
            prev_shard_heap_range: self.prev_shard_heap_range.clone(),
            platform: self.platform.clone(),
            shard_heap_addr_range: steps
                .first()
                .map(|step| step.heap_watermark_ptr.before.0)
                .unwrap_or_default()
                ..steps
                    .last()
                    .map(|step| step.heap_watermark_ptr.after.0)
                    .unwrap_or_default(),
            ..Default::default()
        };
        println!(
            "{}th shard shard_heap_addr_range {:x} - {:x}, cycle range {:?}",
            shard_ctx.shard_id,
            shard_ctx.shard_heap_addr_range.start,
            shard_ctx.shard_heap_addr_range.end,
            shard_ctx.cur_shard_cycle_range
        );
        self.prev_shard_cycle_range
            .push(shard_ctx.cur_shard_cycle_range.end as u64);
        self.prev_shard_heap_range
            .push(shard_ctx.shard_heap_addr_range.end);
        self.cur_cells = 0;
        self.cur_acc_cycle = 0;
        self.cur_shard_id += 1;

        Some(shard_ctx)
    }
}

/// Lazily replays `StepRecord`s by re-running the VM up to the number of steps
/// recorded during the preflight execution. This keeps shard generation memory
/// usage bounded without storing the entire trace.
struct StepReplay {
    vm: VMState,
    remaining_steps: usize,
}

impl StepReplay {
    fn new(
        platform: Platform,
        program: Arc<Program>,
        init_mem_state: &InitMemState,
        remaining_steps: usize,
    ) -> Self {
        let mut vm = VMState::new(platform, program);
        for record in chain!(init_mem_state.hints.iter(), init_mem_state.io.iter()) {
            vm.init_memory(record.addr.into(), record.value);
        }
        StepReplay {
            vm,
            remaining_steps,
        }
    }
}

impl Iterator for StepReplay {
    type Item = StepRecord;

    fn next(&mut self) -> Option<Self::Item> {
        if self.remaining_steps == 0 {
            return None;
        }
        match self.vm.next_step_record() {
            Ok(Some(step)) => {
                self.remaining_steps -= 1;
                Some(step)
            }
            Ok(None) => {
                self.remaining_steps = 0;
                None
            }
            Err(err) => panic!("vm exec failed during witness replay: {err:?}"),
        }
    }
}

pub fn emulate_program<'a>(
    program: Arc<Program>,
    max_steps: usize,
    init_mem_state: &InitMemState,
    platform: &Platform,
    multi_prover: &MultiProver,
) -> EmulationResult<'a> {
    let InitMemState {
        mem: mem_init,
        io: io_init,
        reg: reg_init,
        hints: hints_init,
        stack: _,
        heap: _,
    } = init_mem_state;

    let mut vm: VMState<PreflightTracer> = VMState::new_with_tracer(platform.clone(), program);

    for record in chain!(hints_init, io_init) {
        vm.init_memory(record.addr.into(), record.value);
    }

<<<<<<< HEAD
    let exit_code = info_span!("emulator.preflight-execute").in_scope(|| {
        let _ = vm.iter_until_halt().take(max_steps).count();
        vm.halted_state().map(|halt_state| halt_state.exit_code)
=======
    let mut executed_steps = 0usize;
    let mut exit_code = None;
    info_span!("[ceno] emulator.preflight-execute").in_scope(|| {
        for record in vm.iter_until_halt().take(max_steps) {
            let record = record.expect("vm exec failed");
            executed_steps += 1;
            if record.insn().kind == InsnKind::ECALL
                && record.rs1().unwrap().value == Platform::ecall_halt()
            {
                exit_code = record.rs2().map(|rs2| rs2.value);
            }
        }
>>>>>>> f0a12db6
    });

    if platform.is_debug {
        let all_messages = read_all_messages(&vm)
            .iter()
            .map(|msg| String::from_utf8_lossy(msg).to_string())
            .collect::<Vec<_>>();

        if !all_messages.is_empty() {
            tracing::info!("========= BEGIN: I/O from guest =========");
            for msg in &all_messages {
                tracing::info!("│ {}", msg);
            }
            tracing::info!("========= END: I/O from guest =========");
        }
    }
    let final_access = vm.tracer().final_accesses();
    let end_cycle = vm.tracer().cycle();
    let insts = vm.tracer().executed_insts();
    tracing::info!("program executed {insts} instructions in {end_cycle} cycles");
    metrics::gauge!("cycles").set(insts as f64);

    // Find the final register values and cycles.
    let reg_final = reg_init
        .iter()
        .map(|rec| {
            let index = rec.addr as usize;
            if index < VM_REG_COUNT {
                let vma: WordAddr = Platform::register_vma(index).into();
                MemFinalRecord {
                    ram_type: RAMType::Register,
                    addr: rec.addr,
                    value: vm.peek_register(index),
                    init_value: rec.value,
                    cycle: final_access.cycle(vma),
                }
            } else {
                // The table is padded beyond the number of registers.
                MemFinalRecord {
                    ram_type: RAMType::Register,
                    addr: rec.addr,
                    value: 0,
                    init_value: 0,
                    cycle: 0,
                }
            }
        })
        .collect_vec();

    // Find the final memory values and cycles.
    let mem_final = mem_init
        .iter()
        .map(|rec| {
            let vma: WordAddr = rec.addr.into();
            MemFinalRecord {
                ram_type: RAMType::Memory,
                addr: rec.addr,
                value: vm.peek_memory(vma),
                init_value: rec.value,
                cycle: final_access.cycle(vma),
            }
        })
        .collect_vec();

    // Find the final public IO cycles.
    let io_final = io_init
        .iter()
        .map(|rec| MemFinalRecord {
            ram_type: RAMType::Memory,
            addr: rec.addr,
            value: rec.value,
            init_value: rec.value,
            cycle: final_access.cycle(rec.addr.into()),
        })
        .collect_vec();

    // Find the final hints IO cycles.
    let hints_final = hints_init
        .iter()
        .map(|rec| MemFinalRecord {
            ram_type: RAMType::Memory,
            addr: rec.addr,
            value: rec.value,
            init_value: rec.value,
            cycle: final_access.cycle(rec.addr.into()),
        })
        .collect_vec();

    // get stack access by min/max range
    let stack_final = if let Some((min_waddr, _)) = vm
        .tracer()
        .probe_min_max_address_by_start_addr(ByteAddr::from(platform.stack.start).waddr())
    {
        (min_waddr..ByteAddr::from(platform.stack.end).waddr())
            // stack record collect in reverse order
            .rev()
            .map(|vma| {
                let byte_addr = vma.baddr();
                MemFinalRecord {
                    ram_type: RAMType::Memory,
                    addr: byte_addr.0,
                    value: vm.peek_memory(vma),
                    init_value: 0,
                    cycle: final_access.cycle(vma),
                }
            })
            .collect_vec()
    } else {
        vec![]
    };

    // get heap access by min/max range
    let heap_start_waddr = ByteAddr::from(platform.heap.start).waddr();
    // note: min_waddr for the heap is intentionally ignored
    // as the actual starting address may be shifted due to alignment requirements
    // e.g. heap start addr 0x90000000 + 32 bytes alignment => 0x90000000 % 32 = 16 → offset = 16 bytes → moves to 0x90000010.
    let heap_final = if let Some((_, max_waddr)) = vm
        .tracer()
        .probe_min_max_address_by_start_addr(heap_start_waddr)
    {
        (heap_start_waddr..max_waddr)
            .map(|vma| {
                let byte_addr = vma.baddr();
                MemFinalRecord {
                    ram_type: RAMType::Memory,
                    addr: byte_addr.0,
                    value: vm.peek_memory(vma),
                    init_value: 0,
                    cycle: final_access.cycle(vma),
                }
            })
            .collect_vec()
    } else {
        vec![]
    };

    let pi = PublicValues::new(
        exit_code.unwrap_or(0),
        vm.program().entry,
        FullTracer::SUBCYCLES_PER_INSN,
        vm.get_pc().into(),
        end_cycle,
        multi_prover.prover_id as u32,
        platform.heap.start,
        heap_final.len() as u32,
        io_init.iter().map(|rec| rec.value).collect_vec(),
        vec![0; SEPTIC_EXTENSION_DEGREE * 2], // point_at_infinity
    );

    #[cfg(debug_assertions)]
    {
        debug_memory_ranges(
            &vm,
            chain!(
                &mem_final,
                &io_final,
                &hints_final,
                &stack_final,
                &heap_final
            ),
        );
    }

    let shard_ctx_builder = ShardContextBuilder::new(
        multi_prover,
        platform.clone(),
        vm.take_tracer().into_next_accesses(),
    );

    EmulationResult {
        pi,
        exit_code,
        shard_ctx_builder,
        executed_steps: insts,
        final_mem_state: FinalMemState {
            reg: reg_final,
            io: io_final,
            mem: mem_final,
            hints: hints_final,
            stack: stack_final,
            heap: heap_final,
        },
        phantom: PhantomData,
    }
}

#[derive(Copy, Clone, Debug, PartialEq, Eq, PartialOrd, Ord, ValueEnum)]
pub enum Preset {
    Ceno,
}

pub fn setup_platform(
    preset: Preset,
    program: &Program,
    stack_size: u32,
    heap_size: u32,
    pub_io_size: u32,
) -> Platform {
    setup_platform_inner(preset, program, stack_size, heap_size, pub_io_size, false)
}

pub fn setup_platform_debug(
    preset: Preset,
    program: &Program,
    stack_size: u32,
    heap_size: u32,
    pub_io_size: u32,
) -> Platform {
    setup_platform_inner(preset, program, stack_size, heap_size, pub_io_size, true)
}

fn setup_platform_inner(
    preset: Preset,
    program: &Program,
    stack_size: u32,
    heap_size: u32,
    pub_io_size: u32,
    is_debug: bool,
) -> Platform {
    let preset = match preset {
        Preset::Ceno => Platform {
            is_debug,
            ..CENO_PLATFORM
        },
    };

    let prog_data = program.image.keys().copied().collect::<BTreeSet<_>>();

    let stack = if preset.is_debug {
        (preset.stack.end - 0x4000 - stack_size)..(preset.stack.end)
    } else {
        // remove extra space for io for non-debug mode
        (preset.stack.end - 0x4000 - stack_size)..(preset.stack.end - 0x4000)
    };

    let heap = {
        // Detect heap as starting after program data.
        let heap_start = program.sheap;
        let heap = heap_start..heap_start + heap_size;
        // pad the total size to the next power of two.
        let mem_size = heap.iter_addresses().len();
        let pad_size = mem_size.next_power_of_two() - mem_size;
        let heap_end = heap.end as usize + pad_size * WORD_SIZE;
        assert!(
            heap_end <= u32::MAX as usize,
            "not enough space for padding; reduce heap size"
        );
        heap.start..heap_end as u32
    };

    assert!(
        pub_io_size.is_power_of_two(),
        "pub io size {pub_io_size} must be a power of two"
    );
    let platform = Platform {
        rom: program.base_address
            ..program.base_address + (program.instructions.len() * WORD_SIZE) as u32,
        prog_data,
        stack,
        heap,
        public_io: preset.public_io.start..preset.public_io.start + pub_io_size,
        ..preset
    };
    assert!(
        platform.validate(),
        "invalid platform configuration: {platform}"
    );

    platform
}

pub fn init_static_addrs(program: &Program) -> Vec<MemInitRecord> {
    let program_addrs = program
        .image
        .iter()
        .map(|(addr, value)| MemInitRecord {
            addr: *addr,
            value: *value,
        })
        .sorted_by_key(|record| record.addr)
        .collect_vec();

    assert!(
        program_addrs.len().is_power_of_two(),
        "program_addrs.len {} is not pow2",
        program_addrs.len(),
    );
    program_addrs
}

pub struct ConstraintSystemConfig<E: ExtensionField> {
    pub zkvm_cs: ZKVMConstraintSystem<E>,
    pub config: Rv32imConfig<E>,
    pub mmu_config: MmuConfig<E>,
    pub dummy_config: DummyExtraConfig<E>,
    pub prog_config: ProgramTableConfig,
}

pub fn construct_configs<E: ExtensionField>(
    program_params: ProgramParams,
) -> ConstraintSystemConfig<E> {
    let mut zkvm_cs = ZKVMConstraintSystem::new_with_platform(program_params);

    let config = Rv32imConfig::<E>::construct_circuits(&mut zkvm_cs);
    let mmu_config = MmuConfig::<E>::construct_circuits(&mut zkvm_cs);
    let dummy_config = DummyExtraConfig::<E>::construct_circuits(&mut zkvm_cs);
    let prog_config = zkvm_cs.register_table_circuit::<ProgramTableCircuit<E>>();
    zkvm_cs.register_global_state::<GlobalState>();
    ConstraintSystemConfig {
        zkvm_cs,
        config,
        mmu_config,
        dummy_config,
        prog_config,
    }
}

pub fn generate_fixed_traces<E: ExtensionField>(
    system_config: &ConstraintSystemConfig<E>,
    reg_init: &[MemInitRecord],
    static_mem_init: &[MemInitRecord],
    io_addrs: &[Addr],
    program: &Program,
) -> ZKVMFixedTraces<E> {
    let mut zkvm_fixed_traces = ZKVMFixedTraces::default();

    zkvm_fixed_traces.register_table_circuit::<ProgramTableCircuit<E>>(
        &system_config.zkvm_cs,
        &system_config.prog_config,
        program,
    );

    system_config
        .config
        .generate_fixed_traces(&system_config.zkvm_cs, &mut zkvm_fixed_traces);
    system_config.mmu_config.generate_fixed_traces(
        &system_config.zkvm_cs,
        &mut zkvm_fixed_traces,
        reg_init,
        static_mem_init,
        io_addrs,
    );
    system_config
        .dummy_config
        .generate_fixed_traces(&system_config.zkvm_cs, &mut zkvm_fixed_traces);

    zkvm_fixed_traces
}

pub fn generate_witness<'a, E: ExtensionField>(
    system_config: &ConstraintSystemConfig<E>,
    mut emul_result: EmulationResult<'a>,
    program: Arc<Program>,
    platform: &Platform,
    init_mem_state: &InitMemState,
    // this is for debug purpose, which only run target shard id and skip all others
    target_shard_id: Option<usize>,
) -> impl Iterator<Item = (ZKVMWitnesses<E>, ShardContext<'a>, PublicValues)> {
    let mut shard_ctx_builder = std::mem::take(&mut emul_result.shard_ctx_builder);
    assert!(
        emul_result.executed_steps > 0,
        "execution trace must contain at least one step"
    );

    let pi_template = emul_result.pi.clone();
    let mut step_iter = StepReplay::new(
        platform.clone(),
        program.clone(),
        init_mem_state,
        emul_result.executed_steps,
    );
    let mut shard_steps = Vec::new();

    std::iter::from_fn(move || {
        info_span!(
            "[ceno] app_prove.generate_witness",
            shard_id = shard_ctx_builder.cur_shard_id
        )
        .in_scope(|| {
            let mut shard_ctx = match shard_ctx_builder.position_next_shard(
                &mut step_iter,
                &system_config.config,
                &mut shard_steps,
            ) {
                Some(ctx) => ctx,
                None => return None,
            };

            let mut zkvm_witness = ZKVMWitnesses::default();
            let mut pi = pi_template.clone();

            tracing::debug!(
                "{}th shard collect {} steps",
                shard_ctx.shard_id,
                shard_steps.len()
            );

            let current_shard_offset_cycle = shard_ctx.current_shard_offset_cycle();
            let last_step = shard_steps.last().expect("shard must contain steps");
            let current_shard_end_cycle =
                last_step.cycle() + FullTracer::SUBCYCLES_PER_INSN - current_shard_offset_cycle;
            let current_shard_init_pc = if shard_ctx.is_first_shard() {
                program.entry
            } else {
                shard_steps.first().unwrap().pc().before.0
            };
            let current_shard_end_pc = last_step.pc().after.0;

            pi.init_pc = current_shard_init_pc;
            pi.init_cycle = FullTracer::SUBCYCLES_PER_INSN;
            pi.shard_id = shard_ctx.shard_id as u32;
            pi.end_pc = current_shard_end_pc;
            pi.end_cycle = current_shard_end_cycle;
            pi.heap_start_addr = shard_ctx.shard_heap_addr_range.start;
            pi.heap_shard_len = (shard_ctx.shard_heap_addr_range.end
                - shard_ctx.shard_heap_addr_range.start)
                / (WORD_SIZE as u32);

            if let Some(target_shard_id) = target_shard_id {
                if shard_ctx.shard_id < target_shard_id {
                    tracing::debug!("{}th shard skipped", shard_ctx.shard_id);
                    return Some((zkvm_witness, shard_ctx, pi));
                } else if shard_ctx.shard_id > target_shard_id {
                    tracing::debug!("{}th shard skipped", shard_ctx.shard_id);
                    return None;
                }
            }

            let time = std::time::Instant::now();
            let dummy_records = system_config
                .config
                .assign_opcode_circuit(
                    &system_config.zkvm_cs,
                    &mut shard_ctx,
                    &mut zkvm_witness,
                    &shard_steps,
                )
                .unwrap();
            tracing::debug!("assign_opcode_circuit finish in {:?}", time.elapsed());
            let time = std::time::Instant::now();
            system_config
                .dummy_config
                .assign_opcode_circuit(
                    &system_config.zkvm_cs,
                    &mut shard_ctx,
                    &mut zkvm_witness,
                    dummy_records,
                )
                .unwrap();
            tracing::debug!("assign_dummy_config finish in {:?}", time.elapsed());
            zkvm_witness.finalize_lk_multiplicities();

            let time = std::time::Instant::now();
            system_config
                .config
                .assign_table_circuit(&system_config.zkvm_cs, &mut zkvm_witness)
                .unwrap();
            tracing::debug!("assign_table_circuit finish in {:?}", time.elapsed());

            if shard_ctx.is_first_shard() {
                let time = std::time::Instant::now();
                system_config
                    .mmu_config
                    .assign_init_table_circuit(
                        &system_config.zkvm_cs,
                        &mut zkvm_witness,
                        &pi,
                        &emul_result.final_mem_state.reg,
                        &emul_result.final_mem_state.mem,
                        &emul_result.final_mem_state.io,
                        &emul_result.final_mem_state.hints,
                        &emul_result.final_mem_state.stack,
                    )
                    .unwrap();
                tracing::debug!("assign_init_table_circuit finish in {:?}", time.elapsed());
            } else {
                system_config
                    .mmu_config
                    .assign_init_table_circuit(
                        &system_config.zkvm_cs,
                        &mut zkvm_witness,
                        &pi,
                        &[],
                        &[],
                        &[],
                        &[],
                        &[],
                    )
                    .unwrap();
            }

            let time = std::time::Instant::now();
            system_config
                .mmu_config
                .assign_dynamic_init_table_circuit(
                    &system_config.zkvm_cs,
                    &mut zkvm_witness,
                    &pi,
                    &emul_result.final_mem_state.heap,
                )
                .unwrap();
            tracing::debug!(
                "assign_dynamic_init_table_circuit finish in {:?}",
                time.elapsed()
            );

            let time = std::time::Instant::now();
            system_config
                .mmu_config
                .assign_continuation_circuit(
                    &system_config.zkvm_cs,
                    &shard_ctx,
                    &mut zkvm_witness,
                    &pi,
                    &emul_result.final_mem_state.reg,
                    &emul_result.final_mem_state.mem,
                    &emul_result.final_mem_state.io,
                    &emul_result.final_mem_state.hints,
                    &emul_result.final_mem_state.stack,
                    &emul_result.final_mem_state.heap,
                )
                .unwrap();
            tracing::debug!("assign_continuation_circuit finish in {:?}", time.elapsed());

            let time = std::time::Instant::now();
            zkvm_witness
                .assign_table_circuit::<ProgramTableCircuit<E>>(
                    &system_config.zkvm_cs,
                    &system_config.prog_config,
                    &program,
                )
                .unwrap();
            tracing::debug!("assign_table_circuit finish in {:?}", time.elapsed());

            if let Some(shard_ram_witnesses) =
                zkvm_witness.get_witness(&ShardRamCircuit::<E>::name())
            {
                let time = std::time::Instant::now();
                let shard_ram_ec_sum: SepticPoint<E::BaseField> = shard_ram_witnesses
                    .iter()
                    .filter(|shard_ram_witness| shard_ram_witness.num_instances[0] > 0)
                    .map(|shard_ram_witness| {
                        ShardRamCircuit::<E>::extract_ec_sum(
                            &system_config.mmu_config.ram_bus_circuit,
                            &shard_ram_witness.witness_rmms[0],
                        )
                    })
                    .sum();

                let xy = shard_ram_ec_sum
                    .x
                    .0
                    .iter()
                    .chain(shard_ram_ec_sum.y.0.iter());
                for (f, v) in xy.zip_eq(pi.shard_rw_sum.as_mut_slice()) {
                    *v = f.to_canonical_u64() as u32;
                }
                tracing::debug!("update pi shard_rw_sum finish in {:?}", time.elapsed());
            }

            Some((zkvm_witness, shard_ctx, pi))
        })
    })
}

// Encodes useful early return points of the e2e pipeline
#[derive(Default, Debug, Copy, Clone, Ord, PartialOrd, Eq, PartialEq)]
pub enum Checkpoint {
    PrepE2EProving,
    PrepWitnessGen,
    PrepVerify,
    #[default]
    Complete,
}

// Currently handles state required by the sanity check in `bin/e2e.rs`
// Future cases would require this to be an enum
pub type IntermediateState<E, PCS> = (Option<ZKVMProof<E, PCS>>, Option<ZKVMVerifyingKey<E, PCS>>);

/// Context construct from a program and given platform
pub struct E2EProgramCtx<E: ExtensionField> {
    pub program: Arc<Program>,
    pub platform: Platform,
    pub multi_prover: MultiProver,
    pub static_addrs: Vec<MemInitRecord>,
    pub pubio_len: usize,
    pub system_config: ConstraintSystemConfig<E>,
    pub reg_init: Vec<MemInitRecord>,
    pub io_init: Vec<MemInitRecord>,
    pub zkvm_fixed_traces: ZKVMFixedTraces<E>,
}

/// end-to-end pipeline result, stopping at a certain checkpoint
pub struct E2ECheckpointResult<E: ExtensionField, PCS: PolynomialCommitmentScheme<E>> {
    /// The proof generated by the pipeline, if any
    pub proofs: Option<Vec<ZKVMProof<E, PCS>>>,
    /// The verifying key generated by the pipeline, if any
    pub vk: Option<ZKVMVerifyingKey<E, PCS>>,
    /// The next step to run after the checkpoint
    next_step: Option<Box<dyn FnOnce()>>,
}

impl<E: ExtensionField, PCS: PolynomialCommitmentScheme<E>> E2ECheckpointResult<E, PCS> {
    pub fn next_step(self) {
        if let Some(next_step) = self.next_step {
            next_step();
        }
    }
}

/// Set up a program with the given platform
pub fn setup_program<E: ExtensionField>(
    program: Program,
    platform: Platform,
    multi_prover: MultiProver,
) -> E2EProgramCtx<E> {
    let static_addrs = init_static_addrs(&program);
    let pubio_len = platform.public_io.iter_addresses().len();
    let program_params = ProgramParams {
        platform: platform.clone(),
        program_size: next_pow2_instance_padding(program.instructions.len()),
        static_memory_len: static_addrs.len(),
        pubio_len,
    };
    let system_config = construct_configs::<E>(program_params);
    let reg_init = system_config.mmu_config.initial_registers();
    let io_init = MemPadder::new_mem_records_uninit(platform.public_io.clone(), pubio_len);

    // Generate fixed traces
    let zkvm_fixed_traces = generate_fixed_traces(
        &system_config,
        &reg_init,
        &static_addrs,
        &io_init.iter().map(|rec| rec.addr).collect_vec(),
        &program,
    );

    E2EProgramCtx {
        program: Arc::new(program),
        platform,
        multi_prover,
        static_addrs,
        pubio_len,
        system_config,
        reg_init,
        io_init,
        zkvm_fixed_traces,
    }
}

impl<E: ExtensionField> E2EProgramCtx<E> {
    pub fn keygen<PCS: PolynomialCommitmentScheme<E> + 'static>(
        self,
        max_num_variables: usize,
        security_level: SecurityLevel,
    ) -> (ZKVMProvingKey<E, PCS>, ZKVMVerifyingKey<E, PCS>) {
        let pcs_param =
            PCS::setup(1 << max_num_variables, security_level).expect("Basefold PCS setup");
        let (pp, vp) = PCS::trim(pcs_param, 1 << max_num_variables).expect("Basefold trim");
        let mut pk = self
            .system_config
            .zkvm_cs
            .clone()
            .key_gen::<PCS>(
                pp.clone(),
                vp.clone(),
                self.program.entry,
                self.zkvm_fixed_traces.clone(),
            )
            .expect("keygen failed");
        let vk = pk.get_vk_slow();
        pk.set_program_ctx(self);
        (pk, vk)
    }

    pub fn keygen_with_pb<
        PCS: PolynomialCommitmentScheme<E> + 'static,
        PB: ProverBackend<E = E, Pcs = PCS> + 'static,
    >(
        self,
        pb: &PB,
    ) -> (ZKVMProvingKey<E, PCS>, ZKVMVerifyingKey<E, PCS>) {
        let mut pk = self
            .system_config
            .zkvm_cs
            .clone()
            .key_gen::<PCS>(
                pb.get_pp().clone(),
                pb.get_vp().clone(),
                self.program.entry,
                self.zkvm_fixed_traces.clone(),
            )
            .expect("keygen failed");
        let vk = pk.get_vk_slow();
        pk.set_program_ctx(self);
        (pk, vk)
    }

    /// Setup init mem state
    pub fn setup_init_mem(&self, hints: &[u32], public_io: &[u32]) -> InitMemState {
        let mut io_init = self.io_init.clone();
        MemPadder::init_mem_records(&mut io_init, public_io);
        let hint_init = MemPadder::new_mem_records(
            self.platform.hints.clone(),
            hints.len().next_power_of_two(),
            hints,
        );

        InitMemState {
            mem: self.static_addrs.clone(),
            reg: self.reg_init.clone(),
            io: io_init,
            hints: hint_init,
            // stack/heap both init value 0 and range is dynamic
            stack: vec![],
            heap: vec![],
        }
    }
}

// Runs end-to-end pipeline, stopping at a certain checkpoint and yielding useful state.
//
// The return type is a pair of:
// 1. Explicit state
// 2. A no-input-no-ouptut closure
//
// (2.) is useful when you want to setup a certain action and run it
// elsewhere (i.e, in a benchmark)
// (1.) is useful for exposing state which must be further combined with
// state external to this pipeline (e.g, sanity check in bin/e2e.rs)

#[allow(clippy::too_many_arguments)]
pub fn run_e2e_with_checkpoint<
    E: ExtensionField + LkMultiplicityKey + serde::de::DeserializeOwned,
    PCS: PolynomialCommitmentScheme<E> + Serialize + 'static,
    PB: ProverBackend<E = E, Pcs = PCS> + 'static,
    PD: ProverDevice<PB> + 'static,
>(
    device: PD,
    program: Program,
    platform: Platform,
    multi_prover: MultiProver,
    hints: &[u32],
    public_io: &[u32],
    max_steps: usize,
    checkpoint: Checkpoint,
    // for debug purpose
    target_shard_id: Option<usize>,
) -> E2ECheckpointResult<E, PCS> {
    let start = std::time::Instant::now();
    let ctx = setup_program::<E>(program, platform, multi_prover);
    tracing::debug!("setup_program done in {:?}", start.elapsed());

    // Keygen
    let start = std::time::Instant::now();
    let (pk, vk) = ctx.keygen_with_pb(device.get_pb());
    tracing::debug!("keygen done in {:?}", start.elapsed());

    // New with prover
    let prover = ZKVMProver::new(pk.into(), device);

    let start = std::time::Instant::now();
    let init_full_mem = prover.setup_init_mem(hints, public_io);
    tracing::debug!("setup_init_mem done in {:?}", start.elapsed());

    // Generate witness
    let is_mock_proving = std::env::var("MOCK_PROVING").is_ok();
    if let Checkpoint::PrepE2EProving = checkpoint {
        return E2ECheckpointResult {
            proofs: None,
            vk: Some(vk),
            next_step: Some(Box::new(move || {
                _ = run_e2e_proof::<E, _, _, _>(
                    &prover,
                    &init_full_mem,
                    max_steps,
                    is_mock_proving,
                    target_shard_id,
                )
            })),
        };
    }

    // Emulate program
    let start = std::time::Instant::now();
    let emul_result = emulate_program(
        prover.pk.program_ctx.as_ref().unwrap().program.clone(),
        max_steps,
        &init_full_mem,
        &prover.pk.program_ctx.as_ref().unwrap().platform,
        &prover.pk.program_ctx.as_ref().unwrap().multi_prover,
    );
    tracing::debug!("emulate done in {:?}", start.elapsed());

    // Clone some emul_result fields before consuming
    let exit_code = emul_result.exit_code;

    if let Checkpoint::PrepWitnessGen = checkpoint {
        return E2ECheckpointResult {
            proofs: None,
            vk: Some(vk),
            next_step: Some(Box::new(move || {
                // When we run e2e and halt before generate_witness, this implies we are going to
                // benchmark generate_witness performance. So we skip mock proving check on
                // `generate_witness` to avoid it affecting the benchmark result.
                _ = generate_witness(
                    &prover.pk.program_ctx.as_ref().unwrap().system_config,
                    emul_result,
                    prover.pk.program_ctx.as_ref().unwrap().program.clone(),
                    &prover.pk.program_ctx.as_ref().unwrap().platform,
                    &init_full_mem,
                    target_shard_id,
                )
            })),
        };
    }

    let zkvm_proofs = create_proofs_streaming(
        emul_result,
        &prover,
        is_mock_proving,
        target_shard_id,
        &init_full_mem,
    );

    if target_shard_id.is_some() {
        // skip verify as the proof are in-completed
        return E2ECheckpointResult {
            proofs: Some(zkvm_proofs),
            vk: Some(vk),
            next_step: None,
        };
    }

    let verifier = ZKVMVerifier::new(vk.clone());

    if let Checkpoint::PrepVerify = checkpoint {
        return E2ECheckpointResult {
            proofs: Some(zkvm_proofs.clone()),
            vk: Some(vk),
            next_step: Some(Box::new(move || {
                run_e2e_verify(&verifier, zkvm_proofs, exit_code, max_steps)
            })),
        };
    }

    let start = std::time::Instant::now();
    run_e2e_verify(&verifier, zkvm_proofs.clone(), exit_code, max_steps);
    tracing::debug!("verified in {:?}", start.elapsed());

    E2ECheckpointResult {
        proofs: Some(zkvm_proofs),
        vk: Some(vk),
        next_step: None,
    }
}

// Runs program emulation + witness generation + proving
#[tracing::instrument(skip_all, name = "run_e2e_proof", fields(profiling_1), level = "trace")]
#[allow(clippy::too_many_arguments)]
pub fn run_e2e_proof<
    E: ExtensionField + LkMultiplicityKey,
    PCS: PolynomialCommitmentScheme<E> + Serialize + 'static,
    PB: ProverBackend<E = E, Pcs = PCS> + 'static,
    PD: ProverDevice<PB> + 'static,
>(
    prover: &ZKVMProver<E, PCS, PB, PD>,
    init_full_mem: &InitMemState,
    max_steps: usize,
    is_mock_proving: bool,
    // for debug purpose
    target_shard_id: Option<usize>,
) -> Vec<ZKVMProof<E, PCS>> {
    let ctx = prover.pk.program_ctx.as_ref().unwrap();
    // Emulate program
    let emul_result = emulate_program(
        ctx.program.clone(),
        max_steps,
        init_full_mem,
        &ctx.platform,
        &ctx.multi_prover,
    );
    create_proofs_streaming(
        emul_result,
        prover,
        is_mock_proving,
        target_shard_id,
        init_full_mem,
    )
}

/// defines a lightweight CPU -> GPU pipeline for witness generation and proof creation.
/// This enables overlapped execution such that while the GPU is proving shard `i`,
/// the CPU is already generating the witness for shard `i+1`.
///
/// With `channel::bounded(0)` the pipeline behaves as a strict rendezvous:
/// - CPU generates the next witness while GPU is proving the current one.
/// - Once the CPU finishes generating `wN`, it blocks on `send(wN)`
///   until the GPU finishes proving `wN–1` and calls `recv()`.
///
/// This ensures:
///   - At most **one** witness on the GPU, and
///   - At most **one** fully-generated witness waiting in CPU memory,
///     keeping memory usage strictly bounded (2 witnesses max).
///
/// Timeline with bounded(0):
///
/// CPU gen(w1)→gen(w2)→wait→gen(w3)→wait, while GPU wait→prove(w1)→prove(w2)→prove(w3)→prove(w4).
///
/// CPU never runs ahead more than one witness, but CPU/GPU still overlap fully.
///
/// This improves total proving throughput by hiding CPU witness generation latency
/// behind GPU proof execution.
///
/// in pure CPU mode, the pipeline is disabled and the prover falls back to
/// fully sequential execution. Witness generation and proof creation run
/// one after another with no overlap.
fn create_proofs_streaming<
    E: ExtensionField + LkMultiplicityKey,
    PCS: PolynomialCommitmentScheme<E> + Serialize + 'static,
    PB: ProverBackend<E = E, Pcs = PCS> + 'static,
    PD: ProverDevice<PB> + 'static,
>(
    emulation_result: EmulationResult,
    prover: &ZKVMProver<E, PCS, PB, PD>,
    is_mock_proving: bool,
    target_shard_id: Option<usize>,
    init_mem_state: &InitMemState,
) -> Vec<ZKVMProof<E, PCS>> {
    let ctx = prover.pk.program_ctx.as_ref().unwrap();
    let proofs = info_span!("[ceno] app_prove.inner").in_scope(|| {
        #[cfg(feature = "gpu")]
        {
            use crossbeam::channel;
            let (tx, rx) = channel::bounded(0);
            std::thread::scope(|s| {
                // pipeline cpu/gpu workload
                // cpu producer
                s.spawn({
                    move || {
                        let wit_iter = generate_witness(
                            &ctx.system_config,
                            emulation_result,
                            ctx.program.clone(),
                            &ctx.platform,
                            init_mem_state,
                            target_shard_id,
                        );

                        let wit_iter = if let Some(target_shard_id) = target_shard_id {
                            Box::new(wit_iter.skip(target_shard_id)) as Box<dyn Iterator<Item = _>>
                        } else {
                            Box::new(wit_iter)
                        };

                        for proof_input in wit_iter {
                            if tx.send(proof_input).is_err() {
                                tracing::warn!(
                                    "witness consumer dropped; stopping witness generation early"
                                );
                                break;
                            }
                        }
                    }
                });

                // gpu consumer
                {
                    let mut proofs = Vec::new();
                    let mut proof_err = None;
                    let mut rx = rx;
                    while let Ok((zkvm_witness, shard_ctx, pi)) = rx.recv() {
                        if is_mock_proving {
                            MockProver::assert_satisfied_full(
                                &shard_ctx,
                                &ctx.system_config.zkvm_cs,
                                ctx.zkvm_fixed_traces.clone(),
                                &zkvm_witness,
                                &pi,
                                &ctx.program,
                            );
                            tracing::info!("Mock proving passed");
                        }

                        let transcript = Transcript::new(b"riscv");
                        let start = std::time::Instant::now();
                        match prover.create_proof(&shard_ctx, zkvm_witness, pi, transcript) {
                            Ok(zkvm_proof) => {
                                tracing::debug!(
                                    "{}th shard proof created in {:?}",
                                    shard_ctx.shard_id,
                                    start.elapsed()
                                );
                                proofs.push(zkvm_proof);
                            }
                            Err(err) => {
                                proof_err = Some(err);
                                break;
                            }
                        }
                    }
                    drop(rx);
                    if let Some(err) = proof_err {
                        panic!("create_proof failed: {err:?}");
                    }
                    proofs
                }
            })
        }

        #[cfg(not(feature = "gpu"))]
        {
            // Generate witness
            let wit_iter = generate_witness(
                &ctx.system_config,
                emulation_result,
                ctx.program.clone(),
                &ctx.platform,
                init_mem_state,
                target_shard_id,
            );

            let wit_iter = if let Some(target_shard_id) = target_shard_id {
                Box::new(wit_iter.skip(target_shard_id)) as Box<dyn Iterator<Item = _>>
            } else {
                Box::new(wit_iter)
            };

            wit_iter
                .map(|(zkvm_witness, shard_ctx, pi)| {
                    if is_mock_proving {
                        MockProver::assert_satisfied_full(
                            &shard_ctx,
                            &ctx.system_config.zkvm_cs,
                            ctx.zkvm_fixed_traces.clone(),
                            &zkvm_witness,
                            &pi,
                            &ctx.program,
                        );
                        tracing::info!("Mock proving passed");
                    }

                    let transcript = Transcript::new(b"riscv");
                    let start = std::time::Instant::now();
                    let zkvm_proof = prover
                        .create_proof(&shard_ctx, zkvm_witness, pi, transcript)
                        .expect("create_proof failed");
                    tracing::debug!(
                        "{}th shard proof created in {:?}",
                        shard_ctx.shard_id,
                        start.elapsed()
                    );
                    // only show e2e stats in cpu mode
                    tracing::info!("e2e proof stat: {}", zkvm_proof);
                    zkvm_proof
                })
                .collect_vec()
        }
    });
    metrics::gauge!("num_shards").set(proofs.len() as f64);

    // Currently, due to mixed usage with other GPU backends,
    // we need to trim ceno-gpu's memory pool while still retaining 424MB.
    // Once the GPU backend is unified, skipping this trim
    // could improve performance by a few seconds.
    #[cfg(feature = "gpu")]
    {
        use gkr_iop::gpu::gpu_prover::*;

        info_span!("[ceno] trim_gpu_mem_pool").in_scope(|| {
            let cuda_hal = get_cuda_hal().unwrap();
            cuda_hal.inner().trim_mem_pool().unwrap();
            cuda_hal.inner().synchronize().unwrap();
        });
    };

    proofs
}

pub fn run_e2e_verify<E: ExtensionField, PCS: PolynomialCommitmentScheme<E>>(
    verifier: &ZKVMVerifier<E, PCS>,
    zkvm_proofs: Vec<ZKVMProof<E, PCS>>,
    exit_code: Option<u32>,
    max_steps: usize,
) {
    let transcripts = (0..zkvm_proofs.len())
        .map(|_| Transcript::new(b"riscv"))
        .collect_vec();
    assert!(
        verifier
            .verify_proofs_halt(zkvm_proofs, transcripts, exit_code.is_some())
            .expect("verify proof return with error"),
    );
    match exit_code {
        Some(0) => tracing::info!("exit code 0. Success."),
        Some(code) => tracing::error!("exit code {}. Failure.", code),
        None => tracing::error!("Unfinished execution. max_steps={:?}.", max_steps),
    }
}

#[cfg(debug_assertions)]
fn debug_memory_ranges<'a, T: Tracer, I: Iterator<Item = &'a MemFinalRecord>>(
    vm: &VMState<T>,
    mem_final: I,
) {
    let accessed_addrs = vm
        .tracer()
        .final_accesses()
        .iter()
        .filter(|&(_, cycle)| *cycle != 0)
        .map(|(&addr, _)| addr.baddr())
        .filter(|addr| vm.platform().can_read(addr.0))
        .collect_vec();

    let handled_addrs = mem_final
        .filter(|rec| rec.cycle != 0)
        .map(|rec| ByteAddr(rec.addr))
        .collect::<HashSet<_>>();

    tracing::trace!(
        "Memory range (accessed): {:?}",
        format_segments(vm.platform(), accessed_addrs.iter().copied())
    );
    tracing::trace!(
        "Memory range (handled):  {:?}",
        format_segments(vm.platform(), handled_addrs.iter().copied())
    );

    for addr in &accessed_addrs {
        assert!(handled_addrs.contains(addr), "unhandled addr: {:?}", addr);
    }
}

#[cfg(debug_assertions)]
fn format_segments(
    platform: &Platform,
    addrs: impl Iterator<Item = ByteAddr>,
) -> HashMap<String, MinMaxResult<ByteAddr>> {
    addrs
        .into_grouping_map_by(|addr| format_segment(platform, addr.0))
        .minmax()
}

#[cfg(debug_assertions)]
fn format_segment(platform: &Platform, addr: u32) -> String {
    format!(
        "{}{}",
        if platform.can_read(addr) { "R" } else { "-" },
        if platform.can_write(addr) { "W" } else { "-" },
    )
}

pub fn verify<E: ExtensionField, PCS: PolynomialCommitmentScheme<E> + serde::Serialize>(
    zkvm_proofs: Vec<ZKVMProof<E, PCS>>,
    verifier: &ZKVMVerifier<E, PCS>,
) -> Result<(), ZKVMError> {
    #[cfg(debug_assertions)]
    {
        Instrumented::<<<E as ExtensionField>::BaseField as PoseidonField>::P>::clear_metrics();
    }
    let transcripts = (0..zkvm_proofs.len())
        .map(|_| Transcript::new(b"riscv"))
        .collect_vec();
    let has_halt = zkvm_proofs.last().unwrap().has_halt(&verifier.vk);
    verifier.verify_proofs_halt(zkvm_proofs, transcripts, has_halt)?;
    // print verification statistics such as hash count
    #[cfg(debug_assertions)]
    {
        tracing::debug!(
            "instrumented metrics\n{}",
            Instrumented::<<<E as ExtensionField>::BaseField as PoseidonField>::P>::format_metrics(
            )
        );
    }
    Ok(())
}

#[cfg(test)]
mod tests {
    use crate::e2e::{MultiProver, ShardContextBuilder, StepCellExtractor};
    use ceno_emul::{CENO_PLATFORM, Cycle, FullTracer, NextCycleAccess, StepRecord};
    use itertools::Itertools;

    struct UniformStepExtractor;

    impl StepCellExtractor for &UniformStepExtractor {
        fn extract_cells(&self, _step: &StepRecord) -> u64 {
            1
        }
    }

    #[test]
    fn test_single_prover_shard_ctx() {
        for (name, max_cycle_per_shard, executed_instruction, expected_shard) in [
            ("1 shard", 1 << 6, (1 << 6) / 4 - 1, 1),
            (
                "max inst + 10, split to 2 shard",
                1 << 6,
                (1 << 6) / 4 + 10,
                2,
            ),
        ] {
            test_single_shard_ctx_helper(
                name,
                max_cycle_per_shard,
                executed_instruction,
                expected_shard,
            );
        }
    }

    fn test_single_shard_ctx_helper(
        name: &str,
        max_cycle_per_shard: Cycle,
        executed_instruction: usize,
        expected_shard: usize,
    ) {
        let mut shard_ctx_builder = ShardContextBuilder::new(
            &MultiProver::new(0, 1, u64::MAX, max_cycle_per_shard),
            CENO_PLATFORM,
            NextCycleAccess::default(),
        );

        let mut steps_iter = (0..executed_instruction).map(|i| {
            StepRecord::new_ecall_any(FullTracer::SUBCYCLES_PER_INSN * (i + 1) as u64, 0.into())
        });
        let mut steps = Vec::new();

        let shard_ctx = std::iter::from_fn(|| {
            shard_ctx_builder.position_next_shard(
                &mut steps_iter,
                &UniformStepExtractor {},
                &mut steps,
            )
        })
        .collect_vec();

        assert_eq!(shard_ctx.len(), expected_shard, "{name} test case failed");
        assert_eq!(
            shard_ctx.first().unwrap().cur_shard_cycle_range.start,
            4,
            "{name} test case failed"
        );
        assert_eq!(
            shard_ctx.last().unwrap().cur_shard_cycle_range.end,
            executed_instruction * 4 + 4,
            "{name} test case failed"
        );
        if shard_ctx.len() > 1 {
            for pair in shard_ctx.windows(2) {
                assert_eq!(
                    pair[0].cur_shard_cycle_range.end, pair[1].cur_shard_cycle_range.start,
                    "{name} test case failed"
                );
            }
        }
    }
}<|MERGE_RESOLUTION|>--- conflicted
+++ resolved
@@ -789,24 +789,9 @@
         vm.init_memory(record.addr.into(), record.value);
     }
 
-<<<<<<< HEAD
-    let exit_code = info_span!("emulator.preflight-execute").in_scope(|| {
+    let exit_code = info_span!("[ceno] emulator.preflight-execute").in_scope(|| {
         let _ = vm.iter_until_halt().take(max_steps).count();
         vm.halted_state().map(|halt_state| halt_state.exit_code)
-=======
-    let mut executed_steps = 0usize;
-    let mut exit_code = None;
-    info_span!("[ceno] emulator.preflight-execute").in_scope(|| {
-        for record in vm.iter_until_halt().take(max_steps) {
-            let record = record.expect("vm exec failed");
-            executed_steps += 1;
-            if record.insn().kind == InsnKind::ECALL
-                && record.rs1().unwrap().value == Platform::ecall_halt()
-            {
-                exit_code = record.rs2().map(|rs2| rs2.value);
-            }
-        }
->>>>>>> f0a12db6
     });
 
     if platform.is_debug {
