use crate::{
    error::ZKVMError,
    instructions::riscv::{DummyExtraConfig, MemPadder, MmuConfig, Rv32imConfig},
    scheme::{
        PublicValues, ZKVMProof,
        mock_prover::{LkMultiplicityKey, MockProver},
        prover::ZKVMProver,
        verifier::ZKVMVerifier,
    },
    state::GlobalState,
    structs::{
        ProgramParams, ZKVMConstraintSystem, ZKVMFixedTraces, ZKVMProvingKey, ZKVMVerifyingKey,
        ZKVMWitnesses,
    },
    tables::{MemFinalRecord, MemInitRecord, ProgramTableCircuit, ProgramTableConfig},
};
use ceno_emul::{
    ByteAddr, CENO_PLATFORM, EmuContext, InsnKind, IterAddresses, Platform, Program, StepRecord,
    Tracer, VMState, WORD_SIZE, WordAddr,
};
use clap::ValueEnum;
use ff_ext::ExtensionField;
use itertools::{Itertools, MinMaxResult, chain};
use mpcs::{PolynomialCommitmentScheme, SecurityLevel};
use std::{
    collections::{BTreeSet, HashMap, HashSet},
    sync::Arc,
};
use transcript::BasicTranscript as Transcript;

#[cfg(debug_assertions)]
use ff_ext::{Instrumented, PoseidonField};

/// The polynomial commitment scheme kind
#[derive(
    Default,
    Copy,
    Clone,
    Debug,
    PartialEq,
    Eq,
    PartialOrd,
    Ord,
    ValueEnum,
    strum_macros::AsRefStr,
    strum_macros::Display,
    strum_macros::IntoStaticStr,
)]
pub enum PcsKind {
    #[default]
    Basefold,
    Whir,
}

/// The field type
#[derive(
    Default,
    Copy,
    Clone,
    Debug,
    PartialEq,
    Eq,
    PartialOrd,
    Ord,
    ValueEnum,
    strum_macros::AsRefStr,
    strum_macros::Display,
    strum_macros::IntoStaticStr,
)]
pub enum FieldType {
    #[default]
    Goldilocks,
    BabyBear,
}

pub struct FullMemState<Record> {
    mem: Vec<Record>,
    io: Vec<Record>,
    reg: Vec<Record>,
    hints: Vec<Record>,
    stack: Vec<Record>,
    heap: Vec<Record>,
}

type InitMemState = FullMemState<MemInitRecord>;
type FinalMemState = FullMemState<MemFinalRecord>;

pub struct EmulationResult {
    exit_code: Option<u32>,
    all_records: Vec<StepRecord>,
    final_mem_state: FinalMemState,
    pi: PublicValues<u32>,
}

fn emulate_program(
    program: Arc<Program>,
    max_steps: usize,
    init_mem_state: InitMemState,
    platform: &Platform,
) -> EmulationResult {
    let InitMemState {
        mem: mem_init,
        io: io_init,
        reg: reg_init,
        hints: hints_init,
        stack: _,
        heap: _,
    } = init_mem_state;

    let mut vm: VMState = VMState::new(platform.clone(), program);

    for record in chain!(&hints_init, &io_init) {
        vm.init_memory(record.addr.into(), record.value);
    }

    let all_records = vm
        .iter_until_halt()
        .take(max_steps)
        .collect::<Result<Vec<StepRecord>, _>>()
        .expect("vm exec failed");

    // Find the exit code from the HALT step, if halting at all.
    let exit_code = all_records
        .iter()
        .rev()
        .find(|record| {
            record.insn().kind == InsnKind::ECALL
                && record.rs1().unwrap().value == Platform::ecall_halt()
        })
        .and_then(|halt_record| halt_record.rs2())
        .map(|rs2| rs2.value);

    let final_access = vm.tracer().final_accesses();
    let end_cycle: u32 = vm.tracer().cycle().try_into().unwrap();
    tracing::debug!("program took {end_cycle} cycles");

    let pi = PublicValues::new(
        exit_code.unwrap_or(0),
        vm.program().entry,
        Tracer::SUBCYCLES_PER_INSN as u32,
        vm.get_pc().into(),
        end_cycle,
        io_init.iter().map(|rec| rec.value).collect_vec(),
    );

    // Find the final register values and cycles.
    let reg_final = reg_init
        .iter()
        .map(|rec| {
            let index = rec.addr as usize;
            if index < VMState::REG_COUNT {
                let vma: WordAddr = Platform::register_vma(index).into();
                MemFinalRecord {
                    addr: rec.addr,
                    value: vm.peek_register(index),
                    cycle: *final_access.get(&vma).unwrap_or(&0),
                }
            } else {
                // The table is padded beyond the number of registers.
                MemFinalRecord {
                    addr: rec.addr,
                    value: 0,
                    cycle: 0,
                }
            }
        })
        .collect_vec();

    // Find the final memory values and cycles.
    let mem_final = mem_init
        .iter()
        .map(|rec| {
            let vma: WordAddr = rec.addr.into();
            MemFinalRecord {
                addr: rec.addr,
                value: vm.peek_memory(vma),
                cycle: *final_access.get(&vma).unwrap_or(&0),
            }
        })
        .collect_vec();

    // Find the final public IO cycles.
    let io_final = io_init
        .iter()
        .map(|rec| MemFinalRecord {
            addr: rec.addr,
            value: rec.value,
            cycle: *final_access.get(&rec.addr.into()).unwrap_or(&0),
        })
        .collect_vec();

    let hints_final = hints_init
        .iter()
        .map(|rec| MemFinalRecord {
            addr: rec.addr,
            value: rec.value,
            cycle: *final_access.get(&rec.addr.into()).unwrap_or(&0),
        })
        .collect_vec();

    // get stack access by min/max range
    let stack_final = if let Some((start, end)) = vm
        .tracer()
        .probe_min_max_address_by_start_addr(ByteAddr::from(platform.stack.start).waddr())
    {
        (start..end)
            // stack record collect in reverse order
            .rev()
            .map(|vma| {
                let byte_addr = vma.baddr();
                MemFinalRecord {
                    addr: byte_addr.0,
                    value: vm.peek_memory(vma),
                    cycle: *final_access.get(&vma).unwrap_or(&0),
                }
            })
            .collect_vec()
    } else {
        vec![]
    };

    // get heap access by min/max range
    let heap_final = if let Some((start, end)) = vm
        .tracer()
        .probe_min_max_address_by_start_addr(ByteAddr::from(platform.heap.start).waddr())
    {
        (start..end)
            .map(|vma| {
                let byte_addr = vma.baddr();
                MemFinalRecord {
                    addr: byte_addr.0,
                    value: vm.peek_memory(vma),
                    cycle: *final_access.get(&vma).unwrap_or(&0),
                }
            })
            .collect_vec()
    } else {
        vec![]
    };

    debug_memory_ranges(
        &vm,
        chain!(
            &mem_final,
            &io_final,
            &hints_final,
            &stack_final,
            &heap_final
        ),
    );

    EmulationResult {
        pi,
        exit_code,
        all_records,
        final_mem_state: FinalMemState {
            reg: reg_final,
            io: io_final,
            mem: mem_final,
            hints: hints_final,
            stack: stack_final,
            heap: heap_final,
        },
    }
}

#[derive(Copy, Clone, Debug, PartialEq, Eq, PartialOrd, Ord, ValueEnum)]
pub enum Preset {
    Ceno,
    Sp1,
}

pub fn setup_platform(
    preset: Preset,
    program: &Program,
    stack_size: u32,
    heap_size: u32,
    pub_io_size: u32,
) -> Platform {
    let preset = match preset {
        Preset::Ceno => CENO_PLATFORM,
        Preset::Sp1 => Platform {
            // The stack section is not mentioned in ELF headers, so we repeat the constant STACK_TOP here.
            stack: 0x0020_0400..0x0020_0400,
            unsafe_ecall_nop: true,
            ..CENO_PLATFORM
        },
    };

    let prog_data = program.image.keys().copied().collect::<BTreeSet<_>>();
    let stack = preset.stack.end - stack_size..preset.stack.end;

    let heap = {
        // Detect heap as starting after program data.
        let heap_start = program.sheap;
        let heap = heap_start..heap_start + heap_size;
        // pad the total size to the next power of two.
        let mem_size = heap.iter_addresses().len();
        let pad_size = mem_size.next_power_of_two() - mem_size;
        let heap_end = heap.end as usize + pad_size * WORD_SIZE;
        assert!(
            heap_end <= u32::MAX as usize,
            "not enough space for padding; reduce heap size"
        );
        heap.start..heap_end as u32
    };

    let platform = Platform {
        rom: program.base_address
            ..program.base_address + (program.instructions.len() * WORD_SIZE) as u32,
        prog_data,
        stack,
        heap,
        public_io: preset.public_io.start..preset.public_io.start + pub_io_size.next_power_of_two(),
        ..preset
    };
    assert!(
        platform.validate(),
        "invalid platform configuration: {platform}"
    );

    platform
}

fn init_static_addrs(program: &Program) -> Vec<MemInitRecord> {
    let program_addrs = program
        .image
        .iter()
        .map(|(addr, value)| MemInitRecord {
            addr: *addr,
            value: *value,
        })
        .sorted_by_key(|record| record.addr)
        .collect_vec();

    assert!(
        program_addrs.len().is_power_of_two(),
        "program_addrs.len {} is not pow2",
        program_addrs.len(),
    );
    program_addrs
}

pub struct ConstraintSystemConfig<E: ExtensionField> {
    zkvm_cs: ZKVMConstraintSystem<E>,
    config: Rv32imConfig<E>,
    mmu_config: MmuConfig<E>,
    dummy_config: DummyExtraConfig<E>,
    prog_config: ProgramTableConfig,
}

fn construct_configs<E: ExtensionField>(
    program_params: ProgramParams,
) -> ConstraintSystemConfig<E> {
    let mut zkvm_cs = ZKVMConstraintSystem::new_with_platform(program_params);

    let config = Rv32imConfig::<E>::construct_circuits(&mut zkvm_cs);
    let mmu_config = MmuConfig::<E>::construct_circuits(&mut zkvm_cs);
    let dummy_config = DummyExtraConfig::<E>::construct_circuits(&mut zkvm_cs);
    let prog_config = zkvm_cs.register_table_circuit::<ProgramTableCircuit<E>>();
    zkvm_cs.register_global_state::<GlobalState>();
    ConstraintSystemConfig {
        zkvm_cs,
        config,
        mmu_config,
        dummy_config,
        prog_config,
    }
}

fn generate_fixed_traces<E: ExtensionField>(
    system_config: &ConstraintSystemConfig<E>,
    init_mem_state: &InitMemState,
    program: &Program,
) -> ZKVMFixedTraces<E> {
    let mut zkvm_fixed_traces = ZKVMFixedTraces::default();

    zkvm_fixed_traces.register_table_circuit::<ProgramTableCircuit<E>>(
        &system_config.zkvm_cs,
        &system_config.prog_config,
        program,
    );

    system_config
        .config
        .generate_fixed_traces(&system_config.zkvm_cs, &mut zkvm_fixed_traces);
    system_config.mmu_config.generate_fixed_traces(
        &system_config.zkvm_cs,
        &mut zkvm_fixed_traces,
        &init_mem_state.reg,
        &init_mem_state.mem,
        &init_mem_state.io.iter().map(|rec| rec.addr).collect_vec(),
    );
    system_config
        .dummy_config
        .generate_fixed_traces(&system_config.zkvm_cs, &mut zkvm_fixed_traces);

    zkvm_fixed_traces
}

pub fn generate_witness<E: ExtensionField>(
    system_config: &ConstraintSystemConfig<E>,
    emul_result: EmulationResult,
    program: &Program,
    is_mock_proving: bool,
) -> ZKVMWitnesses<E> {
    let mut zkvm_witness = ZKVMWitnesses::default();
    // assign opcode circuits
    let dummy_records = system_config
        .config
        .assign_opcode_circuit(
            &system_config.zkvm_cs,
            &mut zkvm_witness,
            emul_result.all_records,
        )
        .unwrap();
    system_config
        .dummy_config
        .assign_opcode_circuit(&system_config.zkvm_cs, &mut zkvm_witness, dummy_records)
        .unwrap();
    zkvm_witness.finalize_lk_multiplicities(is_mock_proving);

    // assign table circuits
    system_config
        .config
        .assign_table_circuit(&system_config.zkvm_cs, &mut zkvm_witness)
        .unwrap();
    system_config
        .mmu_config
        .assign_table_circuit(
            &system_config.zkvm_cs,
            &mut zkvm_witness,
            &emul_result.final_mem_state.reg,
            &emul_result.final_mem_state.mem,
            &emul_result
                .final_mem_state
                .io
                .iter()
                .map(|rec| rec.cycle)
                .collect_vec(),
            &emul_result.final_mem_state.hints,
            &emul_result.final_mem_state.stack,
            &emul_result.final_mem_state.heap,
        )
        .unwrap();
    // assign program circuit
    zkvm_witness
        .assign_table_circuit::<ProgramTableCircuit<E>>(
            &system_config.zkvm_cs,
            &system_config.prog_config,
            program,
        )
        .unwrap();

    zkvm_witness
}

// Encodes useful early return points of the e2e pipeline
#[derive(Default, Debug, Copy, Clone, Ord, PartialOrd, Eq, PartialEq)]
pub enum Checkpoint {
    PrepE2EProving,
    PrepWitnessGen,
    PrepVerify,
    #[default]
    Complete,
}

// Currently handles state required by the sanity check in `bin/e2e.rs`
// Future cases would require this to be an enum
pub type IntermediateState<E, PCS> = (Option<ZKVMProof<E, PCS>>, Option<ZKVMVerifyingKey<E, PCS>>);

/// end-to-end pipeline result, stopping at a certain checkpoint
pub struct E2ECheckpointResult<E: ExtensionField, PCS: PolynomialCommitmentScheme<E>> {
    /// The proof generated by the pipeline, if any
    pub proof: Option<ZKVMProof<E, PCS>>,
    /// The verifying key generated by the pipeline, if any
    pub vk: Option<ZKVMVerifyingKey<E, PCS>>,
    /// The next step to run after the checkpoint
    next_step: Option<Box<dyn FnOnce()>>,
}

impl<E: ExtensionField, PCS: PolynomialCommitmentScheme<E>> E2ECheckpointResult<E, PCS> {
    pub fn next_step(self) {
        if let Some(next_step) = self.next_step {
            next_step();
        }
    }
}

// Runs end-to-end pipeline, stopping at a certain checkpoint and yielding useful state.
//
// The return type is a pair of:
// 1. Explicit state
// 2. A no-input-no-ouptut closure
//
// (2.) is useful when you want to setup a certain action and run it
// elsewhere (i.e, in a benchmark)
// (1.) is useful for exposing state which must be further combined with
// state external to this pipeline (e.g, sanity check in bin/e2e.rs)

<<<<<<< HEAD
#[allow(clippy::too_many_arguments)]
=======
#[allow(clippy::type_complexity, clippy::too_many_arguments)]
>>>>>>> 86858c0e
pub fn run_e2e_with_checkpoint<
    E: ExtensionField + LkMultiplicityKey + serde::de::DeserializeOwned,
    PCS: PolynomialCommitmentScheme<E> + 'static,
>(
    program: Program,
    platform: Platform,
    hints: Vec<u32>,
    public_io: Vec<u32>,
    max_steps: usize,
    max_num_variables: usize,
    checkpoint: Checkpoint,
<<<<<<< HEAD
) -> E2ECheckpointResult<E, PCS> {
=======
    security_level: SecurityLevel,
) -> (IntermediateState<E, PCS>, Box<dyn FnOnce()>) {
>>>>>>> 86858c0e
    let static_addrs = init_static_addrs(&program);

    let pubio_len = platform.public_io.iter_addresses().len();
    let program_params = ProgramParams {
        platform: platform.clone(),
        program_size: program.instructions.len(),
        static_memory_len: static_addrs.len(),
        pubio_len,
    };

    let program = Arc::new(program);
    let system_config = construct_configs::<E>(program_params);
    let reg_init = system_config.mmu_config.initial_registers();

    let io_init = MemPadder::init_mem(platform.public_io.clone(), pubio_len, &public_io);
    let hint_init = MemPadder::init_mem(
        platform.hints.clone(),
        hints.len().next_power_of_two(),
        &hints,
    );

    let init_full_mem = InitMemState {
        mem: static_addrs,
        reg: reg_init,
        io: io_init,
        hints: hint_init,
        // stack/heap both init value 0 and range is dynamic
        stack: vec![],
        heap: vec![],
    };

    // Generate fixed traces
    let zkvm_fixed_traces = generate_fixed_traces(&system_config, &init_full_mem, &program);

    // Keygen
    let start = std::time::Instant::now();
    let pcs_param = PCS::setup(1 << max_num_variables, security_level).expect("Basefold PCS setup");
    let (pp, vp) = PCS::trim(pcs_param, 1 << max_num_variables).expect("Basefold trim");
    let pk = system_config
        .zkvm_cs
        .clone()
        .key_gen::<PCS>(pp.clone(), vp.clone(), zkvm_fixed_traces.clone())
        .expect("keygen failed");
    let vk = pk.get_vk_slow();
    tracing::debug!("keygen done in {:?}", start.elapsed());

    // Generate witness
    let is_mock_proving = std::env::var("MOCK_PROVING").is_ok();
    if let Checkpoint::PrepE2EProving = checkpoint {
        return E2ECheckpointResult {
            proof: None,
            vk: Some(vk),
            next_step: Some(Box::new(move || {
                _ = run_e2e_proof::<E, _>(
                    program,
                    max_steps,
                    init_full_mem,
                    platform,
                    &system_config,
                    pk,
                    zkvm_fixed_traces,
                    is_mock_proving,
                )
            })),
        };
    }

    // Emulate program
    let start = std::time::Instant::now();
    let emul_result = emulate_program(program.clone(), max_steps, init_full_mem, &platform);
    tracing::debug!("emulate done in {:?}", start.elapsed());

    // Clone some emul_result fields before consuming
    let pi = emul_result.pi.clone();
    let exit_code = emul_result.exit_code;

    if let Checkpoint::PrepWitnessGen = checkpoint {
        return E2ECheckpointResult {
            proof: None,
            vk: Some(vk),
            next_step: Some(Box::new(move || {
                _ = generate_witness(&system_config, emul_result, &program, is_mock_proving)
            })),
        };
    }

    let zkvm_witness = generate_witness(&system_config, emul_result, &program, is_mock_proving);

    // proving
    let prover = ZKVMProver::new(pk);

    if is_mock_proving {
        MockProver::assert_satisfied_full(
            &system_config.zkvm_cs,
            zkvm_fixed_traces.clone(),
            &zkvm_witness,
            &pi,
            &program,
        );
        tracing::info!("Mock proving passed");
    }

    // Run proof phase
    let transcript = Transcript::new(b"riscv");

    let start = std::time::Instant::now();
    let zkvm_proof = prover
        .create_proof(zkvm_witness, pi, transcript)
        .expect("create_proof failed");
    tracing::debug!("proof created in {:?}", start.elapsed());

    let verifier = ZKVMVerifier::new(vk.clone());

    if let Checkpoint::PrepVerify = checkpoint {
        return E2ECheckpointResult {
            proof: Some(zkvm_proof.clone()),
            vk: Some(vk),
            next_step: Some(Box::new(move || {
                run_e2e_verify(&verifier, zkvm_proof, exit_code, max_steps)
            })),
        };
    }

    let start = std::time::Instant::now();
    run_e2e_verify(&verifier, zkvm_proof.clone(), exit_code, max_steps);
    tracing::debug!("verified in {:?}", start.elapsed());

    E2ECheckpointResult {
        proof: Some(zkvm_proof),
        vk: Some(vk),
        next_step: None,
    }
}

// Runs program emulation + witness generation + proving
#[allow(clippy::too_many_arguments)]
pub fn run_e2e_proof<E: ExtensionField + LkMultiplicityKey, PCS: PolynomialCommitmentScheme<E>>(
    program: Arc<Program>,
    max_steps: usize,
    init_full_mem: InitMemState,
    platform: Platform,
    system_config: &ConstraintSystemConfig<E>,
    pk: ZKVMProvingKey<E, PCS>,
    zkvm_fixed_traces: ZKVMFixedTraces<E>,
    is_mock_proving: bool,
) -> ZKVMProof<E, PCS> {
    // Emulate program
    let emul_result = emulate_program(program.clone(), max_steps, init_full_mem, &platform);

    // clone pi before consuming
    let pi = emul_result.pi.clone();

    // Generate witness
    let zkvm_witness = generate_witness(system_config, emul_result, &program, is_mock_proving);

    // proving
    let prover = ZKVMProver::new(pk);

    if is_mock_proving {
        MockProver::assert_satisfied_full(
            &system_config.zkvm_cs,
            zkvm_fixed_traces.clone(),
            &zkvm_witness,
            &pi,
            &program,
        );
        tracing::info!("Mock proving passed");
    }

    let transcript = Transcript::new(b"riscv");
    prover
        .create_proof(zkvm_witness, pi, transcript)
        .expect("create_proof failed")
}

pub fn run_e2e_verify<E: ExtensionField, PCS: PolynomialCommitmentScheme<E>>(
    verifier: &ZKVMVerifier<E, PCS>,
    zkvm_proof: ZKVMProof<E, PCS>,
    exit_code: Option<u32>,
    max_steps: usize,
) {
    let transcript = Transcript::new(b"riscv");
    assert!(
        verifier
            .verify_proof_halt(zkvm_proof, transcript, exit_code.is_some())
            .expect("verify proof return with error"),
    );
    match exit_code {
        Some(0) => tracing::info!("exit code 0. Success."),
        Some(code) => tracing::error!("exit code {}. Failure.", code),
        None => tracing::error!("Unfinished execution. max_steps={:?}.", max_steps),
    }
}

fn debug_memory_ranges<'a, I: Iterator<Item = &'a MemFinalRecord>>(vm: &VMState, mem_final: I) {
    let accessed_addrs = vm
        .tracer()
        .final_accesses()
        .iter()
        .filter(|(_, &cycle)| (cycle != 0))
        .map(|(&addr, _)| addr.baddr())
        .filter(|addr| vm.platform().can_read(addr.0))
        .collect_vec();

    let handled_addrs = mem_final
        .filter(|rec| rec.cycle != 0)
        .map(|rec| ByteAddr(rec.addr))
        .collect::<HashSet<_>>();

    tracing::debug!(
        "Memory range (accessed): {:?}",
        format_segments(vm.platform(), accessed_addrs.iter().copied())
    );
    tracing::debug!(
        "Memory range (handled):  {:?}",
        format_segments(vm.platform(), handled_addrs.iter().copied())
    );

    for addr in &accessed_addrs {
        assert!(handled_addrs.contains(addr), "unhandled addr: {:?}", addr);
    }
}

fn format_segments(
    platform: &Platform,
    addrs: impl Iterator<Item = ByteAddr>,
) -> HashMap<String, MinMaxResult<ByteAddr>> {
    addrs
        .into_grouping_map_by(|addr| format_segment(platform, addr.0))
        .minmax()
}

fn format_segment(platform: &Platform, addr: u32) -> String {
    format!(
        "{}{}",
        if platform.can_read(addr) { "R" } else { "-" },
        if platform.can_write(addr) { "W" } else { "-" },
    )
}

pub fn verify<E: ExtensionField, PCS: PolynomialCommitmentScheme<E> + serde::Serialize>(
    zkvm_proof: &ZKVMProof<E, PCS>,
    verifier: &ZKVMVerifier<E, PCS>,
) -> Result<(), ZKVMError> {
    #[cfg(debug_assertions)]
    {
        Instrumented::<<<E as ExtensionField>::BaseField as PoseidonField>::P>::clear_metrics();
    }
    let transcript = Transcript::new(b"riscv");
    verifier.verify_proof_halt(
        zkvm_proof.clone(),
        transcript,
        zkvm_proof.has_halt(&verifier.vk),
    )?;
    // print verification statistics like proof size and hash count
    tracing::info!("e2e proof stat: {}", zkvm_proof);
    #[cfg(debug_assertions)]
    {
        tracing::info!(
            "instrumented metrics\n{}",
            Instrumented::<<<E as ExtensionField>::BaseField as PoseidonField>::P>::format_metrics(
            )
        );
    }
    Ok(())
}<|MERGE_RESOLUTION|>--- conflicted
+++ resolved
@@ -498,11 +498,7 @@
 // (1.) is useful for exposing state which must be further combined with
 // state external to this pipeline (e.g, sanity check in bin/e2e.rs)
 
-<<<<<<< HEAD
 #[allow(clippy::too_many_arguments)]
-=======
-#[allow(clippy::type_complexity, clippy::too_many_arguments)]
->>>>>>> 86858c0e
 pub fn run_e2e_with_checkpoint<
     E: ExtensionField + LkMultiplicityKey + serde::de::DeserializeOwned,
     PCS: PolynomialCommitmentScheme<E> + 'static,
@@ -513,13 +509,9 @@
     public_io: Vec<u32>,
     max_steps: usize,
     max_num_variables: usize,
+    security_level: SecurityLevel,
     checkpoint: Checkpoint,
-<<<<<<< HEAD
 ) -> E2ECheckpointResult<E, PCS> {
-=======
-    security_level: SecurityLevel,
-) -> (IntermediateState<E, PCS>, Box<dyn FnOnce()>) {
->>>>>>> 86858c0e
     let static_addrs = init_static_addrs(&program);
 
     let pubio_len = platform.public_io.iter_addresses().len();
