use crate::{
    instructions::riscv::{DummyExtraConfig, MemPadder, MmuConfig, Rv32imConfig},
    scheme::{
        PublicValues, ZKVMProof, constants::MAX_NUM_VARIABLES, mock_prover::MockProver,
        prover::ZKVMProver, verifier::ZKVMVerifier,
    },
    state::GlobalState,
    structs::{
        ProgramParams, ProvingKey, ZKVMConstraintSystem, ZKVMFixedTraces, ZKVMProvingKey,
        ZKVMWitnesses,
    },
    tables::{MemFinalRecord, MemInitRecord, ProgramTableCircuit, ProgramTableConfig},
};
use ceno_emul::{
    ByteAddr, EmuContext, InsnKind::EANY, IterAddresses, Platform, Program, StepRecord, Tracer,
    VMState, WORD_SIZE, WordAddr,
};
use ff_ext::ExtensionField;
use itertools::{Itertools, MinMaxResult, chain};
use mpcs::PolynomialCommitmentScheme;
use std::{
    collections::{HashMap, HashSet},
    iter::zip,
};
use transcript::Transcript;

pub struct FullMemState<Record> {
    mem: Vec<Record>,
    io: Vec<Record>,
    reg: Vec<Record>,
    priv_io: Vec<Record>,
}

type InitMemState = FullMemState<MemInitRecord>;
type FinalMemState = FullMemState<MemFinalRecord>;

<<<<<<< HEAD
struct EmulationResult {
=======
pub struct SimulationResult {
>>>>>>> 25469f7c
    exit_code: Option<u32>,
    all_records: Vec<StepRecord>,
    final_mem_state: FinalMemState,
    pi: PublicValues<u32>,
}

fn emulate_program(
    program: &Program,
    max_steps: usize,
    init_mem_state: InitMemState,
    platform: &Platform,
    hints: Vec<u32>,
) -> EmulationResult {
    let InitMemState {
        mem: mem_init,
        io: io_init,
        reg: reg_init,
        priv_io: _,
    } = init_mem_state;

    let mut vm: VMState = VMState::new(platform.clone(), program.clone());

    for (addr, value) in zip(platform.hints.iter_addresses(), &hints) {
        vm.init_memory(addr.into(), *value);
    }

    let all_records = vm
        .iter_until_halt()
        .take(max_steps)
        .collect::<Result<Vec<StepRecord>, _>>()
        .expect("vm exec failed");

    // Find the exit code from the HALT step, if halting at all.
    let exit_code = all_records
        .iter()
        .rev()
        .find(|record| {
            record.insn().codes().kind == EANY
                && record.rs1().unwrap().value == Platform::ecall_halt()
        })
        .and_then(|halt_record| halt_record.rs2())
        .map(|rs2| rs2.value);

    let final_access = vm.tracer().final_accesses();
    let end_cycle: u32 = vm.tracer().cycle().try_into().unwrap();

    let pi = PublicValues::new(
        exit_code.unwrap_or(0),
        vm.program().entry,
        Tracer::SUBCYCLES_PER_INSN as u32,
        vm.get_pc().into(),
        end_cycle,
        io_init.iter().map(|rec| rec.value).collect_vec(),
    );

    // Find the final register values and cycles.
    let reg_final = reg_init
        .iter()
        .map(|rec| {
            let index = rec.addr as usize;
            if index < VMState::REG_COUNT {
                let vma: WordAddr = Platform::register_vma(index).into();
                MemFinalRecord {
                    addr: rec.addr,
                    value: vm.peek_register(index),
                    cycle: *final_access.get(&vma).unwrap_or(&0),
                }
            } else {
                // The table is padded beyond the number of registers.
                MemFinalRecord {
                    addr: rec.addr,
                    value: 0,
                    cycle: 0,
                }
            }
        })
        .collect_vec();

    // Find the final memory values and cycles.
    let mem_final = mem_init
        .iter()
        .map(|rec| {
            let vma: WordAddr = rec.addr.into();
            MemFinalRecord {
                addr: rec.addr,
                value: vm.peek_memory(vma),
                cycle: *final_access.get(&vma).unwrap_or(&0),
            }
        })
        .collect_vec();
    debug_memory_ranges(&vm, &mem_final);

    // Find the final public IO cycles.
    let io_final = io_init
        .iter()
        .map(|rec| MemFinalRecord {
            addr: rec.addr,
            value: rec.value,
            cycle: *final_access.get(&rec.addr.into()).unwrap_or(&0),
        })
        .collect_vec();

    let priv_io_final = zip(platform.hints.iter_addresses(), &hints)
        .map(|(addr, &value)| MemFinalRecord {
            addr,
            value,
            cycle: *final_access.get(&addr.into()).unwrap_or(&0),
        })
        .collect_vec();

    EmulationResult {
        pi,
        exit_code,
        all_records,
        final_mem_state: FinalMemState {
            reg: reg_final,
            io: io_final,
            mem: mem_final,
            priv_io: priv_io_final,
        },
    }
}

fn init_mem(
    program: &Program,
    platform: &Platform,
    mem_padder: &mut MemPadder,
    stack_size: u32,
    heap_size: u32,
) -> Vec<MemInitRecord> {
    let stack_addrs = platform.stack_top - stack_size..platform.stack_top;
    // Detect heap as starting after program data.
    let heap_start = program.image.keys().max().unwrap() + WORD_SIZE as u32;
    let heap_addrs = heap_start..heap_start + heap_size;
    let program_addrs = program.image.iter().map(|(addr, value)| MemInitRecord {
        addr: *addr,
        value: *value,
    });

    let stack = stack_addrs
        .iter_addresses()
        .map(|addr| MemInitRecord { addr, value: 0 });

    let heap = heap_addrs
        .iter_addresses()
        .map(|addr| MemInitRecord { addr, value: 0 });

    let mem_init = chain!(program_addrs, stack, heap).collect_vec();

    mem_padder.padded_sorted(mem_init.len().next_power_of_two(), mem_init)
}

pub struct ConstraintSystemConfig<E: ExtensionField> {
    zkvm_cs: ZKVMConstraintSystem<E>,
    config: Rv32imConfig<E>,
    mmu_config: MmuConfig<E>,
    dummy_config: DummyExtraConfig<E>,
    prog_config: ProgramTableConfig,
}

fn construct_configs<E: ExtensionField>(
    program_params: ProgramParams,
) -> ConstraintSystemConfig<E> {
    let mut zkvm_cs = ZKVMConstraintSystem::new_with_platform(program_params);

    let config = Rv32imConfig::<E>::construct_circuits(&mut zkvm_cs);
    let mmu_config = MmuConfig::<E>::construct_circuits(&mut zkvm_cs);
    let dummy_config = DummyExtraConfig::<E>::construct_circuits(&mut zkvm_cs);
    let prog_config = zkvm_cs.register_table_circuit::<ProgramTableCircuit<E>>();
    zkvm_cs.register_global_state::<GlobalState>();
    ConstraintSystemConfig {
        zkvm_cs,
        config,
        mmu_config,
        dummy_config,
        prog_config,
    }
}

fn generate_fixed_traces<E: ExtensionField>(
    system_config: &ConstraintSystemConfig<E>,
    init_mem_state: &InitMemState,
    program: &Program,
) -> ZKVMFixedTraces<E> {
    let mut zkvm_fixed_traces = ZKVMFixedTraces::default();

    zkvm_fixed_traces.register_table_circuit::<ProgramTableCircuit<E>>(
        &system_config.zkvm_cs,
        &system_config.prog_config,
        program,
    );

    system_config
        .config
        .generate_fixed_traces(&system_config.zkvm_cs, &mut zkvm_fixed_traces);
    system_config.mmu_config.generate_fixed_traces(
        &system_config.zkvm_cs,
        &mut zkvm_fixed_traces,
        &init_mem_state.reg,
        &init_mem_state.mem,
        &init_mem_state.io.iter().map(|rec| rec.addr).collect_vec(),
    );
    system_config
        .dummy_config
        .generate_fixed_traces(&system_config.zkvm_cs, &mut zkvm_fixed_traces);

    zkvm_fixed_traces
}

pub fn generate_witness<E: ExtensionField>(
    system_config: &ConstraintSystemConfig<E>,
    emul_result: EmulationResult,
    program: &Program,
) -> ZKVMWitnesses<E> {
    let mut zkvm_witness = ZKVMWitnesses::default();
    // assign opcode circuits
    let dummy_records = system_config
        .config
        .assign_opcode_circuit(
            &system_config.zkvm_cs,
            &mut zkvm_witness,
            emul_result.all_records,
        )
        .unwrap();
    system_config
        .dummy_config
        .assign_opcode_circuit(&system_config.zkvm_cs, &mut zkvm_witness, dummy_records)
        .unwrap();
    zkvm_witness.finalize_lk_multiplicities();

    // assign table circuits
    system_config
        .config
        .assign_table_circuit(&system_config.zkvm_cs, &mut zkvm_witness)
        .unwrap();
    system_config
        .mmu_config
        .assign_table_circuit(
            &system_config.zkvm_cs,
            &mut zkvm_witness,
            &emul_result.final_mem_state.reg,
            &emul_result.final_mem_state.mem,
            &emul_result
                .final_mem_state
                .io
                .iter()
                .map(|rec| rec.cycle)
                .collect_vec(),
            &emul_result.final_mem_state.priv_io,
        )
        .unwrap();
    // assign program circuit
    zkvm_witness
        .assign_table_circuit::<ProgramTableCircuit<E>>(
            &system_config.zkvm_cs,
            &system_config.prog_config,
            program,
        )
        .unwrap();

    zkvm_witness
}

<<<<<<< HEAD
// Describes a checkpoint at which we want the e2e pipeline to stop and return some state
// Naming convention: "Prep{X}" means "execute necessary work to then run phase X"
// Complete runs everything end-to-end
pub enum Checkpoint {
    PrepEmulToProving,
    PrepProving,
    PrepVerifying,
    Complete,
}

// Return type counterpart to Checkpoint type.
// "Prep{X}" variant returns "state/args necessary to execute phase X"

pub enum CheckpointOutput<E: ExtensionField, PCS: PolynomialCommitmentScheme<E>> {
    PrepEmulToProving(EmulToProvingArgs<E, PCS>),
    PrepProving(ProvingArgs<E, PCS>),
    PrepVerifying(VerifyingArgs<E, PCS>),
=======
pub enum PipelinePrefix {
    PreWitness,
    PreProving,
    PreVerifying,
    Complete,
}

pub type WitnessArgs<E> = (ConstraintSystemConfig<E>, SimulationResult, Program);
pub type ProvingArgs<E, PCS> = (ZKVMProver<E, PCS>, ZKVMWitnesses<E>, PublicValues<u32>);
pub type VerifyingArgs<E, PCS> = (ZKVMProof<E, PCS>, ZKVMVerifier<E, PCS>, Option<u32>);

pub enum PipelineResult<E: ExtensionField, PCS: PolynomialCommitmentScheme<E>> {
    PreWitness(WitnessArgs<E>),
    PreProving(ProvingArgs<E, PCS>),
    PreVerifying(VerifyingArgs<E, PCS>),
>>>>>>> 25469f7c
    Complete,
}

pub type ProvingArgs<E, PCS> = (ZKVMProver<E, PCS>, ZKVMWitnesses<E>, PublicValues<u32>);
pub type VerifyingArgs<E, PCS> = (ZKVMProof<E, PCS>, ZKVMVerifier<E, PCS>, Option<u32>);

pub fn run_e2e_with_checkpoint<E: ExtensionField, PCS: PolynomialCommitmentScheme<E>>(
    program: Program,
    platform: Platform,
    stack_size: u32,
    heap_size: u32,
    hints: Vec<u32>,
    max_steps: usize,
    checkpoint: Checkpoint,
) -> CheckpointOutput<E, PCS> {
    // Detect heap as starting after program data.
    let heap_start = program.image.keys().max().unwrap() + WORD_SIZE as u32;
    let heap_addrs = heap_start..heap_start + heap_size;
    let mut mem_padder = MemPadder::new(heap_addrs.end..platform.ram.end);
    let mem_init = init_mem(&program, &platform, &mut mem_padder, stack_size, heap_size);

    let program_params = ProgramParams {
        platform: platform.clone(),
        program_size: program.instructions.len(),
        static_memory_len: mem_init.len(),
        ..ProgramParams::default()
    };

    let system_config = construct_configs::<E>(program_params);

    // IO is not used in this program, but it must have a particular size at the moment.
    let io_init = mem_padder.padded_sorted(system_config.mmu_config.public_io_len(), vec![]);
    let reg_init = system_config.mmu_config.initial_registers();

    let init_full_mem = InitMemState {
        mem: mem_init,
        reg: reg_init,
        io: io_init,
        priv_io: vec![],
    };

    // Generate fixed traces
    let zkvm_fixed_traces = generate_fixed_traces(&system_config, &init_full_mem, &program);

<<<<<<< HEAD
    // Keygen
=======
    // Simulate program
    let sim_result = simulate_program(&program, max_steps, init_full_mem, &platform, hints);

    // Clone some sim_result fields before consuming
    let pi = sim_result.pi.clone();
    let exit_code = sim_result.exit_code;

    if let PipelinePrefix::PreWitness = prefix {
        return PipelineResult::PreWitness((system_config, sim_result, program));
    }

    let zkvm_witness = generate_witness(&system_config, sim_result, &program);

    // keygen
>>>>>>> 25469f7c
    let pcs_param = PCS::setup(1 << MAX_NUM_VARIABLES).expect("Basefold PCS setup");
    let (pp, vp) = PCS::trim(pcs_param, 1 << MAX_NUM_VARIABLES).expect("Basefold trim");
    let pk = system_config
        .zkvm_cs
        .clone()
        .key_gen::<PCS>(pp.clone(), vp.clone(), zkvm_fixed_traces.clone())
        .expect("keygen failed");
    let vk = pk.get_vk();

    if let Checkpoint::PrepEmulToProving = checkpoint {
        return CheckpointOutput::PrepEmulToProving((
            program,
            max_steps,
            init_full_mem,
            platform,
            hints,
            system_config,
            pk,
            zkvm_fixed_traces,
        ));
    }

    // Emulate program
    let emul_result = emulate_program(&program, max_steps, init_full_mem, &platform, hints);

    // Clone some emul_result fields before consuming
    let pi = emul_result.pi.clone();
    let exit_code = emul_result.exit_code;

    // Generate witness
    let zkvm_witness = generate_witness(&system_config, emul_result, &program);

    // proving
    let prover = ZKVMProver::new(pk);

    if let Checkpoint::PrepProving = checkpoint {
        return CheckpointOutput::PrepProving((prover, zkvm_witness, pi));
    }

    if std::env::var("MOCK_PROVING").is_ok() {
        MockProver::assert_satisfied_full(
            &system_config.zkvm_cs,
            zkvm_fixed_traces.clone(),
            &zkvm_witness,
            &pi,
        );
        tracing::info!("Mock proving passed");
    }

    // Run proof phase
    let transcript = Transcript::new(b"riscv");
    let zkvm_proof = prover
        .create_proof(zkvm_witness, pi, transcript)
        .expect("create_proof failed");

    let verifier = ZKVMVerifier::new(vk);
    if let Checkpoint::PrepVerifying = checkpoint {
        return CheckpointOutput::PrepVerifying((zkvm_proof, verifier, exit_code));
    }

    run_e2e_verify(&verifier, zkvm_proof, exit_code, max_steps);
    CheckpointOutput::Complete
}

type EmulToProvingArgs<E, PCS> = (
    Program,
    usize,
    InitMemState,
    Platform,
    Vec<u32>,
    ConstraintSystemConfig<E>,
    ZKVMProvingKey<E, PCS>,
    ZKVMFixedTraces<E>,
);

pub fn run_e2e_proof<E: ExtensionField, PCS: PolynomialCommitmentScheme<E>>(
    program: Program,
    max_steps: usize,
    init_full_mem: InitMemState,
    platform: Platform,
    hints: Vec<u32>,
    system_config: &ConstraintSystemConfig<E>,
    pk: ZKVMProvingKey<E, PCS>,
    zkvm_fixed_traces: ZKVMFixedTraces<E>,
) -> ZKVMProof<E, PCS> {
    // Emulate program
    let emul_result = emulate_program(&program, max_steps, init_full_mem, &platform, hints);

    // clone pi before consuming
    let pi = emul_result.pi.clone();

    // Generate witness
    let zkvm_witness = generate_witness(&system_config, emul_result, &program);

    // proving
    let prover = ZKVMProver::new(pk);

    if std::env::var("MOCK_PROVING").is_ok() {
        MockProver::assert_satisfied_full(
            &system_config.zkvm_cs,
            zkvm_fixed_traces.clone(),
            &zkvm_witness,
            &pi,
        );
        tracing::info!("Mock proving passed");
    }

    let transcript = Transcript::new(b"riscv");
    prover
        .create_proof(zkvm_witness, pi, transcript)
        .expect("create_proof failed")
}

pub fn run_e2e_verify<E: ExtensionField, PCS: PolynomialCommitmentScheme<E>>(
    verifier: &ZKVMVerifier<E, PCS>,
    zkvm_proof: ZKVMProof<E, PCS>,
    exit_code: Option<u32>,
    max_steps: usize,
) {
    let transcript = Transcript::new(b"riscv");
    assert!(
        verifier
            .verify_proof_halt(zkvm_proof, transcript, exit_code.is_some())
            .expect("verify proof return with error"),
    );
    match exit_code {
        Some(0) => tracing::info!("exit code 0. Success."),
        Some(code) => tracing::error!("exit code {}. Failure.", code),
        None => tracing::error!("Unfinished execution. max_steps={:?}.", max_steps),
    }
}

fn debug_memory_ranges(vm: &VMState, mem_final: &[MemFinalRecord]) {
    let accessed_addrs = vm
        .tracer()
        .final_accesses()
        .iter()
        .filter(|(_, &cycle)| (cycle != 0))
        .map(|(&addr, _)| addr.baddr())
        .filter(|addr| vm.platform().can_read(addr.0))
        .collect_vec();

    let handled_addrs = mem_final
        .iter()
        .filter(|rec| rec.cycle != 0)
        .map(|rec| ByteAddr(rec.addr))
        .collect::<HashSet<_>>();

    tracing::debug!(
        "Memory range (accessed): {:?}",
        format_segments(vm.platform(), accessed_addrs.iter().copied())
    );
    tracing::debug!(
        "Memory range (handled):  {:?}",
        format_segments(vm.platform(), handled_addrs.iter().copied())
    );

    for addr in &accessed_addrs {
        assert!(handled_addrs.contains(addr), "unhandled addr: {:?}", addr);
    }
}

fn format_segments(
    platform: &Platform,
    addrs: impl Iterator<Item = ByteAddr>,
) -> HashMap<String, MinMaxResult<ByteAddr>> {
    addrs
        .into_grouping_map_by(|addr| format_segment(platform, addr.0))
        .minmax()
}

fn format_segment(platform: &Platform, addr: u32) -> String {
    format!(
        "{}{}{}",
        if platform.can_read(addr) { "R" } else { "-" },
        if platform.can_write(addr) { "W" } else { "-" },
        if platform.can_execute(addr) { "X" } else { "-" },
    )
}

<<<<<<< HEAD
impl<E: ExtensionField, PCS: PolynomialCommitmentScheme<E>> From<CheckpointOutput<E, PCS>>
    for EmulToProvingArgs<E, PCS>
{
    fn from(value: CheckpointOutput<E, PCS>) -> Self {
        match value {
            CheckpointOutput::PrepEmulToProving(inner) => inner,
            _ => panic!("attempted to unpack proving args from wrong prefix"),
        }
    }
}

impl<E: ExtensionField, PCS: PolynomialCommitmentScheme<E>> From<CheckpointOutput<E, PCS>>
=======
impl<E: ExtensionField, PCS: PolynomialCommitmentScheme<E>> From<PipelineResult<E, PCS>>
    for WitnessArgs<E>
{
    fn from(value: PipelineResult<E, PCS>) -> Self {
        match value {
            PipelineResult::PreWitness(inner) => inner,
            _ => panic!("attempted to unpack verifying args from wrong prefix"),
        }
    }
}

impl<E: ExtensionField, PCS: PolynomialCommitmentScheme<E>> From<PipelineResult<E, PCS>>
>>>>>>> 25469f7c
    for ProvingArgs<E, PCS>
{
    fn from(value: CheckpointOutput<E, PCS>) -> Self {
        match value {
            CheckpointOutput::PrepProving(inner) => inner,
            _ => panic!("attempted to unpack proving args from wrong prefix"),
        }
    }
}

impl<E: ExtensionField, PCS: PolynomialCommitmentScheme<E>> From<CheckpointOutput<E, PCS>>
    for VerifyingArgs<E, PCS>
{
    fn from(value: CheckpointOutput<E, PCS>) -> Self {
        match value {
            CheckpointOutput::PrepVerifying(inner) => inner,
            _ => panic!("attempted to unpack verifying args from wrong prefix"),
        }
    }
}<|MERGE_RESOLUTION|>--- conflicted
+++ resolved
@@ -34,11 +34,7 @@
 type InitMemState = FullMemState<MemInitRecord>;
 type FinalMemState = FullMemState<MemFinalRecord>;
 
-<<<<<<< HEAD
-struct EmulationResult {
-=======
-pub struct SimulationResult {
->>>>>>> 25469f7c
+pub struct EmulationResult {
     exit_code: Option<u32>,
     all_records: Vec<StepRecord>,
     final_mem_state: FinalMemState,
@@ -302,7 +298,6 @@
     zkvm_witness
 }
 
-<<<<<<< HEAD
 // Describes a checkpoint at which we want the e2e pipeline to stop and return some state
 // Naming convention: "Prep{X}" means "execute necessary work to then run phase X"
 // Complete runs everything end-to-end
@@ -320,23 +315,6 @@
     PrepEmulToProving(EmulToProvingArgs<E, PCS>),
     PrepProving(ProvingArgs<E, PCS>),
     PrepVerifying(VerifyingArgs<E, PCS>),
-=======
-pub enum PipelinePrefix {
-    PreWitness,
-    PreProving,
-    PreVerifying,
-    Complete,
-}
-
-pub type WitnessArgs<E> = (ConstraintSystemConfig<E>, SimulationResult, Program);
-pub type ProvingArgs<E, PCS> = (ZKVMProver<E, PCS>, ZKVMWitnesses<E>, PublicValues<u32>);
-pub type VerifyingArgs<E, PCS> = (ZKVMProof<E, PCS>, ZKVMVerifier<E, PCS>, Option<u32>);
-
-pub enum PipelineResult<E: ExtensionField, PCS: PolynomialCommitmentScheme<E>> {
-    PreWitness(WitnessArgs<E>),
-    PreProving(ProvingArgs<E, PCS>),
-    PreVerifying(VerifyingArgs<E, PCS>),
->>>>>>> 25469f7c
     Complete,
 }
 
@@ -381,24 +359,7 @@
     // Generate fixed traces
     let zkvm_fixed_traces = generate_fixed_traces(&system_config, &init_full_mem, &program);
 
-<<<<<<< HEAD
     // Keygen
-=======
-    // Simulate program
-    let sim_result = simulate_program(&program, max_steps, init_full_mem, &platform, hints);
-
-    // Clone some sim_result fields before consuming
-    let pi = sim_result.pi.clone();
-    let exit_code = sim_result.exit_code;
-
-    if let PipelinePrefix::PreWitness = prefix {
-        return PipelineResult::PreWitness((system_config, sim_result, program));
-    }
-
-    let zkvm_witness = generate_witness(&system_config, sim_result, &program);
-
-    // keygen
->>>>>>> 25469f7c
     let pcs_param = PCS::setup(1 << MAX_NUM_VARIABLES).expect("Basefold PCS setup");
     let (pp, vp) = PCS::trim(pcs_param, 1 << MAX_NUM_VARIABLES).expect("Basefold trim");
     let pk = system_config
@@ -579,7 +540,6 @@
     )
 }
 
-<<<<<<< HEAD
 impl<E: ExtensionField, PCS: PolynomialCommitmentScheme<E>> From<CheckpointOutput<E, PCS>>
     for EmulToProvingArgs<E, PCS>
 {
@@ -592,20 +552,6 @@
 }
 
 impl<E: ExtensionField, PCS: PolynomialCommitmentScheme<E>> From<CheckpointOutput<E, PCS>>
-=======
-impl<E: ExtensionField, PCS: PolynomialCommitmentScheme<E>> From<PipelineResult<E, PCS>>
-    for WitnessArgs<E>
-{
-    fn from(value: PipelineResult<E, PCS>) -> Self {
-        match value {
-            PipelineResult::PreWitness(inner) => inner,
-            _ => panic!("attempted to unpack verifying args from wrong prefix"),
-        }
-    }
-}
-
-impl<E: ExtensionField, PCS: PolynomialCommitmentScheme<E>> From<PipelineResult<E, PCS>>
->>>>>>> 25469f7c
     for ProvingArgs<E, PCS>
 {
     fn from(value: CheckpointOutput<E, PCS>) -> Self {
