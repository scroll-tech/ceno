use crate::{
    error::ZKVMError,
    instructions::riscv::{DummyExtraConfig, MemPadder, MmuConfig, Rv32imConfig},
    scheme::{
        PublicValues, ZKVMProof,
        mock_prover::{LkMultiplicityKey, MockProver},
        prover::ZKVMProver,
        verifier::ZKVMVerifier,
    },
    state::GlobalState,
    structs::{
        ProgramParams, ZKVMConstraintSystem, ZKVMFixedTraces, ZKVMProvingKey, ZKVMVerifyingKey,
        ZKVMWitnesses,
    },
    tables::{MemFinalRecord, MemInitRecord, ProgramTableCircuit, ProgramTableConfig},
};
use ceno_emul::{
    ByteAddr, CENO_PLATFORM, EmuContext, InsnKind, IterAddresses, Platform, Program, StepRecord,
    Tracer, VMState, WORD_SIZE, WordAddr,
};
use clap::ValueEnum;
use ff_ext::ExtensionField;
use itertools::{Itertools, MinMaxResult, chain};
<<<<<<< HEAD
use mpcs::{Basefold, BasefoldRSParams, PolynomialCommitmentScheme, SecurityLevel};
use p3::goldilocks::Goldilocks;
=======
use mpcs::PolynomialCommitmentScheme;
>>>>>>> 49a3b289
use std::{
    collections::{BTreeSet, HashMap, HashSet},
    sync::Arc,
};
use tracing::info;
use transcript::BasicTranscript as Transcript;

#[cfg(debug_assertions)]
use ff_ext::{Instrumented, PoseidonField};

/// The polynomial commitment scheme kind
#[derive(Default, Copy, Clone, Debug, PartialEq, Eq, PartialOrd, Ord, ValueEnum)]
pub enum PcsKind {
    #[default]
    Basefold,
    Whir,
}

/// The field type
#[derive(Default, Copy, Clone, Debug, PartialEq, Eq, PartialOrd, Ord, ValueEnum)]
pub enum FieldType {
    #[default]
    Goldilocks,
    BabyBear,
}

pub struct FullMemState<Record> {
    mem: Vec<Record>,
    io: Vec<Record>,
    reg: Vec<Record>,
    hints: Vec<Record>,
    stack: Vec<Record>,
    heap: Vec<Record>,
}

type InitMemState = FullMemState<MemInitRecord>;
type FinalMemState = FullMemState<MemFinalRecord>;

pub struct EmulationResult {
    exit_code: Option<u32>,
    all_records: Vec<StepRecord>,
    final_mem_state: FinalMemState,
    pi: PublicValues<u32>,
}

fn emulate_program(
    program: Arc<Program>,
    max_steps: usize,
    init_mem_state: InitMemState,
    platform: &Platform,
) -> EmulationResult {
    let InitMemState {
        mem: mem_init,
        io: io_init,
        reg: reg_init,
        hints: hints_init,
        stack: _,
        heap: _,
    } = init_mem_state;

    let mut vm: VMState = VMState::new(platform.clone(), program);

    for record in chain!(&hints_init, &io_init) {
        vm.init_memory(record.addr.into(), record.value);
    }

    let all_records = vm
        .iter_until_halt()
        .take(max_steps)
        .collect::<Result<Vec<StepRecord>, _>>()
        .expect("vm exec failed");

    // Find the exit code from the HALT step, if halting at all.
    let exit_code = all_records
        .iter()
        .rev()
        .find(|record| {
            record.insn().kind == InsnKind::ECALL
                && record.rs1().unwrap().value == Platform::ecall_halt()
        })
        .and_then(|halt_record| halt_record.rs2())
        .map(|rs2| rs2.value);

    let final_access = vm.tracer().final_accesses();
    let end_cycle: u32 = vm.tracer().cycle().try_into().unwrap();
    tracing::debug!("program took {end_cycle} cycles");

    let pi = PublicValues::new(
        exit_code.unwrap_or(0),
        vm.program().entry,
        Tracer::SUBCYCLES_PER_INSN as u32,
        vm.get_pc().into(),
        end_cycle,
        io_init.iter().map(|rec| rec.value).collect_vec(),
    );

    // Find the final register values and cycles.
    let reg_final = reg_init
        .iter()
        .map(|rec| {
            let index = rec.addr as usize;
            if index < VMState::REG_COUNT {
                let vma: WordAddr = Platform::register_vma(index).into();
                MemFinalRecord {
                    addr: rec.addr,
                    value: vm.peek_register(index),
                    cycle: *final_access.get(&vma).unwrap_or(&0),
                }
            } else {
                // The table is padded beyond the number of registers.
                MemFinalRecord {
                    addr: rec.addr,
                    value: 0,
                    cycle: 0,
                }
            }
        })
        .collect_vec();

    // Find the final memory values and cycles.
    let mem_final = mem_init
        .iter()
        .map(|rec| {
            let vma: WordAddr = rec.addr.into();
            MemFinalRecord {
                addr: rec.addr,
                value: vm.peek_memory(vma),
                cycle: *final_access.get(&vma).unwrap_or(&0),
            }
        })
        .collect_vec();

    // Find the final public IO cycles.
    let io_final = io_init
        .iter()
        .map(|rec| MemFinalRecord {
            addr: rec.addr,
            value: rec.value,
            cycle: *final_access.get(&rec.addr.into()).unwrap_or(&0),
        })
        .collect_vec();

    let hints_final = hints_init
        .iter()
        .map(|rec| MemFinalRecord {
            addr: rec.addr,
            value: rec.value,
            cycle: *final_access.get(&rec.addr.into()).unwrap_or(&0),
        })
        .collect_vec();

    // get stack access by min/max range
    let stack_final = if let Some((start, end)) = vm
        .tracer()
        .probe_min_max_address_by_start_addr(ByteAddr::from(platform.stack.start).waddr())
    {
        (start..end)
            // stack record collect in reverse order
            .rev()
            .map(|vma| {
                let byte_addr = vma.baddr();
                MemFinalRecord {
                    addr: byte_addr.0,
                    value: vm.peek_memory(vma),
                    cycle: *final_access.get(&vma).unwrap_or(&0),
                }
            })
            .collect_vec()
    } else {
        vec![]
    };

    // get heap access by min/max range
    let heap_final = if let Some((start, end)) = vm
        .tracer()
        .probe_min_max_address_by_start_addr(ByteAddr::from(platform.heap.start).waddr())
    {
        (start..end)
            .map(|vma| {
                let byte_addr = vma.baddr();
                MemFinalRecord {
                    addr: byte_addr.0,
                    value: vm.peek_memory(vma),
                    cycle: *final_access.get(&vma).unwrap_or(&0),
                }
            })
            .collect_vec()
    } else {
        vec![]
    };

    debug_memory_ranges(
        &vm,
        chain!(
            &mem_final,
            &io_final,
            &hints_final,
            &stack_final,
            &heap_final
        ),
    );

    EmulationResult {
        pi,
        exit_code,
        all_records,
        final_mem_state: FinalMemState {
            reg: reg_final,
            io: io_final,
            mem: mem_final,
            hints: hints_final,
            stack: stack_final,
            heap: heap_final,
        },
    }
}

#[derive(Copy, Clone, Debug, PartialEq, Eq, PartialOrd, Ord, ValueEnum)]
pub enum Preset {
    Ceno,
    Sp1,
}

pub fn setup_platform(
    preset: Preset,
    program: &Program,
    stack_size: u32,
    heap_size: u32,
    pub_io_size: u32,
) -> Platform {
    let preset = match preset {
        Preset::Ceno => CENO_PLATFORM,
        Preset::Sp1 => Platform {
            // The stack section is not mentioned in ELF headers, so we repeat the constant STACK_TOP here.
            stack: 0x0020_0400..0x0020_0400,
            unsafe_ecall_nop: true,
            ..CENO_PLATFORM
        },
    };

    let prog_data = program.image.keys().copied().collect::<BTreeSet<_>>();
    let stack = preset.stack.end - stack_size..preset.stack.end;

    let heap = {
        // Detect heap as starting after program data.
        let heap_start = program.sheap;
        let heap = heap_start..heap_start + heap_size;
        // pad the total size to the next power of two.
        let mem_size = heap.iter_addresses().len();
        let pad_size = mem_size.next_power_of_two() - mem_size;
        let heap_end = heap.end as usize + pad_size * WORD_SIZE;
        assert!(
            heap_end <= u32::MAX as usize,
            "not enough space for padding; reduce heap size"
        );
        heap.start..heap_end as u32
    };

    let platform = Platform {
        rom: program.base_address
            ..program.base_address + (program.instructions.len() * WORD_SIZE) as u32,
        prog_data,
        stack,
        heap,
        public_io: preset.public_io.start..preset.public_io.start + pub_io_size.next_power_of_two(),
        ..preset
    };
    assert!(
        platform.validate(),
        "invalid platform configuration: {platform}"
    );

    platform
}

fn init_static_addrs(program: &Program) -> Vec<MemInitRecord> {
    let program_addrs = program
        .image
        .iter()
        .map(|(addr, value)| MemInitRecord {
            addr: *addr,
            value: *value,
        })
        .sorted_by_key(|record| record.addr)
        .collect_vec();

    assert!(
        program_addrs.len().is_power_of_two(),
        "program_addrs.len {} is not pow2",
        program_addrs.len(),
    );
    program_addrs
}

pub struct ConstraintSystemConfig<E: ExtensionField> {
    zkvm_cs: ZKVMConstraintSystem<E>,
    config: Rv32imConfig<E>,
    mmu_config: MmuConfig<E>,
    dummy_config: DummyExtraConfig<E>,
    prog_config: ProgramTableConfig,
}

fn construct_configs<E: ExtensionField>(
    program_params: ProgramParams,
) -> ConstraintSystemConfig<E> {
    let mut zkvm_cs = ZKVMConstraintSystem::new_with_platform(program_params);

    let config = Rv32imConfig::<E>::construct_circuits(&mut zkvm_cs);
    let mmu_config = MmuConfig::<E>::construct_circuits(&mut zkvm_cs);
    let dummy_config = DummyExtraConfig::<E>::construct_circuits(&mut zkvm_cs);
    let prog_config = zkvm_cs.register_table_circuit::<ProgramTableCircuit<E>>();
    zkvm_cs.register_global_state::<GlobalState>();
    ConstraintSystemConfig {
        zkvm_cs,
        config,
        mmu_config,
        dummy_config,
        prog_config,
    }
}

fn generate_fixed_traces<E: ExtensionField>(
    system_config: &ConstraintSystemConfig<E>,
    init_mem_state: &InitMemState,
    program: &Program,
) -> ZKVMFixedTraces<E> {
    let mut zkvm_fixed_traces = ZKVMFixedTraces::default();

    zkvm_fixed_traces.register_table_circuit::<ProgramTableCircuit<E>>(
        &system_config.zkvm_cs,
        &system_config.prog_config,
        program,
    );

    system_config
        .config
        .generate_fixed_traces(&system_config.zkvm_cs, &mut zkvm_fixed_traces);
    system_config.mmu_config.generate_fixed_traces(
        &system_config.zkvm_cs,
        &mut zkvm_fixed_traces,
        &init_mem_state.reg,
        &init_mem_state.mem,
        &init_mem_state.io.iter().map(|rec| rec.addr).collect_vec(),
    );
    system_config
        .dummy_config
        .generate_fixed_traces(&system_config.zkvm_cs, &mut zkvm_fixed_traces);

    zkvm_fixed_traces
}

pub fn generate_witness<E: ExtensionField>(
    system_config: &ConstraintSystemConfig<E>,
    emul_result: EmulationResult,
    program: &Program,
    is_mock_proving: bool,
) -> ZKVMWitnesses<E> {
    let mut zkvm_witness = ZKVMWitnesses::default();
    // assign opcode circuits
    let dummy_records = system_config
        .config
        .assign_opcode_circuit(
            &system_config.zkvm_cs,
            &mut zkvm_witness,
            emul_result.all_records,
        )
        .unwrap();
    system_config
        .dummy_config
        .assign_opcode_circuit(&system_config.zkvm_cs, &mut zkvm_witness, dummy_records)
        .unwrap();
    zkvm_witness.finalize_lk_multiplicities(is_mock_proving);

    // assign table circuits
    system_config
        .config
        .assign_table_circuit(&system_config.zkvm_cs, &mut zkvm_witness)
        .unwrap();
    system_config
        .mmu_config
        .assign_table_circuit(
            &system_config.zkvm_cs,
            &mut zkvm_witness,
            &emul_result.final_mem_state.reg,
            &emul_result.final_mem_state.mem,
            &emul_result
                .final_mem_state
                .io
                .iter()
                .map(|rec| rec.cycle)
                .collect_vec(),
            &emul_result.final_mem_state.hints,
            &emul_result.final_mem_state.stack,
            &emul_result.final_mem_state.heap,
        )
        .unwrap();
    // assign program circuit
    zkvm_witness
        .assign_table_circuit::<ProgramTableCircuit<E>>(
            &system_config.zkvm_cs,
            &system_config.prog_config,
            program,
        )
        .unwrap();

    zkvm_witness
}

// Encodes useful early return points of the e2e pipeline
pub enum Checkpoint {
    Keygen,
    PrepE2EProving,
    PrepWitnessGen,
    PrepSanityCheck,
    Complete,
}

// Currently handles state required by the sanity check in `bin/e2e.rs`
// Future cases would require this to be an enum
pub type IntermediateState<E, PCS> = (Option<ZKVMProof<E, PCS>>, Option<ZKVMVerifyingKey<E, PCS>>);

// Runs end-to-end pipeline, stopping at a certain checkpoint and yielding useful state.
//
// The return type is a pair of:
// 1. Explicit state
// 2. A no-input-no-ouptut closure
//
// (2.) is useful when you want to setup a certain action and run it
// elsewhere (i.e, in a benchmark)
// (1.) is useful for exposing state which must be further combined with
// state external to this pipeline (e.g, sanity check in bin/e2e.rs)

#[allow(clippy::type_complexity, clippy::too_many_arguments)]
pub fn run_e2e_with_checkpoint<
    E: ExtensionField + LkMultiplicityKey + serde::de::DeserializeOwned,
    PCS: PolynomialCommitmentScheme<E> + 'static,
>(
    program: Program,
    platform: Platform,
    hints: Vec<u32>,
    public_io: Vec<u32>,
    max_steps: usize,
    max_num_variables: usize,
    checkpoint: Checkpoint,
    security_level: SecurityLevel,
) -> (IntermediateState<E, PCS>, Box<dyn FnOnce()>) {
    let static_addrs = init_static_addrs(&program);

    let pubio_len = platform.public_io.iter_addresses().len();
    let program_params = ProgramParams {
        platform: platform.clone(),
        program_size: program.instructions.len(),
        static_memory_len: static_addrs.len(),
        pubio_len,
    };

    let program = Arc::new(program);
    let system_config = construct_configs::<E>(program_params);
    let reg_init = system_config.mmu_config.initial_registers();

    let io_init = MemPadder::init_mem(platform.public_io.clone(), pubio_len, &public_io);
    let hint_init = MemPadder::init_mem(
        platform.hints.clone(),
        hints.len().next_power_of_two(),
        &hints,
    );

    let init_full_mem = InitMemState {
        mem: static_addrs,
        reg: reg_init,
        io: io_init,
        hints: hint_init,
        // stack/heap both init value 0 and range is dynamic
        stack: vec![],
        heap: vec![],
    };

    // Generate fixed traces
    let zkvm_fixed_traces = generate_fixed_traces(&system_config, &init_full_mem, &program);

    // Keygen
    let start = std::time::Instant::now();
    let pcs_param = PCS::setup(1 << max_num_variables, security_level).expect("Basefold PCS setup");
    let (pp, vp) = PCS::trim(pcs_param, 1 << max_num_variables).expect("Basefold trim");
    let pk = system_config
        .zkvm_cs
        .clone()
        .key_gen::<PCS>(pp.clone(), vp.clone(), zkvm_fixed_traces.clone())
        .expect("keygen failed");
    let vk = pk.get_vk_slow();
    tracing::debug!("keygen done in {:?}", start.elapsed());
    if let Checkpoint::Keygen = checkpoint {
        return ((None, Some(vk)), Box::new(|| ()));
    }

    // Generate witness
    let is_mock_proving = std::env::var("MOCK_PROVING").is_ok();
    if let Checkpoint::PrepE2EProving = checkpoint {
        return (
            (None, None),
            Box::new(move || {
                _ = run_e2e_proof::<E, _>(
                    program,
                    max_steps,
                    init_full_mem,
                    platform,
                    &system_config,
                    pk,
                    zkvm_fixed_traces,
                    is_mock_proving,
                )
            }),
        );
    }

    // Emulate program
    let start = std::time::Instant::now();
    let emul_result = emulate_program(program.clone(), max_steps, init_full_mem, &platform);
    tracing::debug!("emulate done in {:?}", start.elapsed());

    // Clone some emul_result fields before consuming
    let pi = emul_result.pi.clone();
    let exit_code = emul_result.exit_code;

    if let Checkpoint::PrepWitnessGen = checkpoint {
        return (
            (None, None),
            Box::new(move || _ = generate_witness(&system_config, emul_result, &program, false)),
        );
    }

    let zkvm_witness = generate_witness(&system_config, emul_result, &program, is_mock_proving);

    // proving
    let prover = ZKVMProver::new(pk);

    if is_mock_proving {
        MockProver::assert_satisfied_full(
            &system_config.zkvm_cs,
            zkvm_fixed_traces.clone(),
            &zkvm_witness,
            &pi,
            &program,
        );
        tracing::info!("Mock proving passed");
    }

    // Run proof phase
    let start = std::time::Instant::now();
    let transcript = Transcript::new(b"riscv");
    let zkvm_proof = prover
        .create_proof(zkvm_witness, pi, transcript)
        .expect("create_proof failed");
    tracing::debug!("proof created in {:?}", start.elapsed());

    let start = std::time::Instant::now();
    let verifier = ZKVMVerifier::new(vk.clone());
    run_e2e_verify::<E, _>(&verifier, zkvm_proof.clone(), exit_code, max_steps);
    tracing::debug!("verified in {:?}", start.elapsed());

    if let Checkpoint::PrepSanityCheck = checkpoint {
        return ((Some(zkvm_proof), Some(vk)), Box::new(|| ()));
    }

    ((None, None), Box::new(|| ()))
}

// Runs program emulation + witness generation + proving
#[allow(clippy::too_many_arguments)]
pub fn run_e2e_proof<E: ExtensionField + LkMultiplicityKey, PCS: PolynomialCommitmentScheme<E>>(
    program: Arc<Program>,
    max_steps: usize,
    init_full_mem: InitMemState,
    platform: Platform,
    system_config: &ConstraintSystemConfig<E>,
    pk: ZKVMProvingKey<E, PCS>,
    zkvm_fixed_traces: ZKVMFixedTraces<E>,
    is_mock_proving: bool,
) -> ZKVMProof<E, PCS> {
    // Emulate program
    let emul_result = emulate_program(program.clone(), max_steps, init_full_mem, &platform);

    // clone pi before consuming
    let pi = emul_result.pi.clone();

    // Generate witness
    let zkvm_witness = generate_witness(system_config, emul_result, &program, is_mock_proving);

    // proving
    let prover = ZKVMProver::new(pk);

    if is_mock_proving {
        MockProver::assert_satisfied_full(
            &system_config.zkvm_cs,
            zkvm_fixed_traces.clone(),
            &zkvm_witness,
            &pi,
            &program,
        );
        tracing::info!("Mock proving passed");
    }

    let transcript = Transcript::new(b"riscv");
    prover
        .create_proof(zkvm_witness, pi, transcript)
        .expect("create_proof failed")
}

pub fn run_e2e_verify<E: ExtensionField, PCS: PolynomialCommitmentScheme<E>>(
    verifier: &ZKVMVerifier<E, PCS>,
    zkvm_proof: ZKVMProof<E, PCS>,
    exit_code: Option<u32>,
    max_steps: usize,
) {
    let transcript = Transcript::new(b"riscv");
    assert!(
        verifier
            .verify_proof_halt(zkvm_proof, transcript, exit_code.is_some())
            .expect("verify proof return with error"),
    );
    match exit_code {
        Some(0) => tracing::info!("exit code 0. Success."),
        Some(code) => tracing::error!("exit code {}. Failure.", code),
        None => tracing::error!("Unfinished execution. max_steps={:?}.", max_steps),
    }
}

fn debug_memory_ranges<'a, I: Iterator<Item = &'a MemFinalRecord>>(vm: &VMState, mem_final: I) {
    let accessed_addrs = vm
        .tracer()
        .final_accesses()
        .iter()
        .filter(|(_, &cycle)| (cycle != 0))
        .map(|(&addr, _)| addr.baddr())
        .filter(|addr| vm.platform().can_read(addr.0))
        .collect_vec();

    let handled_addrs = mem_final
        .filter(|rec| rec.cycle != 0)
        .map(|rec| ByteAddr(rec.addr))
        .collect::<HashSet<_>>();

    tracing::debug!(
        "Memory range (accessed): {:?}",
        format_segments(vm.platform(), accessed_addrs.iter().copied())
    );
    tracing::debug!(
        "Memory range (handled):  {:?}",
        format_segments(vm.platform(), handled_addrs.iter().copied())
    );

    for addr in &accessed_addrs {
        assert!(handled_addrs.contains(addr), "unhandled addr: {:?}", addr);
    }
}

fn format_segments(
    platform: &Platform,
    addrs: impl Iterator<Item = ByteAddr>,
) -> HashMap<String, MinMaxResult<ByteAddr>> {
    addrs
        .into_grouping_map_by(|addr| format_segment(platform, addr.0))
        .minmax()
}

fn format_segment(platform: &Platform, addr: u32) -> String {
    format!(
        "{}{}",
        if platform.can_read(addr) { "R" } else { "-" },
        if platform.can_write(addr) { "W" } else { "-" },
    )
}

pub fn verify<E: ExtensionField, PCS: PolynomialCommitmentScheme<E> + serde::Serialize>(
    zkvm_proof: &ZKVMProof<E, PCS>,
    verifier: &ZKVMVerifier<E, PCS>,
) -> Result<(), ZKVMError> {
<<<<<<< HEAD
    // print verification statistics like proof size and hash count
    let stat_recorder = StatisticRecorder::default();
    let transcript = BasicTranscriptWithStat::new(stat_recorder.clone(), b"riscv");
=======
    #[cfg(debug_assertions)]
    {
        Instrumented::<<<E as ExtensionField>::BaseField as PoseidonField>::P>::clear_metrics();
    }
    let transcript = Transcript::new(b"riscv");
>>>>>>> 49a3b289
    verifier.verify_proof_halt(
        zkvm_proof.clone(),
        transcript,
        zkvm_proof.has_halt(&verifier.vk),
    )?;
    // print verification statistics like proof size and hash count
    info!("e2e proof stat: {}", zkvm_proof);
<<<<<<< HEAD
    info!(
        "hashes count = {}",
        stat_recorder.lock().unwrap().field_appended_num
    );
=======
    #[cfg(debug_assertions)]
    {
        info!(
            "instrumented metrics\n{}",
            Instrumented::<<<E as ExtensionField>::BaseField as PoseidonField>::P>::format_metrics(
            )
        );
    }
>>>>>>> 49a3b289
    Ok(())
}<|MERGE_RESOLUTION|>--- conflicted
+++ resolved
@@ -21,12 +21,7 @@
 use clap::ValueEnum;
 use ff_ext::ExtensionField;
 use itertools::{Itertools, MinMaxResult, chain};
-<<<<<<< HEAD
-use mpcs::{Basefold, BasefoldRSParams, PolynomialCommitmentScheme, SecurityLevel};
-use p3::goldilocks::Goldilocks;
-=======
-use mpcs::PolynomialCommitmentScheme;
->>>>>>> 49a3b289
+use mpcs::{PolynomialCommitmentScheme, SecurityLevel};
 use std::{
     collections::{BTreeSet, HashMap, HashSet},
     sync::Arc,
@@ -704,17 +699,11 @@
     zkvm_proof: &ZKVMProof<E, PCS>,
     verifier: &ZKVMVerifier<E, PCS>,
 ) -> Result<(), ZKVMError> {
-<<<<<<< HEAD
-    // print verification statistics like proof size and hash count
-    let stat_recorder = StatisticRecorder::default();
-    let transcript = BasicTranscriptWithStat::new(stat_recorder.clone(), b"riscv");
-=======
     #[cfg(debug_assertions)]
     {
         Instrumented::<<<E as ExtensionField>::BaseField as PoseidonField>::P>::clear_metrics();
     }
     let transcript = Transcript::new(b"riscv");
->>>>>>> 49a3b289
     verifier.verify_proof_halt(
         zkvm_proof.clone(),
         transcript,
@@ -722,12 +711,6 @@
     )?;
     // print verification statistics like proof size and hash count
     info!("e2e proof stat: {}", zkvm_proof);
-<<<<<<< HEAD
-    info!(
-        "hashes count = {}",
-        stat_recorder.lock().unwrap().field_appended_num
-    );
-=======
     #[cfg(debug_assertions)]
     {
         info!(
@@ -736,6 +719,5 @@
             )
         );
     }
->>>>>>> 49a3b289
     Ok(())
 }