--- conflicted
+++ resolved
@@ -23,12 +23,7 @@
 use ff_ext::ExtensionField;
 #[cfg(debug_assertions)]
 use ff_ext::{Instrumented, PoseidonField};
-<<<<<<< HEAD
-use gkr_iop::cpu::{CpuBackend, CpuProver};
-use gkr_iop::gpu::{GpuBackend, GpuProver};
-=======
 use gkr_iop::hal::ProverBackend;
->>>>>>> 04e0608f
 use itertools::{Itertools, MinMaxResult, chain};
 use mpcs::{PolynomialCommitmentScheme, SecurityLevel};
 use serde::Serialize;
@@ -740,14 +735,6 @@
         is_mock_proving,
     );
 
-<<<<<<< HEAD
-    // proving
-    // let backend: CpuBackend<E, PCS> = CpuBackend::new();
-    // let device = CpuProver::new(backend);
-    let backend: GpuBackend<E, PCS> = GpuBackend::new();
-    let device = GpuProver::new(backend);
-=======
->>>>>>> 04e0608f
     let mut prover = ZKVMProver::new(pk, device);
 
     if is_mock_proving {
@@ -832,11 +819,6 @@
     );
 
     // proving
-<<<<<<< HEAD
-    let backend: GpuBackend<E, PCS> = GpuBackend::new();
-    let device = GpuProver::new(backend);
-=======
->>>>>>> 04e0608f
     let mut prover = ZKVMProver::new(pk, device);
 
     if is_mock_proving {
