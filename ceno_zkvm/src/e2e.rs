use crate::{
    error::ZKVMError,
    instructions::riscv::{DummyExtraConfig, MemPadder, MmuConfig, Rv32imConfig},
    scheme::{
        PublicValues, ZKVMProof,
        cpu::{CpuBackend, CpuProver},
        mock_prover::{LkMultiplicityKey, MockProver},
        prover::ZKVMProver,
        verifier::ZKVMVerifier,
    },
    state::GlobalState,
    structs::{
        ProgramParams, ZKVMConstraintSystem, ZKVMFixedTraces, ZKVMProvingKey, ZKVMVerifyingKey,
        ZKVMWitnesses,
    },
    tables::{MemFinalRecord, MemInitRecord, ProgramTableCircuit, ProgramTableConfig},
};
use ceno_emul::{
    Addr, ByteAddr, CENO_PLATFORM, EmuContext, InsnKind, IterAddresses, Platform, Program,
    StepRecord, Tracer, VMState, WORD_SIZE, WordAddr, host_utils::read_all_messages,
};
use clap::ValueEnum;
<<<<<<< HEAD
use ff_ext::{BabyBearExt4, ExtensionField, GoldilocksExt2};
use itertools::{Itertools, MinMaxResult, chain};
use mpcs::{Basefold, BasefoldRSParams, PolynomialCommitmentScheme};
use p3::{babybear::BabyBear, goldilocks::Goldilocks};
=======
use ff_ext::ExtensionField;
#[cfg(debug_assertions)]
use ff_ext::{Instrumented, PoseidonField};
use itertools::{Itertools, MinMaxResult, chain};
use mpcs::{PolynomialCommitmentScheme, SecurityLevel};
>>>>>>> 3a9d1960
use std::{
    collections::{BTreeSet, HashMap, HashSet},
    sync::Arc,
};
use transcript::BasicTranscript as Transcript;

/// The polynomial commitment scheme kind
#[derive(
    Default,
    Copy,
    Clone,
    Debug,
    PartialEq,
    Eq,
    PartialOrd,
    Ord,
    ValueEnum,
    strum_macros::AsRefStr,
    strum_macros::Display,
    strum_macros::IntoStaticStr,
)]
pub enum PcsKind {
    #[default]
    Basefold,
    Whir,
}

<<<<<<< HEAD
// pub type E = GoldilocksExt2;
// pub type B = Goldilocks;
// pub type Pcs = Basefold<GoldilocksExt2, BasefoldRSParams>;

pub type E = BabyBearExt4;
pub type B = BabyBear;
pub type Pcs = Basefold<E, BasefoldRSParams>;
=======
/// The field type
#[derive(
    Default,
    Copy,
    Clone,
    Debug,
    PartialEq,
    Eq,
    PartialOrd,
    Ord,
    ValueEnum,
    strum_macros::AsRefStr,
    strum_macros::Display,
    strum_macros::IntoStaticStr,
)]
pub enum FieldType {
    #[default]
    Goldilocks,
    BabyBear,
}
>>>>>>> 3a9d1960

pub struct FullMemState<Record> {
    pub mem: Vec<Record>,
    pub io: Vec<Record>,
    pub reg: Vec<Record>,
    pub hints: Vec<Record>,
    pub stack: Vec<Record>,
    pub heap: Vec<Record>,
}

type InitMemState = FullMemState<MemInitRecord>;
type FinalMemState = FullMemState<MemFinalRecord>;

pub struct EmulationResult {
    pub exit_code: Option<u32>,
    pub all_records: Vec<StepRecord>,
    pub final_mem_state: FinalMemState,
    pub pi: PublicValues,
}

pub fn emulate_program(
    program: Arc<Program>,
    max_steps: usize,
    init_mem_state: &InitMemState,
    platform: &Platform,
) -> EmulationResult {
    let InitMemState {
        mem: mem_init,
        io: io_init,
        reg: reg_init,
        hints: hints_init,
        stack: _,
        heap: _,
    } = init_mem_state;

    let mut vm: VMState = VMState::new(platform.clone(), program);

    for record in chain!(hints_init, io_init) {
        vm.init_memory(record.addr.into(), record.value);
    }

    let all_records_result: Result<Vec<StepRecord>, _> =
        vm.iter_until_halt().take(max_steps).collect();

    if platform.is_debug {
        let all_messages = read_all_messages(&vm)
            .iter()
            .map(|msg| String::from_utf8_lossy(msg).to_string())
            .collect::<Vec<_>>();

        if !all_messages.is_empty() {
            tracing::info!("========= BEGIN: I/O from guest =========");
            for msg in &all_messages {
                tracing::info!("│ {}", msg);
            }
            tracing::info!("========= END: I/O from guest =========");
        }
    }
    let all_records = all_records_result.expect("vm exec failed");

    // Find the exit code from the HALT step, if halting at all.
    let exit_code = all_records
        .iter()
        .rev()
        .find(|record| {
            record.insn().kind == InsnKind::ECALL
                && record.rs1().unwrap().value == Platform::ecall_halt()
        })
        .and_then(|halt_record| halt_record.rs2())
        .map(|rs2| rs2.value);

    let final_access = vm.tracer().final_accesses();
    let end_cycle = vm.tracer().cycle();
    let insts = vm.tracer().executed_insts();
    tracing::info!("program executed {insts} instructions in {end_cycle} cycles");

    let pi = PublicValues::new(
        exit_code.unwrap_or(0),
        vm.program().entry,
        Tracer::SUBCYCLES_PER_INSN,
        vm.get_pc().into(),
        end_cycle,
        io_init.iter().map(|rec| rec.value).collect_vec(),
    );

    // Find the final register values and cycles.
    let reg_final = reg_init
        .iter()
        .map(|rec| {
            let index = rec.addr as usize;
            if index < VMState::REG_COUNT {
                let vma: WordAddr = Platform::register_vma(index).into();
                MemFinalRecord {
                    addr: rec.addr,
                    value: vm.peek_register(index),
                    cycle: *final_access.get(&vma).unwrap_or(&0),
                }
            } else {
                // The table is padded beyond the number of registers.
                MemFinalRecord {
                    addr: rec.addr,
                    value: 0,
                    cycle: 0,
                }
            }
        })
        .collect_vec();

    // Find the final memory values and cycles.
    let mem_final = mem_init
        .iter()
        .map(|rec| {
            let vma: WordAddr = rec.addr.into();
            MemFinalRecord {
                addr: rec.addr,
                value: vm.peek_memory(vma),
                cycle: *final_access.get(&vma).unwrap_or(&0),
            }
        })
        .collect_vec();

    // Find the final public IO cycles.
    let io_final = io_init
        .iter()
        .map(|rec| MemFinalRecord {
            addr: rec.addr,
            value: rec.value,
            cycle: *final_access.get(&rec.addr.into()).unwrap_or(&0),
        })
        .collect_vec();

    // Find the final hints IO cycles.
    let hints_final = hints_init
        .iter()
        .map(|rec| MemFinalRecord {
            addr: rec.addr,
            value: rec.value,
            cycle: *final_access.get(&rec.addr.into()).unwrap_or(&0),
        })
        .collect_vec();

    // get stack access by min/max range
    let stack_final = if let Some((min_waddr, _)) = vm
        .tracer()
        .probe_min_max_address_by_start_addr(ByteAddr::from(platform.stack.start).waddr())
    {
        (min_waddr..ByteAddr::from(platform.stack.end).waddr())
            // stack record collect in reverse order
            .rev()
            .map(|vma| {
                let byte_addr = vma.baddr();
                MemFinalRecord {
                    addr: byte_addr.0,
                    value: vm.peek_memory(vma),
                    cycle: *final_access.get(&vma).unwrap_or(&0),
                }
            })
            .collect_vec()
    } else {
        vec![]
    };

    // get heap access by min/max range
    let heap_start_waddr = ByteAddr::from(platform.heap.start).waddr();
    // note: min_waddr for the heap is intentionally ignored
    // as the actual starting address may be shifted due to alignment requirements
    // e.g. heap start addr 0x90000000 + 32 bytes alignment => 0x90000000 % 32 = 16 → offset = 16 bytes → moves to 0x90000010.
    let heap_final = if let Some((_, max_waddr)) = vm
        .tracer()
        .probe_min_max_address_by_start_addr(heap_start_waddr)
    {
        (heap_start_waddr..max_waddr)
            .map(|vma| {
                let byte_addr = vma.baddr();
                MemFinalRecord {
                    addr: byte_addr.0,
                    value: vm.peek_memory(vma),
                    cycle: *final_access.get(&vma).unwrap_or(&0),
                }
            })
            .collect_vec()
    } else {
        vec![]
    };

    debug_memory_ranges(
        &vm,
        chain!(
            &mem_final,
            &io_final,
            &hints_final,
            &stack_final,
            &heap_final
        ),
    );

    EmulationResult {
        pi,
        exit_code,
        all_records,
        final_mem_state: FinalMemState {
            reg: reg_final,
            io: io_final,
            mem: mem_final,
            hints: hints_final,
            stack: stack_final,
            heap: heap_final,
        },
    }
}

#[derive(Copy, Clone, Debug, PartialEq, Eq, PartialOrd, Ord, ValueEnum)]
pub enum Preset {
    Ceno,
}

pub fn setup_platform(
    preset: Preset,
    program: &Program,
    stack_size: u32,
    heap_size: u32,
    pub_io_size: u32,
) -> Platform {
    setup_platform_inner(preset, program, stack_size, heap_size, pub_io_size, false)
}

pub fn setup_platform_debug(
    preset: Preset,
    program: &Program,
    stack_size: u32,
    heap_size: u32,
    pub_io_size: u32,
) -> Platform {
    setup_platform_inner(preset, program, stack_size, heap_size, pub_io_size, true)
}

fn setup_platform_inner(
    preset: Preset,
    program: &Program,
    stack_size: u32,
    heap_size: u32,
    pub_io_size: u32,
    is_debug: bool,
) -> Platform {
    let preset = match preset {
        Preset::Ceno => Platform {
            is_debug,
            ..CENO_PLATFORM
        },
    };

    let prog_data = program.image.keys().copied().collect::<BTreeSet<_>>();

    let stack = if preset.is_debug {
        // reserve some extra space for io
        // thus memory consistent check could be satisfied
        preset.stack.end - stack_size..(preset.stack.end + 0x4000)
    } else {
        preset.stack.end - stack_size..preset.stack.end
    };

    let heap = {
        // Detect heap as starting after program data.
        let heap_start = program.sheap;
        let heap = heap_start..heap_start + heap_size;
        // pad the total size to the next power of two.
        let mem_size = heap.iter_addresses().len();
        let pad_size = mem_size.next_power_of_two() - mem_size;
        let heap_end = heap.end as usize + pad_size * WORD_SIZE;
        assert!(
            heap_end <= u32::MAX as usize,
            "not enough space for padding; reduce heap size"
        );
        heap.start..heap_end as u32
    };

    let platform = Platform {
        rom: program.base_address
            ..program.base_address + (program.instructions.len() * WORD_SIZE) as u32,
        prog_data,
        stack,
        heap,
        public_io: preset.public_io.start..preset.public_io.start + pub_io_size.next_power_of_two(),
        ..preset
    };
    assert!(
        platform.validate(),
        "invalid platform configuration: {platform}"
    );

    platform
}

pub fn init_static_addrs(program: &Program) -> Vec<MemInitRecord> {
    let program_addrs = program
        .image
        .iter()
        .map(|(addr, value)| MemInitRecord {
            addr: *addr,
            value: *value,
        })
        .sorted_by_key(|record| record.addr)
        .collect_vec();

    assert!(
        program_addrs.len().is_power_of_two(),
        "program_addrs.len {} is not pow2",
        program_addrs.len(),
    );
    program_addrs
}

pub struct ConstraintSystemConfig<E: ExtensionField> {
    pub zkvm_cs: ZKVMConstraintSystem<E>,
    pub config: Rv32imConfig<E>,
    pub mmu_config: MmuConfig<E>,
    pub dummy_config: DummyExtraConfig<E>,
    pub prog_config: ProgramTableConfig,
}

pub fn construct_configs<E: ExtensionField>(
    program_params: ProgramParams,
) -> ConstraintSystemConfig<E> {
    let mut zkvm_cs = ZKVMConstraintSystem::new_with_platform(program_params);

    let config = Rv32imConfig::<E>::construct_circuits(&mut zkvm_cs);
    let mmu_config = MmuConfig::<E>::construct_circuits(&mut zkvm_cs);
    let dummy_config = DummyExtraConfig::<E>::construct_circuits(&mut zkvm_cs);
    let prog_config = zkvm_cs.register_table_circuit::<ProgramTableCircuit<E>>();
    zkvm_cs.register_global_state::<GlobalState>();
    ConstraintSystemConfig {
        zkvm_cs,
        config,
        mmu_config,
        dummy_config,
        prog_config,
    }
}

pub fn generate_fixed_traces<E: ExtensionField>(
    system_config: &ConstraintSystemConfig<E>,
    reg_init: &[MemInitRecord],
    static_mem_init: &[MemInitRecord],
    io_addrs: &[Addr],
    program: &Program,
) -> ZKVMFixedTraces<E> {
    let mut zkvm_fixed_traces = ZKVMFixedTraces::default();

    zkvm_fixed_traces.register_table_circuit::<ProgramTableCircuit<E>>(
        &system_config.zkvm_cs,
        &system_config.prog_config,
        program,
    );

    system_config
        .config
        .generate_fixed_traces(&system_config.zkvm_cs, &mut zkvm_fixed_traces);
    system_config.mmu_config.generate_fixed_traces(
        &system_config.zkvm_cs,
        &mut zkvm_fixed_traces,
        reg_init,
        static_mem_init,
        io_addrs,
    );
    system_config
        .dummy_config
        .generate_fixed_traces(&system_config.zkvm_cs, &mut zkvm_fixed_traces);

    zkvm_fixed_traces
}

pub fn generate_witness<E: ExtensionField>(
    system_config: &ConstraintSystemConfig<E>,
    emul_result: EmulationResult,
    program: &Program,
    is_mock_proving: bool,
) -> ZKVMWitnesses<E> {
    let mut zkvm_witness = ZKVMWitnesses::default();
    // assign opcode circuits
    let dummy_records = system_config
        .config
        .assign_opcode_circuit(
            &system_config.zkvm_cs,
            &mut zkvm_witness,
            emul_result.all_records,
        )
        .unwrap();
    system_config
        .dummy_config
        .assign_opcode_circuit(&system_config.zkvm_cs, &mut zkvm_witness, dummy_records)
        .unwrap();
    zkvm_witness.finalize_lk_multiplicities(is_mock_proving);

    // assign table circuits
    system_config
        .config
        .assign_table_circuit(&system_config.zkvm_cs, &mut zkvm_witness)
        .unwrap();
    system_config
        .mmu_config
        .assign_table_circuit(
            &system_config.zkvm_cs,
            &mut zkvm_witness,
            &emul_result.final_mem_state.reg,
            &emul_result.final_mem_state.mem,
            &emul_result
                .final_mem_state
                .io
                .iter()
                .map(|rec| rec.cycle)
                .collect_vec(),
            &emul_result.final_mem_state.hints,
            &emul_result.final_mem_state.stack,
            &emul_result.final_mem_state.heap,
        )
        .unwrap();
    // assign program circuit
    zkvm_witness
        .assign_table_circuit::<ProgramTableCircuit<E>>(
            &system_config.zkvm_cs,
            &system_config.prog_config,
            program,
        )
        .unwrap();

    zkvm_witness
}

// Encodes useful early return points of the e2e pipeline
#[derive(Default, Debug, Copy, Clone, Ord, PartialOrd, Eq, PartialEq)]
pub enum Checkpoint {
    PrepE2EProving,
    PrepWitnessGen,
<<<<<<< HEAD
    PrepProof,
    PrepSanityCheck,
=======
    PrepVerify,
    #[default]
>>>>>>> 3a9d1960
    Complete,
}

// Currently handles state required by the sanity check in `bin/e2e.rs`
// Future cases would require this to be an enum
pub type IntermediateState<E, PCS> = (Option<ZKVMProof<E, PCS>>, Option<ZKVMVerifyingKey<E, PCS>>);

/// Context construct from a program and given platform
pub struct E2EProgramCtx<E: ExtensionField> {
    pub program: Arc<Program>,
    pub platform: Platform,
    pub static_addrs: Vec<MemInitRecord>,
    pub pubio_len: usize,
    pub system_config: ConstraintSystemConfig<E>,
    pub reg_init: Vec<MemInitRecord>,
    pub io_init: Vec<MemInitRecord>,
    pub zkvm_fixed_traces: ZKVMFixedTraces<E>,
}

/// end-to-end pipeline result, stopping at a certain checkpoint
pub struct E2ECheckpointResult<E: ExtensionField, PCS: PolynomialCommitmentScheme<E>> {
    /// The proof generated by the pipeline, if any
    pub proof: Option<ZKVMProof<E, PCS>>,
    /// The verifying key generated by the pipeline, if any
    pub vk: Option<ZKVMVerifyingKey<E, PCS>>,
    /// The next step to run after the checkpoint
    next_step: Option<Box<dyn FnOnce()>>,
}

impl<E: ExtensionField, PCS: PolynomialCommitmentScheme<E>> E2ECheckpointResult<E, PCS> {
    pub fn next_step(self) {
        if let Some(next_step) = self.next_step {
            next_step();
        }
    }
}

/// Set up a program with the given platform
pub fn setup_program<E: ExtensionField>(program: Program, platform: Platform) -> E2EProgramCtx<E> {
    let static_addrs = init_static_addrs(&program);
    let pubio_len = platform.public_io.iter_addresses().len();
    let program_params = ProgramParams {
        platform: platform.clone(),
        program_size: program.instructions.len(),
        static_memory_len: static_addrs.len(),
        pubio_len,
    };
    let system_config = construct_configs::<E>(program_params);
    let reg_init = system_config.mmu_config.initial_registers();
    let io_init = MemPadder::new_mem_records_uninit(platform.public_io.clone(), pubio_len);

    // Generate fixed traces
    let zkvm_fixed_traces = generate_fixed_traces(
        &system_config,
        &reg_init,
        &static_addrs,
        &io_init.iter().map(|rec| rec.addr).collect_vec(),
        &program,
    );

    E2EProgramCtx {
        program: Arc::new(program),
        platform,
        static_addrs,
        pubio_len,
        system_config,
        reg_init,
        io_init,
        zkvm_fixed_traces,
    }
}

impl<E: ExtensionField> E2EProgramCtx<E> {
    pub fn keygen<PCS: PolynomialCommitmentScheme<E> + 'static>(
        &self,
        max_num_variables: usize,
        security_level: SecurityLevel,
    ) -> (ZKVMProvingKey<E, PCS>, ZKVMVerifyingKey<E, PCS>) {
        let pcs_param =
            PCS::setup(1 << max_num_variables, security_level).expect("Basefold PCS setup");
        let (pp, vp) = PCS::trim(pcs_param, 1 << max_num_variables).expect("Basefold trim");
        let pk = self
            .system_config
            .zkvm_cs
            .clone()
            .key_gen::<PCS>(pp.clone(), vp.clone(), self.zkvm_fixed_traces.clone())
            .expect("keygen failed");
        let vk = pk.get_vk_slow();
        (pk, vk)
    }

    /// Setup init mem state
    pub fn setup_init_mem(&self, hints: &[u32], public_io: &[u32]) -> InitMemState {
        let mut io_init = self.io_init.clone();
        MemPadder::init_mem_records(&mut io_init, public_io);
        let hint_init = MemPadder::new_mem_records(
            self.platform.hints.clone(),
            hints.len().next_power_of_two(),
            hints,
        );

        InitMemState {
            mem: self.static_addrs.clone(),
            reg: self.reg_init.clone(),
            io: io_init,
            hints: hint_init,
            // stack/heap both init value 0 and range is dynamic
            stack: vec![],
            heap: vec![],
        }
    }
}

// Runs end-to-end pipeline, stopping at a certain checkpoint and yielding useful state.
//
// The return type is a pair of:
// 1. Explicit state
// 2. A no-input-no-ouptut closure
//
// (2.) is useful when you want to setup a certain action and run it
// elsewhere (i.e, in a benchmark)
// (1.) is useful for exposing state which must be further combined with
// state external to this pipeline (e.g, sanity check in bin/e2e.rs)

#[allow(clippy::too_many_arguments)]
pub fn run_e2e_with_checkpoint<
    E: ExtensionField + LkMultiplicityKey + serde::de::DeserializeOwned,
    PCS: PolynomialCommitmentScheme<E> + 'static,
>(
    program: Program,
    platform: Platform,
    hints: &[u32],
    public_io: &[u32],
    max_steps: usize,
    max_num_variables: usize,
    security_level: SecurityLevel,
    checkpoint: Checkpoint,
) -> E2ECheckpointResult<E, PCS> {
    let start = std::time::Instant::now();
    let ctx = setup_program::<E>(program, platform);
    tracing::debug!("setup_program done in {:?}", start.elapsed());

    // Keygen
    let start = std::time::Instant::now();
    let (pk, vk) = ctx.keygen(max_num_variables, security_level);
    tracing::debug!("keygen done in {:?}", start.elapsed());

    let start = std::time::Instant::now();
    let init_full_mem = ctx.setup_init_mem(hints, public_io);
    tracing::debug!("setup_init_mem done in {:?}", start.elapsed());

    // Generate witness
    let is_mock_proving = std::env::var("MOCK_PROVING").is_ok();
    if let Checkpoint::PrepE2EProving = checkpoint {
        return E2ECheckpointResult {
            proof: None,
            vk: Some(vk),
            next_step: Some(Box::new(move || {
                _ = run_e2e_proof::<E, _>(&ctx, &init_full_mem, pk, max_steps, is_mock_proving)
            })),
        };
    }

    // Emulate program
    let start = std::time::Instant::now();
    let emul_result = emulate_program(
        ctx.program.clone(),
        max_steps,
        &init_full_mem,
        &ctx.platform,
    );
    tracing::debug!("emulate done in {:?}", start.elapsed());

    // Clone some emul_result fields before consuming
    let pi = emul_result.pi.clone();
    let exit_code = emul_result.exit_code;

    if let Checkpoint::PrepWitnessGen = checkpoint {
        return E2ECheckpointResult {
            proof: None,
            vk: Some(vk),
            next_step: Some(Box::new(move || {
                // When we run e2e and halt before generate_witness, this implies we are going to
                // benchmark generate_witness performance. So we skip mock proving check on
                // `generate_witness` to avoid it affecting the benchmark result.
                _ = generate_witness(&ctx.system_config, emul_result, &ctx.program, false)
            })),
        };
    }

    let zkvm_witness = generate_witness(
        &ctx.system_config,
        emul_result,
        &ctx.program,
        is_mock_proving,
    );

    // proving
    let backend: CpuBackend<E, PCS> = CpuBackend::new();
    let device: CpuProver<CpuBackend<E, PCS>> = CpuProver::new(backend);
    let mut prover = ZKVMProver::new(pk, device);

    if is_mock_proving {
        MockProver::assert_satisfied_full(
            &ctx.system_config.zkvm_cs,
            ctx.zkvm_fixed_traces.clone(),
            &zkvm_witness,
            &pi,
            &ctx.program,
        );
        tracing::info!("Mock proving passed");
    }

    // Run proof phase
    let transcript = Transcript::new(b"riscv");

    let start = std::time::Instant::now();
    let zkvm_proof = prover
        .create_proof(zkvm_witness, pi, transcript)
        .expect("create_proof failed");
    tracing::debug!("proof created in {:?}", start.elapsed());

    let verifier = ZKVMVerifier::new(vk.clone());
<<<<<<< HEAD

    if let Checkpoint::PrepProof = checkpoint {
        return (
            (Some(zkvm_proof.clone()), Some(vk)),
            Box::new(move || run_e2e_verify::<E, _>(&verifier, zkvm_proof, exit_code, max_steps)),
        );
    }

    run_e2e_verify::<E, _>(&verifier, zkvm_proof.clone(), exit_code, max_steps);
    tracing::debug!("verified in {:?}", start.elapsed());
=======
>>>>>>> 3a9d1960

    if let Checkpoint::PrepVerify = checkpoint {
        return E2ECheckpointResult {
            proof: Some(zkvm_proof.clone()),
            vk: Some(vk),
            next_step: Some(Box::new(move || {
                run_e2e_verify(&verifier, zkvm_proof, exit_code, max_steps)
            })),
        };
    }

    let start = std::time::Instant::now();
    run_e2e_verify(&verifier, zkvm_proof.clone(), exit_code, max_steps);
    tracing::debug!("verified in {:?}", start.elapsed());

    E2ECheckpointResult {
        proof: Some(zkvm_proof),
        vk: Some(vk),
        next_step: None,
    }
}

// Runs program emulation + witness generation + proving
#[allow(clippy::too_many_arguments)]
pub fn run_e2e_proof<
    E: ExtensionField + LkMultiplicityKey,
    PCS: PolynomialCommitmentScheme<E> + 'static,
>(
    ctx: &E2EProgramCtx<E>,
    init_full_mem: &InitMemState,
    pk: ZKVMProvingKey<E, PCS>,
    max_steps: usize,
    is_mock_proving: bool,
) -> ZKVMProof<E, PCS> {
    // Emulate program
    let emul_result = emulate_program(ctx.program.clone(), max_steps, init_full_mem, &ctx.platform);

    // clone pi before consuming
    let pi = emul_result.pi.clone();

    // Generate witness
    let zkvm_witness = generate_witness(
        &ctx.system_config,
        emul_result,
        &ctx.program,
        is_mock_proving,
    );

    // proving
    let backend: CpuBackend<E, PCS> = CpuBackend::new();
    let device: CpuProver<CpuBackend<E, PCS>> = CpuProver::new(backend);
    let mut prover = ZKVMProver::new(pk, device);

    if is_mock_proving {
        MockProver::assert_satisfied_full(
            &ctx.system_config.zkvm_cs,
            ctx.zkvm_fixed_traces.clone(),
            &zkvm_witness,
            &pi,
            &ctx.program,
        );
        tracing::info!("Mock proving passed");
    }

    let transcript = Transcript::new(b"riscv");
    prover
        .create_proof(zkvm_witness, pi, transcript)
        .expect("create_proof failed")
}

pub fn run_e2e_verify<E: ExtensionField, PCS: PolynomialCommitmentScheme<E>>(
    verifier: &ZKVMVerifier<E, PCS>,
    zkvm_proof: ZKVMProof<E, PCS>,
    exit_code: Option<u32>,
    max_steps: usize,
) {
    let transcript = Transcript::new(b"riscv");
    assert!(
        verifier
            .verify_proof_halt(zkvm_proof, transcript, exit_code.is_some())
            .expect("verify proof return with error"),
    );
    match exit_code {
        Some(0) => tracing::info!("exit code 0. Success."),
        Some(code) => tracing::error!("exit code {}. Failure.", code),
        None => tracing::error!("Unfinished execution. max_steps={:?}.", max_steps),
    }
}

fn debug_memory_ranges<'a, I: Iterator<Item = &'a MemFinalRecord>>(vm: &VMState, mem_final: I) {
    let accessed_addrs = vm
        .tracer()
        .final_accesses()
        .iter()
        .filter(|(_, &cycle)| (cycle != 0))
        .map(|(&addr, _)| addr.baddr())
        .filter(|addr| vm.platform().can_read(addr.0))
        .collect_vec();

    let handled_addrs = mem_final
        .filter(|rec| rec.cycle != 0)
        .map(|rec| ByteAddr(rec.addr))
        .collect::<HashSet<_>>();

    tracing::trace!(
        "Memory range (accessed): {:?}",
        format_segments(vm.platform(), accessed_addrs.iter().copied())
    );
    tracing::trace!(
        "Memory range (handled):  {:?}",
        format_segments(vm.platform(), handled_addrs.iter().copied())
    );

    for addr in &accessed_addrs {
        assert!(handled_addrs.contains(addr), "unhandled addr: {:?}", addr);
    }
}

fn format_segments(
    platform: &Platform,
    addrs: impl Iterator<Item = ByteAddr>,
) -> HashMap<String, MinMaxResult<ByteAddr>> {
    addrs
        .into_grouping_map_by(|addr| format_segment(platform, addr.0))
        .minmax()
}

fn format_segment(platform: &Platform, addr: u32) -> String {
    format!(
        "{}{}",
        if platform.can_read(addr) { "R" } else { "-" },
        if platform.can_write(addr) { "W" } else { "-" },
    )
}

pub fn verify<E: ExtensionField, PCS: PolynomialCommitmentScheme<E> + serde::Serialize>(
    zkvm_proof: &ZKVMProof<E, PCS>,
    verifier: &ZKVMVerifier<E, PCS>,
) -> Result<(), ZKVMError> {
    #[cfg(debug_assertions)]
    {
        Instrumented::<<<E as ExtensionField>::BaseField as PoseidonField>::P>::clear_metrics();
    }
    let transcript = Transcript::new(b"riscv");
    verifier.verify_proof_halt(
        zkvm_proof.clone(),
        transcript,
        zkvm_proof.has_halt(&verifier.vk),
    )?;
    // print verification statistics like proof size and hash count
    tracing::info!("e2e proof stat: {}", zkvm_proof);
    #[cfg(debug_assertions)]
    {
        tracing::debug!(
            "instrumented metrics\n{}",
            Instrumented::<<<E as ExtensionField>::BaseField as PoseidonField>::P>::format_metrics(
            )
        );
    }
    Ok(())
}<|MERGE_RESOLUTION|>--- conflicted
+++ resolved
@@ -20,46 +20,19 @@
     StepRecord, Tracer, VMState, WORD_SIZE, WordAddr, host_utils::read_all_messages,
 };
 use clap::ValueEnum;
-<<<<<<< HEAD
-use ff_ext::{BabyBearExt4, ExtensionField, GoldilocksExt2};
+use ff_ext::BabyBearExt4, ExtensionField;
+#[cfg(debug_assertions)]
+use ff_ext::{Instrumented, PoseidonField};
 use itertools::{Itertools, MinMaxResult, chain};
 use mpcs::{Basefold, BasefoldRSParams, PolynomialCommitmentScheme};
 use p3::{babybear::BabyBear, goldilocks::Goldilocks};
-=======
-use ff_ext::ExtensionField;
-#[cfg(debug_assertions)]
-use ff_ext::{Instrumented, PoseidonField};
-use itertools::{Itertools, MinMaxResult, chain};
-use mpcs::{PolynomialCommitmentScheme, SecurityLevel};
->>>>>>> 3a9d1960
 use std::{
     collections::{BTreeSet, HashMap, HashSet},
     sync::Arc,
 };
-use transcript::BasicTranscript as Transcript;
-
-/// The polynomial commitment scheme kind
-#[derive(
-    Default,
-    Copy,
-    Clone,
-    Debug,
-    PartialEq,
-    Eq,
-    PartialOrd,
-    Ord,
-    ValueEnum,
-    strum_macros::AsRefStr,
-    strum_macros::Display,
-    strum_macros::IntoStaticStr,
-)]
-pub enum PcsKind {
-    #[default]
-    Basefold,
-    Whir,
-}
-
-<<<<<<< HEAD
+use tracing::info;
+use transcript::{BasicTranscript as Transcript, BasicTranscriptWithStat, StatisticRecorder};
+
 // pub type E = GoldilocksExt2;
 // pub type B = Goldilocks;
 // pub type Pcs = Basefold<GoldilocksExt2, BasefoldRSParams>;
@@ -67,28 +40,6 @@
 pub type E = BabyBearExt4;
 pub type B = BabyBear;
 pub type Pcs = Basefold<E, BasefoldRSParams>;
-=======
-/// The field type
-#[derive(
-    Default,
-    Copy,
-    Clone,
-    Debug,
-    PartialEq,
-    Eq,
-    PartialOrd,
-    Ord,
-    ValueEnum,
-    strum_macros::AsRefStr,
-    strum_macros::Display,
-    strum_macros::IntoStaticStr,
-)]
-pub enum FieldType {
-    #[default]
-    Goldilocks,
-    BabyBear,
-}
->>>>>>> 3a9d1960
 
 pub struct FullMemState<Record> {
     pub mem: Vec<Record>,
@@ -522,13 +473,9 @@
 pub enum Checkpoint {
     PrepE2EProving,
     PrepWitnessGen,
-<<<<<<< HEAD
     PrepProof,
-    PrepSanityCheck,
-=======
     PrepVerify,
     #[default]
->>>>>>> 3a9d1960
     Complete,
 }
 
@@ -752,19 +699,6 @@
     tracing::debug!("proof created in {:?}", start.elapsed());
 
     let verifier = ZKVMVerifier::new(vk.clone());
-<<<<<<< HEAD
-
-    if let Checkpoint::PrepProof = checkpoint {
-        return (
-            (Some(zkvm_proof.clone()), Some(vk)),
-            Box::new(move || run_e2e_verify::<E, _>(&verifier, zkvm_proof, exit_code, max_steps)),
-        );
-    }
-
-    run_e2e_verify::<E, _>(&verifier, zkvm_proof.clone(), exit_code, max_steps);
-    tracing::debug!("verified in {:?}", start.elapsed());
-=======
->>>>>>> 3a9d1960
 
     if let Checkpoint::PrepVerify = checkpoint {
         return E2ECheckpointResult {
