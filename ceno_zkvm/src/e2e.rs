use crate::{
    error::ZKVMError,
    instructions::riscv::{DummyExtraConfig, MemPadder, MmuConfig, Rv32imConfig},
    scheme::{
        PublicValues, ZKVMProof,
        mock_prover::{LkMultiplicityKey, MockProver},
        prover::ZKVMProver,
        verifier::ZKVMVerifier,
    },
    state::GlobalState,
    structs::{
        ProgramParams, ZKVMConstraintSystem, ZKVMFixedTraces, ZKVMProvingKey, ZKVMVerifyingKey,
        ZKVMWitnesses,
    },
    tables::{MemFinalRecord, MemInitRecord, ProgramTableCircuit, ProgramTableConfig},
};
use ceno_emul::{
    ByteAddr, CENO_PLATFORM, EmuContext, InsnKind, IterAddresses, Platform, Program, StepRecord,
    Tracer, VMState, WORD_SIZE, WordAddr,
};
use clap::ValueEnum;
use ff_ext::{BabyBearExt4, ExtensionField, GoldilocksExt2};
use itertools::{Itertools, MinMaxResult, chain};
use mpcs::{Basefold, BasefoldRSParams, PolynomialCommitmentScheme};
use p3::{babybear::BabyBear, goldilocks::Goldilocks};
use std::{
    collections::{BTreeSet, HashMap, HashSet},
    sync::Arc,
};
use tracing::info;
use transcript::{BasicTranscript as Transcript, BasicTranscriptWithStat, StatisticRecorder};

// pub type E = GoldilocksExt2;
// pub type B = Goldilocks;
// pub type Pcs = Basefold<GoldilocksExt2, BasefoldRSParams>;

pub type E = BabyBearExt4;
pub type B = BabyBear;
pub type Pcs = Basefold<E, BasefoldRSParams>;

pub struct FullMemState<Record> {
    mem: Vec<Record>,
    io: Vec<Record>,
    reg: Vec<Record>,
    hints: Vec<Record>,
    stack: Vec<Record>,
    heap: Vec<Record>,
}

type InitMemState = FullMemState<MemInitRecord>;
type FinalMemState = FullMemState<MemFinalRecord>;

pub struct EmulationResult {
    exit_code: Option<u32>,
    all_records: Vec<StepRecord>,
    final_mem_state: FinalMemState,
    pi: PublicValues<u32>,
}

fn emulate_program(
    program: Arc<Program>,
    max_steps: usize,
    init_mem_state: InitMemState,
    platform: &Platform,
) -> EmulationResult {
    let InitMemState {
        mem: mem_init,
        io: io_init,
        reg: reg_init,
        hints: hints_init,
        stack: _,
        heap: _,
    } = init_mem_state;

    let mut vm: VMState = VMState::new(platform.clone(), program);

    for record in chain!(&hints_init, &io_init) {
        vm.init_memory(record.addr.into(), record.value);
    }

    let all_records = vm
        .iter_until_halt()
        .take(max_steps)
        .collect::<Result<Vec<StepRecord>, _>>()
        .expect("vm exec failed");

    // Find the exit code from the HALT step, if halting at all.
    let exit_code = all_records
        .iter()
        .rev()
        .find(|record| {
            record.insn().kind == InsnKind::ECALL
                && record.rs1().unwrap().value == Platform::ecall_halt()
        })
        .and_then(|halt_record| halt_record.rs2())
        .map(|rs2| rs2.value);

    let final_access = vm.tracer().final_accesses();
    let end_cycle: u32 = vm.tracer().cycle().try_into().unwrap();
    tracing::debug!("program took {end_cycle} cycles");

    let pi = PublicValues::new(
        exit_code.unwrap_or(0),
        vm.program().entry,
        Tracer::SUBCYCLES_PER_INSN as u32,
        vm.get_pc().into(),
        end_cycle,
        io_init.iter().map(|rec| rec.value).collect_vec(),
    );

    // Find the final register values and cycles.
    let reg_final = reg_init
        .iter()
        .map(|rec| {
            let index = rec.addr as usize;
            if index < VMState::REG_COUNT {
                let vma: WordAddr = Platform::register_vma(index).into();
                MemFinalRecord {
                    addr: rec.addr,
                    value: vm.peek_register(index),
                    cycle: *final_access.get(&vma).unwrap_or(&0),
                }
            } else {
                // The table is padded beyond the number of registers.
                MemFinalRecord {
                    addr: rec.addr,
                    value: 0,
                    cycle: 0,
                }
            }
        })
        .collect_vec();

    // Find the final memory values and cycles.
    let mem_final = mem_init
        .iter()
        .map(|rec| {
            let vma: WordAddr = rec.addr.into();
            MemFinalRecord {
                addr: rec.addr,
                value: vm.peek_memory(vma),
                cycle: *final_access.get(&vma).unwrap_or(&0),
            }
        })
        .collect_vec();

    // Find the final public IO cycles.
    let io_final = io_init
        .iter()
        .map(|rec| MemFinalRecord {
            addr: rec.addr,
            value: rec.value,
            cycle: *final_access.get(&rec.addr.into()).unwrap_or(&0),
        })
        .collect_vec();

    let hints_final = hints_init
        .iter()
        .map(|rec| MemFinalRecord {
            addr: rec.addr,
            value: rec.value,
            cycle: *final_access.get(&rec.addr.into()).unwrap_or(&0),
        })
        .collect_vec();

    // get stack access by min/max range
    let stack_final = if let Some((start, end)) = vm
        .tracer()
        .probe_min_max_address_by_start_addr(ByteAddr::from(platform.stack.start).waddr())
    {
        (start..end)
            // stack record collect in reverse order
            .rev()
            .map(|vma| {
                let byte_addr = vma.baddr();
                MemFinalRecord {
                    addr: byte_addr.0,
                    value: vm.peek_memory(vma),
                    cycle: *final_access.get(&vma).unwrap_or(&0),
                }
            })
            .collect_vec()
    } else {
        vec![]
    };

    // get heap access by min/max range
    let heap_final = if let Some((start, end)) = vm
        .tracer()
        .probe_min_max_address_by_start_addr(ByteAddr::from(platform.heap.start).waddr())
    {
        (start..end)
            .map(|vma| {
                let byte_addr = vma.baddr();
                MemFinalRecord {
                    addr: byte_addr.0,
                    value: vm.peek_memory(vma),
                    cycle: *final_access.get(&vma).unwrap_or(&0),
                }
            })
            .collect_vec()
    } else {
        vec![]
    };

    debug_memory_ranges(
        &vm,
        chain!(
            &mem_final,
            &io_final,
            &hints_final,
            &stack_final,
            &heap_final
        ),
    );

    EmulationResult {
        pi,
        exit_code,
        all_records,
        final_mem_state: FinalMemState {
            reg: reg_final,
            io: io_final,
            mem: mem_final,
            hints: hints_final,
            stack: stack_final,
            heap: heap_final,
        },
    }
}

#[derive(Copy, Clone, Debug, PartialEq, Eq, PartialOrd, Ord, ValueEnum)]
pub enum Preset {
    Ceno,
    Sp1,
}

pub fn setup_platform(
    preset: Preset,
    program: &Program,
    stack_size: u32,
    heap_size: u32,
    pub_io_size: u32,
) -> Platform {
    let preset = match preset {
        Preset::Ceno => CENO_PLATFORM,
        Preset::Sp1 => Platform {
            // The stack section is not mentioned in ELF headers, so we repeat the constant STACK_TOP here.
            stack: 0x0020_0400..0x0020_0400,
            unsafe_ecall_nop: true,
            ..CENO_PLATFORM
        },
    };

    let prog_data = program.image.keys().copied().collect::<BTreeSet<_>>();
    let stack = preset.stack.end - stack_size..preset.stack.end;

    let heap = {
        // Detect heap as starting after program data.
        let heap_start = program.sheap;
        let heap = heap_start..heap_start + heap_size;
        // pad the total size to the next power of two.
        let mem_size = heap.iter_addresses().len();
        let pad_size = mem_size.next_power_of_two() - mem_size;
        let heap_end = heap.end as usize + pad_size * WORD_SIZE;
        assert!(
            heap_end <= u32::MAX as usize,
            "not enough space for padding; reduce heap size"
        );
        heap.start..heap_end as u32
    };

    let platform = Platform {
        rom: program.base_address
            ..program.base_address + (program.instructions.len() * WORD_SIZE) as u32,
        prog_data,
        stack,
        heap,
        public_io: preset.public_io.start..preset.public_io.start + pub_io_size.next_power_of_two(),
        ..preset
    };
    assert!(
        platform.validate(),
        "invalid platform configuration: {platform}"
    );

    platform
}

fn init_static_addrs(program: &Program) -> Vec<MemInitRecord> {
    let program_addrs = program
        .image
        .iter()
        .map(|(addr, value)| MemInitRecord {
            addr: *addr,
            value: *value,
        })
        .sorted_by_key(|record| record.addr)
        .collect_vec();

    assert!(
        program_addrs.len().is_power_of_two(),
        "program_addrs.len {} is not pow2",
        program_addrs.len(),
    );
    program_addrs
}

pub struct ConstraintSystemConfig<E: ExtensionField> {
    zkvm_cs: ZKVMConstraintSystem<E>,
    config: Rv32imConfig<E>,
    mmu_config: MmuConfig<E>,
    dummy_config: DummyExtraConfig<E>,
    prog_config: ProgramTableConfig,
}

fn construct_configs<E: ExtensionField>(
    program_params: ProgramParams,
) -> ConstraintSystemConfig<E> {
    let mut zkvm_cs = ZKVMConstraintSystem::new_with_platform(program_params);

    let config = Rv32imConfig::<E>::construct_circuits(&mut zkvm_cs);
    let mmu_config = MmuConfig::<E>::construct_circuits(&mut zkvm_cs);
    let dummy_config = DummyExtraConfig::<E>::construct_circuits(&mut zkvm_cs);
    let prog_config = zkvm_cs.register_table_circuit::<ProgramTableCircuit<E>>();
    zkvm_cs.register_global_state::<GlobalState>();
    ConstraintSystemConfig {
        zkvm_cs,
        config,
        mmu_config,
        dummy_config,
        prog_config,
    }
}

fn generate_fixed_traces<E: ExtensionField>(
    system_config: &ConstraintSystemConfig<E>,
    init_mem_state: &InitMemState,
    program: &Program,
) -> ZKVMFixedTraces<E> {
    let mut zkvm_fixed_traces = ZKVMFixedTraces::default();

    zkvm_fixed_traces.register_table_circuit::<ProgramTableCircuit<E>>(
        &system_config.zkvm_cs,
        &system_config.prog_config,
        program,
    );

    system_config
        .config
        .generate_fixed_traces(&system_config.zkvm_cs, &mut zkvm_fixed_traces);
    system_config.mmu_config.generate_fixed_traces(
        &system_config.zkvm_cs,
        &mut zkvm_fixed_traces,
        &init_mem_state.reg,
        &init_mem_state.mem,
        &init_mem_state.io.iter().map(|rec| rec.addr).collect_vec(),
    );
    system_config
        .dummy_config
        .generate_fixed_traces(&system_config.zkvm_cs, &mut zkvm_fixed_traces);

    zkvm_fixed_traces
}

pub fn generate_witness<E: ExtensionField>(
    system_config: &ConstraintSystemConfig<E>,
    emul_result: EmulationResult,
    program: &Program,
    is_mock_proving: bool,
) -> ZKVMWitnesses<E> {
    let mut zkvm_witness = ZKVMWitnesses::default();
    // assign opcode circuits
    let dummy_records = system_config
        .config
        .assign_opcode_circuit(
            &system_config.zkvm_cs,
            &mut zkvm_witness,
            emul_result.all_records,
        )
        .unwrap();
    system_config
        .dummy_config
        .assign_opcode_circuit(&system_config.zkvm_cs, &mut zkvm_witness, dummy_records)
        .unwrap();
    zkvm_witness.finalize_lk_multiplicities(is_mock_proving);

    // assign table circuits
    system_config
        .config
        .assign_table_circuit(&system_config.zkvm_cs, &mut zkvm_witness)
        .unwrap();
    system_config
        .mmu_config
        .assign_table_circuit(
            &system_config.zkvm_cs,
            &mut zkvm_witness,
            &emul_result.final_mem_state.reg,
            &emul_result.final_mem_state.mem,
            &emul_result
                .final_mem_state
                .io
                .iter()
                .map(|rec| rec.cycle)
                .collect_vec(),
            &emul_result.final_mem_state.hints,
            &emul_result.final_mem_state.stack,
            &emul_result.final_mem_state.heap,
        )
        .unwrap();
    // assign program circuit
    zkvm_witness
        .assign_table_circuit::<ProgramTableCircuit<E>>(
            &system_config.zkvm_cs,
            &system_config.prog_config,
            program,
        )
        .unwrap();

    zkvm_witness
}

// Encodes useful early return points of the e2e pipeline
pub enum Checkpoint {
    Keygen,
    PrepE2EProving,
    PrepWitnessGen,
    PrepProof,
    PrepSanityCheck,
    Complete,
}

// Currently handles state required by the sanity check in `bin/e2e.rs`
// Future cases would require this to be an enum
pub type IntermediateState<E, PCS> = (Option<ZKVMProof<E, PCS>>, Option<ZKVMVerifyingKey<E, PCS>>);

// Runs end-to-end pipeline, stopping at a certain checkpoint and yielding useful state.
//
// The return type is a pair of:
// 1. Explicit state
// 2. A no-input-no-ouptut closure
//
// (2.) is useful when you want to setup a certain action and run it
// elsewhere (i.e, in a benchmark)
// (1.) is useful for exposing state which must be further combined with
// state external to this pipeline (e.g, sanity check in bin/e2e.rs)

#[allow(clippy::type_complexity)]
pub fn run_e2e_with_checkpoint<
    E: ExtensionField + LkMultiplicityKey + serde::de::DeserializeOwned,
    PCS: PolynomialCommitmentScheme<E> + 'static,
>(
    program: Program,
    platform: Platform,
    hints: Vec<u32>,
    public_io: Vec<u32>,
    max_steps: usize,
    max_num_variables: usize,
    checkpoint: Checkpoint,
) -> (IntermediateState<E, PCS>, Box<dyn FnOnce()>) {
    let static_addrs = init_static_addrs(&program);

    let pubio_len = platform.public_io.iter_addresses().len();
    let program_params = ProgramParams {
        platform: platform.clone(),
        program_size: program.instructions.len(),
        static_memory_len: static_addrs.len(),
        pubio_len,
    };

    let program = Arc::new(program);
    let system_config = construct_configs::<E>(program_params);
    let reg_init = system_config.mmu_config.initial_registers();

    let io_init = MemPadder::init_mem(platform.public_io.clone(), pubio_len, &public_io);
    let hint_init = MemPadder::init_mem(
        platform.hints.clone(),
        hints.len().next_power_of_two(),
        &hints,
    );

    let init_full_mem = InitMemState {
        mem: static_addrs,
        reg: reg_init,
        io: io_init,
        hints: hint_init,
        // stack/heap both init value 0 and range is dynamic
        stack: vec![],
        heap: vec![],
    };

    // Generate fixed traces
    let zkvm_fixed_traces = generate_fixed_traces(&system_config, &init_full_mem, &program);

    // Keygen
    let start = std::time::Instant::now();
    let pcs_param = PCS::setup(1 << max_num_variables).expect("Basefold PCS setup");
    let (pp, vp) = PCS::trim(pcs_param, 1 << max_num_variables).expect("Basefold trim");
    let pk = system_config
        .zkvm_cs
        .clone()
        .key_gen::<PCS>(pp.clone(), vp.clone(), zkvm_fixed_traces.clone())
        .expect("keygen failed");
    let vk = pk.get_vk();
    tracing::debug!("keygen done in {:?}", start.elapsed());
    if let Checkpoint::Keygen = checkpoint {
        return ((None, Some(vk)), Box::new(|| ()));
    }

    // Generate witness
    let is_mock_proving = std::env::var("MOCK_PROVING").is_ok();
    if let Checkpoint::PrepE2EProving = checkpoint {
        return (
            (None, None),
            Box::new(move || {
                _ = run_e2e_proof::<E, _>(
                    program,
                    max_steps,
                    init_full_mem,
                    platform,
                    &system_config,
                    pk,
                    zkvm_fixed_traces,
                    is_mock_proving,
                )
            }),
        );
    }

    // Emulate program
    let start = std::time::Instant::now();
    let emul_result = emulate_program(program.clone(), max_steps, init_full_mem, &platform);
    tracing::debug!("emulate done in {:?}", start.elapsed());

    // Clone some emul_result fields before consuming
    let pi = emul_result.pi.clone();
    let exit_code = emul_result.exit_code;

    if let Checkpoint::PrepWitnessGen = checkpoint {
        return (
            (None, None),
            Box::new(move || _ = generate_witness(&system_config, emul_result, &program, false)),
        );
    }

    let zkvm_witness = generate_witness(&system_config, emul_result, &program, is_mock_proving);

    // proving
    let prover = ZKVMProver::new(pk);

    if is_mock_proving {
        MockProver::assert_satisfied_full(
            &system_config.zkvm_cs,
            zkvm_fixed_traces.clone(),
            &zkvm_witness,
            &pi,
            &program,
        );
        tracing::info!("Mock proving passed");
    }

    // Run proof phase
    let start = std::time::Instant::now();
    let transcript = Transcript::new(b"riscv");
    let zkvm_proof = prover
        .create_proof(zkvm_witness, pi, transcript)
        .expect("create_proof failed");
    tracing::debug!("proof created in {:?}", start.elapsed());

    let start = std::time::Instant::now();
    let verifier = ZKVMVerifier::new(vk.clone());
<<<<<<< HEAD

    if let Checkpoint::PrepProof = checkpoint {
        return (
            (Some(zkvm_proof.clone()), Some(vk)),
            Box::new(move || run_e2e_verify::<E, _>(&verifier, zkvm_proof, exit_code, max_steps)),
        );
    }

=======
>>>>>>> 3e9e10e5
    run_e2e_verify::<E, _>(&verifier, zkvm_proof.clone(), exit_code, max_steps);
    tracing::debug!("verified in {:?}", start.elapsed());

    if let Checkpoint::PrepSanityCheck = checkpoint {
        return ((Some(zkvm_proof), Some(vk)), Box::new(|| ()));
    }

    ((None, None), Box::new(|| ()))
}

// Runs program emulation + witness generation + proving
#[allow(clippy::too_many_arguments)]
pub fn run_e2e_proof<E: ExtensionField + LkMultiplicityKey, PCS: PolynomialCommitmentScheme<E>>(
    program: Arc<Program>,
    max_steps: usize,
    init_full_mem: InitMemState,
    platform: Platform,
    system_config: &ConstraintSystemConfig<E>,
    pk: ZKVMProvingKey<E, PCS>,
    zkvm_fixed_traces: ZKVMFixedTraces<E>,
    is_mock_proving: bool,
) -> ZKVMProof<E, PCS> {
    // Emulate program
    let emul_result = emulate_program(program.clone(), max_steps, init_full_mem, &platform);

    // clone pi before consuming
    let pi = emul_result.pi.clone();

    // Generate witness
    let zkvm_witness = generate_witness(system_config, emul_result, &program, is_mock_proving);

    // proving
    let prover = ZKVMProver::new(pk);

    if is_mock_proving {
        MockProver::assert_satisfied_full(
            &system_config.zkvm_cs,
            zkvm_fixed_traces.clone(),
            &zkvm_witness,
            &pi,
            &program,
        );
        tracing::info!("Mock proving passed");
    }

    let transcript = Transcript::new(b"riscv");
    prover
        .create_proof(zkvm_witness, pi, transcript)
        .expect("create_proof failed")
}

pub fn run_e2e_verify<E: ExtensionField, PCS: PolynomialCommitmentScheme<E>>(
    verifier: &ZKVMVerifier<E, PCS>,
    zkvm_proof: ZKVMProof<E, PCS>,
    exit_code: Option<u32>,
    max_steps: usize,
) {
    let transcript = Transcript::new(b"riscv");
    assert!(
        verifier
            .verify_proof_halt(zkvm_proof, transcript, exit_code.is_some())
            .expect("verify proof return with error"),
    );
    match exit_code {
        Some(0) => tracing::info!("exit code 0. Success."),
        Some(code) => tracing::error!("exit code {}. Failure.", code),
        None => tracing::error!("Unfinished execution. max_steps={:?}.", max_steps),
    }
}

fn debug_memory_ranges<'a, I: Iterator<Item = &'a MemFinalRecord>>(vm: &VMState, mem_final: I) {
    let accessed_addrs = vm
        .tracer()
        .final_accesses()
        .iter()
        .filter(|(_, &cycle)| (cycle != 0))
        .map(|(&addr, _)| addr.baddr())
        .filter(|addr| vm.platform().can_read(addr.0))
        .collect_vec();

    let handled_addrs = mem_final
        .filter(|rec| rec.cycle != 0)
        .map(|rec| ByteAddr(rec.addr))
        .collect::<HashSet<_>>();

    tracing::debug!(
        "Memory range (accessed): {:?}",
        format_segments(vm.platform(), accessed_addrs.iter().copied())
    );
    tracing::debug!(
        "Memory range (handled):  {:?}",
        format_segments(vm.platform(), handled_addrs.iter().copied())
    );

    for addr in &accessed_addrs {
        assert!(handled_addrs.contains(addr), "unhandled addr: {:?}", addr);
    }
}

fn format_segments(
    platform: &Platform,
    addrs: impl Iterator<Item = ByteAddr>,
) -> HashMap<String, MinMaxResult<ByteAddr>> {
    addrs
        .into_grouping_map_by(|addr| format_segment(platform, addr.0))
        .minmax()
}

fn format_segment(platform: &Platform, addr: u32) -> String {
    format!(
        "{}{}",
        if platform.can_read(addr) { "R" } else { "-" },
        if platform.can_write(addr) { "W" } else { "-" },
    )
}

pub fn verify(
    zkvm_proof: &ZKVMProof<E, Pcs>,
    verifier: &ZKVMVerifier<E, Pcs>,
) -> Result<(), ZKVMError> {
    // print verification statistics like proof size and hash count
    let stat_recorder = StatisticRecorder::default();
    let transcript = BasicTranscriptWithStat::new(&stat_recorder, b"riscv");
    verifier.verify_proof_halt(
        zkvm_proof.clone(),
        transcript,
        zkvm_proof.has_halt(&verifier.vk),
    )?;
    info!("e2e proof stat: {}", zkvm_proof);
    info!(
        "hashes count = {}",
        stat_recorder.into_inner().field_appended_num
    );
    Ok(())
}<|MERGE_RESOLUTION|>--- conflicted
+++ resolved
@@ -569,7 +569,6 @@
 
     let start = std::time::Instant::now();
     let verifier = ZKVMVerifier::new(vk.clone());
-<<<<<<< HEAD
 
     if let Checkpoint::PrepProof = checkpoint {
         return (
@@ -578,8 +577,6 @@
         );
     }
 
-=======
->>>>>>> 3e9e10e5
     run_e2e_verify::<E, _>(&verifier, zkvm_proof.clone(), exit_code, max_steps);
     tracing::debug!("verified in {:?}", start.elapsed());
 
