--- conflicted
+++ resolved
@@ -1259,12 +1259,8 @@
     };
     use ff_ext::{FieldInto, GoldilocksExt2};
     use multilinear_extensions::mle::IntoMLE;
-<<<<<<< HEAD
-    use p3_goldilocks::Goldilocks;
+    use p3::goldilocks::Goldilocks;
     use witness::InstancePaddingStrategy;
-=======
-    use p3::goldilocks::Goldilocks;
->>>>>>> e7ce6531
 
     #[derive(Debug)]
     struct AssertZeroCircuit {
