--- conflicted
+++ resolved
@@ -482,12 +482,12 @@
 
     use super::*;
     use crate::{
+        ROMType::U5,
         error::ZKVMError,
         expression::{ToExpr, WitIn},
         gadgets::IsLtConfig,
         set_val,
         witness::{LkMultiplicity, RowMajorMatrix},
-        ROMType::U5,
     };
     use ff::Field;
     use goldilocks::{Goldilocks, GoldilocksExt2};
@@ -596,17 +596,21 @@
         let result = MockProver::run_with_challenge(&builder, &wits_in, challenge);
         assert!(result.is_err(), "Expected error");
         let err = result.unwrap_err();
-<<<<<<< HEAD
         assert_eq!(err, vec![MockProverError::LookupError {
-            expression: Expression::ScaledSum(
-                Box::new(Expression::WitIn(0)),
-                Box::new(Expression::Challenge(
-                    1,
-                    1,
-                    // TODO this still uses default challenge in ConstraintSystem, but challengeId
-                    // helps to evaluate the expression correctly. Shoudl challenge be just challengeId?
-                    GoldilocksExt2::ONE,
-                    GoldilocksExt2::ZERO,
+            expression: Expression::Sum(
+                Box::new(Expression::ScaledSum(
+                    Box::new(Expression::WitIn(0)),
+                    Box::new(Expression::Challenge(
+                        1,
+                        1,
+                        // TODO this still uses default challenge in ConstraintSystem, but challengeId
+                        // helps to evaluate the expression correctly. Shoudl challenge be just challengeId?
+                        GoldilocksExt2::ONE,
+                        GoldilocksExt2::ZERO,
+                    )),
+                    Box::new(Expression::Constant(
+                        <GoldilocksExt2 as ff_ext::ExtensionField>::BaseField::from(U5 as u64)
+                    )),
                 )),
                 Box::new(Expression::Challenge(
                     0,
@@ -619,38 +623,6 @@
             name: "test_lookup_error/assert_u5/assert u5".to_string(),
             inst_id: 0,
         }]);
-=======
-        assert_eq!(
-            err,
-            vec![MockProverError::LookupError {
-                expression: Expression::Sum(
-                    Box::new(Expression::ScaledSum(
-                        Box::new(Expression::WitIn(0)),
-                        Box::new(Expression::Challenge(
-                            1,
-                            1,
-                            // TODO this still uses default challenge in ConstraintSystem, but challengeId
-                            // helps to evaluate the expression correctly. Shoudl challenge be just challengeId?
-                            GoldilocksExt2::ONE,
-                            GoldilocksExt2::ZERO,
-                        )),
-                        Box::new(Expression::Constant(
-                            <GoldilocksExt2 as ff_ext::ExtensionField>::BaseField::from(U5 as u64)
-                        )),
-                    )),
-                    Box::new(Expression::Challenge(
-                        0,
-                        1,
-                        GoldilocksExt2::ONE,
-                        GoldilocksExt2::ZERO,
-                    )),
-                ),
-                evaluated: 123002.into(), // 123 * 1000 + 2
-                name: "test_lookup_error/assert_u5/assert u5".to_string(),
-                inst_id: 0,
-            }]
-        );
->>>>>>> 25118bdc
     }
 
     #[allow(dead_code)]
