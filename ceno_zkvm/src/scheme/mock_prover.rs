--- conflicted
+++ resolved
@@ -745,12 +745,9 @@
                 // Count lookups infered from ConstraintSystem from all instances into lkm_from_cs.
                 for i in 0..selected_count {
                     match rom_type {
-<<<<<<< HEAD
-                        ROMType::U5 => lkm_from_cs.assert_ux::<5>(args_eval[0][i]),
-                        ROMType::U8 => lkm_from_cs.assert_ux::<8>(args_eval[0][i]),
-                        ROMType::U14 => lkm_from_cs.assert_ux::<14>(args_eval[0][i]),
-                        ROMType::U16 => lkm_from_cs.assert_ux::<16>(args_eval[0][i]),
-                        ROMType::U18 => lkm_from_cs.assert_ux::<18>(args_eval[0][i]),
+                        ROMType::Dynamic => {
+                            lkm_from_cs.assert_dynamic_range(args_eval[0][i], args_eval[1][i]);
+                        }
                         ROMType::And => {
                             lkm_from_cs.lookup_and_byte(args_eval[0][i], args_eval[1][i])
                         }
@@ -760,16 +757,6 @@
                         }
                         ROMType::Ltu => {
                             lkm_from_cs.lookup_ltu_byte(args_eval[0][i], args_eval[1][i])
-=======
-                        ROMType::Dynamic => {
-                            lkm_from_cs
-                                .assert_dynamic_range(args_eval[0][inst_id], args_eval[1][inst_id]);
-                        }
-                        ROMType::And => lkm_from_cs
-                            .lookup_and_byte(args_eval[0][inst_id], args_eval[1][inst_id]),
-                        ROMType::Or => {
-                            lkm_from_cs.lookup_or_byte(args_eval[0][inst_id], args_eval[1][inst_id])
->>>>>>> 27b1fafd
                         }
                         ROMType::Pow => {
                             assert_eq!(args_eval[0][i], 2);
