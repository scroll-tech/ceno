--- conflicted
+++ resolved
@@ -473,11 +473,7 @@
             {
                 let right = -right.as_ref();
 
-<<<<<<< HEAD
-                let left_evaluated = wit_infer_by_expr(&[], wits_in, &[], pi, &challenge, &left);
-=======
-                let left_evaluated = wit_infer_by_expr(&[], wits_in, pi, &challenge, left);
->>>>>>> 88cd547f
+                let left_evaluated = wit_infer_by_expr(&[], wits_in, &[], pi, &challenge, left);
                 let left_evaluated = left_evaluated.get_base_field_vec();
 
                 let right_evaluated = wit_infer_by_expr(&[], wits_in, &[], pi, &challenge, &right);
