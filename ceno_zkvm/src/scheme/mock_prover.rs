use super::{
    PublicValues,
    utils::{eval_by_expr, wit_infer_by_expr},
};
use crate::{
    ROMType,
    circuit_builder::{CircuitBuilder, ConstraintSystem},
    expression::{Expression, fmt},
    scheme::utils::{eval_by_expr_with_fixed, eval_by_expr_with_instance},
    state::{GlobalState, StateCircuit},
    structs::{ProgramParams, RAMType, ZKVMConstraintSystem, ZKVMFixedTraces, ZKVMWitnesses},
    tables::{
        AndTable, LtuTable, OpsTable, OrTable, PowTable, ProgramTableCircuit, RangeTable,
        TableCircuit, U5Table, U8Table, U14Table, U16Table, XorTable,
    },
    witness::{LkMultiplicity, RowMajorMatrix},
};
use ark_std::test_rng;
use base64::{Engine, engine::general_purpose::STANDARD_NO_PAD};
use ceno_emul::{ByteAddr, CENO_PLATFORM, PC_WORD_SIZE, Program};
use ff::Field;
use ff_ext::ExtensionField;
use generic_static::StaticTypeMap;
use goldilocks::SmallField;
use itertools::{Itertools, enumerate, izip};
use multilinear_extensions::{mle::IntoMLEs, virtual_poly_v2::ArcMultilinearExtension};
use rand::thread_rng;
use std::{
    collections::{BTreeMap, HashMap, HashSet},
    fs::File,
    hash::Hash,
    io::{BufReader, ErrorKind},
    marker::PhantomData,
    ops::Neg,
    sync::OnceLock,
};
use strum::IntoEnumIterator;

const MAX_CONSTRAINT_DEGREE: usize = 2;
const MOCK_PROGRAM_SIZE: usize = 32;
pub const MOCK_PC_START: ByteAddr = ByteAddr(CENO_PLATFORM.pc_base());

#[allow(clippy::enum_variant_names)]
#[derive(Debug, Clone)]
pub enum MockProverError<E: ExtensionField> {
    AssertZeroError {
        expression: Expression<E>,
        evaluated: E::BaseField,
        name: String,
        inst_id: usize,
    },
    AssertEqualError {
        left_expression: Expression<E>,
        right_expression: Expression<E>,
        left: E::BaseField,
        right: E::BaseField,
        name: String,
        inst_id: usize,
    },
    DegreeTooHigh {
        expression: Expression<E>,
        degree: usize,
        name: String,
    },
    LookupError {
        expression: Expression<E>,
        evaluated: E,
        name: String,
        inst_id: usize,
    },
    // TODO later
    // r_expressions
    // w_expressions
    LkMultiplicityError {
        rom_type: ROMType,
        key: u64,
        count: isize, // +ve => missing in cs, -ve => missing in assignments
        inst_id: usize,
    },
}

impl<E: ExtensionField> PartialEq for MockProverError<E> {
    // Compare errors based on the content, ignoring the inst_id
    fn eq(&self, other: &Self) -> bool {
        match (self, other) {
            (
                MockProverError::AssertZeroError {
                    expression: left_expression,
                    evaluated: left_evaluated,
                    name: left_name,
                    ..
                },
                MockProverError::AssertZeroError {
                    expression: right_expression,
                    evaluated: right_evaluated,
                    name: right_name,
                    ..
                },
            ) => {
                left_expression == right_expression
                    && left_evaluated == right_evaluated
                    && left_name == right_name
            }
            (
                MockProverError::AssertEqualError {
                    left_expression: left_left_expression,
                    right_expression: left_right_expression,
                    left: left_left,
                    right: left_right,
                    name: left_name,
                    ..
                },
                MockProverError::AssertEqualError {
                    left_expression: right_left_expression,
                    right_expression: right_right_expression,
                    left: right_left,
                    right: right_right,
                    name: right_name,
                    ..
                },
            ) => {
                left_left_expression == right_left_expression
                    && left_right_expression == right_right_expression
                    && left_left == right_left
                    && left_right == right_right
                    && left_name == right_name
            }
            (
                MockProverError::LookupError {
                    expression: left_expression,
                    evaluated: left_evaluated,
                    name: left_name,
                    ..
                },
                MockProverError::LookupError {
                    expression: right_expression,
                    evaluated: right_evaluated,
                    name: right_name,
                    ..
                },
            ) => {
                left_expression == right_expression
                    && left_evaluated == right_evaluated
                    && left_name == right_name
            }
            _ => false,
        }
    }
}

impl<E: ExtensionField> MockProverError<E> {
    pub fn print(&self, wits_in: &[ArcMultilinearExtension<E>], wits_in_name: &[String]) {
        let mut wtns = vec![];

        match self {
            Self::AssertZeroError {
                expression,
                evaluated,
                name,
                inst_id,
            } => {
                let expression_fmt = fmt::expr(expression, &mut wtns, false);
                let wtns_fmt = fmt::wtns(&wtns, wits_in, *inst_id, wits_in_name);
                let eval_fmt = fmt::base_field(evaluated, false);
                println!(
                    "\nAssertZeroError {name:?}: Evaluated expression is not zero\n\
                    Expression: {expression_fmt}\n\
                    Evaluation: {eval_fmt} != 0\n\
                    Inst[{inst_id}]:\n{wtns_fmt}\n",
                );
            }
            Self::AssertEqualError {
                left_expression,
                right_expression,
                left,
                right,
                name,
                inst_id,
            } => {
                let left_expression_fmt = fmt::expr(left_expression, &mut wtns, false);
                let right_expression_fmt = fmt::expr(right_expression, &mut wtns, false);
                let wtns_fmt = fmt::wtns(&wtns, wits_in, *inst_id, wits_in_name);
                let left_eval_fmt = fmt::base_field(left, false);
                let right_eval_fmt = fmt::base_field(right, false);
                println!(
                    "\nAssertEqualError {name:?}\n\
                    Left: {left_eval_fmt} != Right: {right_eval_fmt}\n\
                    Left Expression: {left_expression_fmt}\n\
                    Right Expression: {right_expression_fmt}\n\
                    Inst[{inst_id}]:\n{wtns_fmt}\n",
                );
            }
            Self::DegreeTooHigh {
                expression,
                degree,
                name,
            } => {
                let expression_fmt = fmt::expr(expression, &mut wtns, false);
                println!(
                    "\nDegreeTooHigh {name:?}: Expression degree is too high\n\
                    Expression: {expression_fmt}\n\
                    Degree: {degree} > {MAX_CONSTRAINT_DEGREE}\n",
                );
            }
            Self::LookupError {
                expression,
                evaluated,
                name,
                inst_id,
            } => {
                let expression_fmt = fmt::expr(expression, &mut wtns, false);
                let wtns_fmt = fmt::wtns(&wtns, wits_in, *inst_id, wits_in_name);
                let eval_fmt = fmt::field(evaluated);
                println!(
                    "\nLookupError {name:#?}: Evaluated expression does not exist in T vector\n\
                    Expression: {expression_fmt}\n\
                    Evaluation: {eval_fmt}\n\
                    Inst[{inst_id}]:\n{wtns_fmt}\n",
                );
            }
            Self::LkMultiplicityError {
                rom_type,
                key,
                count,
                ..
            } => {
                let lookups = if count.abs() > 1 {
                    format!("{} Lookups", count.abs())
                } else {
                    "Lookup".to_string()
                };
                let location = if *count > 0 {
                    "constraint system"
                } else {
                    "assignments"
                };
                let element = match rom_type {
                    ROMType::U5 | ROMType::U8 | ROMType::U14 | ROMType::U16 => {
                        format!("Element: {key}")
                    }
                    ROMType::And => {
                        let (a, b) = AndTable::unpack(*key);
                        format!("Element: {a} < {b}")
                    }
                    ROMType::Or => {
                        let (a, b) = OrTable::unpack(*key);
                        format!("Element: {a} || {b}")
                    }
                    ROMType::Xor => {
                        let (a, b) = XorTable::unpack(*key);
                        format!("Element: {a} ^ {b}")
                    }
                    ROMType::Ltu => {
                        let (a, b) = LtuTable::unpack(*key);
                        format!("Element: {a} < {b}")
                    }
                    ROMType::Pow => {
                        let (a, b) = PowTable::unpack(*key);
                        format!("Element: {a} ** {b}")
                    }
                    ROMType::Instruction => format!("PC: {key}"),
                };
                println!(
                    "\nLkMultiplicityError:\n\
                    {lookups} of {rom_type:?} missing in {location}\n\
                    {element}\n"
                );
            }
        }
    }

    #[cfg(test)]
    fn inst_id(&self) -> usize {
        match self {
            Self::AssertZeroError { inst_id, .. }
            | Self::AssertEqualError { inst_id, .. }
            | Self::LookupError { inst_id, .. }
            | Self::LkMultiplicityError { inst_id, .. } => *inst_id,
            Self::DegreeTooHigh { .. } => unreachable!(),
        }
    }

    fn contains(&self, constraint_name: &str) -> bool {
        format!("{:?}", self).contains(constraint_name)
    }
}

pub struct MockProver<E: ExtensionField> {
    _phantom: PhantomData<E>,
}

fn load_tables<E: ExtensionField>(cb: &CircuitBuilder<E>, challenge: [E; 2]) -> HashSet<Vec<u64>> {
    fn load_range_table<RANGE: RangeTable, E: ExtensionField>(
        t_vec: &mut Vec<Vec<u64>>,
        cb: &CircuitBuilder<E>,
        challenge: [E; 2],
    ) {
        for i in RANGE::content() {
            let rlc_record =
                cb.rlc_chip_record(vec![(RANGE::ROM_TYPE as usize).into(), (i as usize).into()]);
            let rlc_record = eval_by_expr(&[], &challenge, &rlc_record);
            t_vec.push(rlc_record.to_canonical_u64_vec());
        }
    }

    fn load_op_table<OP: OpsTable, E: ExtensionField>(
        t_vec: &mut Vec<Vec<u64>>,
        cb: &CircuitBuilder<E>,
        challenge: [E; 2],
    ) {
        for [a, b, c] in OP::content() {
            let rlc_record = cb.rlc_chip_record(vec![
                (OP::ROM_TYPE as usize).into(),
                (a as usize).into(),
                (b as usize).into(),
                (c as usize).into(),
            ]);
            let rlc_record = eval_by_expr(&[], &challenge, &rlc_record);
            t_vec.push(rlc_record.to_canonical_u64_vec());
        }
    }

    let mut table_vec = vec![];
    load_range_table::<U5Table, _>(&mut table_vec, cb, challenge);
    load_range_table::<U8Table, _>(&mut table_vec, cb, challenge);
    load_range_table::<U14Table, _>(&mut table_vec, cb, challenge);
    load_range_table::<U16Table, _>(&mut table_vec, cb, challenge);
    load_op_table::<AndTable, _>(&mut table_vec, cb, challenge);
    load_op_table::<OrTable, _>(&mut table_vec, cb, challenge);
    load_op_table::<XorTable, _>(&mut table_vec, cb, challenge);
    load_op_table::<LtuTable, _>(&mut table_vec, cb, challenge);
    load_op_table::<PowTable, _>(&mut table_vec, cb, challenge);

    HashSet::from_iter(table_vec)
}

// load once per generic type E instantiation
// return challenge and table
#[allow(clippy::type_complexity)]
fn load_once_tables<E: ExtensionField + 'static + Sync + Send>(
    cb: &CircuitBuilder<E>,
) -> ([E; 2], HashSet<Vec<u64>>) {
    static CACHE: OnceLock<StaticTypeMap<([Vec<u64>; 2], HashSet<Vec<u64>>)>> = OnceLock::new();
    let cache = CACHE.get_or_init(StaticTypeMap::new);

    let (challenges_repr, table) = cache.call_once::<E, _>(|| {
        let mut rng = test_rng();
        let challenge = [E::random(&mut rng), E::random(&mut rng)];
        let base64_encoded =
            STANDARD_NO_PAD.encode(serde_json::to_string(&challenge).unwrap().as_bytes());
        let file_path = format!("table_cache_dev_{:?}.json", base64_encoded);
        let table = match File::open(file_path.clone()) {
            Ok(file) => {
                let reader = BufReader::new(file);
                serde_json::from_reader(reader).unwrap()
            }
            Err(e) if e.kind() == ErrorKind::NotFound => {
                // Cached file doesn't exist, let's make a new one.
                // And carefully avoid exposing a half-written file to other threads,
                // or other runs of this program (in case of a crash).

                let mut file = tempfile::NamedTempFile::new_in(".").unwrap();

                // load new table and seserialize to file for later use
                let table = load_tables(cb, challenge);
                serde_json::to_writer(&mut file, &table).unwrap();
                // Persist the file to the target location
                // This is an atomic operation on Posix-like systems, so we don't have to worry
                // about half-written files.
                // Note, that if another process wrote to our target file in the meantime,
                // we silently overwrite it here.  But that's fine.
                file.persist(file_path).unwrap();
                table
            }
            Err(e) => panic!("{:?}", e),
        };

        (challenge.map(|c| c.to_canonical_u64_vec()), table)
    });
    // reinitialize per generic type E
    (
        challenges_repr.clone().map(|repr| unsafe {
            let ptr = repr.as_slice().as_ptr() as *const E;
            *ptr
        }),
        table.clone(),
    )
}

impl<'a, E: ExtensionField + Hash> MockProver<E> {
    pub fn run_with_challenge(
        cb: &CircuitBuilder<E>,
        wits_in: &[ArcMultilinearExtension<'a, E>],
        challenge: [E; 2],
        lkm: Option<LkMultiplicity>,
    ) -> Result<(), Vec<MockProverError<E>>> {
        Self::run_maybe_challenge(cb, wits_in, &[], &[], Some(challenge), lkm)
    }

    pub fn run(
        cb: &CircuitBuilder<E>,
        wits_in: &[ArcMultilinearExtension<'a, E>],
        programs: &[u32],
        lkm: Option<LkMultiplicity>,
    ) -> Result<(), Vec<MockProverError<E>>> {
        Self::run_maybe_challenge(cb, wits_in, programs, &[], None, lkm)
    }

    fn run_maybe_challenge(
        cb: &CircuitBuilder<E>,
        wits_in: &[ArcMultilinearExtension<'a, E>],
        input_programs: &[u32],
        pi: &[ArcMultilinearExtension<'a, E>],
        challenge: Option<[E; 2]>,
        lkm: Option<LkMultiplicity>,
    ) -> Result<(), Vec<MockProverError<E>>> {
        // fix the program table
        let instructions = input_programs
            .iter()
            .cloned()
            .chain(std::iter::repeat(0))
            .take(MOCK_PROGRAM_SIZE)
            .collect_vec();
        let image = instructions
            .iter()
            .enumerate()
            .map(|(insn_idx, &insn)| {
                (
                    CENO_PLATFORM.pc_base() + (insn_idx * PC_WORD_SIZE) as u32,
                    insn,
                )
            })
            .collect::<BTreeMap<u32, u32>>();
        let program = Program::new(
            CENO_PLATFORM.pc_base(),
            CENO_PLATFORM.pc_base(),
            instructions,
            image,
        );

        // load tables
        let (challenge, mut table) = if let Some(challenge) = challenge {
            (challenge, load_tables(cb, challenge))
        } else {
            load_once_tables(cb)
        };
        let mut prog_table = vec![];
        Self::load_program_table(&mut prog_table, &program, challenge);
        for prog in prog_table {
            table.insert(prog);
        }

        let mut errors = vec![];
        // Assert zero expressions
        for (expr, name) in cb
            .cs
            .assert_zero_expressions
            .iter()
            .chain(&cb.cs.assert_zero_sumcheck_expressions)
            .zip_eq(
                cb.cs
                    .assert_zero_expressions_namespace_map
                    .iter()
                    .chain(&cb.cs.assert_zero_sumcheck_expressions_namespace_map),
            )
        {
            if expr.degree() > MAX_CONSTRAINT_DEGREE {
                errors.push(MockProverError::DegreeTooHigh {
                    expression: expr.clone(),
                    degree: expr.degree(),
                    name: name.clone(),
                });
            }

            // require_equal does not always have the form of Expr::Sum as
            // the sum of witness and constant is expressed as scaled sum
            if name.contains("require_equal") && expr.unpack_sum().is_some() {
                let (left, right) = expr.unpack_sum().unwrap();
                let right = right.neg();

                let left_evaluated = wit_infer_by_expr(&[], wits_in, pi, &challenge, &left);
                let left_evaluated = left_evaluated.get_base_field_vec();

                let right_evaluated = wit_infer_by_expr(&[], wits_in, pi, &challenge, &right);
                let right_evaluated = right_evaluated.get_base_field_vec();

                // left_evaluated.len() ?= right_evaluated.len() due to padding instance
                for (inst_id, (left_element, right_element)) in
                    izip!(left_evaluated, right_evaluated).enumerate()
                {
                    if left_element != right_element {
                        errors.push(MockProverError::AssertEqualError {
                            left_expression: left.clone(),
                            right_expression: right.clone(),
                            left: *left_element,
                            right: *right_element,
                            name: name.clone(),
                            inst_id,
                        });
                    }
                }
            } else {
                // contains require_zero
                let expr_evaluated = wit_infer_by_expr(&[], wits_in, pi, &challenge, expr);
                let expr_evaluated = expr_evaluated.get_base_field_vec();

                for (inst_id, element) in enumerate(expr_evaluated) {
                    if *element != E::BaseField::ZERO {
                        errors.push(MockProverError::AssertZeroError {
                            expression: expr.clone(),
                            evaluated: *element,
                            name: name.clone(),
                            inst_id,
                        });
                    }
                }
            }
        }

        // Lookup expressions
        for (expr, name) in cb
            .cs
            .lk_expressions
            .iter()
            .zip_eq(cb.cs.lk_expressions_namespace_map.iter())
        {
            let expr_evaluated = wit_infer_by_expr(&[], wits_in, pi, &challenge, expr);
            let expr_evaluated = expr_evaluated.get_ext_field_vec();

            // Check each lookup expr exists in t vec
            for (inst_id, element) in enumerate(expr_evaluated) {
                if !table.contains(&element.to_canonical_u64_vec()) {
                    errors.push(MockProverError::LookupError {
                        expression: expr.clone(),
                        evaluated: *element,
                        name: name.clone(),
                        inst_id,
                    });
                }
            }
        }

        // LK Multiplicity check
        if let Some(lkm_from_assignment) = lkm {
            // Infer LK Multiplicity from constraint system.
            let lkm_from_cs = cb
                .cs
                .lk_expressions_items_map
                .iter()
                .map(|(rom_type, items)| {
                    (
                        rom_type,
                        items
                            .iter()
                            .map(|expr| {
                                // TODO generalized to all inst_id
                                let inst_id = 0;
                                wit_infer_by_expr(&[], wits_in, pi, &challenge, expr)
                                    .get_base_field_vec()[inst_id]
                                    .to_canonical_u64()
                            })
                            .collect::<Vec<u64>>(),
                    )
                })
                .fold(LkMultiplicity::default(), |mut lkm, (rom_type, args)| {
                    match rom_type {
                        ROMType::U5 => lkm.assert_ux::<5>(args[0]),
                        ROMType::U8 => lkm.assert_ux::<8>(args[0]),
                        ROMType::U14 => lkm.assert_ux::<14>(args[0]),
                        ROMType::U16 => lkm.assert_ux::<16>(args[0]),
                        ROMType::And => lkm.lookup_and_byte(args[0], args[1]),
                        ROMType::Or => lkm.lookup_or_byte(args[0], args[1]),
                        ROMType::Xor => lkm.lookup_xor_byte(args[0], args[1]),
                        ROMType::Ltu => lkm.lookup_ltu_byte(args[0], args[1]),
                        ROMType::Pow => {
                            assert_eq!(args[0], 2);
                            lkm.lookup_pow2(args[1])
                        }
                        ROMType::Instruction => lkm.fetch(args[0] as u32),
                    };

                    lkm
                });

            let lkm_from_cs = lkm_from_cs.into_finalize_result();
            let lkm_from_assignment = lkm_from_assignment.into_finalize_result();

            // Compare each LK Multiplicity.

            for (rom_type, cs_map, ass_map) in
                izip!(ROMType::iter(), &lkm_from_cs, &lkm_from_assignment)
            {
                if *cs_map != *ass_map {
                    let cs_keys: HashSet<_> = cs_map.keys().collect();
                    let ass_keys: HashSet<_> = ass_map.keys().collect();

                    // lookup missing in lkm Constraint System.
                    ass_keys.difference(&cs_keys).for_each(|k| {
                        let count_ass = ass_map.get(k).unwrap();
                        errors.push(MockProverError::LkMultiplicityError {
                            rom_type,
                            key: **k,
                            count: *count_ass as isize,
                            inst_id: 0,
                        })
                    });

                    // lookup missing in lkm Assignments.
                    cs_keys.difference(&ass_keys).for_each(|k| {
                        let count_cs = cs_map.get(k).unwrap();
                        errors.push(MockProverError::LkMultiplicityError {
                            rom_type,
                            key: **k,
                            count: -(*count_cs as isize),
                            inst_id: 0,
                        })
                    });

                    // count of specific lookup differ lkm assignments and lkm cs
                    cs_keys.intersection(&ass_keys).for_each(|k| {
                        let count_cs = cs_map.get(k).unwrap();
                        let count_ass = ass_map.get(k).unwrap();

                        if count_cs != count_ass {
                            errors.push(MockProverError::LkMultiplicityError {
                                rom_type,
                                key: **k,
                                count: (*count_ass as isize) - (*count_cs as isize),
                                inst_id: 0,
                            })
                        }
                    });
                }
            }
        }

        if errors.is_empty() {
            Ok(())
        } else {
            Err(errors)
        }
    }

    fn load_program_table(t_vec: &mut Vec<Vec<u64>>, program: &Program, challenge: [E; 2]) {
        let mut cs = ConstraintSystem::<E>::new(|| "mock_program");
        let mut cb = CircuitBuilder::new_with_params(&mut cs, ProgramParams {
            platform: CENO_PLATFORM,
            program_size: MOCK_PROGRAM_SIZE,
            ..ProgramParams::default()
        });
        let config = ProgramTableCircuit::<_>::construct_circuit(&mut cb).unwrap();
        let fixed = ProgramTableCircuit::<E>::generate_fixed_traces(&config, cs.num_fixed, program);
        for table_expr in &cs.lk_table_expressions {
            for row in fixed.iter_rows() {
                // TODO: Find a better way to obtain the row content.
                let row = row.iter().map(|v| (*v).into()).collect::<Vec<E>>();
                let rlc_record = eval_by_expr_with_fixed(&row, &[], &challenge, &table_expr.values);
                t_vec.push(rlc_record.to_canonical_u64_vec());
            }
        }
    }

    /// Run and check errors
    ///
    /// Panic, unless we see exactly the expected errors.
    /// (Expecting no errors is a valid expectation.)
    pub fn assert_with_expected_errors(
        cb: &CircuitBuilder<E>,
        wits_in: &[ArcMultilinearExtension<'a, E>],
        programs: &[u32],
        constraint_names: &[&str],
        challenge: Option<[E; 2]>,
        lkm: Option<LkMultiplicity>,
    ) {
        let error_groups = if let Some(challenge) = challenge {
            Self::run_with_challenge(cb, wits_in, challenge, lkm)
        } else {
            Self::run(cb, wits_in, programs, lkm)
        }
        .err()
        .into_iter()
        .flatten()
        .into_group_map_by(|error| constraint_names.iter().find(|&name| error.contains(name)));
        // Unexpected errors
        if let Some(errors) = error_groups.get(&None) {
            println!("======================================================");

            println!(
                r"
Hints:
- If you encounter a constraint error that sporadically occurs in different environments
    (e.g., passes locally but fails in CI),
    this often points to unassigned witnesses during the assignment phase.
    Accessing these cells before they are properly written leads to undefined behavior.
                    "
            );

            for (count, error) in errors.iter().dedup_with_count() {
                error.print(wits_in, &cb.cs.witin_namespace_map);
                if count > 1 {
                    println!("Error: {} duplicates hidden.", count - 1);
                }
            }
            println!("Error: {} constraints not satisfied", errors.len());
            println!("======================================================");
            panic!("(Unexpected) Constraints not satisfied");
        }
        for constraint_name in constraint_names {
            // Expected errors didn't happen:
            error_groups.get(&Some(constraint_name)).unwrap_or_else(|| {
                println!("======================================================");
                println!("Error: {} constraint satisfied", constraint_name);
                println!("======================================================");
                panic!("Constraints unexpectedly satisfied");
            });
        }
    }

    pub fn assert_satisfied_raw(
        cb: &CircuitBuilder<E>,
        raw_witin: RowMajorMatrix<E::BaseField>,
        programs: &[u32],
        challenge: Option<[E; 2]>,
        lkm: Option<LkMultiplicity>,
    ) {
        let wits_in = raw_witin
            .into_mles()
            .into_iter()
            .map(|v| v.into())
            .collect_vec();
        Self::assert_satisfied(cb, &wits_in, programs, challenge, lkm);
    }

    pub fn assert_satisfied(
        cb: &CircuitBuilder<E>,
        wits_in: &[ArcMultilinearExtension<'a, E>],
        programs: &[u32],
        challenge: Option<[E; 2]>,
        lkm: Option<LkMultiplicity>,
    ) {
        Self::assert_with_expected_errors(cb, wits_in, programs, &[], challenge, lkm);
    }

    pub fn assert_satisfied_full(
        cs: &ZKVMConstraintSystem<E>,
        mut fixed_trace: ZKVMFixedTraces<E>,
        witnesses: &ZKVMWitnesses<E>,
        pi: &PublicValues<u32>,
    ) {
        let instance = pi
            .to_vec::<E>()
            .concat()
            .into_iter()
            .map(|i| E::from(i))
            .collect_vec();
        let pi_mles = pi
            .to_vec::<E>()
            .into_mles()
            .into_iter()
            .map(|v| v.into())
            .collect_vec();
        let mut rng = thread_rng();
        let challenges = [0u8; 2].map(|_| E::random(&mut rng));

        let mut wit_mles = HashMap::new();
        let mut fixed_mles = HashMap::new();
        let mut num_instances = HashMap::new();
        // Lookup errors
        let mut rom_inputs =
            HashMap::<ROMType, Vec<(Vec<E>, String, String, Vec<Expression<E>>)>>::new();
        let mut rom_tables = HashMap::<ROMType, HashMap<E, E::BaseField>>::new();
        for (circuit_name, cs) in &cs.circuit_css {
            let is_opcode = cs.lk_table_expressions.is_empty()
                && cs.r_table_expressions.is_empty()
                && cs.w_table_expressions.is_empty();
            let witness = if is_opcode {
                witnesses
                    .get_opcode_witness(circuit_name)
                    .unwrap_or_else(|| panic!("witness for {} should not be None", circuit_name))
            } else {
                witnesses
                    .get_table_witness(circuit_name)
                    .unwrap_or_else(|| panic!("witness for {} should not be None", circuit_name))
            };
            let num_rows = witness.num_instances();

            if witness.num_instances() == 0 {
                wit_mles.insert(circuit_name.clone(), vec![]);
                fixed_mles.insert(circuit_name.clone(), vec![]);
                num_instances.insert(circuit_name.clone(), num_rows);
                continue;
            }
            let witness = witness
                .into_mles()
                .into_iter()
                .map(|w| w.into())
                .collect_vec();
            let fixed: Vec<_> = fixed_trace
                .circuit_fixed_traces
                .remove(circuit_name)
                .and_then(|fixed| fixed)
                // .expect(format!("circuit {}'s fixed traces should not be None", circuit_name).as_str())
                .map_or(vec![], |fixed| {
                    fixed
                        .into_mles()
                        .into_iter()
                        .map(|f| f.into())
                        .collect_vec()
                });
            if is_opcode {
                tracing::info!(
                    "preprocessing opcode {} with {} entries",
                    circuit_name,
                    num_rows
                );
                // gather lookup inputs
                for ((expr, annotation), (rom_type, values)) in cs
                    .lk_expressions
                    .iter()
                    .zip(cs.lk_expressions_namespace_map.clone().into_iter())
                    .zip(cs.lk_expressions_items_map.clone().into_iter())
                {
                    let lk_input =
                        (wit_infer_by_expr(&fixed, &witness, &pi_mles, &challenges, expr)
                            .get_ext_field_vec())[..num_rows]
                            .to_vec();
                    rom_inputs.entry(rom_type).or_default().push((
                        lk_input,
                        circuit_name.clone(),
                        annotation,
                        values,
                    ));
                }
            } else {
                tracing::info!(
                    "preprocessing table {} with {} entries",
                    circuit_name,
                    num_rows
                );
                // gather lookup tables
                for (expr, (rom_type, _)) in cs
                    .lk_table_expressions
                    .iter()
                    .zip(cs.lk_expressions_items_map.clone().into_iter())
                {
                    let lk_table =
                        wit_infer_by_expr(&fixed, &witness, &pi_mles, &challenges, &expr.values)
                            .get_ext_field_vec()
                            .to_vec();

                    let multiplicity = wit_infer_by_expr(
                        &fixed,
                        &witness,
                        &pi_mles,
                        &challenges,
                        &expr.multiplicity,
                    )
                    .get_base_field_vec()
                    .to_vec();

                    assert!(
                        rom_tables
                            .insert(
                                rom_type,
                                lk_table
                                    .into_iter()
                                    .zip(multiplicity.into_iter())
                                    .collect::<HashMap<_, _>>(),
                            )
                            .is_none(),
                        "cannot assign to rom table {:?} twice",
                        rom_type
                    );
                }
            }
            wit_mles.insert(circuit_name.clone(), witness);
            fixed_mles.insert(circuit_name.clone(), fixed);
            num_instances.insert(circuit_name.clone(), num_rows);
        }

        for (rom_type, inputs) in rom_inputs {
            let table = rom_tables.get_mut(&rom_type).unwrap();
            for (lk_input_values, circuit_name, lk_input_annotation, input_value_exprs) in inputs {
                // counting multiplicity in rom_input
                let mut lk_input_values_multiplicity = HashMap::new();
                for (row, input_value) in enumerate(&lk_input_values) {
                    // we only keep first row to restore debug information
                    lk_input_values_multiplicity
                        .entry(input_value)
                        .or_insert([0u64, row as u64])[0] += 1;
                }

                for (k, [input_multiplicity, row]) in lk_input_values_multiplicity {
                    let table_multiplicity = if let Some(table_multiplicity) = table.get_mut(k) {
                        if input_multiplicity <= table_multiplicity.to_canonical_u64() {
                            *table_multiplicity -= E::BaseField::from(input_multiplicity);
                            continue;
                        }
                        table_multiplicity.to_canonical_u64()
                    } else {
                        0
                    };
                    // log mismatch error
                    let witness = wit_mles
                        .get(&circuit_name)
                        .map(|mles| {
                            mles.iter()
                                .map(|mle| E::from(mle.get_base_field_vec()[row as usize]))
                                .collect_vec()
                        })
                        .unwrap();
                    let values = input_value_exprs
                        .iter()
                        .map(|expr| {
                            eval_by_expr_with_instance(
                                &[],
                                &witness,
                                &instance,
                                challenges.as_slice(),
                                expr,
                            )
                            .as_bases()[0]
                        })
                        .collect_vec();
                    tracing::error!(
                        "{}: value {:x?} mismatch lk_multiplicity: real {:x} > remaining {:x} in {:?} table",
                        lk_input_annotation,
                        values,
                        input_multiplicity,
                        table_multiplicity,
                        rom_type,
                    );
                }
            }
            // each table entry's multiplicity should equal to 0
            for (k, multiplicity) in table {
                if !multiplicity.is_zero_vartime() {
                    tracing::error!(
                        "table {:?}: {:x?} multiplicity = {:x}",
                        rom_type,
                        k,
                        multiplicity.to_canonical_u64()
                    );
                }
            }
        }

        // find out r != w errors
        let mut num_rw_mismatch_errors = 0;

        macro_rules! derive_ram_rws {
            ($ram_type:expr) => {{
                let mut writes = HashSet::new();
                let mut writes_grp_by_annotations = HashMap::new();
                // store (pc, timestamp) for $ram_type == RAMType::GlobalState
                let mut gs = HashMap::new();
                for (circuit_name, cs) in &cs.circuit_css {
                    let fixed = fixed_mles.get(circuit_name).unwrap();
                    let witness = wit_mles.get(circuit_name).unwrap();
                    let num_rows = num_instances.get(circuit_name).unwrap();
                    if *num_rows == 0 {
                        continue;
                    }
                    for ((w_rlc_expr, annotation), (_, w_exprs)) in (cs
                        .w_expressions
                        .iter()
                        .chain(cs.w_table_expressions.iter().map(|expr| &expr.expr)))
                    .zip_eq(
                        cs.w_expressions_namespace_map
                            .iter()
                            .chain(cs.w_table_expressions_namespace_map.iter()),
                    )
                    .zip_eq(cs.w_ram_types.iter())
                    .filter(|((_, _), (ram_type, _))| *ram_type == $ram_type)
                    {
                        let write_rlc_records =
                            (wit_infer_by_expr(fixed, witness, &pi_mles, &challenges, w_rlc_expr)
                                .get_ext_field_vec())[..*num_rows]
                                .to_vec();

                        if $ram_type == RAMType::GlobalState {
                            // w_exprs = [GlobalState, pc, timestamp]
                            assert_eq!(w_exprs.len(), 3);
                            let w = w_exprs
                                .into_iter()
                                .skip(1)
                                .map(|expr| {
                                    let v = wit_infer_by_expr(
                                        fixed,
                                        witness,
                                        &pi_mles,
                                        &challenges,
                                        expr,
                                    );
                                    v.get_base_field_vec()[..*num_rows].to_vec()
                                })
                                .collect_vec();
                            // convert [[pc], [timestamp]] into [[pc, timestamp]]
                            let w = (0..*num_rows)
                                // TODO: use transpose
                                .map(|row| w.iter().map(|w| w[row]).collect_vec())
                                .collect_vec();

                            assert!(gs.insert(circuit_name.clone(), w).is_none());
                        };
                        let mut records = vec![];
                        for (row, record_rlc) in enumerate(write_rlc_records) {
                            // TODO: report error
                            assert_eq!(writes.insert(record_rlc), true);
                            records.push((record_rlc, row));
                        }
                        writes_grp_by_annotations
                            .insert(annotation.clone(), (records, circuit_name.clone()));
                    }
                }

                let mut reads = HashSet::new();
                let mut reads_grp_by_annotations = HashMap::new();
                for (circuit_name, cs) in &cs.circuit_css {
                    let fixed = fixed_mles.get(circuit_name).unwrap();
                    let witness = wit_mles.get(circuit_name).unwrap();
                    let num_rows = num_instances.get(circuit_name).unwrap();
                    if *num_rows == 0 {
                        continue;
                    }
                    for ((r_expr, annotation), _) in (cs
                        .r_expressions
                        .iter()
                        .chain(cs.r_table_expressions.iter().map(|expr| &expr.expr)))
                    .zip_eq(
                        cs.r_expressions_namespace_map
                            .iter()
                            .chain(cs.r_table_expressions_namespace_map.iter()),
                    )
                    .zip_eq(cs.r_ram_types.iter())
                    .filter(|((_, _), (ram_type, _))| *ram_type == $ram_type)
                    {
                        let read_records =
                            wit_infer_by_expr(fixed, witness, &pi_mles, &challenges, r_expr)
                                .get_ext_field_vec()[..*num_rows]
                                .to_vec();
                        let mut records = vec![];
                        for (row, record) in enumerate(read_records) {
                            // TODO: return error
                            assert_eq!(reads.insert(record), true);
                            records.push((record, row));
                        }
                        reads_grp_by_annotations
                            .insert(annotation.clone(), (records, circuit_name.clone()));
                    }
                }

                (
                    reads,
                    reads_grp_by_annotations,
                    writes,
                    writes_grp_by_annotations,
                    gs,
                )
            }};
        }
        macro_rules! find_rw_mismatch {
            ($reads:ident,$reads_grp_by_annotations:ident,$writes:ident,$writes_grp_by_annotations:ident,$ram_type:expr,$gs:expr) => {
                for (annotation, (reads, circuit_name)) in &$reads_grp_by_annotations {
                    // (pc, timestamp)
                    let gs_of_circuit = $gs.get(circuit_name);
                    let num_missing = reads
                        .iter()
                        .filter(|(read, _)| !$writes.contains(read))
                        .count();
                    let num_reads = reads.len();
                    reads
                        .iter()
                        .filter(|(read, _)| !$writes.contains(read))
                        .take(10)
                        .for_each(|(_, row)| {
                            let pc = gs_of_circuit.map_or(0, |gs| gs[*row][0].to_canonical_u64());
                            let ts = gs_of_circuit.map_or(0, |gs| gs[*row][1].to_canonical_u64());
                            tracing::error!(
                                "{} at row {} (pc={:x},ts={}) not found in {:?} writes",
                                annotation,
                                row,
                                pc,
                                ts,
                                $ram_type,
                            )
                        });

                    if num_missing > 10 {
                        tracing::error!(
                            ".... {} more missing (num_instances = {})",
                            num_missing - 10,
                            num_reads,
                        );
                    }
                    if num_missing > 0 {
                        tracing::error!("--------------------");
                    }
                    num_rw_mismatch_errors += num_missing;
                }
                for (annotation, (writes, circuit_name)) in &$writes_grp_by_annotations {
                    let gs_of_circuit = $gs.get(circuit_name);
                    let num_missing = writes
                        .iter()
                        .filter(|(write, _)| !$reads.contains(write))
                        .count();
                    let num_writes = writes.len();
                    writes
                        .iter()
                        .filter(|(write, _)| !$reads.contains(write))
                        .take(10)
                        .for_each(|(_, row)| {
                            let pc = gs_of_circuit.map_or(0, |gs| gs[*row][0].to_canonical_u64());
                            let ts = gs_of_circuit.map_or(0, |gs| gs[*row][1].to_canonical_u64());
                            tracing::error!(
                                "{} at row {} (pc={:x},ts={}) not found in {:?} reads",
                                annotation,
                                row,
                                pc,
                                ts,
                                $ram_type,
                            )
                        });

                    if num_missing > 10 {
                        tracing::error!(
                            ".... {} more missing (num_instances = {})",
                            num_missing - 10,
                            num_writes,
                        );
                    }
                    if num_missing > 0 {
                        tracing::error!("--------------------");
                    }
                    num_rw_mismatch_errors += num_missing;
                }
            };
        }
        // part1 global state
        let mut cs = ConstraintSystem::new(|| "riscv");
        let mut cb = CircuitBuilder::new(&mut cs);
        let gs_init = GlobalState::initial_global_state(&mut cb).unwrap();
        let gs_final = GlobalState::finalize_global_state(&mut cb).unwrap();

        let (mut gs_rs, rs_grp_by_anno, mut gs_ws, ws_grp_by_anno, gs) =
            derive_ram_rws!(RAMType::GlobalState);
        gs_rs.insert(eval_by_expr_with_instance(
            &[],
            &[],
            &instance,
            &challenges,
            &gs_final,
        ));
        gs_ws.insert(eval_by_expr_with_instance(
            &[],
            &[],
            &instance,
            &challenges,
            &gs_init,
        ));

        // gs stores { (pc, timestamp) }
        let gs_clone = gs.clone();
        find_rw_mismatch!(
            gs_rs,
            rs_grp_by_anno,
            gs_ws,
            ws_grp_by_anno,
            RAMType::GlobalState,
            gs_clone
        );

        // part2 registers
        let (reg_rs, rs_grp_by_anno, reg_ws, ws_grp_by_anno, _) =
            derive_ram_rws!(RAMType::Register);
        let gs_clone = gs.clone();
        find_rw_mismatch!(
            reg_rs,
            rs_grp_by_anno,
            reg_ws,
            ws_grp_by_anno,
            RAMType::Register,
            gs_clone
        );

        // part3 memory
        let (mem_rs, rs_grp_by_anno, mem_ws, ws_grp_by_anno, _) = derive_ram_rws!(RAMType::Memory);
        find_rw_mismatch!(
            mem_rs,
            rs_grp_by_anno,
            mem_ws,
            ws_grp_by_anno,
            RAMType::Memory,
            gs
        );

        if num_rw_mismatch_errors > 0 {
            panic!("found {} r/w mismatch errors", num_rw_mismatch_errors);
        }
    }
}

#[cfg(test)]
mod tests {

    use super::*;
    use crate::{
        ROMType::U5,
        error::ZKVMError,
        expression::{ToExpr, WitIn},
<<<<<<< HEAD
        gadgets::{AssertLTConfig, IsLtConfig},
        instructions::InstancePaddingStrategy,
=======
        gadgets::{AssertLtConfig, IsLtConfig},
>>>>>>> acd2a0c5
        set_val,
        witness::{LkMultiplicity, RowMajorMatrix},
    };
    use ff::Field;
    use goldilocks::{Goldilocks, GoldilocksExt2};
    use multilinear_extensions::mle::IntoMLE;

    #[derive(Debug)]
    struct AssertZeroCircuit {
        #[allow(dead_code)]
        pub a: WitIn,
        #[allow(dead_code)]
        pub b: WitIn,
        #[allow(dead_code)]
        pub c: WitIn,
    }

    impl AssertZeroCircuit {
        pub fn construct_circuit(
            cb: &mut CircuitBuilder<GoldilocksExt2>,
        ) -> Result<Self, ZKVMError> {
            let a = cb.create_witin(|| "a");
            let b = cb.create_witin(|| "b");
            let c = cb.create_witin(|| "c");

            // degree 1
            cb.require_equal(|| "a + 1 == b", b.expr(), a.expr() + 1)?;
            cb.require_zero(|| "c - 2 == 0", c.expr() - 2)?;

            // degree > 1
            let d = cb.create_witin(|| "d");
            cb.require_zero(
                || "d*d - 6*d + 9 == 0",
                d.expr() * d.expr() - d.expr() * 6 + 9,
            )?;

            Ok(Self { a, b, c })
        }
    }

    #[test]
    fn test_assert_zero_1() {
        let mut cs = ConstraintSystem::new(|| "test_assert_zero_1");
        let mut builder = CircuitBuilder::<GoldilocksExt2>::new(&mut cs);

        let _ = AssertZeroCircuit::construct_circuit(&mut builder).unwrap();

        let wits_in = vec![
            vec![Goldilocks::from(3), Goldilocks::from(500)]
                .into_mle()
                .into(),
            vec![Goldilocks::from(4), Goldilocks::from(501)]
                .into_mle()
                .into(),
            vec![Goldilocks::from(2), Goldilocks::from(2)]
                .into_mle()
                .into(),
            vec![Goldilocks::from(3), Goldilocks::from(3)]
                .into_mle()
                .into(),
        ];

        MockProver::assert_satisfied(&builder, &wits_in, &[], None, None);
    }

    #[derive(Debug)]
    struct RangeCheckCircuit {
        #[allow(dead_code)]
        pub a: WitIn,
    }

    impl RangeCheckCircuit {
        pub fn construct_circuit(
            cb: &mut CircuitBuilder<GoldilocksExt2>,
        ) -> Result<Self, ZKVMError> {
            let a = cb.create_witin(|| "a");
            cb.assert_ux::<_, _, 5>(|| "assert u5", a.expr())?;
            Ok(Self { a })
        }
    }

    #[test]
    fn test_lookup_1() {
        let mut cs = ConstraintSystem::new(|| "test_lookup_1");
        let mut builder = CircuitBuilder::<GoldilocksExt2>::new(&mut cs);

        let _ = RangeCheckCircuit::construct_circuit(&mut builder).unwrap();

        let wits_in = vec![
            vec![Goldilocks::from(3u64), Goldilocks::from(5u64)]
                .into_mle()
                .into(),
        ];

        let challenge = [1.into(), 1000.into()];
        MockProver::assert_satisfied(&builder, &wits_in, &[], Some(challenge), None);
    }

    #[test]
    // TODO: add it back after the support of missing lookup
    fn test_lookup_error() {
        let mut cs = ConstraintSystem::new(|| "test_lookup_error");
        let mut builder = CircuitBuilder::<GoldilocksExt2>::new(&mut cs);

        let _ = RangeCheckCircuit::construct_circuit(&mut builder).unwrap();

        let wits_in = vec![vec![Goldilocks::from(123)].into_mle().into()];

        let challenge = [2.into(), 1000.into()];
        let result = MockProver::run_with_challenge(&builder, &wits_in, challenge, None);
        assert!(result.is_err(), "Expected error");
        let err = result.unwrap_err();
        assert_eq!(err, vec![MockProverError::LookupError {
            expression: Expression::Sum(
                Box::new(Expression::ScaledSum(
                    Box::new(Expression::WitIn(0)),
                    Box::new(Expression::Challenge(
                        1,
                        1,
                        GoldilocksExt2::ONE,
                        GoldilocksExt2::ZERO,
                    )),
                    Box::new(Expression::Constant(Goldilocks::from(U5 as u64))),
                )),
                Box::new(Expression::Challenge(
                    0,
                    1,
                    GoldilocksExt2::ONE,
                    GoldilocksExt2::ZERO,
                )),
            ),
            evaluated: 123002.into(), // 123 * 1000 + 2
            name: "test_lookup_error/assert_u5/assert u5".to_string(),
            inst_id: 0,
        }]);
        // because inst_id is not checked in our PartialEq impl
        assert_eq!(err[0].inst_id(), 0);
    }

    #[derive(Debug)]
    struct AssertLtCircuit {
        pub a: WitIn,
        pub b: WitIn,
        pub lt_wtns: AssertLtConfig,
    }

    struct AssertLtCircuitInput {
        pub a: u64,
        pub b: u64,
    }

    impl AssertLtCircuit {
        fn construct_circuit(cb: &mut CircuitBuilder<GoldilocksExt2>) -> Result<Self, ZKVMError> {
            let a = cb.create_witin(|| "a");
            let b = cb.create_witin(|| "b");
            let lt_wtns = AssertLtConfig::construct_circuit(cb, || "lt", a.expr(), b.expr(), 1)?;
            Ok(Self { a, b, lt_wtns })
        }

        fn assign_instance<E: ExtensionField>(
            &self,
            instance: &mut [E::BaseField],
            input: AssertLtCircuitInput,
            lk_multiplicity: &mut LkMultiplicity,
        ) -> Result<(), ZKVMError> {
            set_val!(instance, self.a, input.a);
            set_val!(instance, self.b, input.b);
            self.lt_wtns
                .assign_instance(instance, lk_multiplicity, input.a, input.b)?;

            Ok(())
        }

        fn assign_instances<E: ExtensionField>(
            &self,
            num_witin: usize,
            instances: Vec<AssertLtCircuitInput>,
            lk_multiplicity: &mut LkMultiplicity,
        ) -> Result<RowMajorMatrix<E::BaseField>, ZKVMError> {
            let mut raw_witin = RowMajorMatrix::<E::BaseField>::new(
                instances.len(),
                num_witin,
                InstancePaddingStrategy::Default,
            );
            let raw_witin_iter = raw_witin.iter_mut();

            raw_witin_iter
                .zip_eq(instances.into_iter())
                .try_for_each(|(instance, input)| {
                    self.assign_instance::<E>(instance, input, lk_multiplicity)
                })?;

            Ok(raw_witin)
        }
    }

    #[test]
    fn test_assert_lt_1() {
        let mut cs = ConstraintSystem::new(|| "test_assert_lt_1");
        let mut builder = CircuitBuilder::<GoldilocksExt2>::new(&mut cs);

        let circuit = AssertLtCircuit::construct_circuit(&mut builder).unwrap();

        let mut lk_multiplicity = LkMultiplicity::default();
        let raw_witin = circuit
            .assign_instances::<GoldilocksExt2>(
                builder.cs.num_witin as usize,
                vec![AssertLtCircuitInput { a: 3, b: 5 }, AssertLtCircuitInput {
                    a: 7,
                    b: 11,
                }],
                &mut lk_multiplicity,
            )
            .unwrap();

        MockProver::assert_satisfied_raw(
            &builder,
            raw_witin,
            &[],
            Some([1.into(), 1000.into()]),
            None,
        );
    }

    #[test]
    fn test_assert_lt_u32() {
        let mut cs = ConstraintSystem::new(|| "test_assert_lt_u32");
        let mut builder = CircuitBuilder::<GoldilocksExt2>::new(&mut cs);

        let circuit = AssertLtCircuit::construct_circuit(&mut builder).unwrap();
        let mut lk_multiplicity = LkMultiplicity::default();
        let raw_witin = circuit
            .assign_instances::<GoldilocksExt2>(
                builder.cs.num_witin as usize,
                vec![
                    AssertLtCircuitInput {
                        a: u32::MAX as u64 - 5,
                        b: u32::MAX as u64 - 3,
                    },
                    AssertLtCircuitInput {
                        a: u32::MAX as u64 - 3,
                        b: u32::MAX as u64 - 2,
                    },
                ],
                &mut lk_multiplicity,
            )
            .unwrap();

        MockProver::assert_satisfied_raw(
            &builder,
            raw_witin,
            &[],
            Some([1.into(), 1000.into()]),
            None,
        );
    }

    #[derive(Debug)]
    struct LtCircuit {
        pub a: WitIn,
        pub b: WitIn,
        pub lt_wtns: IsLtConfig,
    }

    struct LtCircuitInput {
        pub a: u64,
        pub b: u64,
    }

    impl LtCircuit {
        fn construct_circuit(cb: &mut CircuitBuilder<GoldilocksExt2>) -> Result<Self, ZKVMError> {
            let a = cb.create_witin(|| "a");
            let b = cb.create_witin(|| "b");
            let lt_wtns = IsLtConfig::construct_circuit(cb, || "lt", a.expr(), b.expr(), 1)?;
            Ok(Self { a, b, lt_wtns })
        }

        fn assign_instance<E: ExtensionField>(
            &self,
            instance: &mut [E::BaseField],
            input: LtCircuitInput,
            lk_multiplicity: &mut LkMultiplicity,
        ) -> Result<(), ZKVMError> {
            set_val!(instance, self.a, input.a);
            set_val!(instance, self.b, input.b);
            self.lt_wtns
                .assign_instance(instance, lk_multiplicity, input.a, input.b)?;

            Ok(())
        }

        fn assign_instances<E: ExtensionField>(
            &self,
            num_witin: usize,
            instances: Vec<LtCircuitInput>,
            lk_multiplicity: &mut LkMultiplicity,
        ) -> Result<RowMajorMatrix<E::BaseField>, ZKVMError> {
            let mut raw_witin = RowMajorMatrix::<E::BaseField>::new(
                instances.len(),
                num_witin,
                InstancePaddingStrategy::Default,
            );
            let raw_witin_iter = raw_witin.iter_mut();

            raw_witin_iter
                .zip_eq(instances.into_iter())
                .try_for_each(|(instance, input)| {
                    self.assign_instance::<E>(instance, input, lk_multiplicity)
                })?;

            Ok(raw_witin)
        }
    }

    #[test]
    fn test_lt_1() {
        let mut cs = ConstraintSystem::new(|| "test_lt_1");
        let mut builder = CircuitBuilder::<GoldilocksExt2>::new(&mut cs);

        let circuit = LtCircuit::construct_circuit(&mut builder).unwrap();

        let mut lk_multiplicity = LkMultiplicity::default();
        let raw_witin = circuit
            .assign_instances::<GoldilocksExt2>(
                builder.cs.num_witin as usize,
                vec![LtCircuitInput { a: 3, b: 5 }, LtCircuitInput {
                    a: 7,
                    b: 11,
                }],
                &mut lk_multiplicity,
            )
            .unwrap();

        MockProver::assert_satisfied_raw(
            &builder,
            raw_witin,
            &[],
            Some([1.into(), 1000.into()]),
            None,
        );
    }

    #[test]
    fn test_lt_u32() {
        let mut cs = ConstraintSystem::new(|| "test_lt_u32");
        let mut builder = CircuitBuilder::<GoldilocksExt2>::new(&mut cs);

        let circuit = LtCircuit::construct_circuit(&mut builder).unwrap();

        let mut lk_multiplicity = LkMultiplicity::default();
        let raw_witin = circuit
            .assign_instances::<GoldilocksExt2>(
                builder.cs.num_witin as usize,
                vec![
                    LtCircuitInput {
                        a: u32::MAX as u64 - 5,
                        b: u32::MAX as u64 - 3,
                    },
                    LtCircuitInput {
                        a: u32::MAX as u64 - 3,
                        b: u32::MAX as u64 - 5,
                    },
                ],
                &mut lk_multiplicity,
            )
            .unwrap();

        MockProver::assert_satisfied_raw(
            &builder,
            raw_witin,
            &[],
            Some([1.into(), 1000.into()]),
            None,
        );
    }
}<|MERGE_RESOLUTION|>--- conflicted
+++ resolved
@@ -1208,12 +1208,8 @@
         ROMType::U5,
         error::ZKVMError,
         expression::{ToExpr, WitIn},
-<<<<<<< HEAD
-        gadgets::{AssertLTConfig, IsLtConfig},
+        gadgets::{AssertLtConfig, IsLtConfig},
         instructions::InstancePaddingStrategy,
-=======
-        gadgets::{AssertLtConfig, IsLtConfig},
->>>>>>> acd2a0c5
         set_val,
         witness::{LkMultiplicity, RowMajorMatrix},
     };
