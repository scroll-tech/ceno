--- conflicted
+++ resolved
@@ -187,133 +187,6 @@
     }
 }
 
-<<<<<<< HEAD
-fn fmt_expr<E: ExtensionField>(
-    expression: &Expression<E>,
-    wtns: &mut Vec<WitnessId>,
-    add_prn_sum: bool,
-) -> String {
-    match expression {
-        Expression::WitIn(wit_in) => {
-            wtns.push(*wit_in);
-            format!("WitIn({})", wit_in)
-        }
-        Expression::Challenge(id, pow, scaler, offset) => {
-            if *pow == 1 && *scaler == 1.into() && *offset == 0.into() {
-                format!("Challenge({})", id)
-            } else {
-                let mut s = String::new();
-                if *scaler != 1.into() {
-                    write!(s, "{}*", fmt_field(scaler)).unwrap();
-                }
-                write!(s, "Challenge({})", id,).unwrap();
-                if *pow > 1 {
-                    write!(s, "^{}", pow).unwrap();
-                }
-                if *offset != 0.into() {
-                    write!(s, "+{}", fmt_field(offset)).unwrap();
-                }
-                s
-            }
-        }
-        Expression::Constant(constant) => fmt_base_field::<E>(constant, true).to_string(),
-        Expression::Fixed(fixed) => format!("Fixed[{}]", fixed.0),
-        Expression::Instance(i) => format!("Instance[{}]", i.0),
-        Expression::Sum(left, right) => {
-            let s = format!(
-                "{} + {}",
-                fmt_expr(left, wtns, false),
-                fmt_expr(right, wtns, false)
-            );
-            if add_prn_sum { format!("({})", s) } else { s }
-        }
-        Expression::Product(left, right) => {
-            format!(
-                "{} * {}",
-                fmt_expr(left, wtns, true),
-                fmt_expr(right, wtns, true)
-            )
-        }
-        Expression::ScaledSum(x, a, b) => {
-            let s = format!(
-                "{} * {} + {}",
-                fmt_expr(a, wtns, true),
-                fmt_expr(x, wtns, true),
-                fmt_expr(b, wtns, false)
-            );
-            if add_prn_sum { format!("({})", s) } else { s }
-        }
-    }
-}
-
-fn fmt_field<E: ExtensionField>(field: &E) -> String {
-    let name = format!("{:?}", field);
-    let name = name.split('(').next().unwrap_or("ExtensionField");
-
-    let data = field
-        .as_bases()
-        .iter()
-        .map(|b| fmt_base_field::<E>(b, false))
-        .collect::<Vec<String>>();
-    let only_one_limb = field.as_bases()[1..].iter().all(|&x| x == 0.into());
-
-    if only_one_limb {
-        data[0].to_string()
-    } else {
-        format!("{name}[{}]", data.join(","))
-    }
-}
-
-fn fmt_base_field<E: ExtensionField>(base_field: &E::BaseField, add_prn: bool) -> String {
-    let value = base_field.to_canonical_u64();
-
-    if value > E::BaseField::MODULUS_U64 - u16::MAX as u64 {
-        // beautiful format for negative number > -65536
-        fmt_prn(format!("-{}", E::BaseField::MODULUS_U64 - value), add_prn)
-    } else if value < u16::MAX as u64 {
-        format!("{value}")
-    } else {
-        // hex
-        if value > E::BaseField::MODULUS_U64 - (u32::MAX as u64 + u16::MAX as u64) {
-            fmt_prn(
-                format!("-{:#x}", E::BaseField::MODULUS_U64 - value),
-                add_prn,
-            )
-        } else {
-            format!("{value:#x}")
-        }
-    }
-}
-
-fn fmt_prn(s: String, add_prn: bool) -> String {
-    if add_prn { format!("({})", s) } else { s }
-}
-
-fn fmt_wtns<E: ExtensionField>(
-    wtns: &[WitnessId],
-    wits_in: &[ArcMultilinearExtension<E>],
-    inst_id: usize,
-    wits_in_name: &[String],
-) -> String {
-    wtns.iter()
-        .sorted()
-        .map(|wt_id| {
-            let wit = &wits_in[*wt_id as usize];
-            let name = &wits_in_name[*wt_id as usize];
-            let value_fmt = if let Some(e) = wit.get_ext_field_vec_optn() {
-                fmt_field(&e[inst_id])
-            } else if let Some(bf) = wit.get_base_field_vec_optn() {
-                fmt_base_field::<E>(&bf[inst_id], true)
-            } else {
-                "Unknown".to_string()
-            };
-            format!("  WitIn({wt_id})={value_fmt} {name:?}")
-        })
-        .join("\n")
-}
-
-=======
->>>>>>> 034d9388
 pub(crate) struct MockProver<E: ExtensionField> {
     _phantom: PhantomData<E>,
 }
@@ -476,14 +349,7 @@
                 let (left, right) = expr.unpack_sum().unwrap();
                 let right = right.neg();
 
-<<<<<<< HEAD
                 let left_evaluated = wit_infer_by_expr(&[], wits_in, pi, &challenge, &left);
-                let left_evaluated = left_evaluated.get_ext_field_vec();
-
-                let right_evaluated = wit_infer_by_expr(&[], wits_in, pi, &challenge, &right);
-                let right_evaluated = right_evaluated.get_ext_field_vec();
-=======
-                let left_evaluated = wit_infer_by_expr(&[], wits_in, &challenge, &left);
                 let left_evaluated = left_evaluated
                     .get_ext_field_vec_optn()
                     .map(|v| v.to_vec())
@@ -495,7 +361,7 @@
                             .collect_vec()
                     });
 
-                let right_evaluated = wit_infer_by_expr(&[], wits_in, &challenge, &right);
+                let right_evaluated = wit_infer_by_expr(&[], wits_in, pi, &challenge, &right);
                 let right_evaluated = right_evaluated
                     .get_ext_field_vec_optn()
                     .map(|v| v.to_vec())
@@ -506,7 +372,6 @@
                             .map(|v| E::from(*v))
                             .collect_vec()
                     });
->>>>>>> 034d9388
 
                 // left_evaluated.len() ?= right_evaluated.len() due to padding instance
                 for (inst_id, (left_element, right_element)) in
@@ -525,12 +390,7 @@
                 }
             } else {
                 // contains require_zero
-<<<<<<< HEAD
-                let expr = expr.clone().neg().neg(); // TODO get_ext_field_vec doesn't work without this
                 let expr_evaluated = wit_infer_by_expr(&[], wits_in, pi, &challenge, &expr);
-                let expr_evaluated = expr_evaluated.get_ext_field_vec();
-=======
-                let expr_evaluated = wit_infer_by_expr(&[], wits_in, &challenge, &expr);
                 let expr_evaluated = expr_evaluated
                     .get_ext_field_vec_optn()
                     .map(|v| v.to_vec())
@@ -541,7 +401,6 @@
                             .map(|v| E::from(*v))
                             .collect_vec()
                     });
->>>>>>> 034d9388
 
                 for (inst_id, element) in expr_evaluated.iter().enumerate() {
                     if *element != E::ZERO {
