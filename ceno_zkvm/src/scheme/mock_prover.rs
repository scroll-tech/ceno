--- conflicted
+++ resolved
@@ -57,15 +57,12 @@
     0x00 << 25 | MOCK_RS2 << 20 | MOCK_RS1 << 15 | 0b000 << 12 | 0x08 << 7 | 0x63,
     // bne x2, x3, 8
     0x00 << 25 | MOCK_RS2 << 20 | MOCK_RS1 << 15 | 0b001 << 12 | 0x08 << 7 | 0x63,
-<<<<<<< HEAD
-    // srli x4, x2, 3
-    0x00 << 25 | MOCK_IMM << 20 | MOCK_RS1 << 15 | 0x05 << 12 | MOCK_RD << 7 | 0x13,
-=======
     // blt x2, x3, -8
     0b_1_111111 << 25 | MOCK_RS2 << 20 | MOCK_RS1 << 15 | 0b_100 << 12 | 0b_1100_1 << 7 | 0x63,
     // divu (0x01, 0x05, 0x33)
     0x01 << 25 | MOCK_RS2 << 20 | MOCK_RS1 << 15 | 0x05 << 12 | MOCK_RD << 7 | 0x33,
->>>>>>> cf20fb04
+    // srli x4, x2, 3
+    0x00 << 25 | MOCK_IMM << 20 | MOCK_RS1 << 15 | 0x05 << 12 | MOCK_RD << 7 | 0x13,
 ];
 // Addresses of particular instructions in the mock program.
 pub const MOCK_PC_ADD: ByteAddr = ByteAddr(CENO_PLATFORM.pc_start());
@@ -76,15 +73,12 @@
 pub const MOCK_PC_XOR: ByteAddr = ByteAddr(CENO_PLATFORM.pc_start() + 20);
 pub const MOCK_PC_BEQ: ByteAddr = ByteAddr(CENO_PLATFORM.pc_start() + 24);
 pub const MOCK_PC_BNE: ByteAddr = ByteAddr(CENO_PLATFORM.pc_start() + 28);
-<<<<<<< HEAD
-pub const MOCK_PC_SRLI: ByteAddr = ByteAddr(CENO_PLATFORM.pc_start() + 32);
-=======
 pub const MOCK_PC_BLT: Change<ByteAddr> = Change {
     before: ByteAddr(CENO_PLATFORM.pc_start() + 32),
     after: ByteAddr(CENO_PLATFORM.pc_start() + 24),
 };
 pub const MOCK_PC_DIVU: ByteAddr = ByteAddr(CENO_PLATFORM.pc_start() + 36);
->>>>>>> cf20fb04
+pub const MOCK_PC_SRLI: ByteAddr = ByteAddr(CENO_PLATFORM.pc_start() + 40);
 
 #[allow(clippy::enum_variant_names)]
 #[derive(Debug, PartialEq, Clone)]
