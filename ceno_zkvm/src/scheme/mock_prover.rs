--- conflicted
+++ resolved
@@ -674,10 +674,6 @@
 
     pub fn assert_satisfied_raw(
         cb: &CircuitBuilder<E>,
-<<<<<<< HEAD
-        // wits_in: &[ArcMultilinearExtension<'a, E>],
-=======
->>>>>>> e27980cd
         raw_witin: RowMajorMatrix<E::BaseField>,
         programs: &[u32],
         challenge: Option<[E; 2]>,
@@ -689,11 +685,7 @@
             .into_iter()
             .map(|v| v.into())
             .collect_vec();
-<<<<<<< HEAD
-        Self::assert_with_expected_errors(cb, &wits_in, programs, &[], challenge, lkm);
-=======
         Self::assert_satisfied(cb, &wits_in, programs, challenge, lkm);
->>>>>>> e27980cd
     }
     pub fn assert_satisfied(
         cb: &CircuitBuilder<E>,
