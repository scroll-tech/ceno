use super::{
    PublicValues,
    utils::{eval_by_expr, wit_infer_by_expr},
};
use crate::{
    ROMType,
    circuit_builder::{CircuitBuilder, ConstraintSystem},
    expression::{Expression, fmt},
    scheme::utils::{eval_by_expr_with_fixed, eval_by_expr_with_instance},
    state::{GlobalState, StateCircuit},
    structs::{ProgramParams, RAMType, ZKVMConstraintSystem, ZKVMFixedTraces, ZKVMWitnesses},
    tables::{
        AndTable, LtuTable, OpsTable, OrTable, PowTable, ProgramTableCircuit, RangeTable,
        TableCircuit, U5Table, U8Table, U14Table, U16Table, XorTable,
    },
    witness::{LkMultiplicity, RowMajorMatrix},
};
use ark_std::test_rng;
use base64::{Engine, engine::general_purpose::STANDARD_NO_PAD};
use ceno_emul::{ByteAddr, CENO_PLATFORM, Program};
use ff::Field;
use ff_ext::ExtensionField;
use generic_static::StaticTypeMap;
use goldilocks::SmallField;
use itertools::{Itertools, enumerate, izip};
use multilinear_extensions::{mle::IntoMLEs, virtual_poly_v2::ArcMultilinearExtension};
use rand::thread_rng;
use std::{
    collections::{HashMap, HashSet},
    fs::File,
    hash::Hash,
    io::{BufReader, ErrorKind},
    marker::PhantomData,
    ops::Neg,
    sync::OnceLock,
};
use strum::IntoEnumIterator;

const MAX_CONSTRAINT_DEGREE: usize = 2;
const MOCK_PROGRAM_SIZE: usize = 32;
pub const MOCK_PC_START: ByteAddr = ByteAddr(CENO_PLATFORM.pc_base());

#[allow(clippy::enum_variant_names)]
#[derive(Debug, Clone)]
pub enum MockProverError<E: ExtensionField> {
    AssertZeroError {
        expression: Expression<E>,
        evaluated: E::BaseField,
        name: String,
        inst_id: usize,
    },
    AssertEqualError {
        left_expression: Expression<E>,
        right_expression: Expression<E>,
        left: E::BaseField,
        right: E::BaseField,
        name: String,
        inst_id: usize,
    },
    DegreeTooHigh {
        expression: Expression<E>,
        degree: usize,
        name: String,
    },
    LookupError {
        expression: Expression<E>,
        evaluated: E,
        name: String,
        inst_id: usize,
    },
    // TODO later
    // r_expressions
    // w_expressions
    LkMultiplicityError {
        rom_type: ROMType,
        key: u64,
        count: isize, // +ve => missing in cs, -ve => missing in assignments
        inst_id: usize,
    },
}

impl<E: ExtensionField> PartialEq for MockProverError<E> {
    // Compare errors based on the content, ignoring the inst_id
    fn eq(&self, other: &Self) -> bool {
        match (self, other) {
            (
                MockProverError::AssertZeroError {
                    expression: left_expression,
                    evaluated: left_evaluated,
                    name: left_name,
                    ..
                },
                MockProverError::AssertZeroError {
                    expression: right_expression,
                    evaluated: right_evaluated,
                    name: right_name,
                    ..
                },
            ) => {
                left_expression == right_expression
                    && left_evaluated == right_evaluated
                    && left_name == right_name
            }
            (
                MockProverError::AssertEqualError {
                    left_expression: left_left_expression,
                    right_expression: left_right_expression,
                    left: left_left,
                    right: left_right,
                    name: left_name,
                    ..
                },
                MockProverError::AssertEqualError {
                    left_expression: right_left_expression,
                    right_expression: right_right_expression,
                    left: right_left,
                    right: right_right,
                    name: right_name,
                    ..
                },
            ) => {
                left_left_expression == right_left_expression
                    && left_right_expression == right_right_expression
                    && left_left == right_left
                    && left_right == right_right
                    && left_name == right_name
            }
            (
                MockProverError::LookupError {
                    expression: left_expression,
                    evaluated: left_evaluated,
                    name: left_name,
                    ..
                },
                MockProverError::LookupError {
                    expression: right_expression,
                    evaluated: right_evaluated,
                    name: right_name,
                    ..
                },
            ) => {
                left_expression == right_expression
                    && left_evaluated == right_evaluated
                    && left_name == right_name
            }
            _ => false,
        }
    }
}

impl<E: ExtensionField> MockProverError<E> {
    pub fn print(&self, wits_in: &[ArcMultilinearExtension<E>], wits_in_name: &[String]) {
        let mut wtns = vec![];

        match self {
            Self::AssertZeroError {
                expression,
                evaluated,
                name,
                inst_id,
            } => {
                let expression_fmt = fmt::expr(expression, &mut wtns, false);
                let wtns_fmt = fmt::wtns(&wtns, wits_in, *inst_id, wits_in_name);
                let eval_fmt = fmt::base_field(evaluated, false);
                println!(
                    "\nAssertZeroError {name:?}: Evaluated expression is not zero\n\
                    Expression: {expression_fmt}\n\
                    Evaluation: {eval_fmt} != 0\n\
                    Inst[{inst_id}]:\n{wtns_fmt}\n",
                );
            }
            Self::AssertEqualError {
                left_expression,
                right_expression,
                left,
                right,
                name,
                inst_id,
            } => {
                let left_expression_fmt = fmt::expr(left_expression, &mut wtns, false);
                let right_expression_fmt = fmt::expr(right_expression, &mut wtns, false);
                let wtns_fmt = fmt::wtns(&wtns, wits_in, *inst_id, wits_in_name);
                let left_eval_fmt = fmt::base_field(left, false);
                let right_eval_fmt = fmt::base_field(right, false);
                println!(
                    "\nAssertEqualError {name:?}\n\
                    Left: {left_eval_fmt} != Right: {right_eval_fmt}\n\
                    Left Expression: {left_expression_fmt}\n\
                    Right Expression: {right_expression_fmt}\n\
                    Inst[{inst_id}]:\n{wtns_fmt}\n",
                );
            }
            Self::DegreeTooHigh {
                expression,
                degree,
                name,
            } => {
                let expression_fmt = fmt::expr(expression, &mut wtns, false);
                println!(
                    "\nDegreeTooHigh {name:?}: Expression degree is too high\n\
                    Expression: {expression_fmt}\n\
                    Degree: {degree} > {MAX_CONSTRAINT_DEGREE}\n",
                );
            }
            Self::LookupError {
                expression,
                evaluated,
                name,
                inst_id,
            } => {
                let expression_fmt = fmt::expr(expression, &mut wtns, false);
                let wtns_fmt = fmt::wtns(&wtns, wits_in, *inst_id, wits_in_name);
                let eval_fmt = fmt::field(evaluated);
                println!(
                    "\nLookupError {name:#?}: Evaluated expression does not exist in T vector\n\
                    Expression: {expression_fmt}\n\
                    Evaluation: {eval_fmt}\n\
                    Inst[{inst_id}]:\n{wtns_fmt}\n",
                );
            }
            Self::LkMultiplicityError {
                rom_type,
                key,
                count,
                ..
            } => {
                let lookups = if count.abs() > 1 {
                    format!("{} Lookups", count.abs())
                } else {
                    "Lookup".to_string()
                };
                let location = if *count > 0 {
                    "constraint system"
                } else {
                    "assignments"
                };
                let element = match rom_type {
                    ROMType::U5 | ROMType::U8 | ROMType::U14 | ROMType::U16 => {
                        format!("Element: {key}")
                    }
                    ROMType::And => {
                        let (a, b) = AndTable::unpack(*key);
                        format!("Element: {a} < {b}")
                    }
                    ROMType::Or => {
                        let (a, b) = OrTable::unpack(*key);
                        format!("Element: {a} || {b}")
                    }
                    ROMType::Xor => {
                        let (a, b) = XorTable::unpack(*key);
                        format!("Element: {a} ^ {b}")
                    }
                    ROMType::Ltu => {
                        let (a, b) = LtuTable::unpack(*key);
                        format!("Element: {a} < {b}")
                    }
                    ROMType::Pow => {
                        let (a, b) = PowTable::unpack(*key);
                        format!("Element: {a} ** {b}")
                    }
                    ROMType::Instruction => format!("PC: {key}"),
                };
                println!(
                    "\nLkMultiplicityError:\n\
                    {lookups} of {rom_type:?} missing in {location}\n\
                    {element}\n"
                );
            }
        }
    }

    #[cfg(test)]
    fn inst_id(&self) -> usize {
        match self {
            Self::AssertZeroError { inst_id, .. }
            | Self::AssertEqualError { inst_id, .. }
            | Self::LookupError { inst_id, .. }
            | Self::LkMultiplicityError { inst_id, .. } => *inst_id,
            Self::DegreeTooHigh { .. } => unreachable!(),
        }
    }

    fn contains(&self, constraint_name: &str) -> bool {
        format!("{:?}", self).contains(constraint_name)
    }
}

pub struct MockProver<E: ExtensionField> {
    _phantom: PhantomData<E>,
}

fn load_tables<E: ExtensionField>(cb: &CircuitBuilder<E>, challenge: [E; 2]) -> HashSet<Vec<u64>> {
    fn load_range_table<RANGE: RangeTable, E: ExtensionField>(
        t_vec: &mut Vec<Vec<u64>>,
        cb: &CircuitBuilder<E>,
        challenge: [E; 2],
    ) {
        for i in RANGE::content() {
            let rlc_record =
                cb.rlc_chip_record(vec![(RANGE::ROM_TYPE as usize).into(), (i as usize).into()]);
            let rlc_record = eval_by_expr(&[], &[], &challenge, &rlc_record);
            t_vec.push(rlc_record.to_canonical_u64_vec());
        }
    }

    fn load_op_table<OP: OpsTable, E: ExtensionField>(
        t_vec: &mut Vec<Vec<u64>>,
        cb: &CircuitBuilder<E>,
        challenge: [E; 2],
    ) {
        for [a, b, c] in OP::content() {
            let rlc_record = cb.rlc_chip_record(vec![
                (OP::ROM_TYPE as usize).into(),
                (a as usize).into(),
                (b as usize).into(),
                (c as usize).into(),
            ]);
            let rlc_record = eval_by_expr(&[], &[], &challenge, &rlc_record);
            t_vec.push(rlc_record.to_canonical_u64_vec());
        }
    }

    let mut table_vec = vec![];
    load_range_table::<U5Table, _>(&mut table_vec, cb, challenge);
    load_range_table::<U8Table, _>(&mut table_vec, cb, challenge);
    load_range_table::<U14Table, _>(&mut table_vec, cb, challenge);
    load_range_table::<U16Table, _>(&mut table_vec, cb, challenge);
    load_op_table::<AndTable, _>(&mut table_vec, cb, challenge);
    load_op_table::<OrTable, _>(&mut table_vec, cb, challenge);
    load_op_table::<XorTable, _>(&mut table_vec, cb, challenge);
    load_op_table::<LtuTable, _>(&mut table_vec, cb, challenge);
    load_op_table::<PowTable, _>(&mut table_vec, cb, challenge);

    HashSet::from_iter(table_vec)
}

// load once per generic type E instantiation
// return challenge and table
#[allow(clippy::type_complexity)]
fn load_once_tables<E: ExtensionField + 'static + Sync + Send>(
    cb: &CircuitBuilder<E>,
) -> ([E; 2], HashSet<Vec<u64>>) {
    static CACHE: OnceLock<StaticTypeMap<([Vec<u64>; 2], HashSet<Vec<u64>>)>> = OnceLock::new();
    let cache = CACHE.get_or_init(StaticTypeMap::new);

    let (challenges_repr, table) = cache.call_once::<E, _>(|| {
        let mut rng = test_rng();
        let challenge = [E::random(&mut rng), E::random(&mut rng)];
        let base64_encoded =
            STANDARD_NO_PAD.encode(serde_json::to_string(&challenge).unwrap().as_bytes());
        let file_path = format!("table_cache_dev_{:?}.json", base64_encoded);
        let table = match File::open(file_path.clone()) {
            Ok(file) => {
                let reader = BufReader::new(file);
                serde_json::from_reader(reader).unwrap()
            }
            Err(e) if e.kind() == ErrorKind::NotFound => {
                // Cached file doesn't exist, let's make a new one.
                // And carefully avoid exposing a half-written file to other threads,
                // or other runs of this program (in case of a crash).

                let mut file = tempfile::NamedTempFile::new_in(".").unwrap();

                // load new table and seserialize to file for later use
                let table = load_tables(cb, challenge);
                serde_json::to_writer(&mut file, &table).unwrap();
                // Persist the file to the target location
                // This is an atomic operation on Posix-like systems, so we don't have to worry
                // about half-written files.
                // Note, that if another process wrote to our target file in the meantime,
                // we silently overwrite it here.  But that's fine.
                file.persist(file_path).unwrap();
                table
            }
            Err(e) => panic!("{:?}", e),
        };

        (challenge.map(|c| c.to_canonical_u64_vec()), table)
    });
    // reinitialize per generic type E
    (
        challenges_repr.clone().map(|repr| unsafe {
            let ptr = repr.as_slice().as_ptr() as *const E;
            *ptr
        }),
        table.clone(),
    )
}

impl<'a, E: ExtensionField + Hash> MockProver<E> {
    pub fn run_with_challenge(
        cb: &CircuitBuilder<E>,
        wits_in: &[ArcMultilinearExtension<'a, E>],
        challenge: [E; 2],
        lkm: Option<LkMultiplicity>,
    ) -> Result<(), Vec<MockProverError<E>>> {
        Self::run_maybe_challenge(cb, wits_in, &[], &[], Some(challenge), lkm)
    }

    pub fn run(
        cb: &CircuitBuilder<E>,
        wits_in: &[ArcMultilinearExtension<'a, E>],
        programs: &[ceno_emul::Instruction],
        lkm: Option<LkMultiplicity>,
    ) -> Result<(), Vec<MockProverError<E>>> {
        Self::run_maybe_challenge(cb, wits_in, programs, &[], None, lkm)
    }

    fn run_maybe_challenge(
        cb: &CircuitBuilder<E>,
        wits_in: &[ArcMultilinearExtension<'a, E>],
        input_programs: &[ceno_emul::Instruction],
        pi: &[ArcMultilinearExtension<'a, E>],
        challenge: Option<[E; 2]>,
        lkm: Option<LkMultiplicity>,
    ) -> Result<(), Vec<MockProverError<E>>> {
        let program = Program::new(
            CENO_PLATFORM.pc_base(),
            CENO_PLATFORM.pc_base(),
            input_programs.to_vec(),
            Default::default(),
        );

        // load tables
        let (challenge, mut table) = if let Some(challenge) = challenge {
            (challenge, load_tables(cb, challenge))
        } else {
            load_once_tables(cb)
        };
        let mut prog_table = vec![];
        Self::load_program_table(&mut prog_table, &program, challenge);
        for prog in prog_table {
            table.insert(prog);
        }

        let mut errors = vec![];
        // Assert zero expressions
        for (expr, name) in cb
            .cs
            .assert_zero_expressions
            .iter()
            .chain(&cb.cs.assert_zero_sumcheck_expressions)
            .zip_eq(
                cb.cs
                    .assert_zero_expressions_namespace_map
                    .iter()
                    .chain(&cb.cs.assert_zero_sumcheck_expressions_namespace_map),
            )
        {
            if expr.degree() > MAX_CONSTRAINT_DEGREE {
                errors.push(MockProverError::DegreeTooHigh {
                    expression: expr.clone(),
                    degree: expr.degree(),
                    name: name.clone(),
                });
            }

            // require_equal does not always have the form of Expr::Sum as
            // the sum of witness and constant is expressed as scaled sum
            if name.contains("require_equal") && expr.unpack_sum().is_some() {
                let (left, right) = expr.unpack_sum().unwrap();
                let right = right.neg();

                let left_evaluated = wit_infer_by_expr(&[], wits_in, &[], pi, &challenge, &left);
                let left_evaluated = left_evaluated.get_base_field_vec();

                let right_evaluated = wit_infer_by_expr(&[], wits_in, &[], pi, &challenge, &right);
                let right_evaluated = right_evaluated.get_base_field_vec();

                // left_evaluated.len() ?= right_evaluated.len() due to padding instance
                for (inst_id, (left_element, right_element)) in
                    izip!(left_evaluated, right_evaluated).enumerate()
                {
                    if left_element != right_element {
                        errors.push(MockProverError::AssertEqualError {
                            left_expression: left.clone(),
                            right_expression: right.clone(),
                            left: *left_element,
                            right: *right_element,
                            name: name.clone(),
                            inst_id,
                        });
                    }
                }
            } else {
                // contains require_zero
                let expr_evaluated = wit_infer_by_expr(&[], wits_in, &[], pi, &challenge, expr);
                let expr_evaluated = expr_evaluated.get_base_field_vec();

                for (inst_id, element) in enumerate(expr_evaluated) {
                    if *element != E::BaseField::ZERO {
                        errors.push(MockProverError::AssertZeroError {
                            expression: expr.clone(),
                            evaluated: *element,
                            name: name.clone(),
                            inst_id,
                        });
                    }
                }
            }
        }

        // Lookup expressions
        for (expr, name) in cb
            .cs
            .lk_expressions
            .iter()
            .zip_eq(cb.cs.lk_expressions_namespace_map.iter())
        {
            let expr_evaluated = wit_infer_by_expr(&[], wits_in, &[], pi, &challenge, expr);
            let expr_evaluated = expr_evaluated.get_ext_field_vec();

            // Check each lookup expr exists in t vec
            for (inst_id, element) in enumerate(expr_evaluated) {
                if !table.contains(&element.to_canonical_u64_vec()) {
                    errors.push(MockProverError::LookupError {
                        expression: expr.clone(),
                        evaluated: *element,
                        name: name.clone(),
                        inst_id,
                    });
                }
            }
        }

        // LK Multiplicity check
        if let Some(lkm_from_assignment) = lkm {
            // Infer LK Multiplicity from constraint system.
            let lkm_from_cs = cb
                .cs
                .lk_expressions_items_map
                .iter()
                .map(|(rom_type, items)| {
                    (
                        rom_type,
                        items
                            .iter()
                            .map(|expr| {
                                // TODO generalized to all inst_id
                                let inst_id = 0;
                                wit_infer_by_expr(&[], wits_in, &[], pi, &challenge, expr)
                                    .get_base_field_vec()[inst_id]
                                    .to_canonical_u64()
                            })
                            .collect::<Vec<u64>>(),
                    )
                })
                .fold(LkMultiplicity::default(), |mut lkm, (rom_type, args)| {
                    match rom_type {
                        ROMType::U5 => lkm.assert_ux::<5>(args[0]),
                        ROMType::U8 => lkm.assert_ux::<8>(args[0]),
                        ROMType::U14 => lkm.assert_ux::<14>(args[0]),
                        ROMType::U16 => lkm.assert_ux::<16>(args[0]),
                        ROMType::And => lkm.lookup_and_byte(args[0], args[1]),
                        ROMType::Or => lkm.lookup_or_byte(args[0], args[1]),
                        ROMType::Xor => lkm.lookup_xor_byte(args[0], args[1]),
                        ROMType::Ltu => lkm.lookup_ltu_byte(args[0], args[1]),
                        ROMType::Pow => {
                            assert_eq!(args[0], 2);
                            lkm.lookup_pow2(args[1])
                        }
                        ROMType::Instruction => lkm.fetch(args[0] as u32),
                    };

                    lkm
                });

            let lkm_from_cs = lkm_from_cs.into_finalize_result();
            let lkm_from_assignment = lkm_from_assignment.into_finalize_result();

            // Compare each LK Multiplicity.

            for (rom_type, cs_map, ass_map) in
                izip!(ROMType::iter(), &lkm_from_cs, &lkm_from_assignment)
            {
                if *cs_map != *ass_map {
                    let cs_keys: HashSet<_> = cs_map.keys().collect();
                    let ass_keys: HashSet<_> = ass_map.keys().collect();

                    // lookup missing in lkm Constraint System.
                    ass_keys.difference(&cs_keys).for_each(|k| {
                        let count_ass = ass_map.get(k).unwrap();
                        errors.push(MockProverError::LkMultiplicityError {
                            rom_type,
                            key: **k,
                            count: *count_ass as isize,
                            inst_id: 0,
                        })
                    });

                    // lookup missing in lkm Assignments.
                    cs_keys.difference(&ass_keys).for_each(|k| {
                        let count_cs = cs_map.get(k).unwrap();
                        errors.push(MockProverError::LkMultiplicityError {
                            rom_type,
                            key: **k,
                            count: -(*count_cs as isize),
                            inst_id: 0,
                        })
                    });

                    // count of specific lookup differ lkm assignments and lkm cs
                    cs_keys.intersection(&ass_keys).for_each(|k| {
                        let count_cs = cs_map.get(k).unwrap();
                        let count_ass = ass_map.get(k).unwrap();

                        if count_cs != count_ass {
                            errors.push(MockProverError::LkMultiplicityError {
                                rom_type,
                                key: **k,
                                count: (*count_ass as isize) - (*count_cs as isize),
                                inst_id: 0,
                            })
                        }
                    });
                }
            }
        }

        if errors.is_empty() {
            Ok(())
        } else {
            Err(errors)
        }
    }

    fn load_program_table(t_vec: &mut Vec<Vec<u64>>, program: &Program, challenge: [E; 2]) {
        let mut cs = ConstraintSystem::<E>::new(|| "mock_program");
        let mut cb = CircuitBuilder::new_with_params(&mut cs, ProgramParams {
            platform: CENO_PLATFORM,
            program_size: MOCK_PROGRAM_SIZE,
            ..ProgramParams::default()
        });
        let config = ProgramTableCircuit::<_>::construct_circuit(&mut cb).unwrap();
        let fixed = ProgramTableCircuit::<E>::generate_fixed_traces(&config, cs.num_fixed, program);
        for table_expr in &cs.lk_table_expressions {
            for row in fixed.iter_rows() {
                // TODO: Find a better way to obtain the row content.
<<<<<<< HEAD
                let row = row
                    .iter()
                    .map(|v| unsafe { (*v).assume_init() }.into())
                    .collect::<Vec<_>>();
                let rlc_record =
                    eval_by_expr_with_fixed(&row, &[], &[], &challenge, &table_expr.values);
=======
                let row = row.iter().map(|v| (*v).into()).collect::<Vec<E>>();
                let rlc_record = eval_by_expr_with_fixed(&row, &[], &challenge, &table_expr.values);
>>>>>>> d6191f74
                t_vec.push(rlc_record.to_canonical_u64_vec());
            }
        }
    }

    /// Run and check errors
    ///
    /// Panic, unless we see exactly the expected errors.
    /// (Expecting no errors is a valid expectation.)
    pub fn assert_with_expected_errors(
        cb: &CircuitBuilder<E>,
        wits_in: &[ArcMultilinearExtension<'a, E>],
        programs: &[ceno_emul::Instruction],
        constraint_names: &[&str],
        challenge: Option<[E; 2]>,
        lkm: Option<LkMultiplicity>,
    ) {
        let error_groups = if let Some(challenge) = challenge {
            Self::run_with_challenge(cb, wits_in, challenge, lkm)
        } else {
            Self::run(cb, wits_in, programs, lkm)
        }
        .err()
        .into_iter()
        .flatten()
        .into_group_map_by(|error| constraint_names.iter().find(|&name| error.contains(name)));
        // Unexpected errors
        if let Some(errors) = error_groups.get(&None) {
            println!("======================================================");

            println!(
                r"
Hints:
- If you encounter a constraint error that sporadically occurs in different environments
    (e.g., passes locally but fails in CI),
    this often points to unassigned witnesses during the assignment phase.
    Accessing these cells before they are properly written leads to undefined behavior.
                    "
            );

            for (count, error) in errors.iter().dedup_with_count() {
                error.print(wits_in, &cb.cs.witin_namespace_map);
                if count > 1 {
                    println!("Error: {} duplicates hidden.", count - 1);
                }
            }
            println!("Error: {} constraints not satisfied", errors.len());
            println!("======================================================");
            panic!("(Unexpected) Constraints not satisfied");
        }
        for constraint_name in constraint_names {
            // Expected errors didn't happen:
            error_groups.get(&Some(constraint_name)).unwrap_or_else(|| {
                println!("======================================================");
                println!("Error: {} constraint satisfied", constraint_name);
                println!("======================================================");
                panic!("Constraints unexpectedly satisfied");
            });
        }
    }

    pub fn assert_satisfied_raw(
        cb: &CircuitBuilder<E>,
        raw_witin: RowMajorMatrix<E::BaseField>,
        programs: &[ceno_emul::Instruction],
        challenge: Option<[E; 2]>,
        lkm: Option<LkMultiplicity>,
    ) {
        let wits_in = raw_witin
            .into_mles()
            .into_iter()
            .map(|v| v.into())
            .collect_vec();
        Self::assert_satisfied(cb, &wits_in, programs, challenge, lkm);
    }

    pub fn assert_satisfied(
        cb: &CircuitBuilder<E>,
        wits_in: &[ArcMultilinearExtension<'a, E>],
        programs: &[ceno_emul::Instruction],
        challenge: Option<[E; 2]>,
        lkm: Option<LkMultiplicity>,
    ) {
        Self::assert_with_expected_errors(cb, wits_in, programs, &[], challenge, lkm);
    }

    pub fn assert_satisfied_full(
        cs: &ZKVMConstraintSystem<E>,
        mut fixed_trace: ZKVMFixedTraces<E>,
        witnesses: &ZKVMWitnesses<E>,
        pi: &PublicValues<u32>,
    ) {
        let instance = pi
            .to_vec::<E>()
            .concat()
            .into_iter()
            .map(|i| E::from(i))
            .collect_vec();
        let pi_mles = pi
            .to_vec::<E>()
            .into_mles()
            .into_iter()
            .map(|v| v.into())
            .collect_vec();
        let mut rng = thread_rng();
        let challenges = [0u8; 2].map(|_| E::random(&mut rng));

        let mut wit_mles = HashMap::new();
        let mut fixed_mles = HashMap::new();
        let mut num_instances = HashMap::new();
        // Lookup errors
        let mut rom_inputs =
            HashMap::<ROMType, Vec<(Vec<E>, String, String, Vec<Expression<E>>)>>::new();
        let mut rom_tables = HashMap::<ROMType, HashMap<E, E::BaseField>>::new();
        for (circuit_name, cs) in &cs.circuit_css {
            let is_opcode = cs.lk_table_expressions.is_empty()
                && cs.r_table_expressions.is_empty()
                && cs.w_table_expressions.is_empty();
            let witness = if is_opcode {
                witnesses
                    .get_opcode_witness(circuit_name)
                    .unwrap_or_else(|| panic!("witness for {} should not be None", circuit_name))
            } else {
                witnesses
                    .get_table_witness(circuit_name)
                    .unwrap_or_else(|| panic!("witness for {} should not be None", circuit_name))
            };
            let num_rows = witness.num_instances();

            if witness.num_instances() == 0 {
                wit_mles.insert(circuit_name.clone(), vec![]);
                fixed_mles.insert(circuit_name.clone(), vec![]);
                num_instances.insert(circuit_name.clone(), num_rows);
                continue;
            }
            let witness = witness
                .into_mles()
                .into_iter()
                .map(|w| w.into())
                .collect_vec();
            let fixed: Vec<_> = fixed_trace
                .circuit_fixed_traces
                .remove(circuit_name)
                .and_then(|fixed| fixed)
                // .expect(format!("circuit {}'s fixed traces should not be None", circuit_name).as_str())
                .map_or(vec![], |fixed| {
                    fixed
                        .into_mles()
                        .into_iter()
                        .map(|f| f.into())
                        .collect_vec()
                });
            if is_opcode {
                tracing::info!(
                    "preprocessing opcode {} with {} entries",
                    circuit_name,
                    num_rows
                );
                // gather lookup inputs
                for ((expr, annotation), (rom_type, values)) in cs
                    .lk_expressions
                    .iter()
                    .zip(cs.lk_expressions_namespace_map.clone().into_iter())
                    .zip(cs.lk_expressions_items_map.clone().into_iter())
                {
                    let lk_input =
                        (wit_infer_by_expr(&fixed, &witness, &[], &pi_mles, &challenges, expr)
                            .get_ext_field_vec())[..num_rows]
                            .to_vec();
                    rom_inputs.entry(rom_type).or_default().push((
                        lk_input,
                        circuit_name.clone(),
                        annotation,
                        values,
                    ));
                }
            } else {
                tracing::info!(
                    "preprocessing table {} with {} entries",
                    circuit_name,
                    num_rows
                );
                // gather lookup tables
                for (expr, (rom_type, _)) in cs
                    .lk_table_expressions
                    .iter()
                    .zip(cs.lk_expressions_items_map.clone().into_iter())
                {
                    let lk_table = wit_infer_by_expr(
                        &fixed,
                        &witness,
                        &[],
                        &pi_mles,
                        &challenges,
                        &expr.values,
                    )
                    .get_ext_field_vec()
                    .to_vec();

                    let multiplicity = wit_infer_by_expr(
                        &fixed,
                        &witness,
                        &[],
                        &pi_mles,
                        &challenges,
                        &expr.multiplicity,
                    )
                    .get_base_field_vec()
                    .to_vec();

                    assert!(
                        rom_tables
                            .insert(
                                rom_type,
                                lk_table
                                    .into_iter()
                                    .zip(multiplicity.into_iter())
                                    .collect::<HashMap<_, _>>(),
                            )
                            .is_none(),
                        "cannot assign to rom table {:?} twice",
                        rom_type
                    );
                }
            }
            wit_mles.insert(circuit_name.clone(), witness);
            fixed_mles.insert(circuit_name.clone(), fixed);
            num_instances.insert(circuit_name.clone(), num_rows);
        }

        for (rom_type, inputs) in rom_inputs {
            let table = rom_tables.get_mut(&rom_type).unwrap();
            for (lk_input_values, circuit_name, lk_input_annotation, input_value_exprs) in inputs {
                // counting multiplicity in rom_input
                let mut lk_input_values_multiplicity = HashMap::new();
                for (row, input_value) in enumerate(&lk_input_values) {
                    // we only keep first row to restore debug information
                    lk_input_values_multiplicity
                        .entry(input_value)
                        .or_insert([0u64, row as u64])[0] += 1;
                }

                for (k, [input_multiplicity, row]) in lk_input_values_multiplicity {
                    let table_multiplicity = if let Some(table_multiplicity) = table.get_mut(k) {
                        if input_multiplicity <= table_multiplicity.to_canonical_u64() {
                            *table_multiplicity -= E::BaseField::from(input_multiplicity);
                            continue;
                        }
                        table_multiplicity.to_canonical_u64()
                    } else {
                        0
                    };
                    // log mismatch error
                    let witness = wit_mles
                        .get(&circuit_name)
                        .map(|mles| {
                            mles.iter()
                                .map(|mle| E::from(mle.get_base_field_vec()[row as usize]))
                                .collect_vec()
                        })
                        .unwrap();
                    let values = input_value_exprs
                        .iter()
                        .map(|expr| {
                            eval_by_expr_with_instance(
                                &[],
                                &witness,
                                &[],
                                &instance,
                                challenges.as_slice(),
                                expr,
                            )
                            .as_bases()[0]
                        })
                        .collect_vec();
                    tracing::error!(
                        "{}: value {:x?} mismatch lk_multiplicity: real {:x} > remaining {:x} in {:?} table",
                        lk_input_annotation,
                        values,
                        input_multiplicity,
                        table_multiplicity,
                        rom_type,
                    );
                }
            }
            // each table entry's multiplicity should equal to 0
            for (k, multiplicity) in table {
                if !multiplicity.is_zero_vartime() {
                    tracing::error!(
                        "table {:?}: {:x?} multiplicity = {:x}",
                        rom_type,
                        k,
                        multiplicity.to_canonical_u64()
                    );
                }
            }
        }

        // find out r != w errors
        let mut num_rw_mismatch_errors = 0;

        macro_rules! derive_ram_rws {
            ($ram_type:expr) => {{
                let mut writes = HashSet::new();
                let mut writes_grp_by_annotations = HashMap::new();
                // store (pc, timestamp) for $ram_type == RAMType::GlobalState
                let mut gs = HashMap::new();
                for (circuit_name, cs) in &cs.circuit_css {
                    let fixed = fixed_mles.get(circuit_name).unwrap();
                    let witness = wit_mles.get(circuit_name).unwrap();
                    let num_rows = num_instances.get(circuit_name).unwrap();
                    if *num_rows == 0 {
                        continue;
                    }
                    for ((w_rlc_expr, annotation), (_, w_exprs)) in (cs
                        .w_expressions
                        .iter()
                        .chain(cs.w_table_expressions.iter().map(|expr| &expr.expr)))
                    .zip_eq(
                        cs.w_expressions_namespace_map
                            .iter()
                            .chain(cs.w_table_expressions_namespace_map.iter()),
                    )
                    .zip_eq(cs.w_ram_types.iter())
                    .filter(|((_, _), (ram_type, _))| *ram_type == $ram_type)
                    {
                        let write_rlc_records = (wit_infer_by_expr(
                            fixed,
                            witness,
                            &[],
                            &pi_mles,
                            &challenges,
                            w_rlc_expr,
                        )
                        .get_ext_field_vec())[..*num_rows]
                            .to_vec();

                        if $ram_type == RAMType::GlobalState {
                            // w_exprs = [GlobalState, pc, timestamp]
                            assert_eq!(w_exprs.len(), 3);
                            let w = w_exprs
                                .into_iter()
                                .skip(1)
                                .map(|expr| {
                                    let v = wit_infer_by_expr(
                                        fixed,
                                        witness,
                                        &[],
                                        &pi_mles,
                                        &challenges,
                                        expr,
                                    );
                                    v.get_base_field_vec()[..*num_rows].to_vec()
                                })
                                .collect_vec();
                            // convert [[pc], [timestamp]] into [[pc, timestamp]]
                            let w = (0..*num_rows)
                                // TODO: use transpose
                                .map(|row| w.iter().map(|w| w[row]).collect_vec())
                                .collect_vec();

                            assert!(gs.insert(circuit_name.clone(), w).is_none());
                        };
                        let mut records = vec![];
                        for (row, record_rlc) in enumerate(write_rlc_records) {
                            // TODO: report error
                            assert_eq!(writes.insert(record_rlc), true);
                            records.push((record_rlc, row));
                        }
                        writes_grp_by_annotations
                            .insert(annotation.clone(), (records, circuit_name.clone()));
                    }
                }

                let mut reads = HashSet::new();
                let mut reads_grp_by_annotations = HashMap::new();
                for (circuit_name, cs) in &cs.circuit_css {
                    let fixed = fixed_mles.get(circuit_name).unwrap();
                    let witness = wit_mles.get(circuit_name).unwrap();
                    let num_rows = num_instances.get(circuit_name).unwrap();
                    if *num_rows == 0 {
                        continue;
                    }
                    for ((r_expr, annotation), _) in (cs
                        .r_expressions
                        .iter()
                        .chain(cs.r_table_expressions.iter().map(|expr| &expr.expr)))
                    .zip_eq(
                        cs.r_expressions_namespace_map
                            .iter()
                            .chain(cs.r_table_expressions_namespace_map.iter()),
                    )
                    .zip_eq(cs.r_ram_types.iter())
                    .filter(|((_, _), (ram_type, _))| *ram_type == $ram_type)
                    {
                        let read_records =
                            wit_infer_by_expr(fixed, witness, &[], &pi_mles, &challenges, r_expr)
                                .get_ext_field_vec()[..*num_rows]
                                .to_vec();
                        let mut records = vec![];
                        for (row, record) in enumerate(read_records) {
                            // TODO: return error
                            assert_eq!(reads.insert(record), true);
                            records.push((record, row));
                        }
                        reads_grp_by_annotations
                            .insert(annotation.clone(), (records, circuit_name.clone()));
                    }
                }

                (
                    reads,
                    reads_grp_by_annotations,
                    writes,
                    writes_grp_by_annotations,
                    gs,
                )
            }};
        }
        macro_rules! find_rw_mismatch {
            ($reads:ident,$reads_grp_by_annotations:ident,$writes:ident,$writes_grp_by_annotations:ident,$ram_type:expr,$gs:expr) => {
                for (annotation, (reads, circuit_name)) in &$reads_grp_by_annotations {
                    // (pc, timestamp)
                    let gs_of_circuit = $gs.get(circuit_name);
                    let num_missing = reads
                        .iter()
                        .filter(|(read, _)| !$writes.contains(read))
                        .count();
                    let num_reads = reads.len();
                    reads
                        .iter()
                        .filter(|(read, _)| !$writes.contains(read))
                        .take(10)
                        .for_each(|(_, row)| {
                            let pc = gs_of_circuit.map_or(0, |gs| gs[*row][0].to_canonical_u64());
                            let ts = gs_of_circuit.map_or(0, |gs| gs[*row][1].to_canonical_u64());
                            tracing::error!(
                                "{} at row {} (pc={:x},ts={}) not found in {:?} writes",
                                annotation,
                                row,
                                pc,
                                ts,
                                $ram_type,
                            )
                        });

                    if num_missing > 10 {
                        tracing::error!(
                            ".... {} more missing (num_instances = {})",
                            num_missing - 10,
                            num_reads,
                        );
                    }
                    if num_missing > 0 {
                        tracing::error!("--------------------");
                    }
                    num_rw_mismatch_errors += num_missing;
                }
                for (annotation, (writes, circuit_name)) in &$writes_grp_by_annotations {
                    let gs_of_circuit = $gs.get(circuit_name);
                    let num_missing = writes
                        .iter()
                        .filter(|(write, _)| !$reads.contains(write))
                        .count();
                    let num_writes = writes.len();
                    writes
                        .iter()
                        .filter(|(write, _)| !$reads.contains(write))
                        .take(10)
                        .for_each(|(_, row)| {
                            let pc = gs_of_circuit.map_or(0, |gs| gs[*row][0].to_canonical_u64());
                            let ts = gs_of_circuit.map_or(0, |gs| gs[*row][1].to_canonical_u64());
                            tracing::error!(
                                "{} at row {} (pc={:x},ts={}) not found in {:?} reads",
                                annotation,
                                row,
                                pc,
                                ts,
                                $ram_type,
                            )
                        });

                    if num_missing > 10 {
                        tracing::error!(
                            ".... {} more missing (num_instances = {})",
                            num_missing - 10,
                            num_writes,
                        );
                    }
                    if num_missing > 0 {
                        tracing::error!("--------------------");
                    }
                    num_rw_mismatch_errors += num_missing;
                }
            };
        }
        // part1 global state
        let mut cs = ConstraintSystem::new(|| "riscv");
        let mut cb = CircuitBuilder::new(&mut cs);
        let gs_init = GlobalState::initial_global_state(&mut cb).unwrap();
        let gs_final = GlobalState::finalize_global_state(&mut cb).unwrap();

        let (mut gs_rs, rs_grp_by_anno, mut gs_ws, ws_grp_by_anno, gs) =
            derive_ram_rws!(RAMType::GlobalState);
        gs_rs.insert(eval_by_expr_with_instance(
            &[],
            &[],
            &[],
            &instance,
            &challenges,
            &gs_final,
        ));
        gs_ws.insert(eval_by_expr_with_instance(
            &[],
            &[],
            &[],
            &instance,
            &challenges,
            &gs_init,
        ));

        // gs stores { (pc, timestamp) }
        let gs_clone = gs.clone();
        find_rw_mismatch!(
            gs_rs,
            rs_grp_by_anno,
            gs_ws,
            ws_grp_by_anno,
            RAMType::GlobalState,
            gs_clone
        );

        // part2 registers
        let (reg_rs, rs_grp_by_anno, reg_ws, ws_grp_by_anno, _) =
            derive_ram_rws!(RAMType::Register);
        let gs_clone = gs.clone();
        find_rw_mismatch!(
            reg_rs,
            rs_grp_by_anno,
            reg_ws,
            ws_grp_by_anno,
            RAMType::Register,
            gs_clone
        );

        // part3 memory
        let (mem_rs, rs_grp_by_anno, mem_ws, ws_grp_by_anno, _) = derive_ram_rws!(RAMType::Memory);
        find_rw_mismatch!(
            mem_rs,
            rs_grp_by_anno,
            mem_ws,
            ws_grp_by_anno,
            RAMType::Memory,
            gs
        );

        if num_rw_mismatch_errors > 0 {
            panic!("found {} r/w mismatch errors", num_rw_mismatch_errors);
        }
    }
}

#[cfg(test)]
mod tests {

    use super::*;
    use crate::{
        ROMType::U5,
        error::ZKVMError,
        expression::{ToExpr, WitIn},
        gadgets::{AssertLtConfig, IsLtConfig},
        instructions::InstancePaddingStrategy,
        set_val,
        witness::{LkMultiplicity, RowMajorMatrix},
    };
    use ff::Field;
    use goldilocks::{Goldilocks, GoldilocksExt2};
    use multilinear_extensions::mle::IntoMLE;

    #[derive(Debug)]
    struct AssertZeroCircuit {
        #[allow(dead_code)]
        pub a: WitIn,
        #[allow(dead_code)]
        pub b: WitIn,
        #[allow(dead_code)]
        pub c: WitIn,
    }

    impl AssertZeroCircuit {
        pub fn construct_circuit(
            cb: &mut CircuitBuilder<GoldilocksExt2>,
        ) -> Result<Self, ZKVMError> {
            let a = cb.create_witin(|| "a");
            let b = cb.create_witin(|| "b");
            let c = cb.create_witin(|| "c");

            // degree 1
            cb.require_equal(|| "a + 1 == b", b.expr(), a.expr() + 1)?;
            cb.require_zero(|| "c - 2 == 0", c.expr() - 2)?;

            // degree > 1
            let d = cb.create_witin(|| "d");
            cb.require_zero(
                || "d*d - 6*d + 9 == 0",
                d.expr() * d.expr() - d.expr() * 6 + 9,
            )?;

            Ok(Self { a, b, c })
        }
    }

    #[test]
    fn test_assert_zero_1() {
        let mut cs = ConstraintSystem::new(|| "test_assert_zero_1");
        let mut builder = CircuitBuilder::<GoldilocksExt2>::new(&mut cs);

        let _ = AssertZeroCircuit::construct_circuit(&mut builder).unwrap();

        let wits_in = vec![
            vec![Goldilocks::from(3), Goldilocks::from(500)]
                .into_mle()
                .into(),
            vec![Goldilocks::from(4), Goldilocks::from(501)]
                .into_mle()
                .into(),
            vec![Goldilocks::from(2), Goldilocks::from(2)]
                .into_mle()
                .into(),
            vec![Goldilocks::from(3), Goldilocks::from(3)]
                .into_mle()
                .into(),
        ];

        MockProver::assert_satisfied(&builder, &wits_in, &[], None, None);
    }

    #[derive(Debug)]
    struct RangeCheckCircuit {
        #[allow(dead_code)]
        pub a: WitIn,
    }

    impl RangeCheckCircuit {
        pub fn construct_circuit(
            cb: &mut CircuitBuilder<GoldilocksExt2>,
        ) -> Result<Self, ZKVMError> {
            let a = cb.create_witin(|| "a");
            cb.assert_ux::<_, _, 5>(|| "assert u5", a.expr())?;
            Ok(Self { a })
        }
    }

    #[test]
    fn test_lookup_1() {
        let mut cs = ConstraintSystem::new(|| "test_lookup_1");
        let mut builder = CircuitBuilder::<GoldilocksExt2>::new(&mut cs);

        let _ = RangeCheckCircuit::construct_circuit(&mut builder).unwrap();

        let wits_in = vec![
            vec![Goldilocks::from(3u64), Goldilocks::from(5u64)]
                .into_mle()
                .into(),
        ];

        let challenge = [1.into(), 1000.into()];
        MockProver::assert_satisfied(&builder, &wits_in, &[], Some(challenge), None);
    }

    #[test]
    // TODO: add it back after the support of missing lookup
    fn test_lookup_error() {
        let mut cs = ConstraintSystem::new(|| "test_lookup_error");
        let mut builder = CircuitBuilder::<GoldilocksExt2>::new(&mut cs);

        let _ = RangeCheckCircuit::construct_circuit(&mut builder).unwrap();

        let wits_in = vec![vec![Goldilocks::from(123)].into_mle().into()];

        let challenge = [2.into(), 1000.into()];
        let result = MockProver::run_with_challenge(&builder, &wits_in, challenge, None);
        assert!(result.is_err(), "Expected error");
        let err = result.unwrap_err();
        assert_eq!(err, vec![MockProverError::LookupError {
            expression: Expression::Sum(
                Box::new(Expression::ScaledSum(
                    Box::new(Expression::WitIn(0)),
                    Box::new(Expression::Challenge(
                        1,
                        1,
                        GoldilocksExt2::ONE,
                        GoldilocksExt2::ZERO,
                    )),
                    Box::new(Expression::Constant(Goldilocks::from(U5 as u64))),
                )),
                Box::new(Expression::Challenge(
                    0,
                    1,
                    GoldilocksExt2::ONE,
                    GoldilocksExt2::ZERO,
                )),
            ),
            evaluated: 123002.into(), // 123 * 1000 + 2
            name: "test_lookup_error/assert_u5/assert u5".to_string(),
            inst_id: 0,
        }]);
        // because inst_id is not checked in our PartialEq impl
        assert_eq!(err[0].inst_id(), 0);
    }

    #[derive(Debug)]
    struct AssertLtCircuit {
        pub a: WitIn,
        pub b: WitIn,
        pub lt_wtns: AssertLtConfig,
    }

    struct AssertLtCircuitInput {
        pub a: u64,
        pub b: u64,
    }

    impl AssertLtCircuit {
        fn construct_circuit(cb: &mut CircuitBuilder<GoldilocksExt2>) -> Result<Self, ZKVMError> {
            let a = cb.create_witin(|| "a");
            let b = cb.create_witin(|| "b");
            let lt_wtns = AssertLtConfig::construct_circuit(cb, || "lt", a.expr(), b.expr(), 1)?;
            Ok(Self { a, b, lt_wtns })
        }

        fn assign_instance<E: ExtensionField>(
            &self,
            instance: &mut [E::BaseField],
            input: AssertLtCircuitInput,
            lk_multiplicity: &mut LkMultiplicity,
        ) -> Result<(), ZKVMError> {
            set_val!(instance, self.a, input.a);
            set_val!(instance, self.b, input.b);
            self.lt_wtns
                .assign_instance(instance, lk_multiplicity, input.a, input.b)?;

            Ok(())
        }

        fn assign_instances<E: ExtensionField>(
            &self,
            num_witin: usize,
            instances: Vec<AssertLtCircuitInput>,
            lk_multiplicity: &mut LkMultiplicity,
        ) -> Result<RowMajorMatrix<E::BaseField>, ZKVMError> {
            let mut raw_witin = RowMajorMatrix::<E::BaseField>::new(
                instances.len(),
                num_witin,
                InstancePaddingStrategy::Default,
            );
            let raw_witin_iter = raw_witin.iter_mut();

            raw_witin_iter
                .zip_eq(instances.into_iter())
                .try_for_each(|(instance, input)| {
                    self.assign_instance::<E>(instance, input, lk_multiplicity)
                })?;

            Ok(raw_witin)
        }
    }

    #[test]
    fn test_assert_lt_1() {
        let mut cs = ConstraintSystem::new(|| "test_assert_lt_1");
        let mut builder = CircuitBuilder::<GoldilocksExt2>::new(&mut cs);

        let circuit = AssertLtCircuit::construct_circuit(&mut builder).unwrap();

        let mut lk_multiplicity = LkMultiplicity::default();
        let raw_witin = circuit
            .assign_instances::<GoldilocksExt2>(
                builder.cs.num_witin as usize,
                vec![AssertLtCircuitInput { a: 3, b: 5 }, AssertLtCircuitInput {
                    a: 7,
                    b: 11,
                }],
                &mut lk_multiplicity,
            )
            .unwrap();

        MockProver::assert_satisfied_raw(
            &builder,
            raw_witin,
            &[],
            Some([1.into(), 1000.into()]),
            None,
        );
    }

    #[test]
    fn test_assert_lt_u32() {
        let mut cs = ConstraintSystem::new(|| "test_assert_lt_u32");
        let mut builder = CircuitBuilder::<GoldilocksExt2>::new(&mut cs);

        let circuit = AssertLtCircuit::construct_circuit(&mut builder).unwrap();
        let mut lk_multiplicity = LkMultiplicity::default();
        let raw_witin = circuit
            .assign_instances::<GoldilocksExt2>(
                builder.cs.num_witin as usize,
                vec![
                    AssertLtCircuitInput {
                        a: u32::MAX as u64 - 5,
                        b: u32::MAX as u64 - 3,
                    },
                    AssertLtCircuitInput {
                        a: u32::MAX as u64 - 3,
                        b: u32::MAX as u64 - 2,
                    },
                ],
                &mut lk_multiplicity,
            )
            .unwrap();

        MockProver::assert_satisfied_raw(
            &builder,
            raw_witin,
            &[],
            Some([1.into(), 1000.into()]),
            None,
        );
    }

    #[derive(Debug)]
    struct LtCircuit {
        pub a: WitIn,
        pub b: WitIn,
        pub lt_wtns: IsLtConfig,
    }

    struct LtCircuitInput {
        pub a: u64,
        pub b: u64,
    }

    impl LtCircuit {
        fn construct_circuit(cb: &mut CircuitBuilder<GoldilocksExt2>) -> Result<Self, ZKVMError> {
            let a = cb.create_witin(|| "a");
            let b = cb.create_witin(|| "b");
            let lt_wtns = IsLtConfig::construct_circuit(cb, || "lt", a.expr(), b.expr(), 1)?;
            Ok(Self { a, b, lt_wtns })
        }

        fn assign_instance<E: ExtensionField>(
            &self,
            instance: &mut [E::BaseField],
            input: LtCircuitInput,
            lk_multiplicity: &mut LkMultiplicity,
        ) -> Result<(), ZKVMError> {
            set_val!(instance, self.a, input.a);
            set_val!(instance, self.b, input.b);
            self.lt_wtns
                .assign_instance(instance, lk_multiplicity, input.a, input.b)?;

            Ok(())
        }

        fn assign_instances<E: ExtensionField>(
            &self,
            num_witin: usize,
            instances: Vec<LtCircuitInput>,
            lk_multiplicity: &mut LkMultiplicity,
        ) -> Result<RowMajorMatrix<E::BaseField>, ZKVMError> {
            let mut raw_witin = RowMajorMatrix::<E::BaseField>::new(
                instances.len(),
                num_witin,
                InstancePaddingStrategy::Default,
            );
            let raw_witin_iter = raw_witin.iter_mut();

            raw_witin_iter
                .zip_eq(instances.into_iter())
                .try_for_each(|(instance, input)| {
                    self.assign_instance::<E>(instance, input, lk_multiplicity)
                })?;

            Ok(raw_witin)
        }
    }

    #[test]
    fn test_lt_1() {
        let mut cs = ConstraintSystem::new(|| "test_lt_1");
        let mut builder = CircuitBuilder::<GoldilocksExt2>::new(&mut cs);

        let circuit = LtCircuit::construct_circuit(&mut builder).unwrap();

        let mut lk_multiplicity = LkMultiplicity::default();
        let raw_witin = circuit
            .assign_instances::<GoldilocksExt2>(
                builder.cs.num_witin as usize,
                vec![LtCircuitInput { a: 3, b: 5 }, LtCircuitInput {
                    a: 7,
                    b: 11,
                }],
                &mut lk_multiplicity,
            )
            .unwrap();

        MockProver::assert_satisfied_raw(
            &builder,
            raw_witin,
            &[],
            Some([1.into(), 1000.into()]),
            None,
        );
    }

    #[test]
    fn test_lt_u32() {
        let mut cs = ConstraintSystem::new(|| "test_lt_u32");
        let mut builder = CircuitBuilder::<GoldilocksExt2>::new(&mut cs);

        let circuit = LtCircuit::construct_circuit(&mut builder).unwrap();

        let mut lk_multiplicity = LkMultiplicity::default();
        let raw_witin = circuit
            .assign_instances::<GoldilocksExt2>(
                builder.cs.num_witin as usize,
                vec![
                    LtCircuitInput {
                        a: u32::MAX as u64 - 5,
                        b: u32::MAX as u64 - 3,
                    },
                    LtCircuitInput {
                        a: u32::MAX as u64 - 3,
                        b: u32::MAX as u64 - 5,
                    },
                ],
                &mut lk_multiplicity,
            )
            .unwrap();

        MockProver::assert_satisfied_raw(
            &builder,
            raw_witin,
            &[],
            Some([1.into(), 1000.into()]),
            None,
        );
    }
}<|MERGE_RESOLUTION|>--- conflicted
+++ resolved
@@ -636,17 +636,9 @@
         for table_expr in &cs.lk_table_expressions {
             for row in fixed.iter_rows() {
                 // TODO: Find a better way to obtain the row content.
-<<<<<<< HEAD
-                let row = row
-                    .iter()
-                    .map(|v| unsafe { (*v).assume_init() }.into())
-                    .collect::<Vec<_>>();
+                let row = row.iter().map(|v| (*v).into()).collect::<Vec<E>>();
                 let rlc_record =
                     eval_by_expr_with_fixed(&row, &[], &[], &challenge, &table_expr.values);
-=======
-                let row = row.iter().map(|v| (*v).into()).collect::<Vec<E>>();
-                let rlc_record = eval_by_expr_with_fixed(&row, &[], &challenge, &table_expr.values);
->>>>>>> d6191f74
                 t_vec.push(rlc_record.to_canonical_u64_vec());
             }
         }
