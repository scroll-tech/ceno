use ff_ext::ExtensionField;
use gkr_iop::{
    cpu::{CpuBackend, CpuProver},
    hal::ProverBackend,
};
use std::{
    collections::{BTreeMap, HashMap},
    marker::PhantomData,
    sync::Arc,
};

use crate::scheme::{constants::SEPTIC_EXTENSION_DEGREE, hal::MainSumcheckEvals};
use gkr_iop::hal::MultilinearPolynomial;
use itertools::Itertools;
use mpcs::{Point, PolynomialCommitmentScheme};
use multilinear_extensions::{
    Expression, Instance,
    mle::{IntoMLE, MultilinearExtension},
};
use p3::field::FieldAlgebra;
use std::iter::Iterator;
use sumcheck::{
    macros::{entered_span, exit_span},
    structs::IOPProverMessage,
};
use transcript::Transcript;
use witness::RowMajorMatrix;

use super::{PublicValues, ZKVMChipProof, ZKVMProof, hal::ProverDevice};
use crate::{
    error::ZKVMError,
    scheme::{hal::ProofInput, utils::build_main_witness},
    structs::{ProvingKey, TowerProofs, ZKVMProvingKey, ZKVMWitnesses},
};

type CreateTableProof<E> = (ZKVMChipProof<E>, HashMap<usize, E>, Point<E>);

pub type ZkVMCpuProver<E, PCS> =
    ZKVMProver<E, PCS, CpuBackend<E, PCS>, CpuProver<CpuBackend<E, PCS>>>;

pub struct ZKVMProver<E: ExtensionField, PCS: PolynomialCommitmentScheme<E>, PB, PD> {
    pub pk: Arc<ZKVMProvingKey<E, PCS>>,
    device: PD,
    _marker: PhantomData<PB>,
}

impl<
    E: ExtensionField,
    PCS: PolynomialCommitmentScheme<E>,
    PB: ProverBackend<E = E, Pcs = PCS>,
    PD: ProverDevice<PB>,
> ZKVMProver<E, PCS, PB, PD>
{
    pub fn new(pk: ZKVMProvingKey<E, PCS>, device: PD) -> Self {
        let pk = Arc::new(pk);
        ZKVMProver {
            pk,
            device,
            _marker: PhantomData,
        }
    }
}

impl<
    E: ExtensionField,
    PCS: PolynomialCommitmentScheme<E>,
    PB: ProverBackend<E = E, Pcs = PCS> + 'static,
    PD: ProverDevice<PB>,
> ZKVMProver<E, PCS, PB, PD>
{
    /// create proof for zkvm execution
    #[tracing::instrument(
        skip_all,
        name = "ZKVM_create_proof",
        fields(profiling_1),
        level = "trace"
    )]
    pub fn create_proof(
        &mut self,
        witnesses: ZKVMWitnesses<E>,
        pi: PublicValues,
        mut transcript: impl Transcript<E> + 'static,
    ) -> Result<ZKVMProof<E, PCS>, ZKVMError> {
        let raw_pi = pi.to_vec::<E>();
        let mut pi_evals = ZKVMProof::<E, PCS>::pi_evals(&raw_pi);
        let mut chip_proofs: BTreeMap<usize, ZKVMChipProof<E>> = BTreeMap::new();

        let span = entered_span!("commit_to_pi", profiling_1 = true);
        // including raw public input to transcript
        for v in raw_pi.iter().flatten() {
            transcript.append_field_element(v);
        }
        exit_span!(span);

        let pi: Vec<MultilinearExtension<E>> =
            raw_pi.iter().map(|p| p.to_vec().into_mle()).collect();

        // commit to fixed commitment
        let span = entered_span!("commit_to_fixed_commit", profiling_1 = true);
        if let Some(fixed_commit) = &self.pk.fixed_commit {
            PCS::write_commitment(fixed_commit, &mut transcript).map_err(ZKVMError::PCSError)?;
        }
        exit_span!(span);

        // keep track of circuit name to index mapping
        let circuit_name_index_mapping = self
            .pk
            .circuit_pks
            .keys()
            .enumerate()
            .map(|(k, v)| (v, k))
            .collect::<BTreeMap<_, _>>();
        // only keep track of circuits that have non-zero instances
        let mut num_instances = Vec::with_capacity(self.pk.circuit_pks.len());
        let mut num_instances_with_rotation = Vec::with_capacity(self.pk.circuit_pks.len());
        for (index, (circuit_name, ProvingKey { vk, .. })) in self.pk.circuit_pks.iter().enumerate()
        {
            // num_instance from witness might include rotation
            if let Some(num_instance) = witnesses
                .get_opcode_witness(circuit_name)
                .or_else(|| witnesses.get_table_witness(circuit_name))
                .map(|rmms| &rmms[0])
                .map(|rmm| rmm.num_instances())
                .and_then(|num_instance| {
                    if num_instance > 0 {
                        Some(num_instance)
                    } else {
                        None
                    }
                })
            {
                num_instances.push((
                    index,
                    num_instance >> vk.get_cs().rotation_vars().unwrap_or(0),
                ));
                num_instances_with_rotation.push((index, num_instance))
            }
        }

        // write (circuit_idx, num_var) to transcript
        for (circuit_idx, num_instance) in &num_instances {
            transcript.append_message(&circuit_idx.to_le_bytes());
            transcript.append_message(&num_instance.to_le_bytes());
        }

        let commit_to_traces_span = entered_span!("batch commit to traces", profiling_1 = true);
        let mut wits_instances = BTreeMap::new();
        let mut wits_rmms = BTreeMap::new();
        let mut structural_wits = BTreeMap::new();

        // commit to opcode circuits first and then commit to table circuits, sorted by name
        for (circuit_name, mut rmm) in witnesses.into_iter_sorted() {
            let witness_rmm = rmm.remove(0);
            // only table got structural witness
            let structural_witness_rmm = if !rmm.is_empty() {
                rmm.remove(0)
            } else {
                RowMajorMatrix::empty()
            };
            let rotation_vars = self
                .pk
                .circuit_pks
                .get(&circuit_name)
                .unwrap()
                .vk
                .get_cs()
                .rotation_vars();
            let num_instances = witness_rmm.num_instances() >> (rotation_vars.unwrap_or(0));
            assert!(
                wits_instances
                    .insert(circuit_name.clone(), num_instances)
                    .is_none()
            );
            if num_instances == 0 {
                continue;
            }

            let structural_witness = structural_witness_rmm.to_mles();
            wits_rmms.insert(circuit_name_index_mapping[&circuit_name], witness_rmm);
            structural_wits.insert(circuit_name, (structural_witness, num_instances));
        }

        debug_assert_eq!(num_instances.len(), wits_rmms.len());

        // commit to witness traces in batch
        let (mut witness_mles, witness_data, witin_commit) = self.device.commit_traces(wits_rmms);
        PCS::write_commitment(&witin_commit, &mut transcript).map_err(ZKVMError::PCSError)?;
        exit_span!(commit_to_traces_span);

        // transfer pk to device
        let transfer_pk_span = entered_span!("transfer pk to device", profiling_1 = true);
        let device_pk = self.device.transport_proving_key(self.pk.clone());
        let mut fixed_mles = device_pk.fixed_mles;
        exit_span!(transfer_pk_span);

        // squeeze two challenges from transcript
        let challenges = [
            transcript.read_challenge().elements,
            transcript.read_challenge().elements,
        ];
        tracing::debug!("global challenges in prover: {:?}", challenges);

        let main_proofs_span = entered_span!("main_proofs", profiling_1 = true);
        let (points, evaluations) = self.pk.circuit_pks.iter().enumerate().try_fold(
            (vec![], vec![]),
            |(mut points, mut evaluations), (index, (circuit_name, pk))| {
                let num_instances = *wits_instances
                    .get(circuit_name)
                    .ok_or(ZKVMError::WitnessNotFound(circuit_name.to_string().into()))?;
                let cs = pk.get_cs();
                if num_instances == 0 {
                    // we need to drain respective fixed when num_instances is 0
                    if cs.num_fixed() > 0 {
                        let _ = fixed_mles.drain(..cs.num_fixed()).collect_vec();
                    }
                    return Ok::<(Vec<_>, Vec<Vec<_>>), ZKVMError>((points, evaluations));
                }
                transcript.append_field_element(&E::BaseField::from_canonical_u64(index as u64));
                // TODO: add an enum for circuit type either in constraint_system or vk
                let witness_mle = witness_mles
                    .drain(..cs.num_witin())
                    .map(|mle| mle.into())
                    .collect_vec();
                let structural_witness = self.device.transport_mles(
                    structural_wits
                        .remove(circuit_name)
                        .map(|(sw, _)| sw)
                        .unwrap_or(vec![]),
                );
                let fixed = fixed_mles.drain(..cs.num_fixed()).collect_vec();
                let public_input = self.device.transport_mles(pi.clone());
                let mut input = ProofInput {
                    witness: witness_mle,
                    fixed,
                    structural_witness,
                    public_input,
                    num_read_instances: num_instances, // TODO: fixme
                    num_write_instances: num_instances, // TODO: fixme
                    num_instances,
                    has_ecc_ops: cs.has_ecc_ops(),
                };

                if cs.is_opcode_circuit() {
                    let (opcode_proof, _, input_opening_point) = self.create_chip_proof(
                        circuit_name,
                        pk,
                        input,
                        &mut transcript,
                        &challenges,
                    )?;
                    tracing::trace!(
                        "generated proof for opcode {} with num_instances={}",
                        circuit_name,
                        num_instances
                    );
                    points.push(input_opening_point);
                    evaluations.push(opcode_proof.wits_in_evals.clone());
                    chip_proofs.insert(index, opcode_proof);
                } else {
                    // FIXME: PROGRAM table circuit is not guaranteed to have 2^n instances
                    input.num_instances = 1 << input.log2_num_instances();
                    let (mut table_proof, pi_in_evals, input_opening_point) = self
                        .create_chip_proof(circuit_name, pk, input, &mut transcript, &challenges)?;
                    points.push(input_opening_point);
                    evaluations.push(
                        [
                            table_proof.wits_in_evals.clone(),
                            table_proof.fixed_in_evals.clone(),
                        ]
                        .concat(),
                    );
                    // FIXME: PROGRAM table circuit is not guaranteed to have 2^n instances
                    table_proof.num_instances = num_instances;
                    chip_proofs.insert(index, table_proof);
                    for (idx, eval) in pi_in_evals {
                        pi_evals[idx] = eval;
                    }
                };
                Ok((points, evaluations))
            },
        )?;
        exit_span!(main_proofs_span);

        // batch opening pcs
        // generate static info from prover key for expected num variable
        let circuit_num_polys = self
            .pk
            .circuit_pks
            .values()
            .map(|pk| (pk.get_cs().num_witin(), pk.get_cs().num_fixed()))
            .collect_vec();
        let pcs_opening = entered_span!("pcs_opening", profiling_1 = true);
        let mpcs_opening_proof = self.device.open(
            witness_data,
            Some(device_pk.pcs_data),
            points,
            evaluations,
            &circuit_num_polys,
            &num_instances_with_rotation,
            &mut transcript,
        );
        exit_span!(pcs_opening);

        let vm_proof = ZKVMProof::new(
            raw_pi,
            pi_evals,
            chip_proofs,
            witin_commit,
            mpcs_opening_proof,
        );

        Ok(vm_proof)
    }

    /// create proof for opcode and table circuits
    ///
    /// for each read/write/logup expression, we pack all records of that type
    /// into a single tower tree, and then feed these trees into tower prover.
    #[tracing::instrument(skip_all, name = "create_chip_proof", fields(table_name=name, profiling_2
    ), level = "trace")]
    pub fn create_chip_proof<'a>(
        &self,
        name: &str,
        circuit_pk: &ProvingKey<E>,
        input: ProofInput<'a, PB>,
        transcript: &mut impl Transcript<E>,
        challenges: &[E; 2],
    ) -> Result<CreateTableProof<E>, ZKVMError> {
        let cs = circuit_pk.get_cs();
        let log2_num_instances = input.log2_num_instances();
        let num_var_with_rotation = log2_num_instances + cs.rotation_vars().unwrap_or(0);

        // run ecc quark prover
        let ecc_proof = if !cs.zkvm_v1_css.ec_final_sum.is_empty() {
            let ec_point_exprs = &cs.zkvm_v1_css.ec_point_exprs;
            assert_eq!(ec_point_exprs.len(), SEPTIC_EXTENSION_DEGREE * 2);
            let mut xs_ys = ec_point_exprs
                .into_iter()
                .map(|expr| match expr {
                    Expression::WitIn(id) => input.witness[*id as usize].clone(),
                    _ => unreachable!("ec point's expression must be WitIn"),
                })
                .collect_vec();
            let ys = xs_ys.split_off(SEPTIC_EXTENSION_DEGREE);
            let xs = xs_ys;
            let slopes = cs
                .zkvm_v1_css
                .ec_slope_exprs
                .iter()
                .map(|expr| match expr {
                    Expression::WitIn(id) => input.witness[*id as usize].clone(),
                    _ => unreachable!("slope's expression must be WitIn"),
                })
                .collect_vec();
<<<<<<< HEAD
            Some(self.device.prove_ec_sum_quark(xs, ys, slopes, transcript)?)
=======
            Some(
                self.device
                    .prove_ec_sum_quark(input.num_instances, xs, ys, invs, transcript)?,
            )
>>>>>>> de8397f6
        } else {
            None
        };

        // build main witness
        let (records, is_padded) =
            build_main_witness::<E, PCS, PB, PD>(&self.device, cs, &input, challenges);

        let span = entered_span!("prove_tower_relation", profiling_2 = true);
        // prove the product and logup sum relation between layers in tower
        // (internally calls build_tower_witness)
        let (rt_tower, tower_proof, lk_out_evals, w_out_evals, r_out_evals) = self
            .device
            .prove_tower_relation(cs, &input, &records, is_padded, challenges, transcript);
        exit_span!(span);

        assert_eq!(
            rt_tower.len(), // num var length should equal to max_num_instance
            num_var_with_rotation,
        );

        // TODO: batch reduction into main sumcheck
        // x[rt,0] = \sum_b eq([rt,0], b) * x[b]
        // x[rt,1] = \sum_b eq([rt,1], b) * x[b]
        // x[1,rt] = \sum_b eq([1,rt], b) * x[b]
        // y[rt,0] = \sum_b eq([rt,0], b) * y[b]
        // y[rt,1] = \sum_b eq([rt,1], b) * y[b]
        // y[1,rt] = \sum_b eq([1,rt], b) * y[b]
        // s[0,rt] = \sum_b eq([0,rt], b) * s[b]

        // 1. prove the main constraints among witness polynomials
        // 2. prove the relation between last layer in the tower and read/write/logup records
        let (input_opening_point, evals, main_sumcheck_proofs, gkr_iop_proof) = self
            .device
            .prove_main_constraints(rt_tower, &input, cs, challenges, transcript)?;
        let MainSumcheckEvals {
            wits_in_evals,
            fixed_in_evals,
        } = evals;

        // evaluate pi if there is instance query
        let mut pi_in_evals: HashMap<usize, E> = HashMap::new();
        if !cs.instance_name_map().is_empty() {
            let span = entered_span!("pi::evals");
            for &Instance(idx) in cs.instance_name_map().keys() {
                let poly = &input.public_input[idx];
                pi_in_evals.insert(
                    idx,
                    poly.eval(input_opening_point[..poly.num_vars()].to_vec()),
                );
            }
            exit_span!(span);
        }

        Ok((
            ZKVMChipProof {
                r_out_evals,
                w_out_evals,
                lk_out_evals,
                main_sumcheck_proofs,
                gkr_iop_proof,
                tower_proof,
                ecc_proof,
                fixed_in_evals,
                wits_in_evals,
                num_read_instances: input.num_read_instances,
                num_write_instances: input.num_write_instances,
                num_instances: input.num_instances,
            },
            pi_in_evals,
            input_opening_point,
        ))
    }
}

/// TowerProofs
impl<E: ExtensionField> TowerProofs<E> {
    pub fn new(prod_spec_size: usize, logup_spec_size: usize) -> Self {
        TowerProofs {
            proofs: vec![],
            prod_specs_eval: vec![vec![]; prod_spec_size],
            logup_specs_eval: vec![vec![]; logup_spec_size],
            prod_specs_points: vec![vec![]; prod_spec_size],
            logup_specs_points: vec![vec![]; logup_spec_size],
        }
    }
    pub fn push_sumcheck_proofs(&mut self, proofs: Vec<IOPProverMessage<E>>) {
        self.proofs.push(proofs);
    }

    pub fn push_prod_evals_and_point(&mut self, spec_index: usize, evals: Vec<E>, point: Vec<E>) {
        self.prod_specs_eval[spec_index].push(evals);
        self.prod_specs_points[spec_index].push(point);
    }

    pub fn push_logup_evals_and_point(&mut self, spec_index: usize, evals: Vec<E>, point: Vec<E>) {
        self.logup_specs_eval[spec_index].push(evals);
        self.logup_specs_points[spec_index].push(point);
    }

    pub fn prod_spec_size(&self) -> usize {
        self.prod_specs_eval.len()
    }

    pub fn logup_spec_size(&self) -> usize {
        self.logup_specs_eval.len()
    }
}<|MERGE_RESOLUTION|>--- conflicted
+++ resolved
@@ -352,14 +352,10 @@
                     _ => unreachable!("slope's expression must be WitIn"),
                 })
                 .collect_vec();
-<<<<<<< HEAD
-            Some(self.device.prove_ec_sum_quark(xs, ys, slopes, transcript)?)
-=======
             Some(
                 self.device
-                    .prove_ec_sum_quark(input.num_instances, xs, ys, invs, transcript)?,
+                    .prove_ec_sum_quark(input.num_instances, xs, ys, slopes, transcript)?,
             )
->>>>>>> de8397f6
         } else {
             None
         };
