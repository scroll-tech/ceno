--- conflicted
+++ resolved
@@ -244,13 +244,7 @@
                 exit_span!(structural_witness_span);
 
                 let fixed = fixed_mles.drain(..cs.num_fixed()).collect_vec();
-<<<<<<< HEAD
-                let public_input = self.device.transport_mles(pi.clone());
                 let input = ProofInput {
-=======
-
-                let mut input = ProofInput {
->>>>>>> f6af0db8
                     witness: witness_mle,
                     fixed,
                     structural_witness,
