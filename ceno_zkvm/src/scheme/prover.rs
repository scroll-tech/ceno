use std::{
    collections::{BTreeMap, BTreeSet, HashMap},
    sync::Arc,
};

use ceno_emul::KeccakSpec;
use either::Either;
use ff_ext::ExtensionField;
use gkr_iop::{
    evaluation::PointAndEval,
    gkr::{GKRCircuitWitness, GKRProverOutput},
};
<<<<<<< HEAD
use std::{
    collections::{BTreeMap, BTreeSet, HashMap},
    marker::PhantomData,
    sync::Arc,
};

use itertools::{Either, Itertools, enumerate, izip};
=======
use itertools::{Itertools, enumerate, izip};
>>>>>>> 7d8afae5
use mpcs::{Point, PolynomialCommitmentScheme};
use multilinear_extensions::{
    Expression,
    mle::{ArcMultilinearExtension, IntoMLE, MultilinearExtension},
    util::ceil_log2,
    virtual_poly::build_eq_x_r_vec,
    virtual_polys::VirtualPolynomialsBuilder,
};
use p3::field::{PrimeCharacteristicRing, dot_product};
use rayon::iter::{IntoParallelIterator, IntoParallelRefIterator, ParallelIterator};
<<<<<<< HEAD
use std::{iter::Iterator, sync::Arc};
=======
>>>>>>> 7d8afae5
use sumcheck::{
    macros::{entered_span, exit_span},
    structs::{IOPProverMessage, IOPProverState},
    util::optimal_sumcheck_threads,
};
use transcript::Transcript;
use witness::{RowMajorMatrix, next_pow2_instance_padding};

use crate::{
    error::ZKVMError,
    instructions::{Instruction, riscv::dummy::LargeEcallDummy},
    scheme::{
        GKROpcodeProof, TowerProofs,
        constants::{MAINCONSTRAIN_SUMCHECK_BATCH_SIZE, NUM_FANIN, NUM_FANIN_LOGUP},
        utils::wit_infer_by_expr,
    },
    structs::{
        GKRIOPProvingKey, KeccakGKRIOP, ProvingKey, TowerProver, TowerProverSpec, ZKVMProvingKey,
        ZKVMWitnesses,
    },
    utils::{add_mle_list_by_expr, get_challenge_pows},
};
use multilinear_extensions::Instance;

use super::{PublicValues, ZKVMOpcodeProof, ZKVMProof, ZKVMTableProof};

type CreateTableProof<E> = (ZKVMTableProof<E>, HashMap<usize, E>, Point<E>);

pub struct ZKVMProver<E: ExtensionField, PCS: PolynomialCommitmentScheme<E>> {
    pub pk: ZKVMProvingKey<E, PCS>,
}

impl<E: ExtensionField, PCS: PolynomialCommitmentScheme<E>> ZKVMProver<E, PCS> {
    pub fn new(pk: ZKVMProvingKey<E, PCS>) -> Self {
        ZKVMProver { pk }
    }

    /// create proof for zkvm execution
    #[tracing::instrument(
        skip_all,
        name = "ZKVM_create_proof",
        fields(profiling_1),
        level = "trace"
    )]
    pub fn create_proof(
        &self,
        witnesses: ZKVMWitnesses<E>,
        pi: PublicValues,
        mut transcript: impl Transcript<E>,
    ) -> Result<ZKVMProof<E, PCS>, ZKVMError> {
        let raw_pi = pi.to_vec::<E>();
        let mut pi_evals = ZKVMProof::<E, PCS>::pi_evals(&raw_pi);
        let mut opcode_proofs: BTreeMap<usize, ZKVMOpcodeProof<E>> = BTreeMap::new();
        let mut table_proofs: BTreeMap<usize, ZKVMTableProof<E>> = BTreeMap::new();

        let span = entered_span!("commit_to_pi", profiling_1 = true);
        // including raw public input to transcript
        for v in raw_pi.iter().flatten() {
            transcript.append_field_element(v);
        }
        exit_span!(span);

        let pi: Vec<ArcMultilinearExtension<E>> = raw_pi
            .iter()
            .map(|p| {
                let pi_mle: ArcMultilinearExtension<E> = p.to_vec().into_mle().into();
                pi_mle
            })
            .collect();

        // commit to fixed commitment
        let span = entered_span!("commit_to_fixed_commit", profiling_1 = true);
        if let Some(fixed_commit) = &self.pk.fixed_commit {
            PCS::write_commitment(fixed_commit, &mut transcript).map_err(ZKVMError::PCSError)?;
        }
        exit_span!(span);

        // commit to main traces
        let circuit_name_index_mapping = self
            .pk
            .circuit_pks
            .keys()
            .enumerate()
            .map(|(k, v)| (v, k))
            .collect::<BTreeMap<_, _>>();
        let mut wits_instances = BTreeMap::new();
        let mut wits_rmms = BTreeMap::new();
        let mut structural_wits = BTreeMap::new();
        let mut keccak_gkr_wit = Some(witnesses.keccak_gkr_wit.clone());

        let mut num_instances = Vec::with_capacity(self.pk.circuit_pks.len());
        for (index, (circuit_name, _)) in self.pk.circuit_pks.iter().enumerate() {
            if let Some(num_instance) = witnesses
                .get_opcode_witness(circuit_name)
                .or_else(|| {
                    witnesses
                        .get_table_witness(circuit_name)
                        .map(|rmms| &rmms[0])
                })
                .map(|rmm| rmm.num_instances())
                .and_then(|num_instance| {
                    if num_instance > 0 {
                        Some(num_instance)
                    } else {
                        None
                    }
                })
            {
                num_instances.push((index, num_instance));
            }
        }

        // write (circuit_size, num_var) to transcript
        for (circuit_size, num_var) in &num_instances {
            transcript.append_message(&circuit_size.to_le_bytes());
            transcript.append_message(&num_var.to_le_bytes());
        }

        let commit_to_traces_span = entered_span!("commit_to_traces", profiling_1 = true);
        // commit to opcode circuits first and then commit to table circuits, sorted by name
        for (circuit_name, mut rmm) in witnesses.into_iter_sorted() {
            let witness_rmm = rmm.remove(0);
            // only table got structural witness
            let structural_witness_rmm = if !rmm.is_empty() {
                rmm.remove(0)
            } else {
                RowMajorMatrix::empty()
            };
            let num_instances = witness_rmm.num_instances();
            wits_instances.insert(circuit_name.clone(), num_instances);
            if num_instances == 0 {
                continue;
            }

            let structural_witness = structural_witness_rmm.to_mles();
            wits_rmms.insert(circuit_name_index_mapping[&circuit_name], witness_rmm);
            structural_wits.insert(
                circuit_name,
                (
                    structural_witness
                        .into_iter()
                        .map(|v| v.into())
                        .collect_vec(),
                    num_instances,
                ),
            );
        }

        debug_assert_eq!(num_instances.len(), wits_rmms.len());

        // batch commit witness
        let span = entered_span!("batch commit to witness", profiling_2 = true);
        let witin_commit_with_witness =
            PCS::batch_commit_and_write(&self.pk.pp, wits_rmms, &mut transcript)
                .map_err(ZKVMError::PCSError)?;
        exit_span!(span);
        // retrieve mle from commitment
        let mut witness_mles = PCS::get_arc_mle_witness_from_commitment(&witin_commit_with_witness);
        let witin_commit = PCS::get_pure_commitment(&witin_commit_with_witness);
        exit_span!(commit_to_traces_span);

        // retrive fixed mle from pk
        let mut fixed_mles =
            PCS::get_arc_mle_witness_from_commitment(self.pk.fixed_commit_wd.as_ref().ok_or(
                ZKVMError::FixedTraceNotFound("there is no fixed trace witness".to_string()),
            )?);

        // squeeze two challenges from transcript
        let challenges = [
            transcript.read_challenge().elements,
            transcript.read_challenge().elements,
        ];
        tracing::debug!("challenges in prover: {:?}", challenges);

        let main_proofs_span = entered_span!("main_proofs", profiling_1 = true);
        let (points, evaluations) = self
            .pk
            .circuit_pks
            .iter()
            .enumerate()
            .try_fold((vec![], vec![]), |(mut points, mut evaluations), (index, (circuit_name, pk))| {
                let num_instances = *wits_instances
                .get(circuit_name)
                .ok_or(ZKVMError::WitnessNotFound(circuit_name.to_string()))?;
            if num_instances == 0 {
                // do nothing without point and evaluation insertion
                return Ok::<(Vec<_>, Vec<Vec<_>>), ZKVMError>((points,evaluations));
            }
            transcript.append_field_element(&E::BaseField::from_u64(index as u64));
            // TODO: add an enum for circuit type either in constraint_system or vk
            let cs = pk.get_cs();
            let witness_mle = witness_mles.drain(..cs.num_witin as usize).collect_vec();
            let is_opcode_circuit = cs.lk_table_expressions.is_empty()
                && cs.r_table_expressions.is_empty()
                && cs.w_table_expressions.is_empty();

            if is_opcode_circuit {
                tracing::debug!(
                    "opcode circuit {} has {} witnesses, {} reads, {} writes, {} lookups",
                    circuit_name,
                    cs.num_witin,
                    cs.r_expressions.len(),
                    cs.w_expressions.len(),
                    cs.lk_expressions.len(),
                );

                // Only Keccak has non-empty GKR-IOP component
                let gkr_iop_pk = if *circuit_name
                    == <LargeEcallDummy<E, KeccakSpec> as Instruction<E>>::name()
                {
                    Some((&self.pk.keccak_pk, keccak_gkr_wit.take().unwrap()))
                } else {
                    None
                };

                let (opcode_proof, point) = self.create_opcode_proof(
                    circuit_name,
                    pk,
                    gkr_iop_pk,
                    witness_mle,
                    &pi,
                    num_instances,
                    &mut transcript,
                    &challenges,
                )?;
                tracing::info!(
                    "generated proof for opcode {} with num_instances={}",
                    circuit_name,
                    num_instances
                );
                points.push(point);
                evaluations.push(opcode_proof.wits_in_evals.clone());
                opcode_proofs
                    .insert(index, opcode_proof);
            } else {
                let fixed_mle = fixed_mles.drain(..cs.num_fixed).collect_vec();
                let (structural_witness, structural_num_instances) = structural_wits
                    .remove(circuit_name)
                    .ok_or(ZKVMError::WitnessNotFound(circuit_name.clone()))?;
                let (table_proof, pi_in_evals, point) = self.create_table_proof(
                    circuit_name,
                    pk,
                    fixed_mle,
                    witness_mle,
                    structural_witness,
                    &pi,
                    &mut transcript,
                    &challenges,
                )?;
                points.push(point);
                evaluations.push(table_proof.wits_in_evals.clone());
                if cs.num_fixed > 0 {
                    evaluations.push(table_proof.fixed_in_evals.clone());
                }
                tracing::info!(
                    "generated proof for table {} with num_instances={}, structural_num_instances={}",
                    circuit_name,
                    num_instances,
                    structural_num_instances
                );
                table_proofs.insert(index, table_proof);
                for (idx, eval) in pi_in_evals {
                    pi_evals[idx]= eval;
                }
            };
            Ok((points,evaluations))
            })?;

        // batch opening pcs
        // generate static info from prover key for expected num variable
        let circuit_num_polys = self
            .pk
            .circuit_pks
            .values()
            .map(|pk| (pk.get_cs().num_witin as usize, pk.get_cs().num_fixed))
            .collect_vec();
        let pcs_opening = entered_span!("pcs_opening");
        let mpcs_opening_proof = PCS::batch_open(
            &self.pk.pp,
            &num_instances,
            self.pk.fixed_commit_wd.as_ref(),
            &witin_commit_with_witness,
            &points,
            &evaluations,
            &circuit_num_polys,
            &mut transcript,
        )
        .map_err(ZKVMError::PCSError)?;
        exit_span!(pcs_opening);

        let vm_proof = ZKVMProof::new(
            raw_pi,
            pi_evals,
            opcode_proofs,
            table_proofs,
            witin_commit,
            mpcs_opening_proof,
            // verifier need this information from prover to achieve non-uniform design.
            num_instances,
        );
        exit_span!(main_proofs_span);

        Ok(vm_proof)
    }
    /// create proof giving witness and num_instances
    /// major flow break down into
    /// 1: witness layer inferring from input -> output
    /// 2: proof (sumcheck reduce) from output to input
    #[allow(clippy::too_many_arguments)]
    #[allow(clippy::type_complexity)]
    #[tracing::instrument(skip_all, name = "create_opcode_proof", fields(circuit_name=name,profiling_2), level="trace")]
    pub fn create_opcode_proof(
        &self,
        name: &str,
        circuit_pk: &ProvingKey<E>,
        gkr_iop_pk: Option<(
            &GKRIOPProvingKey<E, PCS, KeccakGKRIOP<E>>,
            GKRCircuitWitness<E>,
        )>,
        witnesses: Vec<ArcMultilinearExtension<'_, E>>,
        pi: &[ArcMultilinearExtension<'_, E>],
        num_instances: usize,
        transcript: &mut impl Transcript<E>,
        challenges: &[E; 2],
    ) -> Result<(ZKVMOpcodeProof<E>, Point<E>), ZKVMError> {
        let cs = circuit_pk.get_cs();
        let next_pow2_instances = next_pow2_instance_padding(num_instances);
        let log2_num_instances = ceil_log2(next_pow2_instances);
        let (chip_record_alpha, _) = (challenges[0], challenges[1]);

        // sanity check
        assert_eq!(witnesses.len(), cs.num_witin as usize);
        assert!(
            witnesses
                .iter()
                .all(|v| { v.evaluations().len() == next_pow2_instances })
        );

        let wit_inference_span = entered_span!("wit_inference", profiling_3 = true);
        // main constraint: read/write record witness inference
        let record_span = entered_span!("record");
        let records_wit: Vec<ArcMultilinearExtension<'_, E>> = cs
            .r_expressions
            .par_iter()
            .chain(cs.w_expressions.par_iter())
            .chain(cs.lk_expressions.par_iter())
            .map(|expr| {
                assert_eq!(expr.degree(), 1);
                wit_infer_by_expr(&[], &witnesses, &[], pi, challenges, expr)
            })
            .collect();
        let (r_records_wit, w_lk_records_wit) = records_wit.split_at(cs.r_expressions.len());
        let (w_records_wit, lk_records_wit) = w_lk_records_wit.split_at(cs.w_expressions.len());
        exit_span!(record_span);

        // product constraint: tower witness inference
        let (r_counts_per_instance, w_counts_per_instance, lk_counts_per_instance) = (
            cs.r_expressions.len(),
            cs.w_expressions.len(),
            cs.lk_expressions.len(),
        );
        let (log2_r_count, log2_w_count, log2_lk_count) = (
            ceil_log2(r_counts_per_instance),
            ceil_log2(w_counts_per_instance),
            ceil_log2(lk_counts_per_instance),
        );
        // process last layer by interleaving all the read/write record respectively
        // as last layer is the output of sel stage
        let span = entered_span!("tower_witness_r_last_layer");
        // TODO optimize last layer to avoid alloc new vector to save memory
        let r_records_last_layer =
            interleaving_mles_to_mles(r_records_wit, num_instances, NUM_FANIN, E::ONE);
        assert_eq!(r_records_last_layer.len(), NUM_FANIN);
        exit_span!(span);

        // infer all tower witness after last layer
        let span = entered_span!("tower_witness_r_layers");

        let r_wit_layers = infer_tower_product_witness(
            log2_num_instances + log2_r_count,
            r_records_last_layer,
            NUM_FANIN,
        );
        exit_span!(span);

        let span = entered_span!("tower_witness_w_last_layer");
        // TODO optimize last layer to avoid alloc new vector to save memory
        let w_records_last_layer =
            interleaving_mles_to_mles(w_records_wit, num_instances, NUM_FANIN, E::ONE);
        assert_eq!(w_records_last_layer.len(), NUM_FANIN);
        exit_span!(span);

        let span = entered_span!("tower_witness_w_layers");
        let w_wit_layers = infer_tower_product_witness(
            log2_num_instances + log2_w_count,
            w_records_last_layer,
            NUM_FANIN,
        );
        exit_span!(span);

        let span = entered_span!("tower_witness_lk_last_layer");
        // TODO optimize last layer to avoid alloc new vector to save memory
        let lk_records_last_layer =
            interleaving_mles_to_mles(lk_records_wit, num_instances, NUM_FANIN, chip_record_alpha);
        assert_eq!(lk_records_last_layer.len(), NUM_FANIN);
        exit_span!(span);

        let span = entered_span!("tower_witness_lk_layers");
        let lk_wit_layers = infer_tower_logup_witness(None, lk_records_last_layer);
        exit_span!(span);
        exit_span!(wit_inference_span);

        if cfg!(test) {
            // sanity check
            assert_eq!(lk_wit_layers.len(), log2_num_instances + log2_lk_count);
            assert_eq!(r_wit_layers.len(), log2_num_instances + log2_r_count);
            assert_eq!(w_wit_layers.len(), log2_num_instances + log2_w_count);
            assert!(lk_wit_layers.iter().enumerate().all(|(i, w)| {
                let expected_size = 1 << i;
                let (p1, p2, q1, q2) = (&w[0], &w[1], &w[2], &w[3]);
                p1.evaluations().len() == expected_size
                    && p2.evaluations().len() == expected_size
                    && q1.evaluations().len() == expected_size
                    && q2.evaluations().len() == expected_size
            }));
            assert!(r_wit_layers.iter().enumerate().all(|(i, r_wit_layer)| {
                let expected_size = 1 << (ceil_log2(NUM_FANIN) * i);
                r_wit_layer.len() == NUM_FANIN
                    && r_wit_layer
                        .iter()
                        .all(|f| f.evaluations().len() == expected_size)
            }));
            assert!(w_wit_layers.iter().enumerate().all(|(i, w_wit_layer)| {
                let expected_size = 1 << (ceil_log2(NUM_FANIN) * i);
                w_wit_layer.len() == NUM_FANIN
                    && w_wit_layer
                        .iter()
                        .all(|f| f.evaluations().len() == expected_size)
            }));
        }

        let sumcheck_span = entered_span!("SUMCHECK", profiling_3 = true);
        // product constraint tower sumcheck
        let tower_span = entered_span!("tower");
        // final evals for verifier
        let record_r_out_evals: Vec<E> = r_wit_layers[0]
            .iter()
            .map(|w| w.get_ext_field_vec()[0])
            .collect();
        let record_w_out_evals: Vec<E> = w_wit_layers[0]
            .iter()
            .map(|w| w.get_ext_field_vec()[0])
            .collect();
        let lk_p1_out_eval = lk_wit_layers[0][0].get_ext_field_vec()[0];
        let lk_p2_out_eval = lk_wit_layers[0][1].get_ext_field_vec()[0];
        let lk_q1_out_eval = lk_wit_layers[0][2].get_ext_field_vec()[0];
        let lk_q2_out_eval = lk_wit_layers[0][3].get_ext_field_vec()[0];
        assert!(record_r_out_evals.len() == NUM_FANIN && record_w_out_evals.len() == NUM_FANIN);
        let (rt_tower, tower_proof) = TowerProver::create_proof(
            vec![
                TowerProverSpec {
                    witness: r_wit_layers,
                },
                TowerProverSpec {
                    witness: w_wit_layers,
                },
            ],
            vec![TowerProverSpec {
                witness: lk_wit_layers,
            }],
            NUM_FANIN,
            transcript,
        );
        assert_eq!(
            rt_tower.len(),
            log2_num_instances
                + [log2_r_count, log2_w_count, log2_lk_count]
                    .iter()
                    .max()
                    .unwrap()
        );
        exit_span!(tower_span);

        tracing::debug!("tower sumcheck finished");
        // batch sumcheck: selector + main degree > 1 constraints
        let main_sel_span = entered_span!("main_sel");
        let (rt_r, rt_w, rt_lk, rt_non_lc_sumcheck): (Vec<E>, Vec<E>, Vec<E>, Vec<E>) = (
            tower_proof.prod_specs_points[0]
                .last()
                .expect("error getting rt_r")
                .to_vec(),
            tower_proof.prod_specs_points[1]
                .last()
                .expect("error getting rt_w")
                .to_vec(),
            tower_proof.logup_specs_points[0]
                .last()
                .expect("error getting rt_lk")
                .to_vec(),
            rt_tower[..log2_num_instances].to_vec(),
        );

        let num_threads = optimal_sumcheck_threads(log2_num_instances);
        let alpha_pow = get_challenge_pows(
            MAINCONSTRAIN_SUMCHECK_BATCH_SIZE + cs.assert_zero_sumcheck_expressions.len(),
            transcript,
        );
        let mut alpha_pow_iter = alpha_pow.iter();
        let (alpha_read, alpha_write, alpha_lk) = (
            alpha_pow_iter.next().unwrap(),
            alpha_pow_iter.next().unwrap(),
            alpha_pow_iter.next().unwrap(),
        );
        // create selector: all ONE, but padding ZERO to ceil_log2
        let (mut sel_r, mut sel_w, mut sel_lk): (
            MultilinearExtension<E>,
            MultilinearExtension<E>,
            MultilinearExtension<E>,
        ) = {
            // TODO sel can be shared if expression count match
            let mut sel_r = build_eq_x_r_vec(&rt_r[log2_r_count..]);
            if num_instances < sel_r.len() {
                sel_r.splice(
                    num_instances..sel_r.len(),
                    std::iter::repeat_n(E::ZERO, sel_r.len() - num_instances),
                );
            }

            let mut sel_w = build_eq_x_r_vec(&rt_w[log2_w_count..]);
            if num_instances < sel_w.len() {
                sel_w.splice(
                    num_instances..sel_w.len(),
                    std::iter::repeat_n(E::ZERO, sel_w.len() - num_instances),
                );
            }

            let mut sel_lk = build_eq_x_r_vec(&rt_lk[log2_lk_count..]);
            if num_instances < sel_lk.len() {
                sel_lk.splice(
                    num_instances..sel_lk.len(),
                    std::iter::repeat_n(E::ZERO, sel_lk.len() - num_instances),
                );
            }

            (sel_r.into_mle(), sel_w.into_mle(), sel_lk.into_mle())
        };

        // only initialize when circuit got assert_zero_sumcheck_expressions
        let sel_non_lc_zero_sumcheck = {
            if !cs.assert_zero_sumcheck_expressions.is_empty() {
                let mut sel_non_lc_zero_sumcheck = build_eq_x_r_vec(&rt_non_lc_sumcheck);
                if num_instances < sel_non_lc_zero_sumcheck.len() {
                    sel_non_lc_zero_sumcheck.splice(
                        num_instances..sel_non_lc_zero_sumcheck.len(),
                        std::iter::repeat_n(
                            E::ZERO,
                            sel_non_lc_zero_sumcheck.len() - num_instances,
                        ),
                    );
                }
                let sel_non_lc_zero_sumcheck: ArcMultilinearExtension<E> =
                    sel_non_lc_zero_sumcheck.into_mle().into();
                Some(sel_non_lc_zero_sumcheck)
            } else {
                None
            }
        };

        let eq_r = build_eq_x_r_vec(&rt_r[..log2_r_count]);
        let eq_w = build_eq_x_r_vec(&rt_w[..log2_w_count]);
        let eq_lk = build_eq_x_r_vec(&rt_lk[..log2_lk_count]);

        // for each j, computes \sum_i coeffs[i] * (mles[i][j] + shifting)
        let linear_combine_mles =
            |coeffs: &[E], mles: &[ArcMultilinearExtension<E>], shifting: E| {
                assert!(!mles.is_empty());
                assert_eq!(coeffs.len(), mles.len());

                let n = mles[0].evaluations().len();
                let mle_evals = mles.iter().map(|mle| mle.get_ext_field_vec()).collect_vec();
                // combine into single mle by dot product with coeff
                (0..n)
                    .into_par_iter()
                    .map(|j| {
                        dot_product::<E, _, _>(
                            mle_evals.iter().map(|mle_eval| mle_eval[j] + shifting),
                            coeffs.iter().copied(),
                        )
                    })
                    .collect::<Vec<_>>()
                    .into_mle()
            };

        // The relation between the last layer of tower binary tree and read/write/logup records is
        //
        // out[i,j] = padding + \sum_{b < counts} eq(i,b) * sel[j] * (records[b][j] - padding)
        //
        // it's easy to see the above formula is right because
        //   1. out[i,j] = padding if i >= counts
        //   2. out[i,j] = sel[j] * records[i][j] + (1 - sel[j]) * padding if i < counts
        //
        // Then we have
        // out(rs,rt) - padding = \sum_j eq(rt,j)*sel[j]*\sum_{i < counts} eq(rs,i)*(records[i][j] - padding)

        // r_records_combined is \sum_{i < r_counts} eq(rs,i)*(r_records[i][j]-padding) where padding = 1
        let mut r_records_combined: MultilinearExtension<E> =
            linear_combine_mles(&eq_r[0..r_counts_per_instance], r_records_wit, E::ONE.neg());

        // w_records_combined is \sum_{i < w_counts} eq(rs,i)*(w_records[i][j]-padding) where padding = 1
        let mut w_records_combined: MultilinearExtension<E> =
            linear_combine_mles(&eq_w[0..w_counts_per_instance], w_records_wit, E::ONE.neg());

        // lk_records_combined is \sum_{i < lk_counts} eq(rs,i)*(lk_records[i][j]-padding) where padding = chip_record_alpha
        let mut lk_records_combined: MultilinearExtension<E> = linear_combine_mles(
            &eq_lk[0..lk_counts_per_instance],
            lk_records_wit,
            chip_record_alpha.neg(),
        );

        let mut exprs = vec![];
        let mut expr_builder = VirtualPolynomialsBuilder::new(num_threads, log2_num_instances);
        let (
            sel_r,
            r_records_combined,
            alpha_read,
            sel_w,
            w_records_combined,
            alpha_write,
            sel_lk,
            lk_records_combined,
            alpha_lk,
        ) = (
            expr_builder.lift(Either::Right(&mut sel_r)),
            expr_builder.lift(Either::Right(&mut r_records_combined)),
            Expression::Constant(either::Right(*alpha_read)),
            expr_builder.lift(Either::Right(&mut sel_w)),
            expr_builder.lift(Either::Right(&mut w_records_combined)),
            Expression::Constant(either::Right(*alpha_write)),
            expr_builder.lift(Either::Right(&mut sel_lk)),
            expr_builder.lift(Either::Right(&mut lk_records_combined)),
            Expression::Constant(either::Right(*alpha_lk)),
        );

        // read
        // rt_r := rs || rt
        // \sum_t alpha_read * sel(rt, t) * (\sum_{i < r_counts} eq(rs, i) * (record_r[t] - 1))

        // write
        // rt := rs || rt
        // \sum_t alpha_write * sel(rt, t) * (\sum_{i < w_counts}  * eq(rs, i) * (record_w[i] - 1))

        // lk denominator
        // rt := rs || rt
        // \sum_t alpha_lk * sel(rt, t) * (\sum_{i < lk_counts} eq(rs, i) * (record_lk[i] - chip_record_alpha))
        exprs.push(
            alpha_read * sel_r * r_records_combined
                + alpha_write * sel_w * w_records_combined
                + sel_lk * lk_records_combined * alpha_lk,
        );

        let mut distrinct_zerocheck_terms_set = BTreeSet::new();
        // degree > 1 zero expression sumcheck
        if !cs.assert_zero_sumcheck_expressions.is_empty() {
            assert!(sel_non_lc_zero_sumcheck.is_some());

            // \sum_t (sel(rt, t) * (\sum_j alpha_{j} * all_monomial_terms(t) ))
            for ((expr, name), alpha) in cs
                .assert_zero_sumcheck_expressions
                .iter()
                .zip_eq(cs.assert_zero_sumcheck_expressions_namespace_map.iter())
                .zip_eq(alpha_pow_iter)
            {
                // sanity check in debug build and output != instance index for zero check sumcheck poly
                if cfg!(debug_assertions) {
                    let expected_zero_poly =
                        wit_infer_by_expr(&[], &witnesses, &[], pi, challenges, expr);
                    let top_100_errors = expected_zero_poly
                        .get_base_field_vec()
                        .iter()
                        .enumerate()
                        .filter(|(_, v)| **v != E::BaseField::ZERO)
                        .take(100)
                        .collect_vec();
                    if !top_100_errors.is_empty() {
                        return Err(ZKVMError::InvalidWitness(format!(
                            "degree > 1 zero check virtual poly: expr {name} != 0 on instance indexes: {}...",
                            top_100_errors.into_iter().map(|(i, _)| i).join(",")
                        )));
                    }
                }

                distrinct_zerocheck_terms_set.extend(add_mle_list_by_expr(
                    &mut expr_builder,
                    &mut exprs,
                    sel_non_lc_zero_sumcheck.as_ref(),
                    witnesses.iter().collect_vec(),
                    expr,
                    challenges,
                    *alpha,
                ));
            }
        }

        tracing::debug!("main sel sumcheck start");
        let (main_sel_sumcheck_proofs, state) = IOPProverState::prove(
            expr_builder.to_virtual_polys(&[exprs.into_iter().sum()], &[]),
            transcript,
        );
        tracing::debug!("main sel sumcheck end");

        let main_sel_evals = state.get_mle_flatten_final_evaluations();
        assert_eq!(
            main_sel_evals.len(),
            3 // 3 from [r_combined, w_combined, lk_combined]
                + 3 // 3 from [sel_r, sel_w, sel_lk]
                + if cs.assert_zero_sumcheck_expressions.is_empty() {
                    0
                } else {
                    distrinct_zerocheck_terms_set.len() + 1 // +1 from sel_non_lc_zero_sumcheck
                }
        );

        let mut main_sel_evals_iter = main_sel_evals.into_iter();
        main_sel_evals_iter.next(); // skip sel_r
        main_sel_evals_iter.next(); // skip r_records_combined
        main_sel_evals_iter.next(); // skip sel_w
        main_sel_evals_iter.next(); // skip w_records_combined
        main_sel_evals_iter.next(); // skip sel_lk
        main_sel_evals_iter.next(); // skip lk_records_combined

        assert!(
            // we can skip all the rest of degree > 1 monomial terms because all the witness evaluation will be evaluated at last step
            // and pass to verifier
            main_sel_evals_iter.count()
                == if cs.assert_zero_sumcheck_expressions.is_empty() {
                    0
                } else {
                    distrinct_zerocheck_terms_set.len() + 1
                }
        );

        let input_open_point = main_sel_sumcheck_proofs.point.clone();
        assert!(input_open_point.len() == log2_num_instances);
        exit_span!(main_sel_span);
        exit_span!(sumcheck_span);

        let gkr_span = entered_span!("gkr", profiling_3 = true);
        let (gkr_opcode_proof, input_open_point, wits_in_evals) =
            if let Some((gkr_iop_pk, gkr_wit)) = gkr_iop_pk {
                let input_open_point = Arc::new(input_open_point);
                let out_evals = gkr_wit
                    .layers
                    .last()
                    .unwrap()
                    .bases
                    .iter()
                    .map(|base| PointAndEval {
                        point: input_open_point.clone(),
                        eval: subprotocols::utils::evaluate_mle_ext(base, &input_open_point),
                    })
                    .collect_vec();

                let gkr_circuit = gkr_iop_pk.vk.get_state().chip.gkr_circuit();
                let prover_output = gkr_circuit
                    .prove(gkr_wit, &out_evals, &[], transcript)
                    .expect("Failed to prove phase");
                // unimplemented!("cannot fully handle GKRIOP component yet")

                let GKRProverOutput {
                    gkr_proof: proof,
                    opening_evaluations,
                } = prover_output;

                let (mut points, evaluations): (Vec<Arc<Point<E>>>, Vec<E>) = opening_evaluations
                    .into_iter()
                    .map(|open| (open.point, open.value))
                    .unzip();

                (
                    Some(GKROpcodeProof(proof)),
                    Arc::try_unwrap(points.pop().unwrap()).unwrap(),
                    evaluations,
                )
            } else {
                let span = entered_span!("witin::evals", profiling_3 = true);
                let wits_in_evals: Vec<E> = witnesses
                    .par_iter()
                    .map(|poly| poly.evaluate(&input_open_point))
                    .collect();
                exit_span!(span);
                (None, input_open_point, wits_in_evals)
            };
        exit_span!(gkr_span);
<<<<<<< HEAD

        let pcs_open_span = entered_span!("pcs_open", profiling_3 = true);

        let opening_dur = std::time::Instant::now();
        tracing::debug!(
            "[opcode {}]: build opening proof for {} polys",
            name,
            witnesses.len()
        );

        let wits_opening_proof = PCS::simple_batch_open(
            pp,
            &witnesses,
            &wits_commit,
            &input_open_point,
            wits_in_evals.as_slice(),
            transcript,
        ).map_err(ZKVMError::PCSError)?;

        tracing::info!(
            "[opcode {}] build opening proof took {:?}",
            name,
            opening_dur.elapsed(),
        );
        exit_span!(pcs_open_span);

        let wits_commit = PCS::get_pure_commitment(&wits_commit);
=======
>>>>>>> 7d8afae5

        // extend with Optio(gkr evals (not combined))
        Ok((
            ZKVMOpcodeProof {
                record_r_out_evals,
                record_w_out_evals,
                lk_p1_out_eval,
                lk_p2_out_eval,
                lk_q1_out_eval,
                lk_q2_out_eval,
                tower_proof,
                main_sel_sumcheck_proofs: main_sel_sumcheck_proofs.proofs,
                wits_in_evals,
                gkr_opcode_proof,
            },
            input_open_point,
        ))
    }

    #[allow(clippy::too_many_arguments)]
    /// support batch prove for logup + product arguments each with different num_vars()
    /// side effect: concurrency will be determine based on min(thread, num_vars()),
    /// so suggest dont batch too small table (size < threads) with large table together
    #[tracing::instrument(skip_all, name = "create_table_proof", fields(table_name=name, profiling_2), level="trace")]
    pub fn create_table_proof(
        &self,
        name: &str,
        circuit_pk: &ProvingKey<E>,
        fixed: Vec<ArcMultilinearExtension<'_, E>>,
        witnesses: Vec<ArcMultilinearExtension<'_, E>>,
        structural_witnesses: Vec<ArcMultilinearExtension<'_, E>>,
        pi: &[ArcMultilinearExtension<'_, E>],
        transcript: &mut impl Transcript<E>,
        challenges: &[E; 2],
    ) -> Result<CreateTableProof<E>, ZKVMError> {
        let cs = circuit_pk.get_cs();
        // sanity check
        assert_eq!(witnesses.len(), cs.num_witin as usize);
        assert_eq!(structural_witnesses.len(), cs.num_structural_witin as usize);
        assert_eq!(fixed.len(), cs.num_fixed);
        // check all witness size are power of 2
        assert!(
            witnesses
                .iter()
                .all(|v| { v.evaluations().len().is_power_of_two() })
        );
        assert!(
            structural_witnesses
                .iter()
                .all(|v| { v.evaluations().len().is_power_of_two() })
        );
        assert!(
            !cs.r_table_expressions.is_empty()
                || !cs.w_table_expressions.is_empty()
                || !cs.lk_table_expressions.is_empty()
        );
        assert!(
            cs.r_table_expressions
                .iter()
                .zip_eq(cs.w_table_expressions.iter())
                .all(|(r, w)| r.table_spec.len == w.table_spec.len)
        );

        let wit_inference_span = entered_span!("wit_inference");
        // main constraint: lookup denominator and numerator record witness inference
        let record_span = entered_span!("record");
        let records_wit: Vec<ArcMultilinearExtension<'_, E>> = cs
            .r_table_expressions
            .par_iter()
            .map(|r| &r.expr)
            .chain(cs.w_table_expressions.par_iter().map(|w| &w.expr))
            .chain(
                cs.lk_table_expressions
                    .par_iter()
                    .map(|lk| &lk.multiplicity),
            )
            .chain(cs.lk_table_expressions.par_iter().map(|lk| &lk.values))
            .map(|expr| {
                assert_eq!(expr.degree(), 1);
                wit_infer_by_expr(
                    &fixed,
                    &witnesses,
                    &structural_witnesses,
                    pi,
                    challenges,
                    expr,
                )
            })
            .collect();
        let max_log2_num_instance = records_wit.iter().map(|mle| mle.num_vars()).max().unwrap();
        let min_log2_num_instance = records_wit.iter().map(|mle| mle.num_vars()).min().unwrap();
        let mut remains = records_wit;
        let r_set_wit: Vec<_> = remains.drain(..cs.r_table_expressions.len()).collect();
        let w_set_wit: Vec<_> = remains.drain(..cs.w_table_expressions.len()).collect();
        let lk_n_wit: Vec<_> = remains.drain(..cs.lk_table_expressions.len()).collect();
        let lk_d_wit: Vec<_> = remains.drain(..cs.lk_table_expressions.len()).collect();

        assert!(remains.is_empty());

        exit_span!(record_span);

        // infer all tower witness after last layer
        let span = entered_span!("tower_witness_lk_last_layer");
        let mut r_set_last_layer = r_set_wit
            .iter()
            .chain(w_set_wit.iter())
            .map(|wit| {
                let (first, second) = wit
                    .get_ext_field_vec()
                    .split_at(wit.evaluations().len() / 2);
                let res = vec![first.to_vec().into_mle(), second.to_vec().into_mle()];
                assert_eq!(res.len(), NUM_FANIN_LOGUP);
                res
            })
            .collect::<Vec<_>>();
        let w_set_last_layer = r_set_last_layer.split_off(r_set_wit.len());

        let lk_numerator_last_layer = lk_n_wit
            .iter()
            .map(|wit| {
                let (first, second) = wit
                    .get_base_field_vec()
                    .split_at(wit.evaluations().len() / 2);
                let res = vec![first.to_vec().into_mle(), second.to_vec().into_mle()];
                assert_eq!(res.len(), NUM_FANIN_LOGUP);
                res
            })
            .collect::<Vec<_>>();
        let lk_denominator_last_layer = lk_d_wit
            .iter()
            .map(|wit| {
                let (first, second) = wit
                    .get_ext_field_vec()
                    .split_at(wit.evaluations().len() / 2);
                let res = vec![first.to_vec().into_mle(), second.to_vec().into_mle()];
                assert_eq!(res.len(), NUM_FANIN_LOGUP);
                res
            })
            .collect::<Vec<_>>();
        exit_span!(span);

        let span = entered_span!("tower_witness_lk_layers");
        let r_wit_layers = r_set_last_layer
            .into_iter()
            .zip(r_set_wit.iter())
            .map(|(last_layer, origin_mle)| {
                infer_tower_product_witness(origin_mle.num_vars(), last_layer, NUM_FANIN)
            })
            .collect_vec();
        let w_wit_layers = w_set_last_layer
            .into_iter()
            .zip(w_set_wit.iter())
            .map(|(last_layer, origin_mle)| {
                infer_tower_product_witness(origin_mle.num_vars(), last_layer, NUM_FANIN)
            })
            .collect_vec();
        let lk_wit_layers = lk_numerator_last_layer
            .into_iter()
            .zip(lk_denominator_last_layer)
            .map(|(lk_n, lk_d)| infer_tower_logup_witness(Some(lk_n), lk_d))
            .collect_vec();
        exit_span!(span);
        exit_span!(wit_inference_span);

        if cfg!(test) {
            // sanity check
            assert_eq!(r_wit_layers.len(), cs.r_table_expressions.len());
            assert!(
                r_wit_layers
                    .iter()
                    .zip(r_set_wit.iter()) // depth equals to num_vars
                    .all(|(layers, origin_mle)| layers.len() == origin_mle.num_vars())
            );
            assert!(r_wit_layers.iter().all(|layers| {
                layers.iter().enumerate().all(|(i, w)| {
                    let expected_size = 1 << i;
                    w[0].evaluations().len() == expected_size
                        && w[1].evaluations().len() == expected_size
                })
            }));

            assert_eq!(w_wit_layers.len(), cs.w_table_expressions.len());
            assert!(
                w_wit_layers
                    .iter()
                    .zip(w_set_wit.iter()) // depth equals to num_vars
                    .all(|(layers, origin_mle)| layers.len() == origin_mle.num_vars())
            );
            assert!(w_wit_layers.iter().all(|layers| {
                layers.iter().enumerate().all(|(i, w)| {
                    let expected_size = 1 << i;
                    w[0].evaluations().len() == expected_size
                        && w[1].evaluations().len() == expected_size
                })
            }));

            assert_eq!(lk_wit_layers.len(), cs.lk_table_expressions.len());
            assert!(
                lk_wit_layers
                    .iter()
                    .zip(lk_n_wit.iter()) // depth equals to num_vars
                    .all(|(layers, origin_mle)| layers.len() == origin_mle.num_vars())
            );
            assert!(lk_wit_layers.iter().all(|layers| {
                layers.iter().enumerate().all(|(i, w)| {
                    let expected_size = 1 << i;
                    let (p1, p2, q1, q2) = (&w[0], &w[1], &w[2], &w[3]);
                    p1.evaluations().len() == expected_size
                        && p2.evaluations().len() == expected_size
                        && q1.evaluations().len() == expected_size
                        && q2.evaluations().len() == expected_size
                })
            }));
        }

        let sumcheck_span = entered_span!("sumcheck");
        // product constraint tower sumcheck
        let tower_span = entered_span!("tower");
        // final evals for verifier
        let r_out_evals = r_wit_layers
            .iter()
            .map(|r_wit_layers| {
                [
                    r_wit_layers[0][0].get_ext_field_vec()[0],
                    r_wit_layers[0][1].get_ext_field_vec()[0],
                ]
            })
            .collect_vec();
        let w_out_evals = w_wit_layers
            .iter()
            .map(|w_wit_layers| {
                [
                    w_wit_layers[0][0].get_ext_field_vec()[0],
                    w_wit_layers[0][1].get_ext_field_vec()[0],
                ]
            })
            .collect_vec();
        let lk_out_evals = lk_wit_layers
            .iter()
            .map(|lk_wit_layers| {
                [
                    // p1, p2, q1, q2
                    lk_wit_layers[0][0].get_ext_field_vec()[0],
                    lk_wit_layers[0][1].get_ext_field_vec()[0],
                    lk_wit_layers[0][2].get_ext_field_vec()[0],
                    lk_wit_layers[0][3].get_ext_field_vec()[0],
                ]
            })
            .collect_vec();

        let (rt_tower, tower_proof) = TowerProver::create_proof(
            // pattern [r1, w1, r2, w2, ...] same pair are chain together
            r_wit_layers
                .into_iter()
                .zip(w_wit_layers)
                .flat_map(|(r, w)| {
                    vec![
                        TowerProverSpec { witness: r },
                        TowerProverSpec { witness: w },
                    ]
                })
                .collect_vec(),
            lk_wit_layers
                .into_iter()
                .map(|lk_wit_layers| TowerProverSpec {
                    witness: lk_wit_layers,
                })
                .collect_vec(),
            NUM_FANIN_LOGUP,
            transcript,
        );
        assert_eq!(
            rt_tower.len(), // num var length should equal to max_num_instance
            max_log2_num_instance
        );
        exit_span!(tower_span);

        // In table proof, we always skip same point sumcheck for now
        // as tower sumcheck batch product argument/logup in same length
        let is_skip_same_point_sumcheck = true;

        let (input_open_point, same_r_sumcheck_proofs, rw_in_evals, lk_in_evals) =
            if is_skip_same_point_sumcheck {
                (rt_tower, None, vec![], vec![])
            } else {
                // one sumcheck to make them opening on same point r (with different prefix)
                // If all table length are the same, we can skip this sumcheck
                let span = entered_span!("opening_same_point");
                // NOTE: max concurrency will be dominated by smallest table since it will blo
                let num_threads = optimal_sumcheck_threads(min_log2_num_instance);
                let alpha_pow = get_challenge_pows(
                    cs.r_table_expressions.len()
                        + cs.w_table_expressions.len()
                        + cs.lk_table_expressions.len() * 2,
                    transcript,
                );
                let mut alpha_pow_iter = alpha_pow.iter();

                // create eq
                // TODO same size rt lead to same identical poly eq which can be merged together
                let eq = tower_proof
                    .prod_specs_points
                    .iter()
                    .step_by(2) // r,w are in same length therefore share same point
                    .chain(tower_proof.logup_specs_points.iter())
                    .map(|layer_points| {
                        let rt = layer_points.last().unwrap();
                        build_eq_x_r_vec(rt).into_mle()
                    })
                    .collect::<Vec<MultilinearExtension<E>>>();

                let mut eq = eq;
                let mut eq_rw: Vec<_> = eq.drain(..cs.r_table_expressions.len()).collect();
                let mut eq_lk: Vec<_> = std::mem::take(&mut eq); // drain the rest

                let mut expr_builder =
                    VirtualPolynomialsBuilder::new(num_threads, max_log2_num_instance);
                let mut exprs =
                    Vec::<Expression<E>>::with_capacity(r_set_wit.len() + lk_n_wit.len());
                let mut witness_rw_expr = Vec::<Expression<E>>::with_capacity(r_set_wit.len() * 2);
                let mut witness_lk_expr = Vec::<Expression<E>>::with_capacity(lk_n_wit.len() * 2);

                // alpha_r{i} * eq(rt_{i}, s) * r(s) + alpha_w{i} * eq(rt_{i}, s) * w(s)
                for ((r_set_wit, w_set_wit), eq) in r_set_wit
                    .iter()
                    .zip_eq(w_set_wit.iter())
                    .zip_eq(eq_rw.iter_mut())
                {
                    let eq = expr_builder.lift(Either::Right(eq));
                    let alpha_r =
                        Expression::Constant(Either::Right(*alpha_pow_iter.next().unwrap()));
                    let r_set_wit = expr_builder.lift(Either::Left(r_set_wit));
                    let alpha_w =
                        Expression::Constant(Either::Right(*alpha_pow_iter.next().unwrap()));
                    let w_set_wit = expr_builder.lift(Either::Left(w_set_wit));
                    witness_rw_expr.push(r_set_wit.clone());
                    witness_lk_expr.push(w_set_wit.clone());
                    exprs.push(eq * (alpha_r * r_set_wit + alpha_w * w_set_wit));
                }

                // alpha_lkn{i} * eq(rt_{i}, s) * lk_n(s) + alpha_lkd{i} * eq(rt_{i}, s) * lk_d(s)
                for ((lk_n_wit, lk_d_wit), eq) in lk_n_wit
                    .iter()
                    .zip_eq(lk_d_wit.iter())
                    .zip_eq(eq_lk.iter_mut())
                {
                    let eq = expr_builder.lift(Either::Right(eq));
                    let alpha_lk_n =
                        Expression::Constant(Either::Right(*alpha_pow_iter.next().unwrap()));
                    let lk_n_wit = expr_builder.lift(Either::Left(lk_n_wit));
                    let alpha_lk_d =
                        Expression::Constant(Either::Right(*alpha_pow_iter.next().unwrap()));
                    let lk_d_wit = expr_builder.lift(Either::Left(lk_d_wit));
                    witness_lk_expr.push(lk_n_wit.clone());
                    witness_lk_expr.push(lk_d_wit.clone());
                    exprs.push(eq * (alpha_lk_n * lk_n_wit + alpha_lk_d * lk_d_wit));
                }

                let (same_r_sumcheck_proofs, state) = IOPProverState::prove(
                    expr_builder.to_virtual_polys(&[exprs.into_iter().sum()], &[]),
                    transcript,
                );
                let evals = state.get_mle_flatten_final_evaluations();
                let rw_in_evals = witness_rw_expr
                    .into_iter()
                    .map(|expr| match expr {
                        Expression::WitIn(wit_id) => evals[wit_id as usize],
                        _ => unreachable!(),
                    })
                    .collect_vec();
                let lk_in_evals = witness_lk_expr
                    .into_iter()
                    .map(|expr| match expr {
                        Expression::WitIn(wit_id) => evals[wit_id as usize],
                        _ => unreachable!(),
                    })
                    .collect_vec();

                let input_open_point = same_r_sumcheck_proofs.point.clone();
                assert_eq!(input_open_point.len(), max_log2_num_instance);
                exit_span!(span);

                (
                    input_open_point,
                    Some(same_r_sumcheck_proofs.proofs),
                    rw_in_evals,
                    lk_in_evals,
                )
            };

        exit_span!(sumcheck_span);
        let span = entered_span!("fixed::evals + witin::evals");
        let mut evals = witnesses
            .par_iter()
            .chain(fixed.par_iter())
            .map(|poly| poly.evaluate(&input_open_point[..poly.num_vars()]))
            .collect::<Vec<_>>();
        let fixed_in_evals = evals.split_off(witnesses.len());
        let wits_in_evals = evals;

        // evaluate pi if there is instance query
        let mut pi_in_evals: HashMap<usize, E> = HashMap::new();
        if !cs.instance_name_map.is_empty() {
            let span = entered_span!("pi::evals");
            for &Instance(idx) in cs.instance_name_map.keys() {
                let poly = &pi[idx];
                pi_in_evals.insert(idx, poly.evaluate(&input_open_point[..poly.num_vars()]));
            }
            exit_span!(span);
        }
        exit_span!(span);

        tracing::debug!(
            "[table {}] build opening proof for {} polys",
            name,
            witnesses.len(),
        );

        Ok((
            ZKVMTableProof {
                r_out_evals,
                w_out_evals,
                lk_out_evals,
                same_r_sumcheck_proofs,
                rw_in_evals,
                lk_in_evals,
                tower_proof,
                fixed_in_evals,
                wits_in_evals,
            },
            pi_in_evals,
            input_open_point,
        ))
    }
}

/// TowerProofs
impl<E: ExtensionField> TowerProofs<E> {
    pub fn new(prod_spec_size: usize, logup_spec_size: usize) -> Self {
        TowerProofs {
            proofs: vec![],
            prod_specs_eval: vec![vec![]; prod_spec_size],
            logup_specs_eval: vec![vec![]; logup_spec_size],
            prod_specs_points: vec![vec![]; prod_spec_size],
            logup_specs_points: vec![vec![]; logup_spec_size],
        }
    }
    pub fn push_sumcheck_proofs(&mut self, proofs: Vec<IOPProverMessage<E>>) {
        self.proofs.push(proofs);
    }

    pub fn push_prod_evals_and_point(&mut self, spec_index: usize, evals: Vec<E>, point: Vec<E>) {
        self.prod_specs_eval[spec_index].push(evals);
        self.prod_specs_points[spec_index].push(point);
    }

    pub fn push_logup_evals_and_point(&mut self, spec_index: usize, evals: Vec<E>, point: Vec<E>) {
        self.logup_specs_eval[spec_index].push(evals);
        self.logup_specs_points[spec_index].push(point);
    }

    pub fn prod_spec_size(&self) -> usize {
        self.prod_specs_eval.len()
    }

    pub fn logup_spec_size(&self) -> usize {
        self.logup_specs_eval.len()
    }
}

/// Tower Prover
impl TowerProver {
    #[tracing::instrument(skip_all, name = "tower_prover_create_proof", level = "trace")]
    pub fn create_proof<'a, E: ExtensionField>(
        prod_specs: Vec<TowerProverSpec<'a, E>>,
        logup_specs: Vec<TowerProverSpec<'a, E>>,
        num_fanin: usize,
        transcript: &mut impl Transcript<E>,
    ) -> (Point<E>, TowerProofs<E>) {
        #[derive(Debug, Clone)]
        enum GroupedMLE<'a, E: ExtensionField> {
            Prod((usize, Vec<MultilinearExtension<'a, E>>)), // usize is the index in prod_specs
            Logup((usize, Vec<MultilinearExtension<'a, E>>)), // usize is the index in logup_specs
        }

        // XXX to sumcheck batched product argument with logup, we limit num_product_fanin to 2
        // TODO mayber give a better naming?
        assert_eq!(num_fanin, 2);

        let (prod_specs_len, logup_specs_len) = (prod_specs.len(), logup_specs.len());
        let mut proofs = TowerProofs::new(prod_specs_len, logup_specs_len);
        let log_num_fanin = ceil_log2(num_fanin);
        // -1 for sliding windows size 2: (cur_layer, next_layer) w.r.t total size
        let max_round_index = prod_specs
            .iter()
            .chain(logup_specs.iter())
            .map(|m| m.witness.len())
            .max()
            .unwrap()
            - 1; // index start from 0

        // generate alpha challenge
        let alpha_pows = get_challenge_pows(
            prod_specs_len +
            // logup occupy 2 sumcheck: numerator and denominator
            logup_specs_len * 2,
            transcript,
        );
        let initial_rt: Point<E> = transcript.sample_and_append_vec(b"product_sum", log_num_fanin);
        let (mut out_rt, mut alpha_pows) = (initial_rt, alpha_pows);

        let mut layer_witness: Vec<Vec<GroupedMLE<'a, E>>> = vec![Vec::new(); max_round_index + 1];

        #[allow(clippy::type_complexity)]
        fn merge_spec_witness<'a, E: ExtensionField>(
            merged: &mut [Vec<GroupedMLE<'a, E>>],
            spec: TowerProverSpec<'a, E>,
            index: usize,
            group_ctor: fn((usize, Vec<MultilinearExtension<'a, E>>)) -> GroupedMLE<'a, E>,
        ) {
            for (round_idx, round_vec) in spec.witness.into_iter().enumerate() {
                merged[round_idx].push(group_ctor((index, round_vec)));
            }
        }

        // merge prod_specs
        for (i, spec) in prod_specs.into_iter().enumerate() {
            merge_spec_witness(&mut layer_witness, spec, i, GroupedMLE::Prod);
        }

        // merge logup_specs
        for (i, spec) in logup_specs.into_iter().enumerate() {
            merge_spec_witness(&mut layer_witness, spec, i, GroupedMLE::Logup);
        }

        // skip(1) for output layer
        for (round, mut layer_witness) in layer_witness.into_iter().enumerate().skip(1) {
            // in first few round we just run on single thread
            let num_threads = optimal_sumcheck_threads(out_rt.len());
            let mut exprs = Vec::<Expression<E>>::with_capacity(prod_specs_len + logup_specs_len);
            let mut expr_builder = VirtualPolynomialsBuilder::new(num_threads, out_rt.len());
            let mut witness_prod_expr = vec![vec![]; prod_specs_len];
            let mut witness_lk_expr = vec![vec![]; logup_specs_len];

            let mut eq: MultilinearExtension<E> = build_eq_x_r_vec(&out_rt).into_mle();
            let eq_expr = expr_builder.lift(Either::Right(&mut eq));

            // processing exprs
            for group_witness in layer_witness.iter_mut() {
                match group_witness {
                    GroupedMLE::Prod((i, layer_polys)) => {
                        let alpha_expr = Expression::Constant(Either::Right(alpha_pows[*i]));
                        // sanity check
                        assert_eq!(layer_polys.len(), num_fanin);
                        assert!(
                            layer_polys
                                .iter()
                                .all(|f| { f.evaluations().len() == 1 << (log_num_fanin * round) })
                        );
                        let layer_polys = layer_polys
                            .iter_mut()
                            .map(|layer_poly| expr_builder.lift(Either::Right(layer_poly)))
                            .collect_vec();
                        witness_prod_expr[*i].extend(layer_polys.clone());
                        let layer_polys_product =
                            layer_polys.into_iter().product::<Expression<E>>();
                        // \sum_s eq(rt, s) * alpha^{i} * ([in_i0[s] * in_i1[s] * .... in_i{num_product_fanin}[s]])
                        exprs.push(eq_expr.clone() * alpha_expr * layer_polys_product);
                    }
                    GroupedMLE::Logup((i, layer_polys)) => {
                        // sanity check
                        assert_eq!(layer_polys.len(), 2 * num_fanin); // p1, p2, q1, q2
                        assert!(
                            layer_polys
                                .iter()
                                .all(|f| f.evaluations().len() == 1 << (log_num_fanin * round)),
                        );

                        let (alpha_numerator, alpha_denominator) = (
                            Expression::Constant(Either::Right(
                                alpha_pows[prod_specs_len + *i * 2], // numerator and denominator
                            )),
                            Expression::Constant(Either::Right(
                                alpha_pows[prod_specs_len + *i * 2 + 1],
                            )),
                        );

                        let (p1, rest) = layer_polys.split_at_mut(1);
                        let (p2, rest) = rest.split_at_mut(1);
                        let (q1, q2) = rest.split_at_mut(1);

                        let (p1, p2, q1, q2) = (
                            expr_builder.lift(Either::Right(&mut p1[0])),
                            expr_builder.lift(Either::Right(&mut p2[0])),
                            expr_builder.lift(Either::Right(&mut q1[0])),
                            expr_builder.lift(Either::Right(&mut q2[0])),
                        );
                        witness_lk_expr[*i].extend(vec![
                            p1.clone(),
                            p2.clone(),
                            q1.clone(),
                            q2.clone(),
                        ]);

                        // \sum_s eq(rt, s) * (alpha_numerator^{i} * (p1 * q2 + p2 * q1) + alpha_denominator^{i} * q1 * q2)
                        exprs.push(
                            eq_expr.clone()
                                * (alpha_numerator * (p1 * q2.clone() + p2 * q1.clone())
                                    + alpha_denominator * q1 * q2),
                        );
                    }
                }
            }

            let wrap_batch_span = entered_span!("wrap_batch");
            let (sumcheck_proofs, state) = IOPProverState::prove(
                expr_builder.to_virtual_polys(&[exprs.into_iter().sum()], &[]),
                transcript,
            );
            exit_span!(wrap_batch_span);

            proofs.push_sumcheck_proofs(sumcheck_proofs.proofs);

            // rt' = r_merge || rt
            let r_merge = transcript.sample_and_append_vec(b"merge", log_num_fanin);
            let rt_prime = [sumcheck_proofs.point, r_merge].concat();

            // generate next round challenge
            let next_alpha_pows = get_challenge_pows(
                prod_specs_len + logup_specs_len * 2, /* logup occupy 2 sumcheck: numerator and denominator */
                transcript,
            );
            let evals = state.get_mle_flatten_final_evaluations();
            // retrieve final evaluation to proof
            for (i, witness_prod_expr) in witness_prod_expr.iter().enumerate().take(prod_specs_len)
            {
                let evals = witness_prod_expr
                    .iter()
                    .map(|expr| match expr {
                        Expression::WitIn(wit_id) => evals[*wit_id as usize],
                        _ => unreachable!(),
                    })
                    .collect_vec();
                if !evals.is_empty() {
                    assert_eq!(evals.len(), num_fanin);
                    proofs.push_prod_evals_and_point(i, evals, rt_prime.clone());
                }
            }
            for (i, witness_lk_expr) in witness_lk_expr.iter().enumerate().take(logup_specs_len) {
                let evals = witness_lk_expr
                    .iter()
                    .map(|expr| match expr {
                        Expression::WitIn(wit_id) => evals[*wit_id as usize],
                        _ => unreachable!(),
                    })
                    .collect_vec();
                if !evals.is_empty() {
                    assert_eq!(evals.len(), 4); // p1, p2, q1, q2
                    proofs.push_logup_evals_and_point(i, evals, rt_prime.clone());
                }
            }
            out_rt = rt_prime;
            alpha_pows = next_alpha_pows;
        }
        let next_rt = out_rt;
        (next_rt, proofs)
    }
}<|MERGE_RESOLUTION|>--- conflicted
+++ resolved
@@ -10,17 +10,7 @@
     evaluation::PointAndEval,
     gkr::{GKRCircuitWitness, GKRProverOutput},
 };
-<<<<<<< HEAD
-use std::{
-    collections::{BTreeMap, BTreeSet, HashMap},
-    marker::PhantomData,
-    sync::Arc,
-};
-
-use itertools::{Either, Itertools, enumerate, izip};
-=======
-use itertools::{Itertools, enumerate, izip};
->>>>>>> 7d8afae5
+use itertools::Itertools;
 use mpcs::{Point, PolynomialCommitmentScheme};
 use multilinear_extensions::{
     Expression,
@@ -31,10 +21,6 @@
 };
 use p3::field::{PrimeCharacteristicRing, dot_product};
 use rayon::iter::{IntoParallelIterator, IntoParallelRefIterator, ParallelIterator};
-<<<<<<< HEAD
-use std::{iter::Iterator, sync::Arc};
-=======
->>>>>>> 7d8afae5
 use sumcheck::{
     macros::{entered_span, exit_span},
     structs::{IOPProverMessage, IOPProverState},
@@ -49,7 +35,10 @@
     scheme::{
         GKROpcodeProof, TowerProofs,
         constants::{MAINCONSTRAIN_SUMCHECK_BATCH_SIZE, NUM_FANIN, NUM_FANIN_LOGUP},
-        utils::wit_infer_by_expr,
+        utils::{
+            infer_tower_logup_witness, infer_tower_product_witness, interleaving_mles_to_mles,
+            wit_infer_by_expr,
+        },
     },
     structs::{
         GKRIOPProvingKey, KeccakGKRIOP, ProvingKey, TowerProver, TowerProverSpec, ZKVMProvingKey,
@@ -828,36 +817,6 @@
                 (None, input_open_point, wits_in_evals)
             };
         exit_span!(gkr_span);
-<<<<<<< HEAD
-
-        let pcs_open_span = entered_span!("pcs_open", profiling_3 = true);
-
-        let opening_dur = std::time::Instant::now();
-        tracing::debug!(
-            "[opcode {}]: build opening proof for {} polys",
-            name,
-            witnesses.len()
-        );
-
-        let wits_opening_proof = PCS::simple_batch_open(
-            pp,
-            &witnesses,
-            &wits_commit,
-            &input_open_point,
-            wits_in_evals.as_slice(),
-            transcript,
-        ).map_err(ZKVMError::PCSError)?;
-
-        tracing::info!(
-            "[opcode {}] build opening proof took {:?}",
-            name,
-            opening_dur.elapsed(),
-        );
-        exit_span!(pcs_open_span);
-
-        let wits_commit = PCS::get_pure_commitment(&wits_commit);
-=======
->>>>>>> 7d8afae5
 
         // extend with Optio(gkr evals (not combined))
         Ok((
@@ -1114,10 +1073,9 @@
                 .into_iter()
                 .zip(w_wit_layers)
                 .flat_map(|(r, w)| {
-                    vec![
-                        TowerProverSpec { witness: r },
-                        TowerProverSpec { witness: w },
-                    ]
+                    vec![TowerProverSpec { witness: r }, TowerProverSpec {
+                        witness: w,
+                    }]
                 })
                 .collect_vec(),
             lk_wit_layers
