--- conflicted
+++ resolved
@@ -61,15 +61,10 @@
         pi: PublicValues<u32>,
         mut transcript: impl Transcript<E>,
     ) -> Result<ZKVMProof<E, PCS>, ZKVMError> {
-<<<<<<< HEAD
-        let span = entered_span!("commit_to_fixed_commit", profiling_1 = true);
         let raw_pi = pi.to_vec::<E>();
         let mut pi_evals = ZKVMProof::<E, PCS>::pi_evals(&raw_pi);
-        let mut opcode_proofs: BTreeMap<String, (usize, ZKVMOpcodeProof<E>)> = BTreeMap::new();
-        let mut table_proofs: BTreeMap<String, (usize, ZKVMTableProof<E>)> = BTreeMap::new();
-=======
-        let mut vm_proof = ZKVMProof::empty(pi);
->>>>>>> 005efdc4
+        let mut opcode_proofs: BTreeMap<usize, ZKVMOpcodeProof<E>> = BTreeMap::new();
+        let mut table_proofs: BTreeMap<usize, ZKVMTableProof<E>> = BTreeMap::new();
 
         let span = entered_span!("commit_to_pi", profiling_1 = true);
         // including raw public input to transcript
@@ -86,27 +81,14 @@
             })
             .collect();
 
-<<<<<<< HEAD
-        // commit to fixed commitmen
+        // commit to fixed commitment
+        let span = entered_span!("commit_to_fixed_commit", profiling_1 = true);
         if let Some(fixed_commit) = &self.pk.get_vk().fixed_commit {
             PCS::write_commitment(fixed_commit, &mut transcript).map_err(ZKVMError::PCSError)?;
-=======
-        // commit to fixed commitment
-        let span = entered_span!("commit_to_fixed_commit", profiling_1 = true);
-        for pk in self.pk.circuit_pks.values() {
-            if let Some(fixed_commit) = &pk.vk.fixed_commit {
-                PCS::write_commitment(fixed_commit, &mut transcript)
-                    .map_err(ZKVMError::PCSError)?;
-            }
->>>>>>> 005efdc4
         }
         exit_span!(span);
 
         // commit to main traces
-<<<<<<< HEAD
-        let mut wits_instances = BTreeMap::new();
-        let mut wits_rmms = BTreeMap::new();
-=======
         let circuit_name_index_mapping = self
             .pk
             .circuit_pks
@@ -114,9 +96,8 @@
             .enumerate()
             .map(|(k, v)| (v, k))
             .collect::<BTreeMap<_, _>>();
-        let mut commitments = BTreeMap::new();
-        let mut wits = BTreeMap::new();
->>>>>>> 005efdc4
+        let mut wits_instances = BTreeMap::new();
+        let mut wits_rmms = BTreeMap::new();
         let mut structural_wits = BTreeMap::new();
 
         let mut num_instances = Vec::with_capacity(self.pk.circuit_pks.len());
@@ -141,23 +122,13 @@
             }
         }
 
-        // verifier need this information from prover to achieve non-uniform design.
-        vm_proof.num_instances = num_instances;
-
         // write (circuit_size, num_var) to transcript
-        for (circuit_size, num_var) in &vm_proof.num_instances {
+        for (circuit_size, num_var) in &num_instances {
             transcript.append_message(&circuit_size.to_le_bytes());
             transcript.append_message(&num_var.to_le_bytes());
         }
 
         let commit_to_traces_span = entered_span!("commit_to_traces", profiling_1 = true);
-        let circuit_name_index_map = self
-            .pk
-            .circuit_pks
-            .keys()
-            .enumerate()
-            .map(|(i, k)| (k, i))
-            .collect::<HashMap<&String, usize>>();
         // commit to opcode circuits first and then commit to table circuits, sorted by name
         for (circuit_name, mut rmm) in witnesses.into_iter_sorted() {
             let witness_rmm = rmm.remove(0);
@@ -173,25 +144,8 @@
                 continue;
             }
 
-<<<<<<< HEAD
             let structural_witness = structural_witness_rmm.to_mles();
-            wits_rmms.insert(circuit_name_index_map[&circuit_name], witness_rmm);
-=======
-            let (witness, structural_witness) = match num_instances {
-                0 => (vec![], vec![]),
-                _ => {
-                    let structural_witness = structural_witness_rmm.to_mles();
-                    let commit =
-                        PCS::batch_commit_and_write(&self.pk.pp, witness_rmm, &mut transcript)
-                            .map_err(ZKVMError::PCSError)?;
-                    let witness = PCS::get_arc_mle_witness_from_commitment(&commit);
-                    commitments.insert(circuit_name_index_mapping[&circuit_name], commit);
-                    (witness, structural_witness)
-                }
-            };
-            exit_span!(span);
-            wits.insert(circuit_name.clone(), (witness, num_instances));
->>>>>>> 005efdc4
+            wits_rmms.insert(circuit_name_index_mapping[&circuit_name], witness_rmm);
             structural_wits.insert(
                 circuit_name,
                 (
@@ -203,6 +157,9 @@
                 ),
             );
         }
+
+        debug_assert_eq!(num_instances.len(), wits_rmms.len());
+
         // batch commit witness
         let span = entered_span!("batch commit to witness", profiling_2 = true);
         let witin_commit_with_witness =
@@ -228,7 +185,6 @@
         tracing::debug!("challenges in prover: {:?}", challenges);
 
         let main_proofs_span = entered_span!("main_proofs", profiling_1 = true);
-<<<<<<< HEAD
         let (points, evaluations) = self
             .pk
             .circuit_pks
@@ -237,21 +193,12 @@
             .try_fold((vec![], vec![]), |(mut points, mut evaluations), (index, (circuit_name, pk))| {
                 let num_instances = *wits_instances
                 .get(circuit_name)
-=======
-        for (index, (circuit_name, pk)) in self.pk.circuit_pks.iter().enumerate() {
-            let (witness, num_instances) = wits
-                .remove(circuit_name)
->>>>>>> 005efdc4
                 .ok_or(ZKVMError::WitnessNotFound(circuit_name.to_string()))?;
             if num_instances == 0 {
                 // do nothing without point and evaluation insertion
                 return Ok::<(Vec<_>, Vec<Vec<_>>), ZKVMError>((points,evaluations));
             }
             transcript.append_field_element(&E::BaseField::from_u64(index as u64));
-<<<<<<< HEAD
-=======
-            let wits_commit = commitments.remove(&index).unwrap();
->>>>>>> 005efdc4
             // TODO: add an enum for circuit type either in constraint_system or vk
             let cs = pk.get_cs();
             let witness_mle = witness_mles.drain(..cs.num_witin as usize).collect_vec();
@@ -282,14 +229,10 @@
                     circuit_name,
                     num_instances
                 );
-<<<<<<< HEAD
                 points.push(point);
                 evaluations.push(opcode_proof.wits_in_evals.clone());
                 opcode_proofs
-                    .insert(circuit_name.clone(), (index, opcode_proof));
-=======
-                vm_proof.opcode_proofs.insert(index, opcode_proof);
->>>>>>> 005efdc4
+                    .insert(index, opcode_proof);
             } else {
                 let fixed_mle = fixed_mles.drain(..cs.num_fixed).collect_vec();
                 let (structural_witness, structural_num_instances) = structural_wits
@@ -316,12 +259,7 @@
                     num_instances,
                     structural_num_instances
                 );
-<<<<<<< HEAD
-                table_proofs
-                    .insert(circuit_name.clone(), (index, table_proof));
-=======
-                vm_proof.table_proofs.insert(index, table_proof);
->>>>>>> 005efdc4
+                table_proofs.insert(index, table_proof);
                 for (idx, eval) in pi_in_evals {
                     pi_evals[idx]= eval;
                 }
@@ -333,6 +271,7 @@
         let pcs_opening = entered_span!("pcs_opening");
         let mpcs_opening_proof = PCS::batch_open(
             &self.pk.pp,
+            &num_instances,
             self.pk
                 .fixed_commit_wd
                 .as_ref()
@@ -352,6 +291,8 @@
             table_proofs,
             witin_commit,
             mpcs_opening_proof,
+            // verifier need this information from prover to achieve non-uniform design.
+            num_instances,
         );
         exit_span!(main_proofs_span);
 
@@ -768,10 +709,8 @@
             opening_dur.elapsed(),
         );
         exit_span!(pcs_open_span);
-<<<<<<< HEAD
         Ok((
             ZKVMOpcodeProof {
-                num_instances,
                 record_r_out_evals,
                 record_w_out_evals,
                 lk_p1_out_eval,
@@ -787,26 +726,6 @@
             },
             input_open_point,
         ))
-=======
-        let wits_commit = PCS::get_pure_commitment(&wits_commit);
-
-        Ok(ZKVMOpcodeProof {
-            record_r_out_evals,
-            record_w_out_evals,
-            lk_p1_out_eval,
-            lk_p2_out_eval,
-            lk_q1_out_eval,
-            lk_q2_out_eval,
-            tower_proof,
-            main_sel_sumcheck_proofs: main_sel_sumcheck_proofs.proofs,
-            r_records_in_evals,
-            w_records_in_evals,
-            lk_records_in_evals,
-            wits_commit,
-            wits_opening_proof,
-            wits_in_evals,
-        })
->>>>>>> 005efdc4
     }
 
     #[allow(clippy::too_many_arguments)]
@@ -1207,11 +1126,6 @@
                 lk_in_evals,
                 tower_proof,
                 fixed_in_evals,
-<<<<<<< HEAD
-                rw_hints_num_vars,
-=======
-                fixed_opening_proof,
->>>>>>> 005efdc4
                 wits_in_evals,
             },
             pi_in_evals,
