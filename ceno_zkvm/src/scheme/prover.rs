use ff_ext::ExtensionField;
use gkr_iop::{
    cpu::{CpuBackend, CpuProver},
    hal::ProverBackend,
};
use std::{
    collections::{BTreeMap, HashMap},
    marker::PhantomData,
    sync::Arc,
};

use crate::scheme::hal::MainSumcheckEvals;
use either::Either;
use gkr_iop::hal::MultilinearPolynomial;
use itertools::Itertools;
use mpcs::{Point, PolynomialCommitmentScheme};
use multilinear_extensions::{
    Instance,
    mle::{IntoMLE, MultilinearExtension},
};
use p3::field::FieldAlgebra;
use std::iter::Iterator;
use sumcheck::{
    macros::{entered_span, exit_span},
    structs::IOPProverMessage,
};
use transcript::Transcript;
use witness::RowMajorMatrix;

use super::{PublicValues, ZKVMChipProof, ZKVMProof, hal::ProverDevice};
use crate::{
    error::ZKVMError,
    scheme::{hal::ProofInput, utils::build_main_witness},
    structs::{ProvingKey, TowerProofs, ZKVMProvingKey, ZKVMWitnesses},
};

type CreateTableProof<E> = (ZKVMChipProof<E>, HashMap<usize, E>, Point<E>);

pub type ZkVMCpuProver<E, PCS> =
    ZKVMProver<E, PCS, CpuBackend<E, PCS>, CpuProver<CpuBackend<E, PCS>>>;

pub struct ZKVMProver<E: ExtensionField, PCS: PolynomialCommitmentScheme<E>, PB, PD> {
    pub pk: Arc<ZKVMProvingKey<E, PCS>>,
    device: PD,
    _marker: PhantomData<PB>,
}

impl<
    E: ExtensionField,
    PCS: PolynomialCommitmentScheme<E>,
    PB: ProverBackend<E = E, Pcs = PCS>,
    PD: ProverDevice<PB>,
> ZKVMProver<E, PCS, PB, PD>
{
    pub fn new(pk: ZKVMProvingKey<E, PCS>, device: PD) -> Self {
        let pk = Arc::new(pk);
        ZKVMProver {
            pk,
            device,
            _marker: PhantomData,
        }
    }
}

impl<
    E: ExtensionField,
    PCS: PolynomialCommitmentScheme<E>,
    PB: ProverBackend<E = E, Pcs = PCS> + 'static,
    PD: ProverDevice<PB>,
> ZKVMProver<E, PCS, PB, PD>
{
    /// create proof for zkvm execution
    #[tracing::instrument(
        skip_all,
        name = "ZKVM_create_proof",
        fields(profiling_1),
        level = "trace"
    )]
    pub fn create_proof(
        &mut self,
        witnesses: ZKVMWitnesses<E>,
        pi: PublicValues,
        mut transcript: impl Transcript<E> + 'static,
    ) -> Result<ZKVMProof<E, PCS>, ZKVMError> {
        let raw_pi = pi.to_vec::<E>();
        let mut pi_evals = ZKVMProof::<E, PCS>::pi_evals(&raw_pi);
        let mut chip_proofs: BTreeMap<usize, ZKVMChipProof<E>> = BTreeMap::new();

        let span = entered_span!("commit_to_pi", profiling_1 = true);
        // including raw public input to transcript
        for v in raw_pi.iter().flatten() {
            transcript.append_field_element(v);
        }
        exit_span!(span);

        let pi: Vec<MultilinearExtension<E>> =
            raw_pi.iter().map(|p| p.to_vec().into_mle()).collect();

        // commit to fixed commitment
        let span = entered_span!("commit_to_fixed_commit", profiling_1 = true);
        if let Some(fixed_commit) = &self.pk.fixed_commit {
            PCS::write_commitment(fixed_commit, &mut transcript).map_err(ZKVMError::PCSError)?;
        }
        exit_span!(span);

        // keep track of circuit name to index mapping
        let circuit_name_index_mapping = self
            .pk
            .circuit_pks
            .keys()
            .enumerate()
            .map(|(k, v)| (v, k))
            .collect::<BTreeMap<_, _>>();
        // only keep track of circuits that have non-zero instances
        let mut num_instances = Vec::with_capacity(self.pk.circuit_pks.len());
        let mut num_instances_with_rotation = Vec::with_capacity(self.pk.circuit_pks.len());
        let mut circuit_name_num_instances_mapping = BTreeMap::new();
        for (index, (circuit_name, ProvingKey { vk, .. })) in self.pk.circuit_pks.iter().enumerate()
        {
            // num_instance from witness might include rotation
            if let Some(num_instance) = witnesses
                .get_opcode_witness(circuit_name)
                .or_else(|| witnesses.get_table_witness(circuit_name))
                .map(|rmms| {
                    if rmms[0].num_instances() == 0 {
                        rmms[1].num_instances()
                    } else {
                        rmms[0].num_instances()
                    }
                })
                .and_then(|num_instance| {
                    if num_instance > 0 {
                        Some(num_instance)
                    } else {
                        None
                    }
                })
                .or_else(|| {
                    vk.get_cs().is_static_circuit().then(|| {
                        self.pk
                            .circuit_index_fixed_num_instances
                            .get(&index)
                            .copied()
                            .unwrap_or(0)
                    })
                })
            {
                num_instances.push((
                    index,
                    num_instance >> vk.get_cs().rotation_vars().unwrap_or(0),
                ));
                num_instances_with_rotation.push((index, num_instance));
                circuit_name_num_instances_mapping.insert(
                    circuit_name,
                    num_instance >> vk.get_cs().rotation_vars().unwrap_or(0),
                );
            }
        }

        // write (circuit_idx, num_var) to transcript
        for (circuit_idx, num_instance) in &num_instances {
            transcript.append_message(&circuit_idx.to_le_bytes());
            transcript.append_message(&num_instance.to_le_bytes());
        }

        let commit_to_traces_span = entered_span!("batch commit to traces", profiling_1 = true);
        let mut wits_rmms = BTreeMap::new();
        let mut structural_wits = BTreeMap::new();

        // commit to opcode circuits first and then commit to table circuits, sorted by name
        for (circuit_name, mut rmm) in witnesses.into_iter_sorted() {
            let witness_rmm = rmm.remove(0);
            // only table got structural witness
            let structural_witness_rmm = if !rmm.is_empty() {
                rmm.remove(0)
            } else {
                RowMajorMatrix::empty()
            };

            if witness_rmm.num_instances() > 0 {
                wits_rmms.insert(circuit_name_index_mapping[&circuit_name], witness_rmm);
            }
            if structural_witness_rmm.num_instances() > 0 {
                let num_instances = circuit_name_num_instances_mapping
                    .get(&circuit_name)
                    .unwrap();
                let structural_witness = structural_witness_rmm.to_mles();
                structural_wits.insert(circuit_name, (structural_witness, num_instances));
            }
        }

        // commit to witness traces in batch
        let (mut witness_mles, witness_data, witin_commit) = self.device.commit_traces(wits_rmms);
        PCS::write_commitment(&witin_commit, &mut transcript).map_err(ZKVMError::PCSError)?;
        exit_span!(commit_to_traces_span);

        // transfer pk to device
        let transfer_pk_span = entered_span!("transfer pk to device", profiling_1 = true);
        let device_pk = self.device.transport_proving_key(self.pk.clone());
        let mut fixed_mles = device_pk.fixed_mles;
        exit_span!(transfer_pk_span);

        // squeeze two challenges from transcript
        let challenges = [
            transcript.read_challenge().elements,
            transcript.read_challenge().elements,
        ];
        tracing::debug!("global challenges in prover: {:?}", challenges);

        let public_input_span = entered_span!("public_input", profiling_1 = true);
        let public_input = self.device.transport_mles(&pi);
        exit_span!(public_input_span);

        let main_proofs_span = entered_span!("main_proofs", profiling_1 = true);
        let (points, evaluations) = self.pk.circuit_pks.iter().enumerate().try_fold(
            (vec![], vec![]),
            |(mut points, mut evaluations), (index, (circuit_name, pk))| {
                let num_instances = circuit_name_num_instances_mapping
                    .get(&circuit_name)
                    .copied()
                    .unwrap_or(0);
                let cs = pk.get_cs();
                if num_instances == 0 {
                    // we need to drain respective fixed when num_instances is 0
                    if cs.num_fixed() > 0 {
                        let _ = fixed_mles.drain(..cs.num_fixed()).collect_vec();
                    }
                    return Ok::<(Vec<_>, Vec<Vec<_>>), ZKVMError>((points, evaluations));
                }
                transcript.append_field_element(&E::BaseField::from_canonical_u64(index as u64));

                // TODO: add an enum for circuit type either in constraint_system or vk
                let witness_mle = witness_mles
                    .drain(..cs.num_witin())
                    .map(|mle| mle.into())
                    .collect_vec();

                let structural_witness_span =
                    entered_span!("structural_witness", profiling_2 = true);
                let structural_mles = structural_wits
                    .remove(circuit_name)
                    .map(|(sw, _)| sw)
                    .unwrap_or(vec![]);
                let structural_witness = self.device.transport_mles(&structural_mles);
                exit_span!(structural_witness_span);

                let fixed = fixed_mles.drain(..cs.num_fixed()).collect_vec();
                let input = ProofInput {
                    witness: witness_mle,
                    fixed,
                    structural_witness,
<<<<<<< HEAD
                    public_input,
                    pub_io_evals: pi_evals.iter().map(|p| Either::Right(*p)).collect(),
=======
                    public_input: public_input.clone(),
>>>>>>> 82fea5ea
                    num_instances,
                };

                let (opcode_proof, pi_in_evals, input_opening_point) =
                    self.create_chip_proof(circuit_name, pk, input, &mut transcript, &challenges)?;
                tracing::trace!(
                    "generated proof for opcode {} with num_instances={}",
                    circuit_name,
                    num_instances
                );
                if cs.num_witin() > 0 || cs.num_fixed() > 0 {
                    points.push(input_opening_point);
                    evaluations.push(vec![
                        opcode_proof.wits_in_evals.clone(),
                        opcode_proof.fixed_in_evals.clone(),
                    ]);
                } else {
                    assert!(opcode_proof.wits_in_evals.is_empty());
                    assert!(opcode_proof.fixed_in_evals.is_empty());
                }
                chip_proofs.insert(index, opcode_proof);
                for (idx, eval) in pi_in_evals {
                    pi_evals[idx] = eval;
                }
                Ok((points, evaluations))
            },
        )?;
        exit_span!(main_proofs_span);

        // batch opening pcs
        // generate static info from prover key for expected num variable
        let pcs_opening = entered_span!("pcs_opening", profiling_1 = true);
        let mpcs_opening_proof = self.device.open(
            witness_data,
            Some(device_pk.pcs_data),
            points,
            evaluations,
            &mut transcript,
        );
        exit_span!(pcs_opening);

        let vm_proof = ZKVMProof::new(
            raw_pi,
            pi_evals,
            chip_proofs,
            witin_commit,
            mpcs_opening_proof,
        );

        Ok(vm_proof)
    }

    /// create proof for opcode and table circuits
    ///
    /// for each read/write/logup expression, we pack all records of that type
    /// into a single tower tree, and then feed these trees into tower prover.
    #[tracing::instrument(skip_all, name = "create_chip_proof", fields(table_name=name, profiling_2
    ), level = "trace")]
    pub fn create_chip_proof<'a>(
        &self,
        name: &str,
        circuit_pk: &ProvingKey<E>,
        input: ProofInput<'a, PB>,
        transcript: &mut impl Transcript<E>,
        challenges: &[E; 2],
    ) -> Result<CreateTableProof<E>, ZKVMError> {
        let cs = circuit_pk.get_cs();
        let log2_num_instances = input.log2_num_instances();
        let num_var_with_rotation = log2_num_instances + cs.rotation_vars().unwrap_or(0);

        // println!("create_chip_proof: {}", name);

        // build main witness
        let records = build_main_witness::<E, PCS, PB, PD>(cs, &input, challenges);

        let span = entered_span!("prove_tower_relation", profiling_2 = true);
        // prove the product and logup sum relation between layers in tower
        // (internally calls build_tower_witness)
        let (rt_tower, tower_proof, lk_out_evals, w_out_evals, r_out_evals) = self
            .device
            .prove_tower_relation(cs, &input, &records, transcript);
        exit_span!(span);

        assert_eq!(
            rt_tower.len(), // num var length should equal to max_num_instance
            num_var_with_rotation,
        );

        // 1. prove the main constraints among witness polynomials
        // 2. prove the relation between last layer in the tower and read/write/logup records
        let span = entered_span!("prove_main_constraints", profiling_2 = true);
        let (input_opening_point, evals, main_sumcheck_proofs, gkr_iop_proof) = self
            .device
            .prove_main_constraints(rt_tower, &input, cs, challenges, transcript)?;
        let MainSumcheckEvals {
            wits_in_evals,
            fixed_in_evals,
        } = evals;
        exit_span!(span);

        // evaluate pi if there is instance query
        let mut pi_in_evals: HashMap<usize, E> = HashMap::new();
        if !cs.instance_openings().is_empty() {
            let span = entered_span!("pi::evals");
            for &Instance(idx) in cs.instance_openings() {
                let poly = &input.public_input[idx];
                pi_in_evals.insert(
                    idx,
                    poly.eval(input_opening_point[..poly.num_vars()].to_vec()),
                );
            }
            exit_span!(span);
        }

        Ok((
            ZKVMChipProof {
                r_out_evals,
                w_out_evals,
                lk_out_evals,
                main_sumcheck_proofs,
                gkr_iop_proof,
                tower_proof,
                fixed_in_evals,
                wits_in_evals,
                num_instances: input.num_instances,
            },
            pi_in_evals,
            input_opening_point,
        ))
    }
}

/// TowerProofs
impl<E: ExtensionField> TowerProofs<E> {
    pub fn new(prod_spec_size: usize, logup_spec_size: usize) -> Self {
        TowerProofs {
            proofs: vec![],
            prod_specs_eval: vec![vec![]; prod_spec_size],
            logup_specs_eval: vec![vec![]; logup_spec_size],
            prod_specs_points: vec![vec![]; prod_spec_size],
            logup_specs_points: vec![vec![]; logup_spec_size],
        }
    }
    pub fn push_sumcheck_proofs(&mut self, proofs: Vec<IOPProverMessage<E>>) {
        self.proofs.push(proofs);
    }

    pub fn push_prod_evals_and_point(&mut self, spec_index: usize, evals: Vec<E>, point: Vec<E>) {
        self.prod_specs_eval[spec_index].push(evals);
        self.prod_specs_points[spec_index].push(point);
    }

    pub fn push_logup_evals_and_point(&mut self, spec_index: usize, evals: Vec<E>, point: Vec<E>) {
        self.logup_specs_eval[spec_index].push(evals);
        self.logup_specs_points[spec_index].push(point);
    }

    pub fn prod_spec_size(&self) -> usize {
        self.prod_specs_eval.len()
    }

    pub fn logup_spec_size(&self) -> usize {
        self.logup_specs_eval.len()
    }
}<|MERGE_RESOLUTION|>--- conflicted
+++ resolved
@@ -249,12 +249,8 @@
                     witness: witness_mle,
                     fixed,
                     structural_witness,
-<<<<<<< HEAD
-                    public_input,
+                    public_input: public_input.clone(),
                     pub_io_evals: pi_evals.iter().map(|p| Either::Right(*p)).collect(),
-=======
-                    public_input: public_input.clone(),
->>>>>>> 82fea5ea
                     num_instances,
                 };
 
@@ -325,8 +321,6 @@
         let log2_num_instances = input.log2_num_instances();
         let num_var_with_rotation = log2_num_instances + cs.rotation_vars().unwrap_or(0);
 
-        // println!("create_chip_proof: {}", name);
-
         // build main witness
         let records = build_main_witness::<E, PCS, PB, PD>(cs, &input, challenges);
 
