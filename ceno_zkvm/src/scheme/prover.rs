use ff_ext::ExtensionField;
use std::{
    collections::{BTreeMap, BTreeSet, HashMap},
    sync::Arc,
};

use ff::Field;
use itertools::{Itertools, enumerate, izip};
use mpcs::PolynomialCommitmentScheme;
use multilinear_extensions::{
    mle::{IntoMLE, MultilinearExtension},
    util::ceil_log2,
    virtual_poly::{ArcMultilinearExtension, build_eq_x_r_vec},
};
use rayon::iter::{IntoParallelRefIterator, ParallelIterator};
use sumcheck::{
    macros::{entered_span, exit_span},
    structs::{IOPProverMessage, IOPProverState},
};
use transcript::{ForkableTranscript, Transcript};

use crate::{
    error::ZKVMError,
    expression::Instance,
    scheme::{
        constants::{MAINCONSTRAIN_SUMCHECK_BATCH_SIZE, NUM_FANIN, NUM_FANIN_LOGUP},
        utils::{
            infer_tower_logup_witness, infer_tower_product_witness, interleaving_mles_to_mles,
            wit_infer_by_expr,
        },
    },
    structs::{
        Point, ProvingKey, TowerProofs, TowerProver, TowerProverSpec, ZKVMProvingKey, ZKVMWitnesses,
    },
    utils::{get_challenge_pows, next_pow2_instance_padding, optimal_sumcheck_threads},
    virtual_polys::VirtualPolynomials,
};

use super::{PublicValues, ZKVMOpcodeProof, ZKVMProof, ZKVMTableProof};

type ResultCreateTableProof<E, PCS> = (ZKVMTableProof<E, PCS>, HashMap<usize, E>);

pub struct ZKVMProver<E: ExtensionField, PCS: PolynomialCommitmentScheme<E>> {
    pub pk: ZKVMProvingKey<E, PCS>,
}

impl<E: ExtensionField, PCS: PolynomialCommitmentScheme<E>> ZKVMProver<E, PCS> {
    pub fn new(pk: ZKVMProvingKey<E, PCS>) -> Self {
        ZKVMProver { pk }
    }

    /// create proof for zkvm execution
    #[tracing::instrument(
        skip_all,
        name = "ZKVM_create_proof",
        fields(profiling_1),
        level = "trace"
    )]
    pub fn create_proof(
        &self,
        witnesses: ZKVMWitnesses<E>,
        pi: PublicValues<u32>,
        mut transcript: impl ForkableTranscript<E>,
    ) -> Result<ZKVMProof<E, PCS>, ZKVMError> {
        let span = entered_span!("commit_to_fixed_commit", profiling_1 = true);
        let mut vm_proof = ZKVMProof::empty(pi);

        // including raw public input to transcript
        for v in vm_proof.raw_pi.iter().flatten() {
            transcript.append_field_element(v);
        }

        let pi: Vec<ArcMultilinearExtension<E>> = vm_proof
            .raw_pi
            .iter()
            .map(|p| {
                let pi_mle: ArcMultilinearExtension<E> = p.to_vec().into_mle().into();
                pi_mle
            })
            .collect();

        // commit to fixed commitment
        for pk in self.pk.circuit_pks.values() {
            if let Some(fixed_commit) = &pk.vk.fixed_commit {
                PCS::write_commitment(fixed_commit, &mut transcript)
                    .map_err(ZKVMError::PCSError)?;
            }
        }
        exit_span!(span);

        // commit to main traces
        let mut commitments = BTreeMap::new();
        let mut wits = BTreeMap::new();
        let mut structural_wits = BTreeMap::new();

        let commit_to_traces_span = entered_span!("commit_to_traces", profiling_1 = true);
        // commit to opcode circuits first and then commit to table circuits, sorted by name
        for (circuit_name, witness) in witnesses.into_iter_sorted() {
            let num_instances = witness.num_instances();
            let span = entered_span!(
                "commit to iteration",
                circuit_name = circuit_name,
                profiling_2 = true
            );
            let num_witin = self
                .pk
                .circuit_pks
                .get(&circuit_name)
                .unwrap()
                .get_cs()
                .num_witin;

            let (witness, structural_witness) = match num_instances {
                0 => (vec![], vec![]),
                _ => {
                    let mut witness = witness.into_mles();
                    let structural_witness = witness.split_off(num_witin as usize);
                    commitments.insert(
                        circuit_name.clone(),
                        PCS::batch_commit_and_write(&self.pk.pp, &witness, &mut transcript)
                            .map_err(ZKVMError::PCSError)?,
                    );

                    (witness, structural_witness)
                }
            };
            exit_span!(span);
            wits.insert(
                circuit_name.clone(),
                (
                    witness.into_iter().map(|w| w.into()).collect_vec(),
                    num_instances,
                ),
            );
            structural_wits.insert(
                circuit_name,
                (
                    structural_witness
                        .into_iter()
                        .map(|v| v.into())
                        .collect_vec(),
                    num_instances,
                ),
            );
        }
        exit_span!(commit_to_traces_span);

        // squeeze two challenges from transcript
        let challenges = [
            transcript.read_challenge().elements,
            transcript.read_challenge().elements,
        ];
        tracing::debug!("challenges in prover: {:?}", challenges);

        let main_proofs_span = entered_span!("main_proofs", profiling_1 = true);
        let mut transcripts = transcript.fork(self.pk.circuit_pks.len());
        for ((circuit_name, pk), (i, transcript)) in self
            .pk
            .circuit_pks
            .iter() // Sorted by key.
            .zip_eq(transcripts.iter_mut().enumerate())
        {
            let (witness, num_instances) = wits
                .remove(circuit_name)
                .ok_or(ZKVMError::WitnessNotFound(circuit_name.clone()))?;
            if witness.is_empty() {
                continue;
            }
            let wits_commit = commitments.remove(circuit_name).unwrap();
            // TODO: add an enum for circuit type either in constraint_system or vk
            let cs = pk.get_cs();
            let is_opcode_circuit = cs.lk_table_expressions.is_empty()
                && cs.r_table_expressions.is_empty()
                && cs.w_table_expressions.is_empty();

            if is_opcode_circuit {
                tracing::debug!(
                    "opcode circuit {} has {} witnesses, {} reads, {} writes, {} lookups",
                    circuit_name,
                    cs.num_witin,
                    cs.r_expressions.len(),
                    cs.w_expressions.len(),
                    cs.lk_expressions.len(),
                );
                let opcode_proof = self.create_opcode_proof(
                    circuit_name,
                    &self.pk.pp,
                    pk,
                    witness,
                    wits_commit,
                    &pi,
                    num_instances,
                    transcript,
                    &challenges,
                )?;
                tracing::info!(
                    "generated proof for opcode {} with num_instances={}",
                    circuit_name,
                    num_instances
                );
                vm_proof
                    .opcode_proofs
                    .insert(circuit_name.clone(), (i, opcode_proof));
            } else {
                let (structural_witness, structural_num_instances) = structural_wits
                    .remove(circuit_name)
                    .ok_or(ZKVMError::WitnessNotFound(circuit_name.clone()))?;
                let (table_proof, pi_in_evals) = self.create_table_proof(
                    circuit_name,
                    &self.pk.pp,
                    pk,
                    witness,
                    wits_commit,
                    structural_witness,
                    &pi,
                    transcript,
                    &challenges,
                )?;
                tracing::info!(
                    "generated proof for table {} with num_instances={}, structural_num_instances={}",
                    circuit_name,
                    num_instances,
                    structural_num_instances
                );
                vm_proof
                    .table_proofs
                    .insert(circuit_name.clone(), (i, table_proof));
                for (idx, eval) in pi_in_evals {
                    vm_proof.update_pi_eval(idx, eval);
                }
            }
        }
        exit_span!(main_proofs_span);

        Ok(vm_proof)
    }
    /// create proof giving witness and num_instances
    /// major flow break down into
    /// 1: witness layer inferring from input -> output
    /// 2: proof (sumcheck reduce) from output to input
    #[allow(clippy::too_many_arguments)]
    #[tracing::instrument(skip_all, name = "create_opcode_proof", fields(circuit_name=name,profiling_2), level="trace")]
    pub fn create_opcode_proof(
        &self,
        name: &str,
        pp: &PCS::ProverParam,
        circuit_pk: &ProvingKey<E, PCS>,
        witnesses: Vec<ArcMultilinearExtension<'_, E>>,
        wits_commit: PCS::CommitmentWithWitness,
        pi: &[ArcMultilinearExtension<'_, E>],
        num_instances: usize,
        transcript: &mut impl Transcript<E>,
        challenges: &[E; 2],
    ) -> Result<ZKVMOpcodeProof<E, PCS>, ZKVMError> {
        let cs = circuit_pk.get_cs();
        let next_pow2_instances = next_pow2_instance_padding(num_instances);
        let log2_num_instances = ceil_log2(next_pow2_instances);
        let (chip_record_alpha, _) = (challenges[0], challenges[1]);

        // sanity check
        assert_eq!(witnesses.len(), cs.num_witin as usize);
        assert!(
            witnesses
                .iter()
                .all(|v| { v.evaluations().len() == next_pow2_instances })
        );

        let wit_inference_span = entered_span!("wit_inference", profiling_3 = true);
        // main constraint: read/write record witness inference
        let record_span = entered_span!("record");
        let records_wit: Vec<ArcMultilinearExtension<'_, E>> = cs
            .r_expressions
            .par_iter()
            .chain(cs.w_expressions.par_iter())
            .chain(cs.lk_expressions.par_iter())
            .map(|expr| {
                assert_eq!(expr.degree(), 1);
                wit_infer_by_expr(&[], &witnesses, &[], pi, challenges, expr)
            })
            .collect();
        let (r_records_wit, w_lk_records_wit) = records_wit.split_at(cs.r_expressions.len());
        let (w_records_wit, lk_records_wit) = w_lk_records_wit.split_at(cs.w_expressions.len());
        exit_span!(record_span);

        // product constraint: tower witness inference
        let (r_counts_per_instance, w_counts_per_instance, lk_counts_per_instance) = (
            cs.r_expressions.len(),
            cs.w_expressions.len(),
            cs.lk_expressions.len(),
        );
        let (log2_r_count, log2_w_count, log2_lk_count) = (
            ceil_log2(r_counts_per_instance),
            ceil_log2(w_counts_per_instance),
            ceil_log2(lk_counts_per_instance),
        );
        // process last layer by interleaving all the read/write record respectively
        // as last layer is the output of sel stage
        let span = entered_span!("tower_witness_r_last_layer");
        // TODO optimize last layer to avoid alloc new vector to save memory
        let r_records_last_layer =
            interleaving_mles_to_mles(r_records_wit, num_instances, NUM_FANIN, E::ONE);
        assert_eq!(r_records_last_layer.len(), NUM_FANIN);
        exit_span!(span);

        // infer all tower witness after last layer
        let span = entered_span!("tower_witness_r_layers");
        let r_wit_layers = infer_tower_product_witness(
            log2_num_instances + log2_r_count,
            r_records_last_layer,
            NUM_FANIN,
        );
        exit_span!(span);

        let span = entered_span!("tower_witness_w_last_layer");
        // TODO optimize last layer to avoid alloc new vector to save memory
        let w_records_last_layer =
            interleaving_mles_to_mles(w_records_wit, num_instances, NUM_FANIN, E::ONE);
        assert_eq!(w_records_last_layer.len(), NUM_FANIN);
        exit_span!(span);

        let span = entered_span!("tower_witness_w_layers");
        let w_wit_layers = infer_tower_product_witness(
            log2_num_instances + log2_w_count,
            w_records_last_layer,
            NUM_FANIN,
        );
        exit_span!(span);

        let span = entered_span!("tower_witness_lk_last_layer");
        // TODO optimize last layer to avoid alloc new vector to save memory
        let lk_records_last_layer =
            interleaving_mles_to_mles(lk_records_wit, num_instances, NUM_FANIN, chip_record_alpha);
        assert_eq!(lk_records_last_layer.len(), 2);
        exit_span!(span);

        let span = entered_span!("tower_witness_lk_layers");
        let lk_wit_layers = infer_tower_logup_witness(None, lk_records_last_layer);
        exit_span!(span);
        exit_span!(wit_inference_span);

        if cfg!(test) {
            // sanity check
            assert_eq!(lk_wit_layers.len(), log2_num_instances + log2_lk_count);
            assert_eq!(r_wit_layers.len(), log2_num_instances + log2_r_count);
            assert_eq!(w_wit_layers.len(), log2_num_instances + log2_w_count);
            assert!(lk_wit_layers.iter().enumerate().all(|(i, w)| {
                let expected_size = 1 << i;
                let (p1, p2, q1, q2) = (&w[0], &w[1], &w[2], &w[3]);
                p1.evaluations().len() == expected_size
                    && p2.evaluations().len() == expected_size
                    && q1.evaluations().len() == expected_size
                    && q2.evaluations().len() == expected_size
            }));
            assert!(r_wit_layers.iter().enumerate().all(|(i, r_wit_layer)| {
                let expected_size = 1 << (ceil_log2(NUM_FANIN) * i);
                r_wit_layer.len() == NUM_FANIN
                    && r_wit_layer
                        .iter()
                        .all(|f| f.evaluations().len() == expected_size)
            }));
            assert!(w_wit_layers.iter().enumerate().all(|(i, w_wit_layer)| {
                let expected_size = 1 << (ceil_log2(NUM_FANIN) * i);
                w_wit_layer.len() == NUM_FANIN
                    && w_wit_layer
                        .iter()
                        .all(|f| f.evaluations().len() == expected_size)
            }));
        }

        let sumcheck_span = entered_span!("SUMCHECK", profiling_3 = true);
        // product constraint tower sumcheck
        let tower_span = entered_span!("tower");
        // final evals for verifier
        let record_r_out_evals: Vec<E> = r_wit_layers[0]
            .iter()
            .map(|w| w.get_ext_field_vec()[0])
            .collect();
        let record_w_out_evals: Vec<E> = w_wit_layers[0]
            .iter()
            .map(|w| w.get_ext_field_vec()[0])
            .collect();
        let lk_p1_out_eval = lk_wit_layers[0][0].get_ext_field_vec()[0];
        let lk_p2_out_eval = lk_wit_layers[0][1].get_ext_field_vec()[0];
        let lk_q1_out_eval = lk_wit_layers[0][2].get_ext_field_vec()[0];
        let lk_q2_out_eval = lk_wit_layers[0][3].get_ext_field_vec()[0];
        assert!(record_r_out_evals.len() == NUM_FANIN && record_w_out_evals.len() == NUM_FANIN);
        let (rt_tower, tower_proof) = TowerProver::create_proof(
            vec![
                TowerProverSpec {
                    witness: r_wit_layers,
                },
                TowerProverSpec {
                    witness: w_wit_layers,
                },
            ],
            vec![TowerProverSpec {
                witness: lk_wit_layers,
            }],
            NUM_FANIN,
            transcript,
        );
        assert_eq!(
            rt_tower.len(),
            log2_num_instances
                + [log2_r_count, log2_w_count, log2_lk_count]
                    .iter()
                    .max()
                    .unwrap()
        );
        exit_span!(tower_span);

        tracing::debug!("tower sumcheck finished");
        // batch sumcheck: selector + main degree > 1 constraints
        let main_sel_span = entered_span!("main_sel");
        let (rt_r, rt_w, rt_lk, rt_non_lc_sumcheck): (Vec<E>, Vec<E>, Vec<E>, Vec<E>) = (
            tower_proof.prod_specs_points[0]
                .last()
                .expect("error getting rt_r")
                .to_vec(),
            tower_proof.prod_specs_points[1]
                .last()
                .expect("error getting rt_w")
                .to_vec(),
            tower_proof.logup_specs_points[0]
                .last()
                .expect("error getting rt_lk")
                .to_vec(),
            rt_tower[..log2_num_instances].to_vec(),
        );

        let num_threads = optimal_sumcheck_threads(log2_num_instances);
        let alpha_pow = get_challenge_pows(
            MAINCONSTRAIN_SUMCHECK_BATCH_SIZE + cs.assert_zero_sumcheck_expressions.len(),
            transcript,
        );
        let mut alpha_pow_iter = alpha_pow.iter();
        let (alpha_read, alpha_write, alpha_lk) = (
            alpha_pow_iter.next().unwrap(),
            alpha_pow_iter.next().unwrap(),
            alpha_pow_iter.next().unwrap(),
        );
        // create selector: all ONE, but padding ZERO to ceil_log2
        let (sel_r, sel_w, sel_lk): (
            ArcMultilinearExtension<E>,
            ArcMultilinearExtension<E>,
            ArcMultilinearExtension<E>,
        ) = {
            // TODO sel can be shared if expression count match
            let mut sel_r = build_eq_x_r_vec(&rt_r[log2_r_count..]);
            if num_instances < sel_r.len() {
                sel_r.splice(
                    num_instances..sel_r.len(),
                    std::iter::repeat(E::ZERO).take(sel_r.len() - num_instances),
                );
            }

            let mut sel_w = build_eq_x_r_vec(&rt_w[log2_w_count..]);
            if num_instances < sel_w.len() {
                sel_w.splice(
                    num_instances..sel_w.len(),
                    std::iter::repeat(E::ZERO).take(sel_w.len() - num_instances),
                );
            }

            let mut sel_lk = build_eq_x_r_vec(&rt_lk[log2_lk_count..]);
            if num_instances < sel_lk.len() {
                sel_lk.splice(
                    num_instances..sel_lk.len(),
                    std::iter::repeat(E::ZERO).take(sel_lk.len() - num_instances),
                );
            }

            (
                sel_r.into_mle().into(),
                sel_w.into_mle().into(),
                sel_lk.into_mle().into(),
            )
        };

        // only initialize when circuit got assert_zero_sumcheck_expressions
        let sel_non_lc_zero_sumcheck = {
            if !cs.assert_zero_sumcheck_expressions.is_empty() {
                let mut sel_non_lc_zero_sumcheck = build_eq_x_r_vec(&rt_non_lc_sumcheck);
                if num_instances < sel_non_lc_zero_sumcheck.len() {
                    sel_non_lc_zero_sumcheck.splice(
                        num_instances..sel_non_lc_zero_sumcheck.len(),
                        std::iter::repeat(E::ZERO)
                            .take(sel_non_lc_zero_sumcheck.len() - num_instances),
                    );
                }
                let sel_non_lc_zero_sumcheck: ArcMultilinearExtension<E> =
                    sel_non_lc_zero_sumcheck.into_mle().into();
                Some(sel_non_lc_zero_sumcheck)
            } else {
                None
            }
        };

        let mut virtual_polys = VirtualPolynomials::<E>::new(num_threads, log2_num_instances);

        let eq_r = build_eq_x_r_vec(&rt_r[..log2_r_count]);
        let eq_w = build_eq_x_r_vec(&rt_w[..log2_w_count]);
        let eq_lk = build_eq_x_r_vec(&rt_lk[..log2_lk_count]);

        // read
        // rt_r := rt || rs
        for i in 0..r_counts_per_instance {
            // \sum_t (sel(rt, t) * (\sum_i alpha_read * eq(rs, i) * record_r[t] ))
            virtual_polys.add_mle_list(vec![&sel_r, &r_records_wit[i]], eq_r[i] * alpha_read);
        }
        // \sum_t alpha_read * sel(rt, t) * (\sum_i (eq(rs, i)) - 1)
        virtual_polys.add_mle_list(
            vec![&sel_r],
            *alpha_read * eq_r[r_counts_per_instance..].iter().sum::<E>() - *alpha_read,
        );

        // write
        // rt := rt || rs
        for i in 0..w_counts_per_instance {
            // \sum_t (sel(rt, t) * (\sum_i alpha_write * eq(rs, i) * record_w[i] ))
            virtual_polys.add_mle_list(vec![&sel_w, &w_records_wit[i]], eq_w[i] * alpha_write);
        }
        // \sum_t alpha_write * sel(rt, t) * (\sum_i (eq(rs, i)) - 1)
        virtual_polys.add_mle_list(
            vec![&sel_w],
            *alpha_write * eq_w[w_counts_per_instance..].iter().sum::<E>() - *alpha_write,
        );

        // lk denominator
        // rt := rt || rs
        for i in 0..lk_counts_per_instance {
            // \sum_t (sel(rt, t) * (\sum_i alpha_lk* eq(rs, i) * record_w[i]))
            virtual_polys.add_mle_list(vec![&sel_lk, &lk_records_wit[i]], eq_lk[i] * alpha_lk);
        }
        // \sum_t alpha_lk * sel(rt, t) * chip_record_alpha * (\sum_i (eq(rs, i)) - 1)
        virtual_polys.add_mle_list(
            vec![&sel_lk],
            *alpha_lk
                * chip_record_alpha
                * (eq_lk[lk_counts_per_instance..].iter().sum::<E>() - E::ONE),
        );

        let mut distrinct_zerocheck_terms_set = BTreeSet::new();
        // degree > 1 zero expression sumcheck
        if !cs.assert_zero_sumcheck_expressions.is_empty() {
            assert!(sel_non_lc_zero_sumcheck.is_some());

            // \sum_t (sel(rt, t) * (\sum_j alpha_{j} * all_monomial_terms(t) ))
            for ((expr, name), alpha) in cs
                .assert_zero_sumcheck_expressions
                .iter()
                .zip_eq(cs.assert_zero_sumcheck_expressions_namespace_map.iter())
                .zip_eq(alpha_pow_iter)
            {
                // sanity check in debug build and output != instance index for zero check sumcheck poly
                if cfg!(debug_assertions) {
                    let expected_zero_poly =
                        wit_infer_by_expr(&[], &witnesses, &[], pi, challenges, expr);
                    let top_100_errors = expected_zero_poly
                        .get_base_field_vec()
                        .iter()
                        .enumerate()
                        .filter(|(_, v)| **v != E::BaseField::ZERO)
                        .take(100)
                        .collect_vec();
                    if !top_100_errors.is_empty() {
                        return Err(ZKVMError::InvalidWitness(format!(
                            "degree > 1 zero check virtual poly: expr {name} != 0 on instance indexes: {}...",
                            top_100_errors.into_iter().map(|(i, _)| i).join(",")
                        )));
                    }
                }

                distrinct_zerocheck_terms_set.extend(virtual_polys.add_mle_list_by_expr(
                    sel_non_lc_zero_sumcheck.as_ref(),
                    witnesses.iter().collect_vec(),
                    expr,
                    challenges,
                    *alpha,
                ));
            }
        }

        tracing::debug!("main sel sumcheck start");
        let (main_sel_sumcheck_proofs, state) = IOPProverState::prove_batch_polys(
            num_threads,
            virtual_polys.get_batched_polys(),
            transcript,
        );
        tracing::debug!("main sel sumcheck end");

        let main_sel_evals = state.get_mle_final_evaluations();
        assert_eq!(
            main_sel_evals.len(),
            r_counts_per_instance
                + w_counts_per_instance
                + lk_counts_per_instance
                + 3 // 3 from [sel_r, sel_w, sel_lk]
                + if cs.assert_zero_sumcheck_expressions.is_empty() {
                    0
                } else {
                    distrinct_zerocheck_terms_set.len() + 1 // +1 from sel_non_lc_zero_sumcheck
                }
        );
        let mut main_sel_evals_iter = main_sel_evals.into_iter();
        main_sel_evals_iter.next(); // skip sel_r
        let r_records_in_evals = (0..r_counts_per_instance)
            .map(|_| main_sel_evals_iter.next().unwrap())
            .collect_vec();
        main_sel_evals_iter.next(); // skip sel_w
        let w_records_in_evals = (0..w_counts_per_instance)
            .map(|_| main_sel_evals_iter.next().unwrap())
            .collect_vec();
        main_sel_evals_iter.next(); // skip sel_lk
        let lk_records_in_evals = (0..lk_counts_per_instance)
            .map(|_| main_sel_evals_iter.next().unwrap())
            .collect_vec();
        assert!(
            // we can skip all the rest of degree > 1 monomial terms because all the witness evaluation will be evaluated at last step
            // and pass to verifier
            main_sel_evals_iter.count()
                == if cs.assert_zero_sumcheck_expressions.is_empty() {
                    0
                } else {
                    distrinct_zerocheck_terms_set.len() + 1
                }
        );
        let input_open_point = main_sel_sumcheck_proofs.point.clone();
        assert!(input_open_point.len() == log2_num_instances);
        exit_span!(main_sel_span);
        exit_span!(sumcheck_span);

        let span = entered_span!("witin::evals", profiling_3 = true);
        let wits_in_evals: Vec<E> = witnesses
            .par_iter()
            .map(|poly| poly.evaluate(&input_open_point))
            .collect();
        exit_span!(span);

        let pcs_open_span = entered_span!("pcs_open", profiling_3 = true);
        let opening_dur = std::time::Instant::now();
        tracing::debug!(
            "[opcode {}]: build opening proof for {} polys",
            name,
            witnesses.len()
        );
        let wits_opening_proof = PCS::simple_batch_open(
            pp,
            &witnesses,
            &wits_commit,
            &input_open_point,
            wits_in_evals.as_slice(),
            transcript,
        )
        .map_err(ZKVMError::PCSError)?;
        tracing::info!(
            "[opcode {}] build opening proof took {:?}",
            name,
            opening_dur.elapsed(),
        );
        exit_span!(pcs_open_span);
        let wits_commit = PCS::get_pure_commitment(&wits_commit);

        Ok(ZKVMOpcodeProof {
            num_instances,
            record_r_out_evals,
            record_w_out_evals,
            lk_p1_out_eval,
            lk_p2_out_eval,
            lk_q1_out_eval,
            lk_q2_out_eval,
            tower_proof,
            main_sel_sumcheck_proofs: main_sel_sumcheck_proofs.proofs,
            r_records_in_evals,
            w_records_in_evals,
            lk_records_in_evals,
            wits_commit,
            wits_opening_proof,
            wits_in_evals,
        })
    }

    #[allow(clippy::too_many_arguments)]
    /// support batch prove for logup + product arguments each with different num_vars()
    /// side effect: concurrency will be determine based on min(thread, num_vars()),
    /// so suggest dont batch too small table (size < threads) with large table together
    #[tracing::instrument(skip_all, name = "create_table_proof", fields(table_name=name, profiling_2), level="trace")]
    pub fn create_table_proof(
        &self,
        name: &str,
        pp: &PCS::ProverParam,
        circuit_pk: &ProvingKey<E, PCS>,
        witnesses: Vec<ArcMultilinearExtension<'_, E>>,
        wits_commit: PCS::CommitmentWithWitness,
<<<<<<< HEAD
=======
        structural_witnesses: Vec<ArcMultilinearExtension<'_, E>>,
>>>>>>> 989f6076
        pi: &[ArcMultilinearExtension<'_, E>],
        transcript: &mut impl Transcript<E>,
        challenges: &[E; 2],
    ) -> Result<ResultCreateTableProof<E, PCS>, ZKVMError> {
        let cs = circuit_pk.get_cs();
        let fixed = circuit_pk
            .fixed_traces
            .as_ref()
            .map(|fixed_traces| {
                fixed_traces
                    .iter()
                    .map(|f| -> ArcMultilinearExtension<E> { Arc::new(f.get_ranged_mle(1, 0)) })
                    .collect::<Vec<ArcMultilinearExtension<E>>>()
            })
            .unwrap_or_default();
        // sanity check
        assert_eq!(witnesses.len(), cs.num_witin as usize);
        assert_eq!(structural_witnesses.len(), cs.num_structural_witin as usize);
        assert_eq!(fixed.len(), cs.num_fixed);
        // check all witness size are power of 2
        assert!(
            witnesses
                .iter()
                .all(|v| { v.evaluations().len().is_power_of_two() })
        );
        assert!(
            structural_witnesses
                .iter()
                .all(|v| { v.evaluations().len().is_power_of_two() })
        );
        assert!(
            !cs.r_table_expressions.is_empty()
                || !cs.w_table_expressions.is_empty()
                || !cs.lk_table_expressions.is_empty()
        );
        assert!(
            cs.r_table_expressions
                .iter()
                .zip_eq(cs.w_table_expressions.iter())
                .all(|(r, w)| r.table_spec.len == w.table_spec.len)
        );

        let wit_inference_span = entered_span!("wit_inference");
        // main constraint: lookup denominator and numerator record witness inference
        let record_span = entered_span!("record");
        let mut records_wit: Vec<ArcMultilinearExtension<'_, E>> = cs
            .r_table_expressions
            .par_iter()
            .map(|r| &r.expr)
            .chain(cs.w_table_expressions.par_iter().map(|w| &w.expr))
            .chain(
                cs.lk_table_expressions
                    .par_iter()
                    .map(|lk| &lk.multiplicity),
            )
            .chain(cs.lk_table_expressions.par_iter().map(|lk| &lk.values))
            .map(|expr| {
                assert_eq!(expr.degree(), 1);
                wit_infer_by_expr(
                    &fixed,
                    &witnesses,
                    &structural_witnesses,
                    pi,
                    challenges,
                    expr,
                )
            })
            .collect();
        let max_log2_num_instance = records_wit.iter().map(|mle| mle.num_vars()).max().unwrap();
        let min_log2_num_instance = records_wit.iter().map(|mle| mle.num_vars()).min().unwrap();
        let (r_set_wit, remains) = records_wit.split_at_mut(cs.r_table_expressions.len());
        let (w_set_wit, remains) = remains.split_at_mut(cs.w_table_expressions.len());
        let (lk_n_wit, remains) = remains.split_at_mut(cs.lk_table_expressions.len());
        let (lk_d_wit, _empty) = remains.split_at_mut(cs.lk_table_expressions.len());
        assert!(_empty.is_empty());

        exit_span!(record_span);

        // infer all tower witness after last layer
        let span = entered_span!("tower_witness_lk_last_layer");
        let mut r_set_last_layer = r_set_wit
            .iter()
            .chain(w_set_wit.iter())
            .map(|wit| {
                let (first, second) = wit
                    .get_ext_field_vec()
                    .split_at(wit.evaluations().len() / 2);
                let res = vec![
                    first.to_vec().into_mle().into(),
                    second.to_vec().into_mle().into(),
                ];
                assert_eq!(res.len(), NUM_FANIN_LOGUP);
                res
            })
            .collect::<Vec<_>>();
        let w_set_last_layer = r_set_last_layer.split_off(r_set_wit.len());

        let lk_numerator_last_layer = lk_n_wit
            .iter()
            .map(|wit| {
                let (first, second) = wit
                    .get_base_field_vec()
                    .split_at(wit.evaluations().len() / 2);
                let res = vec![
                    first.to_vec().into_mle().into(),
                    second.to_vec().into_mle().into(),
                ];
                assert_eq!(res.len(), NUM_FANIN_LOGUP);
                res
            })
            .collect::<Vec<_>>();
        let lk_denominator_last_layer = lk_d_wit
            .iter_mut()
            .map(|wit| {
                let (first, second) = wit
                    .get_ext_field_vec()
                    .split_at(wit.evaluations().len() / 2);
                let res = vec![
                    first.to_vec().into_mle().into(),
                    second.to_vec().into_mle().into(),
                ];
                assert_eq!(res.len(), NUM_FANIN_LOGUP);
                res
            })
            .collect::<Vec<_>>();
        exit_span!(span);

        let span = entered_span!("tower_witness_lk_layers");
        let r_wit_layers = r_set_last_layer
            .into_iter()
            .zip(r_set_wit.iter())
            .map(|(last_layer, origin_mle)| {
                infer_tower_product_witness(origin_mle.num_vars(), last_layer, NUM_FANIN)
            })
            .collect_vec();
        let w_wit_layers = w_set_last_layer
            .into_iter()
            .zip(w_set_wit.iter())
            .map(|(last_layer, origin_mle)| {
                infer_tower_product_witness(origin_mle.num_vars(), last_layer, NUM_FANIN)
            })
            .collect_vec();
        let lk_wit_layers = lk_numerator_last_layer
            .into_iter()
            .zip(lk_denominator_last_layer)
            .map(|(lk_n, lk_d)| infer_tower_logup_witness(Some(lk_n), lk_d))
            .collect_vec();
        exit_span!(span);
        exit_span!(wit_inference_span);

        if cfg!(test) {
            // sanity check
            assert_eq!(r_wit_layers.len(), cs.r_table_expressions.len());
            assert!(
                r_wit_layers
                    .iter()
                    .zip(r_set_wit.iter()) // depth equals to num_vars
                    .all(|(layers, origin_mle)| layers.len() == origin_mle.num_vars())
            );
            assert!(r_wit_layers.iter().all(|layers| {
                layers.iter().enumerate().all(|(i, w)| {
                    let expected_size = 1 << i;
                    w[0].evaluations().len() == expected_size
                        && w[1].evaluations().len() == expected_size
                })
            }));

            assert_eq!(w_wit_layers.len(), cs.w_table_expressions.len());
            assert!(
                w_wit_layers
                    .iter()
                    .zip(w_set_wit.iter()) // depth equals to num_vars
                    .all(|(layers, origin_mle)| layers.len() == origin_mle.num_vars())
            );
            assert!(w_wit_layers.iter().all(|layers| {
                layers.iter().enumerate().all(|(i, w)| {
                    let expected_size = 1 << i;
                    w[0].evaluations().len() == expected_size
                        && w[1].evaluations().len() == expected_size
                })
            }));

            assert_eq!(lk_wit_layers.len(), cs.lk_table_expressions.len());
            assert!(
                lk_wit_layers
                    .iter()
                    .zip(lk_n_wit.iter()) // depth equals to num_vars
                    .all(|(layers, origin_mle)| layers.len() == origin_mle.num_vars())
            );
            assert!(lk_wit_layers.iter().all(|layers| {
                layers.iter().enumerate().all(|(i, w)| {
                    let expected_size = 1 << i;
                    let (p1, p2, q1, q2) = (&w[0], &w[1], &w[2], &w[3]);
                    p1.evaluations().len() == expected_size
                        && p2.evaluations().len() == expected_size
                        && q1.evaluations().len() == expected_size
                        && q2.evaluations().len() == expected_size
                })
            }));
        }

        let sumcheck_span = entered_span!("sumcheck");
        // product constraint tower sumcheck
        let tower_span = entered_span!("tower");
        // final evals for verifier
        let r_out_evals = r_wit_layers
            .iter()
            .map(|r_wit_layers| {
                [
                    r_wit_layers[0][0].get_ext_field_vec()[0],
                    r_wit_layers[0][1].get_ext_field_vec()[0],
                ]
            })
            .collect_vec();
        let w_out_evals = w_wit_layers
            .iter()
            .map(|w_wit_layers| {
                [
                    w_wit_layers[0][0].get_ext_field_vec()[0],
                    w_wit_layers[0][1].get_ext_field_vec()[0],
                ]
            })
            .collect_vec();
        let lk_out_evals = lk_wit_layers
            .iter()
            .map(|lk_wit_layers| {
                [
                    // p1, p2, q1, q2
                    lk_wit_layers[0][0].get_ext_field_vec()[0],
                    lk_wit_layers[0][1].get_ext_field_vec()[0],
                    lk_wit_layers[0][2].get_ext_field_vec()[0],
                    lk_wit_layers[0][3].get_ext_field_vec()[0],
                ]
            })
            .collect_vec();

        // (non uniform) collect dynamic address hints as witness for verifier
        let rw_hints_num_vars = structural_witnesses
            .iter()
            .map(|mle| mle.num_vars())
            .collect_vec();
        for var in rw_hints_num_vars.iter() {
            transcript.append_message(&var.to_le_bytes());
        }

        let (rt_tower, tower_proof) = TowerProver::create_proof(
            // pattern [r1, w1, r2, w2, ...] same pair are chain together
            r_wit_layers
                .into_iter()
                .zip(w_wit_layers)
                .flat_map(|(r, w)| {
                    vec![TowerProverSpec { witness: r }, TowerProverSpec {
                        witness: w,
                    }]
                })
                .collect_vec(),
            lk_wit_layers
                .into_iter()
                .map(|lk_wit_layers| TowerProverSpec {
                    witness: lk_wit_layers,
                })
                .collect_vec(),
            NUM_FANIN_LOGUP,
            transcript,
        );
        assert_eq!(
            rt_tower.len(), // num var length should equal to max_num_instance
            max_log2_num_instance
        );
        exit_span!(tower_span);

        // same point sumcheck is optional when all witin + fixed are in same num_vars
        let is_skip_same_point_sumcheck = witnesses
            .iter()
            .chain(fixed.iter())
            .map(|v| v.num_vars())
            .all_equal();

        let (input_open_point, same_r_sumcheck_proofs, rw_in_evals, lk_in_evals) =
            if is_skip_same_point_sumcheck {
                (rt_tower, None, vec![], vec![])
            } else {
                // one sumcheck to make them opening on same point r (with different prefix)
                // If all table length are the same, we can skip this sumcheck
                let span = entered_span!("opening_same_point");
                // NOTE: max concurrency will be dominated by smallest table since it will blo
                let num_threads = optimal_sumcheck_threads(min_log2_num_instance);
                let alpha_pow = get_challenge_pows(
                    cs.r_table_expressions.len()
                        + cs.w_table_expressions.len()
                        + cs.lk_table_expressions.len() * 2,
                    transcript,
                );
                let mut alpha_pow_iter = alpha_pow.iter();

                // create eq
                // TODO same size rt lead to same identical poly eq which can be merged together
                let eq = tower_proof
                    .prod_specs_points
                    .iter()
                    .step_by(2) // r,w are in same length therefore share same point
                    .chain(tower_proof.logup_specs_points.iter())
                    .map(|layer_points| {
                        let rt = layer_points.last().unwrap();
                        build_eq_x_r_vec(rt).into_mle().into()
                    })
                    .collect::<Vec<ArcMultilinearExtension<E>>>();

                let (eq_rw, eq_lk) = eq.split_at(cs.r_table_expressions.len());

                let mut virtual_polys =
                    VirtualPolynomials::<E>::new(num_threads, max_log2_num_instance);

                // alpha_r{i} * eq(rt_{i}, s) * r(s) + alpha_w{i} * eq(rt_{i}, s) * w(s)
                for ((r_set_wit, w_set_wit), eq) in r_set_wit
                    .iter()
                    .zip_eq(w_set_wit.iter())
                    .zip_eq(eq_rw.iter())
                {
                    let alpha = alpha_pow_iter.next().unwrap();
                    virtual_polys.add_mle_list(vec![eq, r_set_wit], *alpha);
                    let alpha = alpha_pow_iter.next().unwrap();
                    virtual_polys.add_mle_list(vec![eq, w_set_wit], *alpha);
                }

                // alpha_lkn{i} * eq(rt_{i}, s) * lk_n(s) + alpha_lkd{i} * eq(rt_{i}, s) * lk_d(s)
                for ((lk_n_wit, lk_d_wit), eq) in
                    lk_n_wit.iter().zip_eq(lk_d_wit.iter()).zip_eq(eq_lk.iter())
                {
                    let alpha = alpha_pow_iter.next().unwrap();
                    virtual_polys.add_mle_list(vec![eq, lk_n_wit], *alpha);
                    let alpha = alpha_pow_iter.next().unwrap();
                    virtual_polys.add_mle_list(vec![eq, lk_d_wit], *alpha);
                }

                let (same_r_sumcheck_proofs, state) = IOPProverState::prove_batch_polys(
                    num_threads,
                    virtual_polys.get_batched_polys(),
                    transcript,
                );
                let evals = state.get_mle_final_evaluations();
                let mut evals_iter = evals.into_iter();
                let rw_in_evals = cs
                    // r, w table len are identical
                    .r_table_expressions
                    .iter()
                    .flat_map(|_table| {
                        let _eq = evals_iter.next().unwrap(); // skip eq
                        [evals_iter.next().unwrap(), evals_iter.next().unwrap()] // r, w
                    })
                    .collect_vec();
                let lk_in_evals = cs
                    .lk_table_expressions
                    .iter()
                    .flat_map(|_table| {
                        let _eq = evals_iter.next().unwrap(); // skip eq
                        [evals_iter.next().unwrap(), evals_iter.next().unwrap()] // n, d
                    })
                    .collect_vec();
                assert_eq!(evals_iter.count(), 0);

                let input_open_point = same_r_sumcheck_proofs.point.clone();
                assert_eq!(input_open_point.len(), max_log2_num_instance);
                exit_span!(span);

                (
                    input_open_point,
                    Some(same_r_sumcheck_proofs.proofs),
                    rw_in_evals,
                    lk_in_evals,
                )
            };

        exit_span!(sumcheck_span);
        let span = entered_span!("fixed::evals + witin::evals");
        let mut evals = witnesses
            .par_iter()
            .chain(fixed.par_iter())
            .map(|poly| poly.evaluate(&input_open_point[..poly.num_vars()]))
            .collect::<Vec<_>>();
        let fixed_in_evals = evals.split_off(witnesses.len());
        let wits_in_evals = evals;

        // evaluate pi if there is instance query
        let mut pi_in_evals: HashMap<usize, E> = HashMap::new();
        if !cs.instance_name_map.is_empty() {
            let span = entered_span!("pi::evals");
            for &Instance(idx) in cs.instance_name_map.keys() {
                let poly = &pi[idx];
                pi_in_evals.insert(idx, poly.evaluate(&input_open_point[..poly.num_vars()]));
            }
            exit_span!(span);
        }
        exit_span!(span);

        let pcs_opening = entered_span!("pcs_opening");
        let (fixed_opening_proof, _fixed_commit) = if !fixed.is_empty() {
            (
                Some(
                    PCS::simple_batch_open(
                        pp,
                        &fixed,
                        circuit_pk.fixed_commit_wd.as_ref().unwrap(),
                        &input_open_point,
                        fixed_in_evals.as_slice(),
                        transcript,
                    )
                    .map_err(ZKVMError::PCSError)?,
                ),
                Some(PCS::get_pure_commitment(
                    circuit_pk.fixed_commit_wd.as_ref().unwrap(),
                )),
            )
        } else {
            (None, None)
        };

        tracing::debug!(
            "[table {}] build opening proof for {} fixed polys",
            name,
            fixed.len()
        );
        let wits_opening_proof = PCS::simple_batch_open(
            pp,
            &witnesses,
            &wits_commit,
            &input_open_point,
            wits_in_evals.as_slice(),
            transcript,
        )
        .map_err(ZKVMError::PCSError)?;
        exit_span!(pcs_opening);
        let wits_commit = PCS::get_pure_commitment(&wits_commit);
        tracing::debug!(
            "[table {}] build opening proof for {} polys",
            name,
            witnesses.len(),
        );

        Ok((
            ZKVMTableProof {
                r_out_evals,
                w_out_evals,
                lk_out_evals,
                same_r_sumcheck_proofs,
                rw_in_evals,
                lk_in_evals,
                tower_proof,
                fixed_in_evals,
                fixed_opening_proof,
                rw_hints_num_vars,
                wits_in_evals,
                wits_commit,
                wits_opening_proof,
            },
            pi_in_evals,
        ))
    }
}

/// TowerProofs
impl<E: ExtensionField> TowerProofs<E> {
    pub fn new(prod_spec_size: usize, logup_spec_size: usize) -> Self {
        TowerProofs {
            proofs: vec![],
            prod_specs_eval: vec![vec![]; prod_spec_size],
            logup_specs_eval: vec![vec![]; logup_spec_size],
            prod_specs_points: vec![vec![]; prod_spec_size],
            logup_specs_points: vec![vec![]; logup_spec_size],
        }
    }
    pub fn push_sumcheck_proofs(&mut self, proofs: Vec<IOPProverMessage<E>>) {
        self.proofs.push(proofs);
    }

    pub fn push_prod_evals_and_point(&mut self, spec_index: usize, evals: Vec<E>, point: Vec<E>) {
        self.prod_specs_eval[spec_index].push(evals);
        self.prod_specs_points[spec_index].push(point);
    }

    pub fn push_logup_evals_and_point(&mut self, spec_index: usize, evals: Vec<E>, point: Vec<E>) {
        self.logup_specs_eval[spec_index].push(evals);
        self.logup_specs_points[spec_index].push(point);
    }

    pub fn prod_spec_size(&self) -> usize {
        self.prod_specs_eval.len()
    }

    pub fn logup_spec_size(&self) -> usize {
        self.logup_specs_eval.len()
    }
}

/// Tower Prover
impl TowerProver {
    #[tracing::instrument(skip_all, name = "tower_prover_create_proof", level = "trace")]
    pub fn create_proof<'a, E: ExtensionField>(
        prod_specs: Vec<TowerProverSpec<'a, E>>,
        logup_specs: Vec<TowerProverSpec<'a, E>>,
        num_fanin: usize,
        transcript: &mut impl Transcript<E>,
    ) -> (Point<E>, TowerProofs<E>) {
        // XXX to sumcheck batched product argument with logup, we limit num_product_fanin to 2
        // TODO mayber give a better naming?
        assert_eq!(num_fanin, 2);

        let mut proofs = TowerProofs::new(prod_specs.len(), logup_specs.len());
        let log_num_fanin = ceil_log2(num_fanin);
        // -1 for sliding windows size 2: (cur_layer, next_layer) w.r.t total size
        let max_round_index = prod_specs
            .iter()
            .chain(logup_specs.iter())
            .map(|m| m.witness.len())
            .max()
            .unwrap()
            - 1; // index start from 0

        // generate alpha challenge
        let alpha_pows = get_challenge_pows(
            prod_specs.len() +
            // logup occupy 2 sumcheck: numerator and denominator
            logup_specs.len() * 2,
            transcript,
        );
        let initial_rt: Point<E> = (0..log_num_fanin)
            .map(|_| transcript.get_and_append_challenge(b"product_sum").elements)
            .collect_vec();

        let (next_rt, _) =
            (1..=max_round_index).fold((initial_rt, alpha_pows), |(out_rt, alpha_pows), round| {
                // in first few round we just run on single thread
                let num_threads = optimal_sumcheck_threads(out_rt.len());

                let eq: ArcMultilinearExtension<E> = build_eq_x_r_vec(&out_rt).into_mle().into();
                let mut virtual_polys = VirtualPolynomials::<E>::new(num_threads, out_rt.len());

                for (s, alpha) in izip!(&prod_specs, &alpha_pows) {
                    if round < s.witness.len() {
                        let layer_polys = &s.witness[round];

                        // sanity check
                        assert_eq!(layer_polys.len(), num_fanin);
                        assert!(
                            layer_polys
                                .iter()
                                .all(|f| {
                                    f.evaluations().len() == 1 << (log_num_fanin * round)
                                })
                        );

                        // \sum_s eq(rt, s) * alpha^{i} * ([in_i0[s] * in_i1[s] * .... in_i{num_product_fanin}[s]])
                        virtual_polys.add_mle_list(
                            [vec![&eq], layer_polys.iter().collect()].concat(),
                            *alpha,
                        )
                    }
                }

                for (s, alpha) in izip!(&logup_specs, alpha_pows[prod_specs.len()..].chunks(2))
                {
                    if round < s.witness.len() {
                        let layer_polys = &s.witness[round];
                        // sanity check
                        assert_eq!(layer_polys.len(), 4); // p1, q1, p2, q2
                        assert!(
                            layer_polys
                                .iter()
                                .all(|f| f.evaluations().len() == 1 << (log_num_fanin * round)),
                        );

                        let (alpha_numerator, alpha_denominator) = (&alpha[0], &alpha[1]);

                        let (q2, q1, p2, p1) = (
                            &layer_polys[3],
                            &layer_polys[2],
                            &layer_polys[1],
                            &layer_polys[0],
                        );

                        // \sum_s eq(rt, s) * alpha_numerator^{i} * (p1 * q2 + p2 * q1)
                        virtual_polys.add_mle_list(vec![&eq, &p1, &q2], *alpha_numerator);
                        virtual_polys.add_mle_list(vec![&eq, &p2, &q1], *alpha_numerator);

                        // \sum_s eq(rt, s) * alpha_denominator^{i} * (q1 * q2)
                        virtual_polys.add_mle_list(vec![&eq, &q1, &q2], *alpha_denominator);
                    }
                }

                let wrap_batch_span = entered_span!("wrap_batch");
                // NOTE: at the time of adding this span, visualizing it with the flamegraph layer
                // shows it to be (inexplicably) much more time-consuming than the call to `prove_batch_polys`
                // This is likely a bug in the tracing-flame crate.
                let (sumcheck_proofs, state) = IOPProverState::prove_batch_polys(
                    num_threads,
                    virtual_polys.get_batched_polys(),
                    transcript,
                );
                exit_span!(wrap_batch_span);

                proofs.push_sumcheck_proofs(sumcheck_proofs.proofs);

                // rt' = r_merge || rt
                let r_merge = (0..log_num_fanin)
                    .map(|_| transcript.get_and_append_challenge(b"merge").elements)
                    .collect_vec();
                let rt_prime = [sumcheck_proofs.point, r_merge].concat();

                // generate next round challenge
                let next_alpha_pows = get_challenge_pows(
                    prod_specs.len() +logup_specs.len() * 2, // logup occupy 2 sumcheck: numerator and denominator
                    transcript,
                );
                let evals = state.get_mle_final_evaluations();
                let mut evals_iter = evals.iter();
                evals_iter.next(); // skip first eq
                for (i, s) in enumerate(&prod_specs) {
                    if round < s.witness.len() {
                        // collect evals belong to current spec
                        proofs.push_prod_evals_and_point(
                            i,
                            (0..num_fanin)
                                .map(|_| *evals_iter.next().expect("insufficient evals length"))
                                .collect::<Vec<E>>(),
                                rt_prime.clone(),
                        );
                    }
                }
                for (i, s) in enumerate(&logup_specs) {
                    if round < s.witness.len() {
                        // collect evals belong to current spec
                        // p1, q2, p2, q1
                        let p1 = *evals_iter.next().expect("insufficient evals length");
                        let q2 = *evals_iter.next().expect("insufficient evals length");
                        let p2 = *evals_iter.next().expect("insufficient evals length");
                        let q1 = *evals_iter.next().expect("insufficient evals length");
                        proofs.push_logup_evals_and_point(i, vec![p1, p2, q1, q2], rt_prime.clone());
                    }
                }
                assert_eq!(evals_iter.next(), None);
                (rt_prime, next_alpha_pows)
            });

        (next_rt, proofs)
    }
}<|MERGE_RESOLUTION|>--- conflicted
+++ resolved
@@ -692,10 +692,7 @@
         circuit_pk: &ProvingKey<E, PCS>,
         witnesses: Vec<ArcMultilinearExtension<'_, E>>,
         wits_commit: PCS::CommitmentWithWitness,
-<<<<<<< HEAD
-=======
         structural_witnesses: Vec<ArcMultilinearExtension<'_, E>>,
->>>>>>> 989f6076
         pi: &[ArcMultilinearExtension<'_, E>],
         transcript: &mut impl Transcript<E>,
         challenges: &[E; 2],
