--- conflicted
+++ resolved
@@ -189,11 +189,7 @@
                 );
                 vm_proof
                     .opcode_proofs
-<<<<<<< HEAD
-                    .insert(circuit_name.to_string(), (i, opcode_proof));
-=======
                     .insert(circuit_name.clone(), (index, opcode_proof));
->>>>>>> a4def62c
             } else {
                 let (structural_witness, structural_num_instances) = structural_wits
                     .remove(circuit_name)
@@ -217,11 +213,7 @@
                 );
                 vm_proof
                     .table_proofs
-<<<<<<< HEAD
-                    .insert(circuit_name.to_string(), (i, table_proof));
-=======
                     .insert(circuit_name.clone(), (index, table_proof));
->>>>>>> a4def62c
                 for (idx, eval) in pi_in_evals {
                     vm_proof.update_pi_eval(idx, eval);
                 }
