use ff_ext::ExtensionField;
use std::{
    collections::{BTreeMap, BTreeSet, HashMap},
    sync::Arc,
};

use ff::Field;
use itertools::{Itertools, izip};
use mpcs::PolynomialCommitmentScheme;
use multilinear_extensions::{
    mle::{IntoMLE, MultilinearExtension},
    util::ceil_log2,
    virtual_poly::build_eq_x_r_vec,
    virtual_poly_v2::ArcMultilinearExtension,
};
use rayon::iter::{IntoParallelRefIterator, ParallelIterator};
use sumcheck::{
    entered_span, exit_span,
    structs::{IOPProverMessage, IOPProverStateV2},
};
use transcript::Transcript;

use crate::{
    circuit_builder::SetTableAddrType,
    error::ZKVMError,
    expression::Instance,
    scheme::{
        constants::{MAINCONSTRAIN_SUMCHECK_BATCH_SIZE, NUM_FANIN, NUM_FANIN_LOGUP},
        utils::{
            infer_tower_logup_witness, infer_tower_product_witness, interleaving_mles_to_mles,
            wit_infer_by_expr,
        },
    },
    structs::{
        Point, ProvingKey, TowerProofs, TowerProver, TowerProverSpec, ZKVMProvingKey, ZKVMWitnesses,
    },
    utils::{get_challenge_pows, next_pow2_instance_padding, optimal_sumcheck_threads},
    virtual_polys::VirtualPolynomials,
};

use super::{PublicValues, ZKVMOpcodeProof, ZKVMProof, ZKVMTableProof};

type ResultCreateTableProof<E, PCS> = (ZKVMTableProof<E, PCS>, HashMap<usize, E>);

pub struct ZKVMProver<E: ExtensionField, PCS: PolynomialCommitmentScheme<E>> {
    pub pk: ZKVMProvingKey<E, PCS>,
}

impl<E: ExtensionField, PCS: PolynomialCommitmentScheme<E>> ZKVMProver<E, PCS> {
    pub fn new(pk: ZKVMProvingKey<E, PCS>) -> Self {
        ZKVMProver { pk }
    }

    /// create proof for zkvm execution
    pub fn create_proof(
        &self,
        witnesses: ZKVMWitnesses<E>,
        pi: PublicValues<u32>,
        mut transcript: Transcript<E>,
    ) -> Result<ZKVMProof<E, PCS>, ZKVMError> {
        let mut vm_proof = ZKVMProof::empty(pi);

        // including raw public input to transcript
        vm_proof
            .raw_pi
            .iter()
            .for_each(|v| v.iter().for_each(|v| transcript.append_field_element(v)));

        let pi: Vec<ArcMultilinearExtension<E>> = vm_proof
            .raw_pi
            .iter()
            .map(|p| {
                let pi_mle: ArcMultilinearExtension<E> = p.to_vec().into_mle().into();
                pi_mle
            })
            .collect();

        // commit to fixed commitment
        for (_, pk) in self.pk.circuit_pks.iter() {
            if let Some(fixed_commit) = &pk.vk.fixed_commit {
                PCS::write_commitment(fixed_commit, &mut transcript)
                    .map_err(ZKVMError::PCSError)?;
            }
        }

        // commit to main traces
        let mut commitments = BTreeMap::new();
        let mut wits = BTreeMap::new();

<<<<<<< HEAD
        let mut opcodes = vec![];
        let mut tables = vec![];
        for (circuit_name, (is_opcode, witness)) in witnesses.witnesses {
            if is_opcode {
                opcodes.push((circuit_name, witness));
            } else {
                tables.push((circuit_name, witness));
            }
        }
        // commit to opcode circuits first and then commit to table circuits
        for (circuit_name, witness) in opcodes.into_iter().chain(tables.into_iter()) {
=======
        // commit to opcode circuits first and then commit to table circuits, sorted by name
        for (circuit_name, witness) in witnesses.into_iter_sorted() {
>>>>>>> ffd5773b
            let commit_dur = std::time::Instant::now();
            let num_instances = witness.num_instances();
            let witness = match num_instances {
                0 => vec![],
                _ => {
                    let witness = witness.into_mles();
                    commitments.insert(
                        circuit_name.clone(),
                        PCS::batch_commit_and_write(&self.pk.pp, &witness, &mut transcript)
                            .map_err(ZKVMError::PCSError)?,
                    );
                    tracing::info!(
                        "commit to {} traces took {:?}",
                        circuit_name,
                        commit_dur.elapsed()
                    );
                    witness
                }
            };
            wits.insert(circuit_name, (witness, num_instances));
        }

        // squeeze two challenges from transcript
        let challenges = [
            transcript.read_challenge().elements,
            transcript.read_challenge().elements,
        ];
        tracing::debug!("challenges in prover: {:?}", challenges);

        let mut transcripts = transcript.fork(self.pk.circuit_pks.len());
        for ((circuit_name, pk), (i, transcript)) in self
            .pk
            .circuit_pks
            .iter() // Sorted by key.
            .zip_eq(transcripts.iter_mut().enumerate())
        {
            let (witness, num_instances) = wits
                .remove(circuit_name)
                .ok_or(ZKVMError::WitnessNotFound(circuit_name.clone()))?;
            if witness.is_empty() {
                continue;
            }
            let wits_commit = commitments.remove(circuit_name).unwrap();
            // TODO: add an enum for circuit type either in constraint_system or vk
            let cs = pk.get_cs();
            let is_opcode_circuit = cs.lk_table_expressions.is_empty()
                && cs.r_table_expressions.is_empty()
                && cs.w_table_expressions.is_empty();

            if is_opcode_circuit {
                tracing::debug!(
                    "opcode circuit {} has {} witnesses, {} reads, {} writes, {} lookups",
                    circuit_name,
                    cs.num_witin,
                    cs.r_expressions.len(),
                    cs.w_expressions.len(),
                    cs.lk_expressions.len(),
                );
                for lk_s in cs.lk_expressions_namespace_map.iter() {
                    tracing::debug!("opcode circuit {}: {}", circuit_name, lk_s);
                }
                let opcode_proof = self.create_opcode_proof(
                    circuit_name,
                    &self.pk.pp,
                    pk,
                    witness.into_iter().map(|w| w.into()).collect_vec(),
                    wits_commit,
                    &pi,
                    num_instances,
                    transcript,
                    &challenges,
                )?;
                tracing::info!(
                    "generated proof for opcode {} with num_instances={}",
                    circuit_name,
                    num_instances
                );
                vm_proof
                    .opcode_proofs
                    .insert(circuit_name.clone(), (i, opcode_proof));
            } else {
                let (table_proof, pi_in_evals) = self.create_table_proof(
                    circuit_name,
                    &self.pk.pp,
                    pk,
                    witness.into_iter().map(|v| v.into()).collect_vec(),
                    wits_commit,
                    &pi,
                    transcript,
                    &challenges,
                )?;
                tracing::info!(
                    "generated proof for table {} with num_instances={}",
                    circuit_name,
                    num_instances
                );
                vm_proof
                    .table_proofs
                    .insert(circuit_name.clone(), (i, table_proof));
                for (idx, eval) in pi_in_evals {
                    vm_proof.update_pi_eval(idx, eval);
                }
            }
        }

        Ok(vm_proof)
    }
    /// create proof giving witness and num_instances
    /// major flow break down into
    /// 1: witness layer inferring from input -> output
    /// 2: proof (sumcheck reduce) from output to input
    #[allow(clippy::too_many_arguments)]
    pub fn create_opcode_proof(
        &self,
        name: &str,
        pp: &PCS::ProverParam,
        circuit_pk: &ProvingKey<E, PCS>,
        witnesses: Vec<ArcMultilinearExtension<'_, E>>,
        wits_commit: PCS::CommitmentWithData,
        pi: &[ArcMultilinearExtension<'_, E>],
        num_instances: usize,
        transcript: &mut Transcript<E>,
        challenges: &[E; 2],
    ) -> Result<ZKVMOpcodeProof<E, PCS>, ZKVMError> {
        let cs = circuit_pk.get_cs();
        let next_pow2_instances = next_pow2_instance_padding(num_instances);
        let log2_num_instances = ceil_log2(next_pow2_instances);
        let (chip_record_alpha, _) = (challenges[0], challenges[1]);

        // sanity check
        assert_eq!(witnesses.len(), cs.num_witin as usize);
        assert!(
            witnesses
                .iter()
                .all(|v| { v.evaluations().len() == next_pow2_instances })
        );

        // main constraint: read/write record witness inference
        let span = entered_span!("wit_inference::record");
        let records_wit: Vec<ArcMultilinearExtension<'_, E>> = cs
            .r_expressions
            .par_iter()
            .chain(cs.w_expressions.par_iter())
            .chain(cs.lk_expressions.par_iter())
            .map(|expr| {
                assert_eq!(expr.degree(), 1);
                wit_infer_by_expr(&[], &witnesses, pi, challenges, expr)
            })
            .collect();
        let (r_records_wit, w_lk_records_wit) = records_wit.split_at(cs.r_expressions.len());
        let (w_records_wit, lk_records_wit) = w_lk_records_wit.split_at(cs.w_expressions.len());
        exit_span!(span);

        // product constraint: tower witness inference
        let (r_counts_per_instance, w_counts_per_instance, lk_counts_per_instance) = (
            cs.r_expressions.len(),
            cs.w_expressions.len(),
            cs.lk_expressions.len(),
        );
        let (log2_r_count, log2_w_count, log2_lk_count) = (
            ceil_log2(r_counts_per_instance),
            ceil_log2(w_counts_per_instance),
            ceil_log2(lk_counts_per_instance),
        );
        // process last layer by interleaving all the read/write record respectively
        // as last layer is the output of sel stage
        let span = entered_span!("wit_inference::tower_witness_r_last_layer");
        // TODO optimize last layer to avoid alloc new vector to save memory
        let r_records_last_layer =
            interleaving_mles_to_mles(r_records_wit, num_instances, NUM_FANIN, E::ONE);
        assert_eq!(r_records_last_layer.len(), NUM_FANIN);
        exit_span!(span);

        // infer all tower witness after last layer
        let span = entered_span!("wit_inference::tower_witness_r_layers");
        let r_wit_layers = infer_tower_product_witness(
            log2_num_instances + log2_r_count,
            r_records_last_layer,
            NUM_FANIN,
        );
        exit_span!(span);

        let span = entered_span!("wit_inference::tower_witness_w_last_layer");
        // TODO optimize last layer to avoid alloc new vector to save memory
        let w_records_last_layer =
            interleaving_mles_to_mles(w_records_wit, num_instances, NUM_FANIN, E::ONE);
        assert_eq!(w_records_last_layer.len(), NUM_FANIN);
        exit_span!(span);

        let span = entered_span!("wit_inference::tower_witness_w_layers");
        let w_wit_layers = infer_tower_product_witness(
            log2_num_instances + log2_w_count,
            w_records_last_layer,
            NUM_FANIN,
        );
        exit_span!(span);

        let span = entered_span!("wit_inference::tower_witness_lk_last_layer");
        // TODO optimize last layer to avoid alloc new vector to save memory
        let lk_records_last_layer =
            interleaving_mles_to_mles(lk_records_wit, num_instances, NUM_FANIN, chip_record_alpha);
        assert_eq!(lk_records_last_layer.len(), 2);
        exit_span!(span);

        let span = entered_span!("wit_inference::tower_witness_lk_layers");
        let lk_wit_layers = infer_tower_logup_witness(None, lk_records_last_layer);
        exit_span!(span);

        if cfg!(test) {
            // sanity check
            assert_eq!(lk_wit_layers.len(), log2_num_instances + log2_lk_count);
            assert_eq!(r_wit_layers.len(), log2_num_instances + log2_r_count);
            assert_eq!(w_wit_layers.len(), log2_num_instances + log2_w_count);
            assert!(lk_wit_layers.iter().enumerate().all(|(i, w)| {
                let expected_size = 1 << i;
                let (p1, p2, q1, q2) = (&w[0], &w[1], &w[2], &w[3]);
                p1.evaluations().len() == expected_size
                    && p2.evaluations().len() == expected_size
                    && q1.evaluations().len() == expected_size
                    && q2.evaluations().len() == expected_size
            }));
            assert!(r_wit_layers.iter().enumerate().all(|(i, r_wit_layer)| {
                let expected_size = 1 << (ceil_log2(NUM_FANIN) * i);
                r_wit_layer.len() == NUM_FANIN
                    && r_wit_layer
                        .iter()
                        .all(|f| f.evaluations().len() == expected_size)
            }));
            assert!(w_wit_layers.iter().enumerate().all(|(i, w_wit_layer)| {
                let expected_size = 1 << (ceil_log2(NUM_FANIN) * i);
                w_wit_layer.len() == NUM_FANIN
                    && w_wit_layer
                        .iter()
                        .all(|f| f.evaluations().len() == expected_size)
            }));
        }

        // product constraint tower sumcheck
        let span = entered_span!("sumcheck::tower");
        // final evals for verifier
        let record_r_out_evals: Vec<E> = r_wit_layers[0]
            .iter()
            .map(|w| w.get_ext_field_vec()[0])
            .collect();
        let record_w_out_evals: Vec<E> = w_wit_layers[0]
            .iter()
            .map(|w| w.get_ext_field_vec()[0])
            .collect();
        let lk_p1_out_eval = lk_wit_layers[0][0].get_ext_field_vec()[0];
        let lk_p2_out_eval = lk_wit_layers[0][1].get_ext_field_vec()[0];
        let lk_q1_out_eval = lk_wit_layers[0][2].get_ext_field_vec()[0];
        let lk_q2_out_eval = lk_wit_layers[0][3].get_ext_field_vec()[0];
        assert!(record_r_out_evals.len() == NUM_FANIN && record_w_out_evals.len() == NUM_FANIN);
        let (rt_tower, tower_proof) = TowerProver::create_proof(
            vec![
                TowerProverSpec {
                    witness: r_wit_layers,
                },
                TowerProverSpec {
                    witness: w_wit_layers,
                },
            ],
            vec![TowerProverSpec {
                witness: lk_wit_layers,
            }],
            NUM_FANIN,
            transcript,
        );
        assert_eq!(
            rt_tower.len(),
            log2_num_instances
                + [log2_r_count, log2_w_count, log2_lk_count]
                    .iter()
                    .max()
                    .unwrap()
        );
        exit_span!(span);

        tracing::debug!("tower sumcheck finished");
        // batch sumcheck: selector + main degree > 1 constraints
        let span = entered_span!("sumcheck::main_sel");
        let (rt_r, rt_w, rt_lk, rt_non_lc_sumcheck): (Vec<E>, Vec<E>, Vec<E>, Vec<E>) = (
            tower_proof.prod_specs_points[0]
                .last()
                .expect("error getting rt_r")
                .to_vec(),
            tower_proof.prod_specs_points[1]
                .last()
                .expect("error getting rt_w")
                .to_vec(),
            tower_proof.logup_specs_points[0]
                .last()
                .expect("error getting rt_lk")
                .to_vec(),
            rt_tower[..log2_num_instances].to_vec(),
        );

        let num_threads = optimal_sumcheck_threads(log2_num_instances);
        let alpha_pow = get_challenge_pows(
            MAINCONSTRAIN_SUMCHECK_BATCH_SIZE + cs.assert_zero_sumcheck_expressions.len(),
            transcript,
        );
        let mut alpha_pow_iter = alpha_pow.iter();
        let (alpha_read, alpha_write, alpha_lk) = (
            alpha_pow_iter.next().unwrap(),
            alpha_pow_iter.next().unwrap(),
            alpha_pow_iter.next().unwrap(),
        );
        // create selector: all ONE, but padding ZERO to ceil_log2
        let (sel_r, sel_w, sel_lk): (
            ArcMultilinearExtension<E>,
            ArcMultilinearExtension<E>,
            ArcMultilinearExtension<E>,
        ) = {
            // TODO sel can be shared if expression count match
            let mut sel_r = build_eq_x_r_vec(&rt_r[log2_r_count..]);
            if num_instances < sel_r.len() {
                sel_r.splice(
                    num_instances..sel_r.len(),
                    std::iter::repeat(E::ZERO).take(sel_r.len() - num_instances),
                );
            }

            let mut sel_w = build_eq_x_r_vec(&rt_w[log2_w_count..]);
            if num_instances < sel_w.len() {
                sel_w.splice(
                    num_instances..sel_w.len(),
                    std::iter::repeat(E::ZERO).take(sel_w.len() - num_instances),
                );
            }

            let mut sel_lk = build_eq_x_r_vec(&rt_lk[log2_lk_count..]);
            if num_instances < sel_lk.len() {
                sel_lk.splice(
                    num_instances..sel_lk.len(),
                    std::iter::repeat(E::ZERO).take(sel_lk.len() - num_instances),
                );
            }

            (
                sel_r.into_mle().into(),
                sel_w.into_mle().into(),
                sel_lk.into_mle().into(),
            )
        };

        // only initialize when circuit got assert_zero_sumcheck_expressions
        let sel_non_lc_zero_sumcheck = {
            if !cs.assert_zero_sumcheck_expressions.is_empty() {
                let mut sel_non_lc_zero_sumcheck = build_eq_x_r_vec(&rt_non_lc_sumcheck);
                if num_instances < sel_non_lc_zero_sumcheck.len() {
                    sel_non_lc_zero_sumcheck.splice(
                        num_instances..sel_non_lc_zero_sumcheck.len(),
                        std::iter::repeat(E::ZERO)
                            .take(sel_non_lc_zero_sumcheck.len() - num_instances),
                    );
                }
                let sel_non_lc_zero_sumcheck: ArcMultilinearExtension<E> =
                    sel_non_lc_zero_sumcheck.into_mle().into();
                Some(sel_non_lc_zero_sumcheck)
            } else {
                None
            }
        };

        let mut virtual_polys = VirtualPolynomials::<E>::new(num_threads, log2_num_instances);

        let eq_r = build_eq_x_r_vec(&rt_r[..log2_r_count]);
        let eq_w = build_eq_x_r_vec(&rt_w[..log2_w_count]);
        let eq_lk = build_eq_x_r_vec(&rt_lk[..log2_lk_count]);

        // read
        // rt_r := rt || rs
        for i in 0..r_counts_per_instance {
            // \sum_t (sel(rt, t) * (\sum_i alpha_read * eq(rs, i) * record_r[t] ))
            virtual_polys.add_mle_list(vec![&sel_r, &r_records_wit[i]], eq_r[i] * alpha_read);
        }
        // \sum_t alpha_read * sel(rt, t) * (\sum_i (eq(rs, i)) - 1)
        virtual_polys.add_mle_list(
            vec![&sel_r],
            *alpha_read * eq_r[r_counts_per_instance..].iter().sum::<E>() - *alpha_read,
        );

        // write
        // rt := rt || rs
        for i in 0..w_counts_per_instance {
            // \sum_t (sel(rt, t) * (\sum_i alpha_write * eq(rs, i) * record_w[i] ))
            virtual_polys.add_mle_list(vec![&sel_w, &w_records_wit[i]], eq_w[i] * alpha_write);
        }
        // \sum_t alpha_write * sel(rt, t) * (\sum_i (eq(rs, i)) - 1)
        virtual_polys.add_mle_list(
            vec![&sel_w],
            *alpha_write * eq_w[w_counts_per_instance..].iter().sum::<E>() - *alpha_write,
        );

        // lk denominator
        // rt := rt || rs
        for i in 0..lk_counts_per_instance {
            // \sum_t (sel(rt, t) * (\sum_i alpha_lk* eq(rs, i) * record_w[i]))
            virtual_polys.add_mle_list(vec![&sel_lk, &lk_records_wit[i]], eq_lk[i] * alpha_lk);
        }
        // \sum_t alpha_lk * sel(rt, t) * chip_record_alpha * (\sum_i (eq(rs, i)) - 1)
        virtual_polys.add_mle_list(
            vec![&sel_lk],
            *alpha_lk
                * chip_record_alpha
                * (eq_lk[lk_counts_per_instance..].iter().sum::<E>() - E::ONE),
        );

        let mut distrinct_zerocheck_terms_set = BTreeSet::new();
        // degree > 1 zero expression sumcheck
        if !cs.assert_zero_sumcheck_expressions.is_empty() {
            assert!(sel_non_lc_zero_sumcheck.is_some());

            // \sum_t (sel(rt, t) * (\sum_j alpha_{j} * all_monomial_terms(t) ))
            for ((expr, name), alpha) in cs
                .assert_zero_sumcheck_expressions
                .iter()
                .zip_eq(cs.assert_zero_sumcheck_expressions_namespace_map.iter())
                .zip_eq(alpha_pow_iter)
            {
                // sanity check in debug build and output != instance index for zero check sumcheck poly
                if cfg!(debug_assertions) {
                    let expected_zero_poly =
                        wit_infer_by_expr(&[], &witnesses, pi, challenges, expr);
                    let top_100_errors = expected_zero_poly
                        .get_base_field_vec()
                        .iter()
                        .enumerate()
                        .filter(|(_, v)| **v != E::BaseField::ZERO)
                        .take(100)
                        .collect_vec();
                    if !top_100_errors.is_empty() {
                        return Err(ZKVMError::InvalidWitness(format!(
                            "degree > 1 zero check virtual poly: expr {name} != 0 on instance indexes: {}...",
                            top_100_errors.into_iter().map(|(i, _)| i).join(",")
                        )));
                    }
                }

                distrinct_zerocheck_terms_set.extend(virtual_polys.add_mle_list_by_expr(
                    sel_non_lc_zero_sumcheck.as_ref(),
                    witnesses.iter().collect_vec(),
                    expr,
                    challenges,
                    *alpha,
                ));
            }
        }

        tracing::debug!("main sel sumcheck start");
        let (main_sel_sumcheck_proofs, state) = IOPProverStateV2::prove_batch_polys(
            num_threads,
            virtual_polys.get_batched_polys(),
            transcript,
        );
        tracing::debug!("main sel sumcheck end");

        let main_sel_evals = state.get_mle_final_evaluations();
        assert_eq!(
            main_sel_evals.len(),
            r_counts_per_instance
                + w_counts_per_instance
                + lk_counts_per_instance
                + 3 // 3 from [sel_r, sel_w, sel_lk]
                + if cs.assert_zero_sumcheck_expressions.is_empty() {
                    0
                } else {
                    distrinct_zerocheck_terms_set.len() + 1 // +1 from sel_non_lc_zero_sumcheck
                }
        );
        let mut main_sel_evals_iter = main_sel_evals.into_iter();
        main_sel_evals_iter.next(); // skip sel_r
        let r_records_in_evals = (0..r_counts_per_instance)
            .map(|_| main_sel_evals_iter.next().unwrap())
            .collect_vec();
        main_sel_evals_iter.next(); // skip sel_w
        let w_records_in_evals = (0..w_counts_per_instance)
            .map(|_| main_sel_evals_iter.next().unwrap())
            .collect_vec();
        main_sel_evals_iter.next(); // skip sel_lk
        let lk_records_in_evals = (0..lk_counts_per_instance)
            .map(|_| main_sel_evals_iter.next().unwrap())
            .collect_vec();
        assert!(
            // we can skip all the rest of degree > 1 monomial terms because all the witness evaluation will be evaluated at last step
            // and pass to verifier
            main_sel_evals_iter.count()
                == if cs.assert_zero_sumcheck_expressions.is_empty() {
                    0
                } else {
                    distrinct_zerocheck_terms_set.len() + 1
                }
        );
        let input_open_point = main_sel_sumcheck_proofs.point.clone();
        assert!(input_open_point.len() == log2_num_instances);
        exit_span!(span);

        let span = entered_span!("witin::evals");
        let wits_in_evals: Vec<E> = witnesses
            .par_iter()
            .map(|poly| poly.evaluate(&input_open_point))
            .collect();
        exit_span!(span);

        let span = entered_span!("pcs_open");
        let opening_dur = std::time::Instant::now();
        tracing::debug!(
            "[opcode {}]: build opening proof for {} polys at {:?}",
            name,
            witnesses.len(),
            input_open_point
        );
        let wits_opening_proof = PCS::simple_batch_open(
            pp,
            &witnesses,
            &wits_commit,
            &input_open_point,
            wits_in_evals.as_slice(),
            transcript,
        )
        .map_err(ZKVMError::PCSError)?;
        tracing::info!(
            "[opcode {}] build opening proof took {:?}",
            name,
            opening_dur.elapsed(),
        );
        exit_span!(span);
        let wits_commit = PCS::get_pure_commitment(&wits_commit);

        Ok(ZKVMOpcodeProof {
            num_instances,
            record_r_out_evals,
            record_w_out_evals,
            lk_p1_out_eval,
            lk_p2_out_eval,
            lk_q1_out_eval,
            lk_q2_out_eval,
            tower_proof,
            main_sel_sumcheck_proofs: main_sel_sumcheck_proofs.proofs,
            r_records_in_evals,
            w_records_in_evals,
            lk_records_in_evals,
            wits_commit,
            wits_opening_proof,
            wits_in_evals,
        })
    }

    #[allow(clippy::too_many_arguments)]
    /// support batch prove for logup + product arguments each with different num_vars()
    /// side effect: concurrency will be determine based on min(thread, num_vars()),
    /// so suggest dont batch too small table (size < threads) with large table together
    pub fn create_table_proof(
        &self,
        name: &str,
        pp: &PCS::ProverParam,
        circuit_pk: &ProvingKey<E, PCS>,
        witnesses: Vec<ArcMultilinearExtension<'_, E>>,
        wits_commit: PCS::CommitmentWithData,
        pi: &[ArcMultilinearExtension<'_, E>],
        transcript: &mut Transcript<E>,
        challenges: &[E; 2],
    ) -> Result<ResultCreateTableProof<E, PCS>, ZKVMError> {
        let cs = circuit_pk.get_cs();
        let fixed = circuit_pk
            .fixed_traces
            .as_ref()
            .map(|fixed_traces| {
                fixed_traces
                    .iter()
                    .map(|f| -> ArcMultilinearExtension<E> { Arc::new(f.get_ranged_mle(1, 0)) })
                    .collect::<Vec<ArcMultilinearExtension<E>>>()
            })
            .unwrap_or_default();
        // sanity check
        assert_eq!(witnesses.len(), cs.num_witin as usize);
        assert_eq!(fixed.len(), cs.num_fixed);
        // check all witness size are power of 2
        assert!(
            witnesses
                .iter()
                .all(|v| { v.evaluations().len().is_power_of_two() })
        );
        assert!(
            !cs.r_table_expressions.is_empty()
                || !cs.w_table_expressions.is_empty()
                || !cs.lk_table_expressions.is_empty()
        );
        assert!(
            cs.r_table_expressions
                .iter()
                .zip_eq(cs.w_table_expressions.iter())
                .all(|(r, w)| r.table_spec.len == w.table_spec.len)
        );

        // main constraint: lookup denominator and numerator record witness inference
        let span = entered_span!("wit_inference::record");
        let mut records_wit: Vec<ArcMultilinearExtension<'_, E>> = cs
            .r_table_expressions
            .par_iter()
            .map(|r| &r.expr)
            .chain(cs.w_table_expressions.par_iter().map(|w| &w.expr))
            .chain(
                cs.lk_table_expressions
                    .par_iter()
                    .map(|lk| &lk.multiplicity),
            )
            .chain(cs.lk_table_expressions.par_iter().map(|lk| &lk.values))
            .map(|expr| {
                assert_eq!(expr.degree(), 1);
                wit_infer_by_expr(&fixed, &witnesses, pi, challenges, expr)
            })
            .collect();
        let max_log2_num_instance = records_wit.iter().map(|mle| mle.num_vars()).max().unwrap();
        let min_log2_num_instance = records_wit.iter().map(|mle| mle.num_vars()).min().unwrap();
        let (r_set_wit, remains) = records_wit.split_at_mut(cs.r_table_expressions.len());
        let (w_set_wit, remains) = remains.split_at_mut(cs.w_table_expressions.len());
        let (lk_n_wit, remains) = remains.split_at_mut(cs.lk_table_expressions.len());
        let (lk_d_wit, _empty) = remains.split_at_mut(cs.lk_table_expressions.len());
        assert!(_empty.is_empty());

        exit_span!(span);

        // infer all tower witness after last layer
        let span = entered_span!("wit_inference::tower_witness_lk_last_layer");
        let mut r_set_last_layer = r_set_wit
            .iter()
            .chain(w_set_wit.iter())
            .map(|wit| {
                let (first, second) = wit
                    .get_ext_field_vec()
                    .split_at(wit.evaluations().len() / 2);
                let res = vec![
                    first.to_vec().into_mle().into(),
                    second.to_vec().into_mle().into(),
                ];
                assert_eq!(res.len(), NUM_FANIN_LOGUP);
                res
            })
            .collect::<Vec<_>>();
        let w_set_last_layer = r_set_last_layer.split_off(r_set_wit.len());

        let lk_numerator_last_layer = lk_n_wit
            .iter()
            .map(|wit| {
                let (first, second) = wit
                    .get_base_field_vec()
                    .split_at(wit.evaluations().len() / 2);
                let res = vec![
                    first.to_vec().into_mle().into(),
                    second.to_vec().into_mle().into(),
                ];
                assert_eq!(res.len(), NUM_FANIN_LOGUP);
                res
            })
            .collect::<Vec<_>>();
        let lk_denominator_last_layer = lk_d_wit
            .iter_mut()
            .map(|wit| {
                let (first, second) = wit
                    .get_ext_field_vec()
                    .split_at(wit.evaluations().len() / 2);
                let res = vec![
                    first.to_vec().into_mle().into(),
                    second.to_vec().into_mle().into(),
                ];
                assert_eq!(res.len(), NUM_FANIN_LOGUP);
                res
            })
            .collect::<Vec<_>>();
        exit_span!(span);

        let span = entered_span!("wit_inference::tower_witness_lk_layers");
        let r_wit_layers = r_set_last_layer
            .into_iter()
            .zip(r_set_wit.iter())
            .map(|(last_layer, origin_mle)| {
                infer_tower_product_witness(origin_mle.num_vars(), last_layer, NUM_FANIN)
            })
            .collect_vec();
        let w_wit_layers = w_set_last_layer
            .into_iter()
            .zip(w_set_wit.iter())
            .map(|(last_layer, origin_mle)| {
                infer_tower_product_witness(origin_mle.num_vars(), last_layer, NUM_FANIN)
            })
            .collect_vec();
        let lk_wit_layers = lk_numerator_last_layer
            .into_iter()
            .zip(lk_denominator_last_layer)
            .map(|(lk_n, lk_d)| infer_tower_logup_witness(Some(lk_n), lk_d))
            .collect_vec();
        exit_span!(span);

        if cfg!(test) {
            // sanity check
            assert_eq!(r_wit_layers.len(), cs.r_table_expressions.len());
            assert!(
                r_wit_layers
                    .iter()
                    .zip(r_set_wit.iter()) // depth equals to num_vars
                    .all(|(layers, origin_mle)| layers.len() == origin_mle.num_vars())
            );
            assert!(r_wit_layers.iter().all(|layers| {
                layers.iter().enumerate().all(|(i, w)| {
                    let expected_size = 1 << i;
                    w[0].evaluations().len() == expected_size
                        && w[1].evaluations().len() == expected_size
                })
            }));

            assert_eq!(w_wit_layers.len(), cs.w_table_expressions.len());
            assert!(
                w_wit_layers
                    .iter()
                    .zip(w_set_wit.iter()) // depth equals to num_vars
                    .all(|(layers, origin_mle)| layers.len() == origin_mle.num_vars())
            );
            assert!(w_wit_layers.iter().all(|layers| {
                layers.iter().enumerate().all(|(i, w)| {
                    let expected_size = 1 << i;
                    w[0].evaluations().len() == expected_size
                        && w[1].evaluations().len() == expected_size
                })
            }));

            assert_eq!(lk_wit_layers.len(), cs.lk_table_expressions.len());
            assert!(
                lk_wit_layers
                    .iter()
                    .zip(lk_n_wit.iter()) // depth equals to num_vars
                    .all(|(layers, origin_mle)| layers.len() == origin_mle.num_vars())
            );
            assert!(lk_wit_layers.iter().all(|layers| {
                layers.iter().enumerate().all(|(i, w)| {
                    let expected_size = 1 << i;
                    let (p1, p2, q1, q2) = (&w[0], &w[1], &w[2], &w[3]);
                    p1.evaluations().len() == expected_size
                        && p2.evaluations().len() == expected_size
                        && q1.evaluations().len() == expected_size
                        && q2.evaluations().len() == expected_size
                })
            }));
        }

        // product constraint tower sumcheck
        let span = entered_span!("sumcheck::tower");
        // final evals for verifier
        let r_out_evals = r_wit_layers
            .iter()
            .map(|r_wit_layers| {
                [
                    r_wit_layers[0][0].get_ext_field_vec()[0],
                    r_wit_layers[0][1].get_ext_field_vec()[0],
                ]
            })
            .collect_vec();
        let w_out_evals = w_wit_layers
            .iter()
            .map(|w_wit_layers| {
                [
                    w_wit_layers[0][0].get_ext_field_vec()[0],
                    w_wit_layers[0][1].get_ext_field_vec()[0],
                ]
            })
            .collect_vec();
        let lk_out_evals = lk_wit_layers
            .iter()
            .map(|lk_wit_layers| {
                [
                    // p1, p2, q1, q2
                    lk_wit_layers[0][0].get_ext_field_vec()[0],
                    lk_wit_layers[0][1].get_ext_field_vec()[0],
                    lk_wit_layers[0][2].get_ext_field_vec()[0],
                    lk_wit_layers[0][3].get_ext_field_vec()[0],
                ]
            })
            .collect_vec();

        let (rt_tower, tower_proof) = TowerProver::create_proof(
            // pattern [r1, w1, r2, w2, ...] same pair are chain together
            r_wit_layers
                .into_iter()
                .zip(w_wit_layers)
                .flat_map(|(r, w)| {
                    vec![TowerProverSpec { witness: r }, TowerProverSpec {
                        witness: w,
                    }]
                })
                .collect_vec(),
            lk_wit_layers
                .into_iter()
                .map(|lk_wit_layers| TowerProverSpec {
                    witness: lk_wit_layers,
                })
                .collect_vec(),
            NUM_FANIN_LOGUP,
            transcript,
        );
        assert_eq!(
            rt_tower.len(), // num var length should equal to max_num_instance
            max_log2_num_instance
        );
        exit_span!(span);

        // same point sumcheck is optional when all witin + fixed are in same num_vars
        let is_skip_same_point_sumcheck = witnesses
            .iter()
            .chain(fixed.iter())
            .map(|v| v.num_vars())
            .all_equal();

        let (input_open_point, same_r_sumcheck_proofs, rw_in_evals, lk_in_evals) =
            if is_skip_same_point_sumcheck {
                (rt_tower, None, vec![], vec![])
            } else {
                // one sumcheck to make them opening on same point r (with different prefix)
                // If all table length are the same, we can skip this sumcheck
                let span = entered_span!("sumcheck::opening_same_point");
                // NOTE: max concurrency will be dominated by smallest table since it will blo
                let num_threads = optimal_sumcheck_threads(min_log2_num_instance);
                let alpha_pow = get_challenge_pows(
                    cs.r_table_expressions.len()
                        + cs.w_table_expressions.len()
                        + cs.lk_table_expressions.len() * 2,
                    transcript,
                );
                let mut alpha_pow_iter = alpha_pow.iter();

                // create eq
                // TODO same size rt lead to same identical poly eq which can be merged together
                let eq = tower_proof
                    .prod_specs_points
                    .iter()
                    .step_by(2) // r,w are in same length therefore share same point
                    .chain(tower_proof.logup_specs_points.iter())
                    .map(|layer_points| {
                        let rt = layer_points.last().unwrap();
                        build_eq_x_r_vec(rt).into_mle().into()
                    })
                    .collect::<Vec<ArcMultilinearExtension<E>>>();

                let (eq_rw, eq_lk) = eq.split_at(cs.r_table_expressions.len());

                let mut virtual_polys =
                    VirtualPolynomials::<E>::new(num_threads, max_log2_num_instance);

                // alpha_r{i} * eq(rt_{i}, s) * r(s) + alpha_w{i} * eq(rt_{i}, s) * w(s)
                for ((r_set_wit, w_set_wit), eq) in r_set_wit
                    .iter()
                    .zip_eq(w_set_wit.iter())
                    .zip_eq(eq_rw.iter())
                {
                    let alpha = alpha_pow_iter.next().unwrap();
                    virtual_polys.add_mle_list(vec![eq, r_set_wit], *alpha);
                    let alpha = alpha_pow_iter.next().unwrap();
                    virtual_polys.add_mle_list(vec![eq, w_set_wit], *alpha);
                }

                // alpha_lkn{i} * eq(rt_{i}, s) * lk_n(s) + alpha_lkd{i} * eq(rt_{i}, s) * lk_d(s)
                for ((lk_n_wit, lk_d_wit), eq) in
                    lk_n_wit.iter().zip_eq(lk_d_wit.iter()).zip_eq(eq_lk.iter())
                {
                    let alpha = alpha_pow_iter.next().unwrap();
                    virtual_polys.add_mle_list(vec![eq, lk_n_wit], *alpha);
                    let alpha = alpha_pow_iter.next().unwrap();
                    virtual_polys.add_mle_list(vec![eq, lk_d_wit], *alpha);
                }

                let (same_r_sumcheck_proofs, state) = IOPProverStateV2::prove_batch_polys(
                    num_threads,
                    virtual_polys.get_batched_polys(),
                    transcript,
                );
                let evals = state.get_mle_final_evaluations();
                let mut evals_iter = evals.into_iter();
                let rw_in_evals = cs
                    // r, w table len are identical
                    .r_table_expressions
                    .iter()
                    .flat_map(|_table| {
                        let _eq = evals_iter.next().unwrap(); // skip eq
                        [evals_iter.next().unwrap(), evals_iter.next().unwrap()] // r, w
                    })
                    .collect_vec();
                let lk_in_evals = cs
                    .lk_table_expressions
                    .iter()
                    .flat_map(|_table| {
                        let _eq = evals_iter.next().unwrap(); // skip eq
                        [evals_iter.next().unwrap(), evals_iter.next().unwrap()] // n, d
                    })
                    .collect_vec();
                assert_eq!(evals_iter.count(), 0);

                let input_open_point = same_r_sumcheck_proofs.point.clone();
                assert_eq!(input_open_point.len(), max_log2_num_instance);
                exit_span!(span);

                (
                    input_open_point,
                    Some(same_r_sumcheck_proofs.proofs),
                    rw_in_evals,
                    lk_in_evals,
                )
            };

        let span = entered_span!("fixed::evals + witin::evals");
        let mut evals = witnesses
            .par_iter()
            .chain(fixed.par_iter())
            .map(|poly| poly.evaluate(&input_open_point[..poly.num_vars()]))
            .collect::<Vec<_>>();
        let fixed_in_evals = evals.split_off(witnesses.len());
        let wits_in_evals = evals;

        // evaluate pi if there is instance query
        let mut pi_in_evals: HashMap<usize, E> = HashMap::new();
        if !cs.instance_name_map.is_empty() {
            let span = entered_span!("pi::evals");
            for &Instance(idx) in cs.instance_name_map.keys() {
                let poly = &pi[idx];
                pi_in_evals.insert(idx, poly.evaluate(&input_open_point[..poly.num_vars()]));
            }
            exit_span!(span);
        }
        exit_span!(span);

        // (non uniform) collect dynamic address hints as witness for verifier
        // for fix address, we just fill 0, as verifier will derive it from vk
        let rw_hints_num_vars = izip!(&cs.r_table_expressions, r_set_wit.iter())
            .map(|(t, mle)| match t.table_spec.addr_type {
                // for fixed address, prover
                SetTableAddrType::FixedAddr => 0,
                SetTableAddrType::DynamicAddr => mle.num_vars(),
            })
            .collect_vec();
        // TODO implement mechanism to skip commitment

        let span = entered_span!("pcs_opening");
        let (fixed_opening_proof, fixed_commit) = if !fixed.is_empty() {
            (
                Some(
                    PCS::simple_batch_open(
                        pp,
                        &fixed,
                        circuit_pk.fixed_commit_wd.as_ref().unwrap(),
                        &input_open_point,
                        fixed_in_evals.as_slice(),
                        transcript,
                    )
                    .map_err(ZKVMError::PCSError)?,
                ),
                Some(PCS::get_pure_commitment(
                    circuit_pk.fixed_commit_wd.as_ref().unwrap(),
                )),
            )
        } else {
            (None, None)
        };

        tracing::debug!(
            "[table {}] build opening proof for {} fixed polys at {:?}: values = {:?}, commit = {:?}",
            name,
            fixed.len(),
            input_open_point,
            fixed_in_evals,
            fixed_commit,
        );
        let wits_opening_proof = PCS::simple_batch_open(
            pp,
            &witnesses,
            &wits_commit,
            &input_open_point,
            wits_in_evals.as_slice(),
            transcript,
        )
        .map_err(ZKVMError::PCSError)?;
        exit_span!(span);
        let wits_commit = PCS::get_pure_commitment(&wits_commit);
        tracing::debug!(
            "[table {}] build opening proof for {} polys at {:?}: values = {:?}, commit = {:?}",
            name,
            witnesses.len(),
            input_open_point,
            wits_in_evals,
            wits_commit,
        );

        Ok((
            ZKVMTableProof {
                r_out_evals,
                w_out_evals,
                lk_out_evals,
                same_r_sumcheck_proofs,
                rw_in_evals,
                lk_in_evals,
                tower_proof,
                fixed_in_evals,
                fixed_opening_proof,
                rw_hints_num_vars,
                wits_in_evals,
                wits_commit,
                wits_opening_proof,
            },
            pi_in_evals,
        ))
    }
}

/// TowerProofs
impl<E: ExtensionField> TowerProofs<E> {
    pub fn new(prod_spec_size: usize, logup_spec_size: usize) -> Self {
        TowerProofs {
            proofs: vec![],
            prod_specs_eval: vec![vec![]; prod_spec_size],
            logup_specs_eval: vec![vec![]; logup_spec_size],
            prod_specs_points: vec![vec![]; prod_spec_size],
            logup_specs_points: vec![vec![]; logup_spec_size],
        }
    }
    pub fn push_sumcheck_proofs(&mut self, proofs: Vec<IOPProverMessage<E>>) {
        self.proofs.push(proofs);
    }

    pub fn push_prod_evals_and_point(&mut self, spec_index: usize, evals: Vec<E>, point: Vec<E>) {
        self.prod_specs_eval[spec_index].push(evals);
        self.prod_specs_points[spec_index].push(point);
    }

    pub fn push_logup_evals_and_point(&mut self, spec_index: usize, evals: Vec<E>, point: Vec<E>) {
        self.logup_specs_eval[spec_index].push(evals);
        self.logup_specs_points[spec_index].push(point);
    }

    pub fn prod_spec_size(&self) -> usize {
        self.prod_specs_eval.len()
    }

    pub fn logup_spec_size(&self) -> usize {
        self.logup_specs_eval.len()
    }
}

/// Tower Prover
impl TowerProver {
    pub fn create_proof<'a, E: ExtensionField>(
        prod_specs: Vec<TowerProverSpec<'a, E>>,
        logup_specs: Vec<TowerProverSpec<'a, E>>,
        num_fanin: usize,
        transcript: &mut Transcript<E>,
    ) -> (Point<E>, TowerProofs<E>) {
        // XXX to sumcheck batched product argument with logup, we limit num_product_fanin to 2
        // TODO mayber give a better naming?
        assert_eq!(num_fanin, 2);

        let mut proofs = TowerProofs::new(prod_specs.len(), logup_specs.len());
        let log_num_fanin = ceil_log2(num_fanin);
        // -1 for sliding windows size 2: (cur_layer, next_layer) w.r.t total size
        let max_round_index = prod_specs
            .iter()
            .chain(logup_specs.iter())
            .map(|m| m.witness.len())
            .max()
            .unwrap()
            - 1; // index start from 0

        // generate alpha challenge
        let alpha_pows = get_challenge_pows(
            prod_specs.len() +
            // logup occupy 2 sumcheck: numerator and denominator
            logup_specs.len() * 2,
            transcript,
        );
        let initial_rt: Point<E> = (0..log_num_fanin)
            .map(|_| transcript.get_and_append_challenge(b"product_sum").elements)
            .collect_vec();

        let (next_rt, _) =
            (1..=max_round_index).fold((initial_rt, alpha_pows), |(out_rt, alpha_pows), round| {
                // in first few round we just run on single thread
                let num_threads = optimal_sumcheck_threads(out_rt.len());

                let eq: ArcMultilinearExtension<E> = build_eq_x_r_vec(&out_rt).into_mle().into();
                let mut virtual_polys = VirtualPolynomials::<E>::new(num_threads, out_rt.len());

                for (s, alpha) in prod_specs.iter().zip(alpha_pows.iter()) {
                    if round < s.witness.len() {
                        let layer_polys = &s.witness[round];

                        // sanity check
                        assert_eq!(layer_polys.len(), num_fanin);
                        assert!(
                            layer_polys
                                .iter()
                                .all(|f| {
                                    f.evaluations().len() == (1 << (log_num_fanin * round))
                                })
                        );

                        // \sum_s eq(rt, s) * alpha^{i} * ([in_i0[s] * in_i1[s] * .... in_i{num_product_fanin}[s]])
                        virtual_polys.add_mle_list(
                            [vec![&eq], layer_polys.iter().collect()].concat(),
                            *alpha,
                        )
                    }
                }

                for (s, alpha) in logup_specs
                    .iter()
                    .zip(alpha_pows[prod_specs.len()..].chunks(2))
                {
                    if round < s.witness.len() {
                        let layer_polys = &s.witness[round];
                        // sanity check
                        assert_eq!(layer_polys.len(), 4); // p1, q1, p2, q2
                        assert!(
                            layer_polys
                                .iter()
                                .all(|f| f.evaluations().len() == 1 << (log_num_fanin * round)),
                        );

                        let (alpha_numerator, alpha_denominator) = (&alpha[0], &alpha[1]);

                        let (q2, q1, p2, p1) = (
                            &layer_polys[3],
                            &layer_polys[2],
                            &layer_polys[1],
                            &layer_polys[0],
                        );

                        // \sum_s eq(rt, s) * alpha_numerator^{i} * (p1 * q2 + p2 * q1)
                        virtual_polys.add_mle_list(vec![&eq, &p1, &q2], *alpha_numerator);
                        virtual_polys.add_mle_list(vec![&eq, &p2, &q1], *alpha_numerator);

                        // \sum_s eq(rt, s) * alpha_denominator^{i} * (q1 * q2)
                        virtual_polys.add_mle_list(vec![&eq, &q1, &q2], *alpha_denominator);
                    }
                }

                tracing::debug!("generated tower proof at round {}/{}", round, max_round_index);
                let (sumcheck_proofs, state) = IOPProverStateV2::prove_batch_polys(
                    num_threads,
                    virtual_polys.get_batched_polys(),
                    transcript,
                );
                proofs.push_sumcheck_proofs(sumcheck_proofs.proofs);

                // rt' = r_merge || rt
                let r_merge = (0..log_num_fanin)
                    .map(|_| transcript.get_and_append_challenge(b"merge").elements)
                    .collect_vec();
                let rt_prime = [sumcheck_proofs.point, r_merge].concat();

                // generate next round challenge
                let next_alpha_pows = get_challenge_pows(
                    prod_specs.len() +logup_specs.len() * 2, // logup occupy 2 sumcheck: numerator and denominator
                    transcript,
                );
                let evals = state.get_mle_final_evaluations();
                let mut evals_iter = evals.iter();
                evals_iter.next(); // skip first eq
                for (i, s) in prod_specs.iter().enumerate() {
                    if round < s.witness.len() {
                        // collect evals belong to current spec
                        proofs.push_prod_evals_and_point(
                            i,
                            (0..num_fanin)
                                .map(|_| *evals_iter.next().expect("insufficient evals length"))
                                .collect::<Vec<E>>(),
                                rt_prime.clone(),
                        );
                    }
                }
                for (i, s) in logup_specs.iter().enumerate() {
                    if round < s.witness.len() {
                        // collect evals belong to current spec
                        // p1, q2, p2, q1
                        let p1 = *evals_iter.next().expect("insufficient evals length");
                        let q2 = *evals_iter.next().expect("insufficient evals length");
                        let p2 = *evals_iter.next().expect("insufficient evals length");
                        let q1 = *evals_iter.next().expect("insufficient evals length");
                        proofs.push_logup_evals_and_point(i, vec![p1, p2, q1, q2], rt_prime.clone());
                    }
                }
                assert_eq!(evals_iter.next(), None);
                (rt_prime, next_alpha_pows)
            });

        (next_rt, proofs)
    }
}<|MERGE_RESOLUTION|>--- conflicted
+++ resolved
@@ -87,22 +87,8 @@
         let mut commitments = BTreeMap::new();
         let mut wits = BTreeMap::new();
 
-<<<<<<< HEAD
-        let mut opcodes = vec![];
-        let mut tables = vec![];
-        for (circuit_name, (is_opcode, witness)) in witnesses.witnesses {
-            if is_opcode {
-                opcodes.push((circuit_name, witness));
-            } else {
-                tables.push((circuit_name, witness));
-            }
-        }
-        // commit to opcode circuits first and then commit to table circuits
-        for (circuit_name, witness) in opcodes.into_iter().chain(tables.into_iter()) {
-=======
         // commit to opcode circuits first and then commit to table circuits, sorted by name
         for (circuit_name, witness) in witnesses.into_iter_sorted() {
->>>>>>> ffd5773b
             let commit_dur = std::time::Instant::now();
             let num_instances = witness.num_instances();
             let witness = match num_instances {
