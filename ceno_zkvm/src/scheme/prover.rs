use ff_ext::ExtensionField;
use std::{
    collections::{BTreeMap, BTreeSet, HashMap},
    sync::Arc,
};

use ff::Field;
use itertools::{Itertools, izip};
use mpcs::PolynomialCommitmentScheme;
use multilinear_extensions::{
    mle::{IntoMLE, MultilinearExtension},
    util::ceil_log2,
    virtual_poly::build_eq_x_r_vec,
    virtual_poly_v2::ArcMultilinearExtension,
};
use rayon::iter::{IntoParallelRefIterator, ParallelIterator};
use sumcheck::{
    entered_span, exit_span,
    structs::{IOPProverMessage, IOPProverStateV2},
};
use transcript::Transcript;

use crate::{
    circuit_builder::SetTableAddrType,
    error::ZKVMError,
    expression::Instance,
    scheme::{
        constants::{MAINCONSTRAIN_SUMCHECK_BATCH_SIZE, NUM_FANIN, NUM_FANIN_LOGUP},
        utils::{
            infer_tower_logup_witness, infer_tower_product_witness, interleaving_mles_to_mles,
            wit_infer_by_expr,
        },
    },
    structs::{
        Point, ProvingKey, TowerProofs, TowerProver, TowerProverSpec, ZKVMProvingKey, ZKVMWitnesses,
    },
    utils::{get_challenge_pows, next_pow2_instance_padding, optimal_sumcheck_threads},
    virtual_polys::VirtualPolynomials,
};

use super::{PublicValues, ZKVMOpcodeProof, ZKVMProof, ZKVMTableProof};

type ResultCreateTableProof<E, PCS> = (ZKVMTableProof<E, PCS>, HashMap<usize, E>);

pub struct ZKVMProver<E: ExtensionField, PCS: PolynomialCommitmentScheme<E>> {
    pub pk: ZKVMProvingKey<E, PCS>,
}

impl<E: ExtensionField, PCS: PolynomialCommitmentScheme<E>> ZKVMProver<E, PCS> {
    pub fn new(pk: ZKVMProvingKey<E, PCS>) -> Self {
        ZKVMProver { pk }
    }

    /// create proof for zkvm execution
    pub fn create_proof(
        &self,
        witnesses: ZKVMWitnesses<E>,
        pi: PublicValues<u32>,
        mut transcript: Transcript<E>,
    ) -> Result<ZKVMProof<E, PCS>, ZKVMError> {
        let mut vm_proof = ZKVMProof::empty(pi);

        // including raw public input to transcript
        vm_proof
            .raw_pi
            .iter()
            .for_each(|v| v.iter().for_each(|v| transcript.append_field_element(v)));

        let pi: Vec<ArcMultilinearExtension<E>> = vm_proof
            .raw_pi
            .iter()
            .map(|p| {
                let pi_mle: ArcMultilinearExtension<E> = p.to_vec().into_mle().into();
                pi_mle
            })
            .collect();

        // commit to fixed commitment
        for (_, pk) in self.pk.circuit_pks.iter() {
            if let Some(fixed_commit) = &pk.vk.fixed_commit {
                PCS::write_commitment(fixed_commit, &mut transcript)
                    .map_err(ZKVMError::PCSError)?;
            }
        }

        // commit to main traces
        let mut commitments = BTreeMap::new();
        let mut wits = BTreeMap::new();
        // sort by circuit name, and we rely on an assumption that
        // table circuit witnesses come after opcode circuit witnesses
        for (circuit_name, witness) in witnesses.witnesses {
            let commit_dur = std::time::Instant::now();
            let num_instances = witness.num_instances();
            let witness = witness.into_mles();
            commitments.insert(
                circuit_name.clone(),
                PCS::batch_commit_and_write(&self.pk.pp, &witness, &mut transcript)
                    .map_err(ZKVMError::PCSError)?,
            );
            tracing::info!(
                "commit to {} traces took {:?}",
                circuit_name,
                commit_dur.elapsed()
            );
            wits.insert(circuit_name, (witness, num_instances));
        }

        // squeeze two challenges from transcript
        let challenges = [
            transcript.read_challenge().elements,
            transcript.read_challenge().elements,
        ];
        tracing::debug!("challenges in prover: {:?}", challenges);

        let mut transcripts = transcript.fork(self.pk.circuit_pks.len());
        for ((circuit_name, pk), (i, transcript)) in self
            .pk
            .circuit_pks
            .iter() // Sorted by key.
            .zip_eq(transcripts.iter_mut().enumerate())
        {
            let (witness, num_instances) = wits
                .remove(circuit_name)
                .ok_or(ZKVMError::WitnessNotFound(circuit_name.clone()))?;
            let wits_commit = commitments.remove(circuit_name).unwrap();
            // TODO: add an enum for circuit type either in constraint_system or vk
            let cs = pk.get_cs();
            let is_opcode_circuit = cs.lk_table_expressions.is_empty()
                && cs.r_table_expressions.is_empty()
                && cs.w_table_expressions.is_empty();

            if is_opcode_circuit {
                tracing::debug!(
                    "opcode circuit {} has {} witnesses, {} reads, {} writes, {} lookups",
                    circuit_name,
                    cs.num_witin,
                    cs.r_expressions.len(),
                    cs.w_expressions.len(),
                    cs.lk_expressions.len(),
                );
                for lk_s in cs.lk_expressions_namespace_map.iter() {
                    tracing::debug!("opcode circuit {}: {}", circuit_name, lk_s);
                }
                let opcode_proof = self.create_opcode_proof(
                    circuit_name,
                    &self.pk.pp,
                    pk,
                    witness.into_iter().map(|w| w.into()).collect_vec(),
                    wits_commit,
                    &pi,
                    num_instances,
                    transcript,
                    &challenges,
                )?;
                tracing::info!(
                    "generated proof for opcode {} with num_instances={}",
                    circuit_name,
                    num_instances
                );
                vm_proof
                    .opcode_proofs
                    .insert(circuit_name.clone(), (i, opcode_proof));
            } else {
                let (table_proof, pi_in_evals) = self.create_table_proof(
                    circuit_name,
                    &self.pk.pp,
                    pk,
                    witness.into_iter().map(|v| v.into()).collect_vec(),
                    wits_commit,
<<<<<<< HEAD
                    &pi,
                    max_threads,
=======
                    pi,
>>>>>>> 47f5572f
                    transcript,
                    &challenges,
                )?;
                tracing::info!(
                    "generated proof for table {} with num_instances={}",
                    circuit_name,
                    num_instances
                );
                vm_proof
                    .table_proofs
                    .insert(circuit_name.clone(), (i, table_proof));
                for (idx, eval) in pi_in_evals {
                    vm_proof.update_pi_eval(idx, eval);
                }
            }
        }

        Ok(vm_proof)
    }
    /// create proof giving witness and num_instances
    /// major flow break down into
    /// 1: witness layer inferring from input -> output
    /// 2: proof (sumcheck reduce) from output to input
    #[allow(clippy::too_many_arguments)]
    pub fn create_opcode_proof(
        &self,
        name: &str,
        pp: &PCS::ProverParam,
        circuit_pk: &ProvingKey<E, PCS>,
        witnesses: Vec<ArcMultilinearExtension<'_, E>>,
        wits_commit: PCS::CommitmentWithData,
        pi: &[ArcMultilinearExtension<'_, E>],
        num_instances: usize,
        transcript: &mut Transcript<E>,
        challenges: &[E; 2],
    ) -> Result<ZKVMOpcodeProof<E, PCS>, ZKVMError> {
        let cs = circuit_pk.get_cs();
        let next_pow2_instances = next_pow2_instance_padding(num_instances);
        let log2_num_instances = ceil_log2(next_pow2_instances);
        let (chip_record_alpha, _) = (challenges[0], challenges[1]);

        // sanity check
        assert_eq!(witnesses.len(), cs.num_witin as usize);
        assert!(
            witnesses
                .iter()
                .all(|v| { v.evaluations().len() == next_pow2_instances })
        );

        // main constraint: read/write record witness inference
        let span = entered_span!("wit_inference::record");
        let records_wit: Vec<ArcMultilinearExtension<'_, E>> = cs
            .r_expressions
            .par_iter()
            .chain(cs.w_expressions.par_iter())
            .chain(cs.lk_expressions.par_iter())
            .map(|expr| {
                assert_eq!(expr.degree(), 1);
                wit_infer_by_expr(&[], &witnesses, pi, challenges, expr)
            })
            .collect();
        let (r_records_wit, w_lk_records_wit) = records_wit.split_at(cs.r_expressions.len());
        let (w_records_wit, lk_records_wit) = w_lk_records_wit.split_at(cs.w_expressions.len());
        exit_span!(span);

        // product constraint: tower witness inference
        let (r_counts_per_instance, w_counts_per_instance, lk_counts_per_instance) = (
            cs.r_expressions.len(),
            cs.w_expressions.len(),
            cs.lk_expressions.len(),
        );
        let (log2_r_count, log2_w_count, log2_lk_count) = (
            ceil_log2(r_counts_per_instance),
            ceil_log2(w_counts_per_instance),
            ceil_log2(lk_counts_per_instance),
        );
        // process last layer by interleaving all the read/write record respectively
        // as last layer is the output of sel stage
        let span = entered_span!("wit_inference::tower_witness_r_last_layer");
        // TODO optimize last layer to avoid alloc new vector to save memory
        let r_records_last_layer =
            interleaving_mles_to_mles(r_records_wit, num_instances, NUM_FANIN, E::ONE);
        assert_eq!(r_records_last_layer.len(), NUM_FANIN);
        exit_span!(span);

        // infer all tower witness after last layer
        let span = entered_span!("wit_inference::tower_witness_r_layers");
        let r_wit_layers = infer_tower_product_witness(
            log2_num_instances + log2_r_count,
            r_records_last_layer,
            NUM_FANIN,
        );
        exit_span!(span);

        let span = entered_span!("wit_inference::tower_witness_w_last_layer");
        // TODO optimize last layer to avoid alloc new vector to save memory
        let w_records_last_layer =
            interleaving_mles_to_mles(w_records_wit, num_instances, NUM_FANIN, E::ONE);
        assert_eq!(w_records_last_layer.len(), NUM_FANIN);
        exit_span!(span);

        let span = entered_span!("wit_inference::tower_witness_w_layers");
        let w_wit_layers = infer_tower_product_witness(
            log2_num_instances + log2_w_count,
            w_records_last_layer,
            NUM_FANIN,
        );
        exit_span!(span);

        let span = entered_span!("wit_inference::tower_witness_lk_last_layer");
        // TODO optimize last layer to avoid alloc new vector to save memory
        let lk_records_last_layer =
            interleaving_mles_to_mles(lk_records_wit, num_instances, NUM_FANIN, chip_record_alpha);
        assert_eq!(lk_records_last_layer.len(), 2);
        exit_span!(span);

        let span = entered_span!("wit_inference::tower_witness_lk_layers");
        let lk_wit_layers = infer_tower_logup_witness(None, lk_records_last_layer);
        exit_span!(span);

        if cfg!(test) {
            // sanity check
            assert_eq!(lk_wit_layers.len(), log2_num_instances + log2_lk_count);
            assert_eq!(r_wit_layers.len(), log2_num_instances + log2_r_count);
            assert_eq!(w_wit_layers.len(), log2_num_instances + log2_w_count);
            assert!(lk_wit_layers.iter().enumerate().all(|(i, w)| {
                let expected_size = 1 << i;
                let (p1, p2, q1, q2) = (&w[0], &w[1], &w[2], &w[3]);
                p1.evaluations().len() == expected_size
                    && p2.evaluations().len() == expected_size
                    && q1.evaluations().len() == expected_size
                    && q2.evaluations().len() == expected_size
            }));
            assert!(r_wit_layers.iter().enumerate().all(|(i, r_wit_layer)| {
                let expected_size = 1 << (ceil_log2(NUM_FANIN) * i);
                r_wit_layer.len() == NUM_FANIN
                    && r_wit_layer
                        .iter()
                        .all(|f| f.evaluations().len() == expected_size)
            }));
            assert!(w_wit_layers.iter().enumerate().all(|(i, w_wit_layer)| {
                let expected_size = 1 << (ceil_log2(NUM_FANIN) * i);
                w_wit_layer.len() == NUM_FANIN
                    && w_wit_layer
                        .iter()
                        .all(|f| f.evaluations().len() == expected_size)
            }));
        }

        // product constraint tower sumcheck
        let span = entered_span!("sumcheck::tower");
        // final evals for verifier
        let record_r_out_evals: Vec<E> = r_wit_layers[0]
            .iter()
            .map(|w| w.get_ext_field_vec()[0])
            .collect();
        let record_w_out_evals: Vec<E> = w_wit_layers[0]
            .iter()
            .map(|w| w.get_ext_field_vec()[0])
            .collect();
        let lk_p1_out_eval = lk_wit_layers[0][0].get_ext_field_vec()[0];
        let lk_p2_out_eval = lk_wit_layers[0][1].get_ext_field_vec()[0];
        let lk_q1_out_eval = lk_wit_layers[0][2].get_ext_field_vec()[0];
        let lk_q2_out_eval = lk_wit_layers[0][3].get_ext_field_vec()[0];
        assert!(record_r_out_evals.len() == NUM_FANIN && record_w_out_evals.len() == NUM_FANIN);
        let (rt_tower, tower_proof) = TowerProver::create_proof(
            vec![
                TowerProverSpec {
                    witness: r_wit_layers,
                },
                TowerProverSpec {
                    witness: w_wit_layers,
                },
            ],
            vec![TowerProverSpec {
                witness: lk_wit_layers,
            }],
            NUM_FANIN,
            transcript,
        );
        assert_eq!(
            rt_tower.len(),
            log2_num_instances
                + [log2_r_count, log2_w_count, log2_lk_count]
                    .iter()
                    .max()
                    .unwrap()
        );
        exit_span!(span);

        // batch sumcheck: selector + main degree > 1 constraints
        let span = entered_span!("sumcheck::main_sel");
        let (rt_r, rt_w, rt_lk, rt_non_lc_sumcheck): (Vec<E>, Vec<E>, Vec<E>, Vec<E>) = (
            tower_proof.prod_specs_points[0]
                .last()
                .expect("error getting rt_r")
                .to_vec(),
            tower_proof.prod_specs_points[1]
                .last()
                .expect("error getting rt_w")
                .to_vec(),
            tower_proof.logup_specs_points[0]
                .last()
                .expect("error getting rt_lk")
                .to_vec(),
            rt_tower[..log2_num_instances].to_vec(),
        );

        let num_threads = optimal_sumcheck_threads(log2_num_instances);
        let alpha_pow = get_challenge_pows(
            MAINCONSTRAIN_SUMCHECK_BATCH_SIZE + cs.assert_zero_sumcheck_expressions.len(),
            transcript,
        );
        let mut alpha_pow_iter = alpha_pow.iter();
        let (alpha_read, alpha_write, alpha_lk) = (
            alpha_pow_iter.next().unwrap(),
            alpha_pow_iter.next().unwrap(),
            alpha_pow_iter.next().unwrap(),
        );
        // create selector: all ONE, but padding ZERO to ceil_log2
        let (sel_r, sel_w, sel_lk): (
            ArcMultilinearExtension<E>,
            ArcMultilinearExtension<E>,
            ArcMultilinearExtension<E>,
        ) = {
            // TODO sel can be shared if expression count match
            let mut sel_r = build_eq_x_r_vec(&rt_r[log2_r_count..]);
            if num_instances < sel_r.len() {
                sel_r.splice(
                    num_instances..sel_r.len(),
                    std::iter::repeat(E::ZERO).take(sel_r.len() - num_instances),
                );
            }

            let mut sel_w = build_eq_x_r_vec(&rt_w[log2_w_count..]);
            if num_instances < sel_w.len() {
                sel_w.splice(
                    num_instances..sel_w.len(),
                    std::iter::repeat(E::ZERO).take(sel_w.len() - num_instances),
                );
            }

            let mut sel_lk = build_eq_x_r_vec(&rt_lk[log2_lk_count..]);
            if num_instances < sel_lk.len() {
                sel_lk.splice(
                    num_instances..sel_lk.len(),
                    std::iter::repeat(E::ZERO).take(sel_lk.len() - num_instances),
                );
            }

            (
                sel_r.into_mle().into(),
                sel_w.into_mle().into(),
                sel_lk.into_mle().into(),
            )
        };

        // only initialize when circuit got assert_zero_sumcheck_expressions
        let sel_non_lc_zero_sumcheck = {
            if !cs.assert_zero_sumcheck_expressions.is_empty() {
                let mut sel_non_lc_zero_sumcheck = build_eq_x_r_vec(&rt_non_lc_sumcheck);
                if num_instances < sel_non_lc_zero_sumcheck.len() {
                    sel_non_lc_zero_sumcheck.splice(
                        num_instances..sel_non_lc_zero_sumcheck.len(),
                        std::iter::repeat(E::ZERO)
                            .take(sel_non_lc_zero_sumcheck.len() - num_instances),
                    );
                }
                let sel_non_lc_zero_sumcheck: ArcMultilinearExtension<E> =
                    sel_non_lc_zero_sumcheck.into_mle().into();
                Some(sel_non_lc_zero_sumcheck)
            } else {
                None
            }
        };

        let mut virtual_polys = VirtualPolynomials::<E>::new(num_threads, log2_num_instances);

        let eq_r = build_eq_x_r_vec(&rt_r[..log2_r_count]);
        let eq_w = build_eq_x_r_vec(&rt_w[..log2_w_count]);
        let eq_lk = build_eq_x_r_vec(&rt_lk[..log2_lk_count]);

        // read
        // rt_r := rt || rs
        for i in 0..r_counts_per_instance {
            // \sum_t (sel(rt, t) * (\sum_i alpha_read * eq(rs, i) * record_r[t] ))
            virtual_polys.add_mle_list(vec![&sel_r, &r_records_wit[i]], eq_r[i] * alpha_read);
        }
        // \sum_t alpha_read * sel(rt, t) * (\sum_i (eq(rs, i)) - 1)
        virtual_polys.add_mle_list(
            vec![&sel_r],
            *alpha_read * eq_r[r_counts_per_instance..].iter().sum::<E>() - *alpha_read,
        );

        // write
        // rt := rt || rs
        for i in 0..w_counts_per_instance {
            // \sum_t (sel(rt, t) * (\sum_i alpha_write * eq(rs, i) * record_w[i] ))
            virtual_polys.add_mle_list(vec![&sel_w, &w_records_wit[i]], eq_w[i] * alpha_write);
        }
        // \sum_t alpha_write * sel(rt, t) * (\sum_i (eq(rs, i)) - 1)
        virtual_polys.add_mle_list(
            vec![&sel_w],
            *alpha_write * eq_w[w_counts_per_instance..].iter().sum::<E>() - *alpha_write,
        );

        // lk denominator
        // rt := rt || rs
        for i in 0..lk_counts_per_instance {
            // \sum_t (sel(rt, t) * (\sum_i alpha_lk* eq(rs, i) * record_w[i]))
            virtual_polys.add_mle_list(vec![&sel_lk, &lk_records_wit[i]], eq_lk[i] * alpha_lk);
        }
        // \sum_t alpha_lk * sel(rt, t) * chip_record_alpha * (\sum_i (eq(rs, i)) - 1)
        virtual_polys.add_mle_list(
            vec![&sel_lk],
            *alpha_lk
                * chip_record_alpha
                * (eq_lk[lk_counts_per_instance..].iter().sum::<E>() - E::ONE),
        );

        let mut distrinct_zerocheck_terms_set = BTreeSet::new();
        // degree > 1 zero expression sumcheck
        if !cs.assert_zero_sumcheck_expressions.is_empty() {
            assert!(sel_non_lc_zero_sumcheck.is_some());

            // \sum_t (sel(rt, t) * (\sum_j alpha_{j} * all_monomial_terms(t) ))
            for ((expr, name), alpha) in cs
                .assert_zero_sumcheck_expressions
                .iter()
                .zip_eq(cs.assert_zero_sumcheck_expressions_namespace_map.iter())
                .zip_eq(alpha_pow_iter)
            {
                // sanity check in debug build and output != instance index for zero check sumcheck poly
                if cfg!(debug_assertions) {
                    let expected_zero_poly =
                        wit_infer_by_expr(&[], &witnesses, pi, challenges, expr);
                    let top_100_errors = expected_zero_poly
                        .get_base_field_vec()
                        .iter()
                        .enumerate()
                        .filter(|(_, v)| **v != E::BaseField::ZERO)
                        .take(100)
                        .collect_vec();
                    if !top_100_errors.is_empty() {
                        return Err(ZKVMError::InvalidWitness(format!(
                            "degree > 1 zero check virtual poly: expr {name} != 0 on instance indexes: {}...",
                            top_100_errors.into_iter().map(|(i, _)| i).join(",")
                        )));
                    }
                }

                distrinct_zerocheck_terms_set.extend(virtual_polys.add_mle_list_by_expr(
                    sel_non_lc_zero_sumcheck.as_ref(),
                    witnesses.iter().collect_vec(),
                    expr,
                    challenges,
                    *alpha,
                ));
            }
        }

        let (main_sel_sumcheck_proofs, state) = IOPProverStateV2::prove_batch_polys(
            num_threads,
            virtual_polys.get_batched_polys(),
            transcript,
        );
        let main_sel_evals = state.get_mle_final_evaluations();
        assert_eq!(
            main_sel_evals.len(),
            r_counts_per_instance
                + w_counts_per_instance
                + lk_counts_per_instance
                + 3 // 3 from [sel_r, sel_w, sel_lk]
                + if cs.assert_zero_sumcheck_expressions.is_empty() {
                    0
                } else {
                    distrinct_zerocheck_terms_set.len() + 1 // +1 from sel_non_lc_zero_sumcheck
                }
        );
        let mut main_sel_evals_iter = main_sel_evals.into_iter();
        main_sel_evals_iter.next(); // skip sel_r
        let r_records_in_evals = (0..r_counts_per_instance)
            .map(|_| main_sel_evals_iter.next().unwrap())
            .collect_vec();
        main_sel_evals_iter.next(); // skip sel_w
        let w_records_in_evals = (0..w_counts_per_instance)
            .map(|_| main_sel_evals_iter.next().unwrap())
            .collect_vec();
        main_sel_evals_iter.next(); // skip sel_lk
        let lk_records_in_evals = (0..lk_counts_per_instance)
            .map(|_| main_sel_evals_iter.next().unwrap())
            .collect_vec();
        assert!(
            // we can skip all the rest of degree > 1 monomial terms because all the witness evaluation will be evaluated at last step
            // and pass to verifier
            main_sel_evals_iter.count()
                == if cs.assert_zero_sumcheck_expressions.is_empty() {
                    0
                } else {
                    distrinct_zerocheck_terms_set.len() + 1
                }
        );
        let input_open_point = main_sel_sumcheck_proofs.point.clone();
        assert!(input_open_point.len() == log2_num_instances);
        exit_span!(span);

        let span = entered_span!("witin::evals");
        let wits_in_evals: Vec<E> = witnesses
            .par_iter()
            .map(|poly| poly.evaluate(&input_open_point))
            .collect();
        exit_span!(span);

        let span = entered_span!("pcs_open");
        let opening_dur = std::time::Instant::now();
        tracing::debug!(
            "[opcode {}]: build opening proof for {} polys at {:?}",
            name,
            witnesses.len(),
            input_open_point
        );
        let wits_opening_proof = PCS::simple_batch_open(
            pp,
            &witnesses,
            &wits_commit,
            &input_open_point,
            wits_in_evals.as_slice(),
            transcript,
        )
        .map_err(ZKVMError::PCSError)?;
        tracing::info!(
            "[opcode {}] build opening proof took {:?}",
            name,
            opening_dur.elapsed(),
        );
        exit_span!(span);
        let wits_commit = PCS::get_pure_commitment(&wits_commit);

        Ok(ZKVMOpcodeProof {
            num_instances,
            record_r_out_evals,
            record_w_out_evals,
            lk_p1_out_eval,
            lk_p2_out_eval,
            lk_q1_out_eval,
            lk_q2_out_eval,
            tower_proof,
            main_sel_sumcheck_proofs: main_sel_sumcheck_proofs.proofs,
            r_records_in_evals,
            w_records_in_evals,
            lk_records_in_evals,
            wits_commit,
            wits_opening_proof,
            wits_in_evals,
        })
    }

    #[allow(clippy::too_many_arguments)]
    /// support batch prove for logup + product arguments each with different num_vars()
    /// side effect: concurrency will be determine based on min(thread, num_vars()),
    /// so suggest dont batch too small table (size < threads) with large table together
    pub fn create_table_proof(
        &self,
        name: &str,
        pp: &PCS::ProverParam,
        circuit_pk: &ProvingKey<E, PCS>,
        witnesses: Vec<ArcMultilinearExtension<'_, E>>,
        wits_commit: PCS::CommitmentWithData,
<<<<<<< HEAD
        pi: &[ArcMultilinearExtension<'_, E>],
        max_threads: usize,
=======
        pi: &[E::BaseField],
>>>>>>> 47f5572f
        transcript: &mut Transcript<E>,
        challenges: &[E; 2],
    ) -> Result<ResultCreateTableProof<E, PCS>, ZKVMError> {
        let cs = circuit_pk.get_cs();
        let fixed = circuit_pk
            .fixed_traces
            .as_ref()
            .map(|fixed_traces| {
                fixed_traces
                    .iter()
                    .map(|f| -> ArcMultilinearExtension<E> { Arc::new(f.get_ranged_mle(1, 0)) })
                    .collect::<Vec<ArcMultilinearExtension<E>>>()
            })
            .unwrap_or_default();
        // sanity check
        assert_eq!(witnesses.len(), cs.num_witin as usize);
        assert_eq!(fixed.len(), cs.num_fixed);
        // check all witness size are power of 2
        assert!(
            witnesses
                .iter()
                .all(|v| { v.evaluations().len().is_power_of_two() })
        );
        assert!(
            !cs.r_table_expressions.is_empty()
                || !cs.w_table_expressions.is_empty()
                || !cs.lk_table_expressions.is_empty()
        );
        assert!(
            cs.r_table_expressions
                .iter()
                .zip_eq(cs.w_table_expressions.iter())
                .all(|(r, w)| r.table_spec.len == w.table_spec.len)
        );

        // main constraint: lookup denominator and numerator record witness inference
        let span = entered_span!("wit_inference::record");
        let mut records_wit: Vec<ArcMultilinearExtension<'_, E>> = cs
            .r_table_expressions
            .par_iter()
            .map(|r| &r.expr)
            .chain(cs.w_table_expressions.par_iter().map(|w| &w.expr))
            .chain(
                cs.lk_table_expressions
                    .par_iter()
                    .map(|lk| &lk.multiplicity),
            )
            .chain(cs.lk_table_expressions.par_iter().map(|lk| &lk.values))
            .map(|expr| {
                assert_eq!(expr.degree(), 1);
                wit_infer_by_expr(&fixed, &witnesses, pi, challenges, expr)
            })
            .collect();
        let max_log2_num_instance = records_wit.iter().map(|mle| mle.num_vars()).max().unwrap();
        let min_log2_num_instance = records_wit.iter().map(|mle| mle.num_vars()).min().unwrap();
        let (r_set_wit, remains) = records_wit.split_at_mut(cs.r_table_expressions.len());
        let (w_set_wit, remains) = remains.split_at_mut(cs.w_table_expressions.len());
        let (lk_n_wit, remains) = remains.split_at_mut(cs.lk_table_expressions.len());
        let (lk_d_wit, _empty) = remains.split_at_mut(cs.lk_table_expressions.len());
        assert!(_empty.is_empty());

        exit_span!(span);

        // infer all tower witness after last layer
        let span = entered_span!("wit_inference::tower_witness_lk_last_layer");
        let mut r_set_last_layer = r_set_wit
            .iter()
            .chain(w_set_wit.iter())
            .map(|wit| {
                let (first, second) = wit
                    .get_ext_field_vec()
                    .split_at(wit.evaluations().len() / 2);
                let res = vec![
                    first.to_vec().into_mle().into(),
                    second.to_vec().into_mle().into(),
                ];
                assert_eq!(res.len(), NUM_FANIN_LOGUP);
                res
            })
            .collect::<Vec<_>>();
        let w_set_last_layer = r_set_last_layer.split_off(r_set_wit.len());

        let lk_numerator_last_layer = lk_n_wit
            .iter()
            .map(|wit| {
                let (first, second) = wit
                    .get_base_field_vec()
                    .split_at(wit.evaluations().len() / 2);
                let res = vec![
                    first.to_vec().into_mle().into(),
                    second.to_vec().into_mle().into(),
                ];
                assert_eq!(res.len(), NUM_FANIN_LOGUP);
                res
            })
            .collect::<Vec<_>>();
        let lk_denominator_last_layer = lk_d_wit
            .iter_mut()
            .map(|wit| {
                let (first, second) = wit
                    .get_ext_field_vec()
                    .split_at(wit.evaluations().len() / 2);
                let res = vec![
                    first.to_vec().into_mle().into(),
                    second.to_vec().into_mle().into(),
                ];
                assert_eq!(res.len(), NUM_FANIN_LOGUP);
                res
            })
            .collect::<Vec<_>>();
        exit_span!(span);

        let span = entered_span!("wit_inference::tower_witness_lk_layers");
        let r_wit_layers = r_set_last_layer
            .into_iter()
            .zip(r_set_wit.iter())
            .map(|(last_layer, origin_mle)| {
                infer_tower_product_witness(origin_mle.num_vars(), last_layer, NUM_FANIN)
            })
            .collect_vec();
        let w_wit_layers = w_set_last_layer
            .into_iter()
            .zip(w_set_wit.iter())
            .map(|(last_layer, origin_mle)| {
                infer_tower_product_witness(origin_mle.num_vars(), last_layer, NUM_FANIN)
            })
            .collect_vec();
        let lk_wit_layers = lk_numerator_last_layer
            .into_iter()
            .zip(lk_denominator_last_layer)
            .map(|(lk_n, lk_d)| infer_tower_logup_witness(Some(lk_n), lk_d))
            .collect_vec();
        exit_span!(span);

        if cfg!(test) {
            // sanity check
            assert_eq!(r_wit_layers.len(), cs.r_table_expressions.len());
            assert!(
                r_wit_layers
                    .iter()
                    .zip(r_set_wit.iter()) // depth equals to num_vars
                    .all(|(layers, origin_mle)| layers.len() == origin_mle.num_vars())
            );
            assert!(r_wit_layers.iter().all(|layers| {
                layers.iter().enumerate().all(|(i, w)| {
                    let expected_size = 1 << i;
                    w[0].evaluations().len() == expected_size
                        && w[1].evaluations().len() == expected_size
                })
            }));

            assert_eq!(w_wit_layers.len(), cs.w_table_expressions.len());
            assert!(
                w_wit_layers
                    .iter()
                    .zip(w_set_wit.iter()) // depth equals to num_vars
                    .all(|(layers, origin_mle)| layers.len() == origin_mle.num_vars())
            );
            assert!(w_wit_layers.iter().all(|layers| {
                layers.iter().enumerate().all(|(i, w)| {
                    let expected_size = 1 << i;
                    w[0].evaluations().len() == expected_size
                        && w[1].evaluations().len() == expected_size
                })
            }));

            assert_eq!(lk_wit_layers.len(), cs.lk_table_expressions.len());
            assert!(
                lk_wit_layers
                    .iter()
                    .zip(lk_n_wit.iter()) // depth equals to num_vars
                    .all(|(layers, origin_mle)| layers.len() == origin_mle.num_vars())
            );
            assert!(lk_wit_layers.iter().all(|layers| {
                layers.iter().enumerate().all(|(i, w)| {
                    let expected_size = 1 << i;
                    let (p1, p2, q1, q2) = (&w[0], &w[1], &w[2], &w[3]);
                    p1.evaluations().len() == expected_size
                        && p2.evaluations().len() == expected_size
                        && q1.evaluations().len() == expected_size
                        && q2.evaluations().len() == expected_size
                })
            }));
        }

        // product constraint tower sumcheck
        let span = entered_span!("sumcheck::tower");
        // final evals for verifier
        let r_out_evals = r_wit_layers
            .iter()
            .map(|r_wit_layers| {
                [
                    r_wit_layers[0][0].get_ext_field_vec()[0],
                    r_wit_layers[0][1].get_ext_field_vec()[0],
                ]
            })
            .collect_vec();
        let w_out_evals = w_wit_layers
            .iter()
            .map(|w_wit_layers| {
                [
                    w_wit_layers[0][0].get_ext_field_vec()[0],
                    w_wit_layers[0][1].get_ext_field_vec()[0],
                ]
            })
            .collect_vec();
        let lk_out_evals = lk_wit_layers
            .iter()
            .map(|lk_wit_layers| {
                [
                    // p1, p2, q1, q2
                    lk_wit_layers[0][0].get_ext_field_vec()[0],
                    lk_wit_layers[0][1].get_ext_field_vec()[0],
                    lk_wit_layers[0][2].get_ext_field_vec()[0],
                    lk_wit_layers[0][3].get_ext_field_vec()[0],
                ]
            })
            .collect_vec();

        let (rt_tower, tower_proof) = TowerProver::create_proof(
            // pattern [r1, w1, r2, w2, ...] same pair are chain together
            r_wit_layers
                .into_iter()
                .zip(w_wit_layers)
                .flat_map(|(r, w)| {
                    vec![TowerProverSpec { witness: r }, TowerProverSpec {
                        witness: w,
                    }]
                })
                .collect_vec(),
            lk_wit_layers
                .into_iter()
                .map(|lk_wit_layers| TowerProverSpec {
                    witness: lk_wit_layers,
                })
                .collect_vec(),
            NUM_FANIN_LOGUP,
            transcript,
        );
        assert_eq!(
            rt_tower.len(), // num var length should equal to max_num_instance
            max_log2_num_instance
        );
        exit_span!(span);

        // same point sumcheck is optional when all witin + fixed are in same num_vars
        let is_skip_same_point_sumcheck = witnesses
            .iter()
            .chain(fixed.iter())
            .map(|v| v.num_vars())
            .all_equal();

        let (input_open_point, same_r_sumcheck_proofs, rw_in_evals, lk_in_evals) =
            if is_skip_same_point_sumcheck {
                (rt_tower, None, vec![], vec![])
            } else {
                // one sumcheck to make them opening on same point r (with different prefix)
                // If all table length are the same, we can skip this sumcheck
                let span = entered_span!("sumcheck::opening_same_point");
                // NOTE: max concurrency will be dominated by smallest table since it will blo
                let num_threads = optimal_sumcheck_threads(min_log2_num_instance);
                let alpha_pow = get_challenge_pows(
                    cs.r_table_expressions.len()
                        + cs.w_table_expressions.len()
                        + cs.lk_table_expressions.len() * 2,
                    transcript,
                );
                let mut alpha_pow_iter = alpha_pow.iter();

                // create eq
                // TODO same size rt lead to same identical poly eq which can be merged together
                let eq = tower_proof
                    .prod_specs_points
                    .iter()
                    .step_by(2) // r,w are in same length therefore share same point
                    .chain(tower_proof.logup_specs_points.iter())
                    .map(|layer_points| {
                        let rt = layer_points.last().unwrap();
                        build_eq_x_r_vec(rt).into_mle().into()
                    })
                    .collect::<Vec<ArcMultilinearExtension<E>>>();

                let (eq_rw, eq_lk) = eq.split_at(cs.r_table_expressions.len());

                let mut virtual_polys =
                    VirtualPolynomials::<E>::new(num_threads, max_log2_num_instance);

                // alpha_r{i} * eq(rt_{i}, s) * r(s) + alpha_w{i} * eq(rt_{i}, s) * w(s)
                for ((r_set_wit, w_set_wit), eq) in r_set_wit
                    .iter()
                    .zip_eq(w_set_wit.iter())
                    .zip_eq(eq_rw.iter())
                {
                    let alpha = alpha_pow_iter.next().unwrap();
                    virtual_polys.add_mle_list(vec![eq, r_set_wit], *alpha);
                    let alpha = alpha_pow_iter.next().unwrap();
                    virtual_polys.add_mle_list(vec![eq, w_set_wit], *alpha);
                }

                // alpha_lkn{i} * eq(rt_{i}, s) * lk_n(s) + alpha_lkd{i} * eq(rt_{i}, s) * lk_d(s)
                for ((lk_n_wit, lk_d_wit), eq) in
                    lk_n_wit.iter().zip_eq(lk_d_wit.iter()).zip_eq(eq_lk.iter())
                {
                    let alpha = alpha_pow_iter.next().unwrap();
                    virtual_polys.add_mle_list(vec![eq, lk_n_wit], *alpha);
                    let alpha = alpha_pow_iter.next().unwrap();
                    virtual_polys.add_mle_list(vec![eq, lk_d_wit], *alpha);
                }

                let (same_r_sumcheck_proofs, state) = IOPProverStateV2::prove_batch_polys(
                    num_threads,
                    virtual_polys.get_batched_polys(),
                    transcript,
                );
                let evals = state.get_mle_final_evaluations();
                let mut evals_iter = evals.into_iter();
                let rw_in_evals = cs
                    // r, w table len are identical
                    .r_table_expressions
                    .iter()
                    .flat_map(|_table| {
                        let _eq = evals_iter.next().unwrap(); // skip eq
                        [evals_iter.next().unwrap(), evals_iter.next().unwrap()] // r, w
                    })
                    .collect_vec();
                let lk_in_evals = cs
                    .lk_table_expressions
                    .iter()
                    .flat_map(|_table| {
                        let _eq = evals_iter.next().unwrap(); // skip eq
                        [evals_iter.next().unwrap(), evals_iter.next().unwrap()] // n, d
                    })
                    .collect_vec();
                assert_eq!(evals_iter.count(), 0);

                let input_open_point = same_r_sumcheck_proofs.point.clone();
                assert_eq!(input_open_point.len(), max_log2_num_instance);
                exit_span!(span);

                (
                    input_open_point,
                    Some(same_r_sumcheck_proofs.proofs),
                    rw_in_evals,
                    lk_in_evals,
                )
            };

        let span = entered_span!("fixed::evals + witin::evals");
        let mut evals = witnesses
            .par_iter()
            .chain(fixed.par_iter())
            .map(|poly| poly.evaluate(&input_open_point[..poly.num_vars()]))
            .collect::<Vec<_>>();
        let fixed_in_evals = evals.split_off(witnesses.len());
        let wits_in_evals = evals;

        // evaluate pi if there is instance query
        let mut pi_in_evals: HashMap<usize, E> = HashMap::new();
        if !cs.instance_name_map.is_empty() {
            let span = entered_span!("pi::evals");
            for &Instance(idx) in cs.instance_name_map.keys() {
                let poly = &pi[idx];
                pi_in_evals.insert(idx, poly.evaluate(&input_open_point[..poly.num_vars()]));
            }
            exit_span!(span);
        }
        exit_span!(span);

        // (non uniform) collect dynamic address hints as witness for verifier
        // for fix address, we just fill 0, as verifier will derive it from vk
        let rw_hints_num_vars = izip!(&cs.r_table_expressions, r_set_wit.iter())
            .map(|(t, mle)| match t.table_spec.addr_type {
                // for fixed address, prover
                SetTableAddrType::FixedAddr => 0,
                SetTableAddrType::DynamicAddr => mle.num_vars(),
            })
            .collect_vec();
        // TODO implement mechanism to skip commitment

        let span = entered_span!("pcs_opening");
        let (fixed_opening_proof, fixed_commit) = if !fixed.is_empty() {
            (
                Some(
                    PCS::simple_batch_open(
                        pp,
                        &fixed,
                        circuit_pk.fixed_commit_wd.as_ref().unwrap(),
                        &input_open_point,
                        fixed_in_evals.as_slice(),
                        transcript,
                    )
                    .map_err(ZKVMError::PCSError)?,
                ),
                Some(PCS::get_pure_commitment(
                    circuit_pk.fixed_commit_wd.as_ref().unwrap(),
                )),
            )
        } else {
            (None, None)
        };

        tracing::debug!(
            "[table {}] build opening proof for {} fixed polys at {:?}: values = {:?}, commit = {:?}",
            name,
            fixed.len(),
            input_open_point,
            fixed_in_evals,
            fixed_commit,
        );
        let wits_opening_proof = PCS::simple_batch_open(
            pp,
            &witnesses,
            &wits_commit,
            &input_open_point,
            wits_in_evals.as_slice(),
            transcript,
        )
        .map_err(ZKVMError::PCSError)?;
        exit_span!(span);
        let wits_commit = PCS::get_pure_commitment(&wits_commit);
        tracing::debug!(
            "[table {}] build opening proof for {} polys at {:?}: values = {:?}, commit = {:?}",
            name,
            witnesses.len(),
            input_open_point,
            wits_in_evals,
            wits_commit,
        );

        Ok((
            ZKVMTableProof {
                r_out_evals,
                w_out_evals,
                lk_out_evals,
                same_r_sumcheck_proofs,
                rw_in_evals,
                lk_in_evals,
                tower_proof,
                fixed_in_evals,
                fixed_opening_proof,
                rw_hints_num_vars,
                wits_in_evals,
                wits_commit,
                wits_opening_proof,
            },
            pi_in_evals,
        ))
    }
}

/// TowerProofs
impl<E: ExtensionField> TowerProofs<E> {
    pub fn new(prod_spec_size: usize, logup_spec_size: usize) -> Self {
        TowerProofs {
            proofs: vec![],
            prod_specs_eval: vec![vec![]; prod_spec_size],
            logup_specs_eval: vec![vec![]; logup_spec_size],
            prod_specs_points: vec![vec![]; prod_spec_size],
            logup_specs_points: vec![vec![]; logup_spec_size],
        }
    }
    pub fn push_sumcheck_proofs(&mut self, proofs: Vec<IOPProverMessage<E>>) {
        self.proofs.push(proofs);
    }

    pub fn push_prod_evals_and_point(&mut self, spec_index: usize, evals: Vec<E>, point: Vec<E>) {
        self.prod_specs_eval[spec_index].push(evals);
        self.prod_specs_points[spec_index].push(point);
    }

    pub fn push_logup_evals_and_point(&mut self, spec_index: usize, evals: Vec<E>, point: Vec<E>) {
        self.logup_specs_eval[spec_index].push(evals);
        self.logup_specs_points[spec_index].push(point);
    }

    pub fn prod_spec_size(&self) -> usize {
        self.prod_specs_eval.len()
    }

    pub fn logup_spec_size(&self) -> usize {
        self.logup_specs_eval.len()
    }
}

/// Tower Prover
impl TowerProver {
    pub fn create_proof<'a, E: ExtensionField>(
        prod_specs: Vec<TowerProverSpec<'a, E>>,
        logup_specs: Vec<TowerProverSpec<'a, E>>,
        num_fanin: usize,
        transcript: &mut Transcript<E>,
    ) -> (Point<E>, TowerProofs<E>) {
        // XXX to sumcheck batched product argument with logup, we limit num_product_fanin to 2
        // TODO mayber give a better naming?
        assert_eq!(num_fanin, 2);

        let mut proofs = TowerProofs::new(prod_specs.len(), logup_specs.len());
        let log_num_fanin = ceil_log2(num_fanin);
        // -1 for sliding windows size 2: (cur_layer, next_layer) w.r.t total size
        let max_round_index = prod_specs
            .iter()
            .chain(logup_specs.iter())
            .map(|m| m.witness.len())
            .max()
            .unwrap()
            - 1; // index start from 0

        // generate alpha challenge
        let alpha_pows = get_challenge_pows(
            prod_specs.len() +
            // logup occupy 2 sumcheck: numerator and denominator
            logup_specs.len() * 2,
            transcript,
        );
        let initial_rt: Point<E> = (0..log_num_fanin)
            .map(|_| transcript.get_and_append_challenge(b"product_sum").elements)
            .collect_vec();

        let (next_rt, _) =
            (1..=max_round_index).fold((initial_rt, alpha_pows), |(out_rt, alpha_pows), round| {
                // in first few round we just run on single thread
                let num_threads = optimal_sumcheck_threads(out_rt.len());

                let eq: ArcMultilinearExtension<E> = build_eq_x_r_vec(&out_rt).into_mle().into();
                let mut virtual_polys = VirtualPolynomials::<E>::new(num_threads, out_rt.len());

                for (s, alpha) in prod_specs.iter().zip(alpha_pows.iter()) {
                    if round < s.witness.len() {
                        let layer_polys = &s.witness[round];

                        // sanity check
                        assert_eq!(layer_polys.len(), num_fanin);
                        assert!(
                            layer_polys
                                .iter()
                                .all(|f| {
                                    f.evaluations().len() == (1 << (log_num_fanin * round))
                                })
                        );

                        // \sum_s eq(rt, s) * alpha^{i} * ([in_i0[s] * in_i1[s] * .... in_i{num_product_fanin}[s]])
                        virtual_polys.add_mle_list(
                            [vec![&eq], layer_polys.iter().collect()].concat(),
                            *alpha,
                        )
                    }
                }

                for (s, alpha) in logup_specs
                    .iter()
                    .zip(alpha_pows[prod_specs.len()..].chunks(2))
                {
                    if round < s.witness.len() {
                        let layer_polys = &s.witness[round];
                        // sanity check
                        assert_eq!(layer_polys.len(), 4); // p1, q1, p2, q2
                        assert!(
                            layer_polys
                                .iter()
                                .all(|f| f.evaluations().len() == 1 << (log_num_fanin * round)),
                        );

                        let (alpha_numerator, alpha_denominator) = (&alpha[0], &alpha[1]);

                        let (q2, q1, p2, p1) = (
                            &layer_polys[3],
                            &layer_polys[2],
                            &layer_polys[1],
                            &layer_polys[0],
                        );

                        // \sum_s eq(rt, s) * alpha_numerator^{i} * (p1 * q2 + p2 * q1)
                        virtual_polys.add_mle_list(vec![&eq, &p1, &q2], *alpha_numerator);
                        virtual_polys.add_mle_list(vec![&eq, &p2, &q1], *alpha_numerator);

                        // \sum_s eq(rt, s) * alpha_denominator^{i} * (q1 * q2)
                        virtual_polys.add_mle_list(vec![&eq, &q1, &q2], *alpha_denominator);
                    }
                }

                let (sumcheck_proofs, state) = IOPProverStateV2::prove_batch_polys(
                    num_threads,
                    virtual_polys.get_batched_polys(),
                    transcript,
                );
                proofs.push_sumcheck_proofs(sumcheck_proofs.proofs);

                // rt' = r_merge || rt
                let r_merge = (0..log_num_fanin)
                    .map(|_| transcript.get_and_append_challenge(b"merge").elements)
                    .collect_vec();
                let rt_prime = [sumcheck_proofs.point, r_merge].concat();

                // generate next round challenge
                let next_alpha_pows = get_challenge_pows(
                    prod_specs.len() +logup_specs.len() * 2, // logup occupy 2 sumcheck: numerator and denominator
                    transcript,
                );
                let evals = state.get_mle_final_evaluations();
                let mut evals_iter = evals.iter();
                evals_iter.next(); // skip first eq
                for (i, s) in prod_specs.iter().enumerate() {
                    if round < s.witness.len() {
                        // collect evals belong to current spec
                        proofs.push_prod_evals_and_point(
                            i,
                            (0..num_fanin)
                                .map(|_| *evals_iter.next().expect("insufficient evals length"))
                                .collect::<Vec<E>>(),
                                rt_prime.clone(),
                        );
                    }
                }
                for (i, s) in logup_specs.iter().enumerate() {
                    if round < s.witness.len() {
                        // collect evals belong to current spec
                        // p1, q2, p2, q1
                        let p1 = *evals_iter.next().expect("insufficient evals length");
                        let q2 = *evals_iter.next().expect("insufficient evals length");
                        let p2 = *evals_iter.next().expect("insufficient evals length");
                        let q1 = *evals_iter.next().expect("insufficient evals length");
                        proofs.push_logup_evals_and_point(i, vec![p1, p2, q1, q2], rt_prime.clone());
                    }
                }
                assert_eq!(evals_iter.next(), None);
                (rt_prime, next_alpha_pows)
            });

        (next_rt, proofs)
    }
}<|MERGE_RESOLUTION|>--- conflicted
+++ resolved
@@ -167,12 +167,7 @@
                     pk,
                     witness.into_iter().map(|v| v.into()).collect_vec(),
                     wits_commit,
-<<<<<<< HEAD
                     &pi,
-                    max_threads,
-=======
-                    pi,
->>>>>>> 47f5572f
                     transcript,
                     &challenges,
                 )?;
@@ -641,12 +636,7 @@
         circuit_pk: &ProvingKey<E, PCS>,
         witnesses: Vec<ArcMultilinearExtension<'_, E>>,
         wits_commit: PCS::CommitmentWithData,
-<<<<<<< HEAD
         pi: &[ArcMultilinearExtension<'_, E>],
-        max_threads: usize,
-=======
-        pi: &[E::BaseField],
->>>>>>> 47f5572f
         transcript: &mut Transcript<E>,
         challenges: &[E; 2],
     ) -> Result<ResultCreateTableProof<E, PCS>, ZKVMError> {
