--- conflicted
+++ resolved
@@ -248,13 +248,9 @@
                     witness: witness_mle,
                     fixed,
                     structural_witness,
-<<<<<<< HEAD
-                    public_input,
+                    public_input: public_input.clone(),
                     num_read_instances: num_instances, // TODO: fixme
                     num_write_instances: num_instances, // TODO: fixme
-=======
-                    public_input: public_input.clone(),
->>>>>>> 82fea5ea
                     num_instances,
                     has_ecc_ops: cs.has_ecc_ops(),
                 };
@@ -348,7 +344,6 @@
         let log2_num_instances = input.log2_num_instances();
         let num_var_with_rotation = log2_num_instances + cs.rotation_vars().unwrap_or(0);
 
-<<<<<<< HEAD
         // run ecc quark prover
         let ecc_proof = if !cs.zkvm_v1_css.ec_final_sum.is_empty() {
             let ec_point_exprs = &cs.zkvm_v1_css.ec_point_exprs;
@@ -378,9 +373,6 @@
         } else {
             None
         };
-=======
-        // println!("create_chip_proof: {}", name);
->>>>>>> 82fea5ea
 
         // build main witness
         let (records, is_padded) =
