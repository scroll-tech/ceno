use std::marker::PhantomData;

use ark_std::iterable::Iterable;
use ceno_emul::WORD_SIZE;
use ff_ext::ExtensionField;

use itertools::{Itertools, interleave, izip};
use mpcs::PolynomialCommitmentScheme;
use multilinear_extensions::{
    mle::{IntoMLE, MultilinearExtension},
    util::ceil_log2,
    virtual_poly::{VPAuxInfo, build_eq_x_r_vec_sequential, eq_eval},
};
use sumcheck::structs::{IOPProof, IOPVerifierState};
use transcript::Transcript;

use crate::{
    circuit_builder::SetTableAddrType,
    error::ZKVMError,
    expression::Instance,
    instructions::{Instruction, riscv::ecall::HaltInstruction},
    scheme::{
        constants::{NUM_FANIN, NUM_FANIN_LOGUP, SEL_DEGREE},
        utils::eval_by_expr_with_instance,
    },
    structs::{Point, PointAndEval, TowerProofs, VerifyingKey, ZKVMVerifyingKey},
    utils::{
        eq_eval_less_or_equal_than, eval_wellform_address_vec, get_challenge_pows,
        next_pow2_instance_padding,
    },
};

use super::{
    ZKVMOpcodeProof, ZKVMProof, ZKVMTableProof, constants::MAINCONSTRAIN_SUMCHECK_BATCH_SIZE,
};

pub struct ZKVMVerifier<E: ExtensionField, PCS: PolynomialCommitmentScheme<E>> {
    pub(crate) vk: ZKVMVerifyingKey<E, PCS>,
}

impl<E: ExtensionField, PCS: PolynomialCommitmentScheme<E>> ZKVMVerifier<E, PCS> {
    pub fn new(vk: ZKVMVerifyingKey<E, PCS>) -> Self {
        ZKVMVerifier { vk }
    }
<<<<<<< HEAD

    /// Verify a trace from start to halt.
=======
    #[tracing::instrument(skip_all, name = "verify_proof")]
>>>>>>> e7bebcdd
    pub fn verify_proof(
        &self,
        vm_proof: ZKVMProof<E, PCS>,
        transcript: Transcript<E>,
    ) -> Result<bool, ZKVMError> {
        self.verify_proof_halt(vm_proof, transcript, true)
    }

    /// Verify a trace from start to optional halt.
    pub fn verify_proof_halt(
        &self,
        vm_proof: ZKVMProof<E, PCS>,
        transcript: Transcript<E>,
        does_halt: bool,
    ) -> Result<bool, ZKVMError> {
        // require ecall/halt proof to exist, depending whether we expect a halt.
        let num_instances = vm_proof
            .opcode_proofs
            .get(&HaltInstruction::<E>::name())
            .map(|(_, p)| p.num_instances)
            .unwrap_or(0);
        if num_instances != (does_halt as usize) {
            return Err(ZKVMError::VerifyError(format!(
                "ecall/halt num_instances={}, expected={}",
                num_instances, does_halt as usize
            )));
        }

        self.verify_proof_validity(vm_proof, transcript)
    }

    fn verify_proof_validity(
        &self,
        vm_proof: ZKVMProof<E, PCS>,
        mut transcript: Transcript<E>,
    ) -> Result<bool, ZKVMError> {
        // main invariant between opcode circuits and table circuits
        let mut prod_r = E::ONE;
        let mut prod_w = E::ONE;
        let mut logup_sum = E::ZERO;

        let pi_evals = &vm_proof.pi_evals;

        // TODO fix soundness: construct raw public input by ourself and trustless from proof
        // including raw public input to transcript
        vm_proof
            .raw_pi
            .iter()
            .for_each(|v| v.iter().for_each(|v| transcript.append_field_element(v)));

        // verify constant poly(s) evaluation result match
        // we can evaluate at this moment because constant always evaluate to same value
        // non-constant poly(s) will be verified in respective (table) proof accordingly
        izip!(&vm_proof.raw_pi, pi_evals)
            .enumerate()
            .try_for_each(|(i, (raw, eval))| {
                if raw.len() == 1 && E::from(raw[0]) != *eval {
                    Err(ZKVMError::VerifyError(format!(
                        "pub input on index {i} mismatch  {raw:?} != {eval:?}"
                    )))
                } else {
                    Ok(())
                }
            })?;
        // write fixed commitment to transcript
        for (_, vk) in self.vk.circuit_vks.iter() {
            if let Some(fixed_commit) = vk.fixed_commit.as_ref() {
                PCS::write_commitment(fixed_commit, &mut transcript)
                    .map_err(ZKVMError::PCSError)?;
            }
        }

        for (name, (_, proof)) in vm_proof.opcode_proofs.iter() {
            tracing::debug!("read {}'s commit", name);
            PCS::write_commitment(&proof.wits_commit, &mut transcript)
                .map_err(ZKVMError::PCSError)?;
        }
        for (name, (_, proof)) in vm_proof.table_proofs.iter() {
            tracing::debug!("read {}'s commit", name);
            PCS::write_commitment(&proof.wits_commit, &mut transcript)
                .map_err(ZKVMError::PCSError)?;
        }

        // alpha, beta
        let challenges = [
            transcript.read_challenge().elements,
            transcript.read_challenge().elements,
        ];
        tracing::debug!("challenges in verifier: {:?}", challenges);

        let dummy_table_item = challenges[0];
        let mut dummy_table_item_multiplicity = 0;
        let point_eval = PointAndEval::default();
        let mut transcripts = transcript.fork(self.vk.circuit_vks.len());

        for (name, (i, opcode_proof)) in vm_proof.opcode_proofs {
            let transcript = &mut transcripts[i];

            let circuit_vk = self
                .vk
                .circuit_vks
                .get(&name)
                .ok_or(ZKVMError::VKNotFound(name.clone()))?;
            let _rand_point = self.verify_opcode_proof(
                &name,
                &self.vk.vp,
                circuit_vk,
                &opcode_proof,
                pi_evals,
                transcript,
                NUM_FANIN,
                &point_eval,
                &challenges,
            )?;
            tracing::info!("verified proof for opcode {}", name);

            // getting the number of dummy padding item that we used in this opcode circuit
            let num_lks = circuit_vk.get_cs().lk_expressions.len();
            let num_padded_lks_per_instance = next_pow2_instance_padding(num_lks) - num_lks;
            let num_padded_instance =
                next_pow2_instance_padding(opcode_proof.num_instances) - opcode_proof.num_instances;
            dummy_table_item_multiplicity += num_padded_lks_per_instance
                * opcode_proof.num_instances
                + num_lks.next_power_of_two() * num_padded_instance;

            prod_r *= opcode_proof.record_r_out_evals.iter().product::<E>();
            prod_w *= opcode_proof.record_w_out_evals.iter().product::<E>();

            logup_sum +=
                opcode_proof.lk_p1_out_eval * opcode_proof.lk_q1_out_eval.invert().unwrap();
            logup_sum +=
                opcode_proof.lk_p2_out_eval * opcode_proof.lk_q2_out_eval.invert().unwrap();
        }

        for (name, (i, table_proof)) in vm_proof.table_proofs {
            let transcript = &mut transcripts[i];

            let circuit_vk = self
                .vk
                .circuit_vks
                .get(&name)
                .ok_or(ZKVMError::VKNotFound(name.clone()))?;
            let _rand_point = self.verify_table_proof(
                &name,
                &self.vk.vp,
                circuit_vk,
                &table_proof,
                &vm_proof.raw_pi,
                &vm_proof.pi_evals,
                transcript,
                NUM_FANIN_LOGUP,
                &point_eval,
                &challenges,
            )?;
            tracing::info!("verified proof for table {}", name);

            logup_sum = table_proof
                .lk_out_evals
                .iter()
                .fold(logup_sum, |acc, [p1, p2, q1, q2]| {
                    acc - *p1 * q1.invert().unwrap() - *p2 * q2.invert().unwrap()
                });

            prod_w *= table_proof.w_out_evals.iter().flatten().product::<E>();
            prod_r *= table_proof.r_out_evals.iter().flatten().product::<E>();
        }
        logup_sum -=
            E::from(dummy_table_item_multiplicity as u64) * dummy_table_item.invert().unwrap();

        // check logup relation across all proofs
        if logup_sum != E::ZERO {
            return Err(ZKVMError::VerifyError(format!(
                "logup_sum({:?}) != 0",
                logup_sum
            )));
        }

        let initial_global_state = eval_by_expr_with_instance(
            &[],
            &[],
            pi_evals,
            &challenges,
            &self.vk.initial_global_state_expr,
        );
        prod_w *= initial_global_state;
        let finalize_global_state = eval_by_expr_with_instance(
            &[],
            &[],
            pi_evals,
            &challenges,
            &self.vk.finalize_global_state_expr,
        );
        prod_r *= finalize_global_state;
        // check rw_set equality across all proofs
        if prod_r != prod_w {
            return Err(ZKVMError::VerifyError("prod_r != prod_w".into()));
        }

        Ok(true)
    }

    /// verify proof and return input opening point
    #[allow(clippy::too_many_arguments)]
    pub fn verify_opcode_proof(
        &self,
        name: &str,
        vp: &PCS::VerifierParam,
        circuit_vk: &VerifyingKey<E, PCS>,
        proof: &ZKVMOpcodeProof<E, PCS>,
        pi: &[E],
        transcript: &mut Transcript<E>,
        num_product_fanin: usize,
        _out_evals: &PointAndEval<E>,
        challenges: &[E; 2], // derive challenge from PCS
    ) -> Result<Point<E>, ZKVMError> {
        let cs = circuit_vk.get_cs();
        let (r_counts_per_instance, w_counts_per_instance, lk_counts_per_instance) = (
            cs.r_expressions.len(),
            cs.w_expressions.len(),
            cs.lk_expressions.len(),
        );
        let (log2_r_count, log2_w_count, log2_lk_count) = (
            ceil_log2(r_counts_per_instance),
            ceil_log2(w_counts_per_instance),
            ceil_log2(lk_counts_per_instance),
        );
        let (chip_record_alpha, _) = (challenges[0], challenges[1]);

        let num_instances = proof.num_instances;
        let next_pow2_instance = next_pow2_instance_padding(num_instances);
        let log2_num_instances = ceil_log2(next_pow2_instance);

        // verify and reduce product tower sumcheck
        let tower_proofs = &proof.tower_proof;

        let (rt_tower, record_evals, logup_p_evals, logup_q_evals) = TowerVerify::verify(
            vec![
                proof.record_r_out_evals.clone(),
                proof.record_w_out_evals.clone(),
            ],
            vec![vec![
                proof.lk_p1_out_eval,
                proof.lk_p2_out_eval,
                proof.lk_q1_out_eval,
                proof.lk_q2_out_eval,
            ]],
            tower_proofs,
            vec![
                log2_num_instances + log2_r_count,
                log2_num_instances + log2_w_count,
                log2_num_instances + log2_lk_count,
            ],
            num_product_fanin,
            transcript,
        )?;
        assert!(record_evals.len() == 2, "[r_record, w_record]");
        assert!(logup_q_evals.len() == 1, "[lk_q_record]");
        assert!(logup_p_evals.len() == 1, "[lk_p_record]");

        // verify LogUp witness nominator p(x) ?= constant vector 1
        // index 0 is LogUp witness for Fixed Lookup table
        if logup_p_evals[0].eval != E::ONE {
            return Err(ZKVMError::VerifyError(
                "Lookup table witness p(x) != constant 1".into(),
            ));
        }

        // verify zero statement (degree > 1) + sel sumcheck
        let (rt_r, rt_w, rt_lk): (Vec<E>, Vec<E>, Vec<E>) = (
            record_evals[0].point.clone(),
            record_evals[1].point.clone(),
            logup_q_evals[0].point.clone(),
        );

        let alpha_pow = get_challenge_pows(
            MAINCONSTRAIN_SUMCHECK_BATCH_SIZE + cs.assert_zero_sumcheck_expressions.len(),
            transcript,
        );
        let mut alpha_pow_iter = alpha_pow.iter();
        let (alpha_read, alpha_write, alpha_lk) = (
            alpha_pow_iter.next().unwrap(),
            alpha_pow_iter.next().unwrap(),
            alpha_pow_iter.next().unwrap(),
        );
        // alpha_read * (out_r[rt] - 1) + alpha_write * (out_w[rt] - 1) + alpha_lk * (out_lk_q - chip_record_alpha)
        // + 0 // 0 come from zero check
        let claim_sum = *alpha_read * (record_evals[0].eval - E::ONE)
            + *alpha_write * (record_evals[1].eval - E::ONE)
            + *alpha_lk * (logup_q_evals[0].eval - chip_record_alpha);

        let main_sel_subclaim = IOPVerifierState::verify(
            claim_sum,
            &IOPProof {
                point: vec![], // final claimed point will be derive from sumcheck protocol
                proofs: proof.main_sel_sumcheck_proofs.clone(),
            },
            &VPAuxInfo {
                // + 1 from sel_non_lc_zero_sumcheck
                max_degree: SEL_DEGREE.max(cs.max_non_lc_degree + 1),
                num_variables: log2_num_instances,
                phantom: PhantomData,
            },
            transcript,
        );
        let (input_opening_point, expected_evaluation) = (
            main_sel_subclaim
                .point
                .iter()
                .map(|c| c.elements)
                .collect_vec(),
            main_sel_subclaim.expected_evaluation,
        );
        let eq_r = build_eq_x_r_vec_sequential(&rt_r[..log2_r_count]);
        let eq_w = build_eq_x_r_vec_sequential(&rt_w[..log2_w_count]);
        let eq_lk = build_eq_x_r_vec_sequential(&rt_lk[..log2_lk_count]);

        let (sel_r, sel_w, sel_lk, sel_non_lc_zero_sumcheck) = {
            // sel(rt, t)
            (
                eq_eval_less_or_equal_than(
                    num_instances - 1,
                    &input_opening_point,
                    &rt_r[log2_r_count..],
                ),
                eq_eval_less_or_equal_than(
                    num_instances - 1,
                    &input_opening_point,
                    &rt_w[log2_w_count..],
                ),
                eq_eval_less_or_equal_than(
                    num_instances - 1,
                    &input_opening_point,
                    &rt_lk[log2_lk_count..],
                ),
                // only initialize when circuit got non empty assert_zero_sumcheck_expressions
                {
                    let rt_non_lc_sumcheck = rt_tower[..log2_num_instances].to_vec();
                    if !cs.assert_zero_sumcheck_expressions.is_empty() {
                        Some(eq_eval_less_or_equal_than(
                            num_instances - 1,
                            &input_opening_point,
                            &rt_non_lc_sumcheck,
                        ))
                    } else {
                        None
                    }
                },
            )
        };

        let computed_evals = [
            // read
            *alpha_read
                * sel_r
                * ((0..r_counts_per_instance)
                    .map(|i| proof.r_records_in_evals[i] * eq_r[i])
                    .sum::<E>()
                    + eq_r[r_counts_per_instance..].iter().sum::<E>()
                    - E::ONE),
            // write
            *alpha_write
                * sel_w
                * ((0..w_counts_per_instance)
                    .map(|i| proof.w_records_in_evals[i] * eq_w[i])
                    .sum::<E>()
                    + eq_w[w_counts_per_instance..].iter().sum::<E>()
                    - E::ONE),
            // lookup
            *alpha_lk
                * sel_lk
                * ((0..lk_counts_per_instance)
                    .map(|i| proof.lk_records_in_evals[i] * eq_lk[i])
                    .sum::<E>()
                    + chip_record_alpha
                        * (eq_lk[lk_counts_per_instance..].iter().sum::<E>() - E::ONE)),
            // degree > 1 zero exp sumcheck
            {
                // sel(rt_non_lc_sumcheck, main_sel_eval_point) * \sum_j (alpha{j} * expr(main_sel_eval_point))
                sel_non_lc_zero_sumcheck.unwrap_or(E::ZERO)
                    * cs.assert_zero_sumcheck_expressions
                        .iter()
                        .zip_eq(alpha_pow_iter)
                        .map(|(expr, alpha)| {
                            // evaluate zero expression by all wits_in_evals because they share the unique input_opening_point opening
                            *alpha
                                * eval_by_expr_with_instance(
                                    &[],
                                    &proof.wits_in_evals,
                                    pi,
                                    challenges,
                                    expr,
                                )
                        })
                        .sum::<E>()
            },
        ]
        .iter()
        .sum::<E>();
        if computed_evals != expected_evaluation {
            return Err(ZKVMError::VerifyError(
                "main + sel evaluation verify failed".into(),
            ));
        }
        // verify records (degree = 1) statement, thus no sumcheck
        if cs
            .r_expressions
            .iter()
            .chain(cs.w_expressions.iter())
            .chain(cs.lk_expressions.iter())
            .zip_eq(
                proof.r_records_in_evals[..r_counts_per_instance]
                    .iter()
                    .chain(proof.w_records_in_evals[..w_counts_per_instance].iter())
                    .chain(proof.lk_records_in_evals[..lk_counts_per_instance].iter()),
            )
            .any(|(expr, expected_evals)| {
                eval_by_expr_with_instance(&[], &proof.wits_in_evals, pi, challenges, expr)
                    != *expected_evals
            })
        {
            return Err(ZKVMError::VerifyError(
                "record evaluate != expected_evals".into(),
            ));
        }

        // verify zero expression (degree = 1) statement, thus no sumcheck
        if cs.assert_zero_expressions.iter().any(|expr| {
            eval_by_expr_with_instance(&[], &proof.wits_in_evals, pi, challenges, expr) != E::ZERO
        }) {
            return Err(ZKVMError::VerifyError("zero expression != 0".into()));
        }

        tracing::debug!(
            "[opcode {}] verify opening proof for {} polys at {:?}",
            name,
            proof.wits_in_evals.len(),
            input_opening_point
        );
        PCS::simple_batch_verify(
            vp,
            &proof.wits_commit,
            &input_opening_point,
            &proof.wits_in_evals,
            &proof.wits_opening_proof,
            transcript,
        )
        .map_err(ZKVMError::PCSError)?;

        Ok(input_opening_point)
    }

    #[allow(clippy::too_many_arguments)]
    pub fn verify_table_proof(
        &self,
        name: &str,
        vp: &PCS::VerifierParam,
        circuit_vk: &VerifyingKey<E, PCS>,
        proof: &ZKVMTableProof<E, PCS>,
        raw_pi: &[Vec<E::BaseField>],
        pi: &[E],
        transcript: &mut Transcript<E>,
        num_logup_fanin: usize,
        _out_evals: &PointAndEval<E>,
        challenges: &[E; 2],
    ) -> Result<Point<E>, ZKVMError> {
        let cs = circuit_vk.get_cs();
        debug_assert!(
            cs.r_table_expressions
                .iter()
                .zip_eq(cs.w_table_expressions.iter())
                .all(|(r, w)| r.table_spec.len == w.table_spec.len)
        );
        let is_skip_same_point_sumcheck = cs
            .r_table_expressions
            .iter()
            .chain(cs.w_table_expressions.iter())
            .map(|rw| rw.table_spec.len)
            .chain(cs.lk_table_expressions.iter().map(|lk| lk.table_len))
            .all_equal();

        // verify and reduce product tower sumcheck
        let tower_proofs = &proof.tower_proof;

        let expected_rounds = izip!(
            // w_table_expression round match with r_table_expression so it fine to check either of them
            &cs.r_table_expressions,
            &proof.rw_hints_num_vars
        )
        .flat_map(|(r, hint_num_vars)| match r.table_spec.addr_type {
            // fixed address: get number of round from vk
            SetTableAddrType::FixedAddr => {
                let num_vars = ceil_log2(r.table_spec.len);
                [num_vars, num_vars]
            }
            // dynamic: respect prover hint
            SetTableAddrType::DynamicAddr(_) => {
                // check number of vars doesn't exceed max len defined in vk
                // this is important to prevent address overlapping
                assert!((1 << hint_num_vars) <= r.table_spec.len);
                [*hint_num_vars, *hint_num_vars]
            }
        })
        .chain(
            cs.lk_table_expressions
                .iter()
                .map(|l| ceil_log2(l.table_len)),
        )
        .collect_vec();
        let expected_max_rounds = expected_rounds.iter().cloned().max().unwrap();
        let (rt_tower, prod_point_and_eval, logup_p_point_and_eval, logup_q_point_and_eval) =
            TowerVerify::verify(
                proof
                    .r_out_evals
                    .iter()
                    .zip(proof.w_out_evals.iter())
                    .flat_map(|(r_evals, w_evals)| [r_evals.to_vec(), w_evals.to_vec()])
                    .collect_vec(),
                proof
                    .lk_out_evals
                    .iter()
                    .map(|eval| eval.to_vec())
                    .collect_vec(),
                tower_proofs,
                expected_rounds,
                num_logup_fanin,
                transcript,
            )?;
        assert_eq!(
            logup_q_point_and_eval.len(),
            cs.lk_table_expressions.len(),
            "[lk_q_record] mismatch length"
        );
        assert_eq!(
            logup_p_point_and_eval.len(),
            cs.lk_table_expressions.len(),
            "[lk_p_record] mismatch length"
        );
        assert_eq!(
            prod_point_and_eval.len(),
            cs.r_table_expressions.len() + cs.w_table_expressions.len(),
            "[prod_record] mismatch length"
        );

        let (input_opening_point, in_evals) = if is_skip_same_point_sumcheck {
            (
                rt_tower,
                prod_point_and_eval
                    .into_iter()
                    .chain(
                        logup_p_point_and_eval
                            .into_iter()
                            .zip_eq(logup_q_point_and_eval)
                            .flat_map(|(p_point_and_eval, q_point_and_eval)| {
                                [p_point_and_eval, q_point_and_eval]
                            }),
                    )
                    .map(|point_and_eval| point_and_eval.eval)
                    .collect_vec(),
            )
        } else {
            assert!(proof.same_r_sumcheck_proofs.is_some());

            // verify opening same point layer sumcheck
            let alpha_pow = get_challenge_pows(
                cs.r_table_expressions.len()
                    + cs.w_table_expressions.len()
                    + cs.lk_table_expressions.len() * 2, // 2 for lk numerator and denominator
                transcript,
            );

            //  \sum_i alpha_{i} * (out_r_eval{i})
            //  + \sum_i alpha_{i} * (out_w_eval{i})
            //  + \sum_i alpha_{i} * (out_lk_n{i})
            //  + \sum_i alpha_{i} * (out_lk_d{i})
            let claim_sum = prod_point_and_eval
                .iter()
                .zip(alpha_pow.iter())
                .map(|(point_and_eval, alpha)| *alpha * point_and_eval.eval)
                .sum::<E>()
                + interleave(&logup_p_point_and_eval, &logup_q_point_and_eval)
                    .zip_eq(alpha_pow.iter().skip(prod_point_and_eval.len()))
                    .map(|(point_n_eval, alpha)| *alpha * point_n_eval.eval)
                    .sum::<E>();
            let sel_subclaim = IOPVerifierState::verify(
                claim_sum,
                &IOPProof {
                    point: vec![], // final claimed point will be derived from sumcheck protocol
                    proofs: proof.same_r_sumcheck_proofs.clone().unwrap(),
                },
                &VPAuxInfo {
                    max_degree: SEL_DEGREE,
                    num_variables: expected_max_rounds,
                    phantom: PhantomData,
                },
                transcript,
            );
            let (input_opening_point, expected_evaluation) = (
                sel_subclaim.point.iter().map(|c| c.elements).collect_vec(),
                sel_subclaim.expected_evaluation,
            );

            let computed_evals = [
                // r, w
                prod_point_and_eval
                    .into_iter()
                    .zip_eq(proof.rw_in_evals.iter())
                    .zip(alpha_pow.iter())
                    .map(|((point_and_eval, in_eval), alpha)| {
                        let eq = eq_eval(
                            &point_and_eval.point,
                            &input_opening_point[0..point_and_eval.point.len()],
                        );
                        // TODO times multiplication factor
                        *alpha * eq * in_eval
                    })
                    .sum::<E>(),
                interleave(logup_p_point_and_eval, logup_q_point_and_eval)
                    .zip_eq(proof.lk_in_evals.iter())
                    .zip_eq(
                        alpha_pow
                            .iter()
                            .skip(cs.r_table_expressions.len() + cs.w_table_expressions.len()),
                    )
                    .map(|((point_and_eval, in_eval), alpha)| {
                        let eq = eq_eval(
                            &point_and_eval.point,
                            &input_opening_point[0..point_and_eval.point.len()],
                        );
                        // TODO times multiplication factor
                        *alpha * eq * in_eval
                    })
                    .sum::<E>(),
            ]
            .iter()
            .sum::<E>();
            if computed_evals != expected_evaluation {
                return Err(ZKVMError::VerifyError(
                    "sel evaluation verify failed".into(),
                ));
            }
            (
                input_opening_point,
                [proof.rw_in_evals.to_vec(), proof.lk_in_evals.to_vec()].concat(),
            )
        };
        // verify records (degree = 1) statement, thus no sumcheck
        if interleave(
            &cs.r_table_expressions, // r
            &cs.w_table_expressions, // w
        )
        .map(|rw| &rw.expr)
        .chain(
            cs.lk_table_expressions
                .iter()
                .flat_map(|lk| vec![&lk.multiplicity, &lk.values]), // p, q
        )
        .zip_eq(in_evals)
        .any(|(expr, expected_evals)| {
            eval_by_expr_with_instance(
                &proof.fixed_in_evals,
                &proof.wits_in_evals,
                pi,
                challenges,
                expr,
            ) != expected_evals
        }) {
            return Err(ZKVMError::VerifyError(
                "record evaluate != expected_evals".into(),
            ));
        }

        // verify dynamic address evaluation succinctly
        // TODO we can also skip their mpcs proof
        for r_table in cs.r_table_expressions.iter() {
            match &r_table.table_spec.addr_type {
                SetTableAddrType::FixedAddr => (),
                SetTableAddrType::DynamicAddr(spec) => {
                    let expected_eval = eval_wellform_address_vec(
                        spec.offset as u64,
                        WORD_SIZE as u64,
                        &input_opening_point,
                    );
                    if expected_eval != proof.wits_in_evals[spec.addr_witin_id] {
                        return Err(ZKVMError::VerifyError(
                            "dynamic addr evaluate != expected_evals".into(),
                        ));
                    }
                }
            }
        }

        // assume public io is tiny vector, so we evaluate it directly without PCS
        for &Instance(idx) in cs.instance_name_map.keys() {
            let poly = raw_pi[idx].to_vec().into_mle();
            let expected_eval = poly.evaluate(&input_opening_point[..poly.num_vars()]);
            let eval = pi[idx];
            if expected_eval != eval {
                return Err(ZKVMError::VerifyError(format!(
                    "pub input on index {idx} mismatch  {expected_eval:?} != {eval:?}"
                )));
            }
            tracing::debug!(
                "[table {name}] verified public inputs on index {idx} with point {input_opening_point:?}",
            );
        }

        // do optional check of fixed_commitment openings by vk
        if circuit_vk.fixed_commit.is_some() {
            let Some(fixed_opening_proof) = &proof.fixed_opening_proof else {
                return Err(ZKVMError::VerifyError(
                    "fixed openning proof shoudn't be none".into(),
                ));
            };
            PCS::simple_batch_verify(
                vp,
                circuit_vk.fixed_commit.as_ref().unwrap(),
                &input_opening_point,
                &proof.fixed_in_evals,
                fixed_opening_proof,
                transcript,
            )
            .map_err(ZKVMError::PCSError)?;
        }

        tracing::debug!(
            "[table {}] verified opening proof for {} fixed polys at {:?}: values = {:?}, commit = {:?}",
            name,
            proof.fixed_in_evals.len(),
            input_opening_point,
            proof.fixed_in_evals,
            circuit_vk.fixed_commit,
        );

        PCS::simple_batch_verify(
            vp,
            &proof.wits_commit,
            &input_opening_point,
            &proof.wits_in_evals,
            &proof.wits_opening_proof,
            transcript,
        )
        .map_err(ZKVMError::PCSError)?;
        tracing::debug!(
            "[table {}] verified opening proof for {} polys at {:?}: values = {:?}, commit = {:?}",
            name,
            proof.wits_in_evals.len(),
            input_opening_point,
            proof.wits_in_evals,
            proof.wits_commit
        );

        Ok(input_opening_point)
    }
}

pub struct TowerVerify;

pub type TowerVerifyResult<E> = Result<
    (
        Point<E>,
        Vec<PointAndEval<E>>,
        Vec<PointAndEval<E>>,
        Vec<PointAndEval<E>>,
    ),
    ZKVMError,
>;

impl TowerVerify {
    pub fn verify<E: ExtensionField>(
        prod_out_evals: Vec<Vec<E>>,
        logup_out_evals: Vec<Vec<E>>,
        tower_proofs: &TowerProofs<E>,
        num_variables: Vec<usize>,
        num_fanin: usize,
        transcript: &mut Transcript<E>,
    ) -> TowerVerifyResult<E> {
        // XXX to sumcheck batched product argument with logup, we limit num_product_fanin to 2
        // TODO mayber give a better naming?
        assert_eq!(num_fanin, 2);
        let num_prod_spec = prod_out_evals.len();
        let num_logup_spec = logup_out_evals.len();

        let log2_num_fanin = ceil_log2(num_fanin);
        // sanity check
        assert!(num_prod_spec == tower_proofs.prod_spec_size());
        assert!(prod_out_evals.iter().all(|evals| evals.len() == num_fanin));
        assert!(num_logup_spec == tower_proofs.logup_spec_size());
        assert!(logup_out_evals.iter().all(|evals| {
            evals.len() == 4 // [p1, p2, q1, q2]
        }));
        assert_eq!(num_variables.len(), num_prod_spec + num_logup_spec);

        let alpha_pows = get_challenge_pows(
            num_prod_spec + num_logup_spec * 2, /* logup occupy 2 sumcheck: numerator and denominator */
            transcript,
        );
        let initial_rt: Point<E> = (0..log2_num_fanin)
            .map(|_| transcript.get_and_append_challenge(b"product_sum").elements)
            .collect_vec();
        // initial_claim = \sum_j alpha^j * out_j[rt]
        // out_j[rt] := (record_{j}[rt])
        // out_j[rt] := (logup_p{j}[rt])
        // out_j[rt] := (logup_q{j}[rt])
        let initial_claim = izip!(prod_out_evals, alpha_pows.iter())
            .map(|(evals, alpha)| evals.into_mle().evaluate(&initial_rt) * alpha)
            .sum::<E>()
            + izip!(logup_out_evals, alpha_pows[num_prod_spec..].chunks(2))
                .map(|(evals, alpha)| {
                    let (alpha_numerator, alpha_denominator) = (&alpha[0], &alpha[1]);
                    let (p1, p2, q1, q2) = (evals[0], evals[1], evals[2], evals[3]);
                    vec![p1, p2].into_mle().evaluate(&initial_rt) * alpha_numerator
                        + vec![q1, q2].into_mle().evaluate(&initial_rt) * alpha_denominator
                })
                .sum::<E>();

        // evaluation in the tower input layer
        let mut prod_spec_input_layer_eval = vec![PointAndEval::default(); num_prod_spec];
        let mut logup_spec_p_input_layer_eval = vec![PointAndEval::default(); num_logup_spec];
        let mut logup_spec_q_input_layer_eval = vec![PointAndEval::default(); num_logup_spec];

        let max_num_variables = num_variables.iter().max().unwrap();

        let (next_rt, _) = (0..(max_num_variables-1)).try_fold(
            (
                PointAndEval {
                    point: initial_rt,
                    eval: initial_claim,
                },
                alpha_pows,
            ),
            |(point_and_eval, alpha_pows), round| {
                let (out_rt, out_claim) = (&point_and_eval.point, &point_and_eval.eval);
                let sumcheck_claim = IOPVerifierState::verify(
                    *out_claim,
                    &IOPProof {
                        point: vec![], // final claimed point will be derived from sumcheck protocol
                        proofs: tower_proofs.proofs[round].clone(),
                    },
                    &VPAuxInfo {
                        max_degree: NUM_FANIN + 1, // + 1 for eq
                        num_variables: (round + 1) * log2_num_fanin,
                        phantom: PhantomData,
                    },
                    transcript,
                );
                tracing::debug!("verified tower proof at layer {}/{}", round + 1, max_num_variables-1);

                // check expected_evaluation
                let rt: Point<E> = sumcheck_claim.point.iter().map(|c| c.elements).collect();
                let expected_evaluation: E = (0..num_prod_spec)
                    .zip(alpha_pows.iter())
                    .zip(num_variables.iter())
                    .map(|((spec_index, alpha), max_round)| {
                        eq_eval(out_rt, &rt)
                            * alpha
                            * if round < *max_round-1 {tower_proofs.prod_specs_eval[spec_index][round].iter().product()} else {
                                E::ZERO
                            }
                    })
                    .sum::<E>()
                    + (0..num_logup_spec)
                        .zip_eq(alpha_pows[num_prod_spec..].chunks(2))
                        .zip_eq(num_variables[num_prod_spec..].iter())
                        .map(|((spec_index, alpha), max_round)| {
                            let (alpha_numerator, alpha_denominator) = (&alpha[0], &alpha[1]);
                            eq_eval(out_rt, &rt) * if round < *max_round-1 {
                                let evals = &tower_proofs.logup_specs_eval[spec_index][round];
                                let (p1, p2, q1, q2) =
                                        (evals[0], evals[1], evals[2], evals[3]);
                                    *alpha_numerator * (p1 * q2 + p2 * q1)
                                        + *alpha_denominator * (q1 * q2)
                            } else {
                                E::ZERO
                            }
                        })
                        .sum::<E>();
                if expected_evaluation != sumcheck_claim.expected_evaluation {
                    return Err(ZKVMError::VerifyError("mismatch tower evaluation".into()));
                }

                // derive single eval
                // rt' = r_merge || rt
                // r_merge.len() == ceil_log2(num_product_fanin)
                let r_merge = (0..log2_num_fanin)
                    .map(|_| transcript.get_and_append_challenge(b"merge").elements)
                    .collect_vec();
                let coeffs = build_eq_x_r_vec_sequential(&r_merge);
                assert_eq!(coeffs.len(), num_fanin);
                let rt_prime = [rt, r_merge].concat();

                // generate next round challenge
                let next_alpha_pows = get_challenge_pows(
                    num_prod_spec + num_logup_spec * 2, // logup occupy 2 sumcheck: numerator and denominator
                    transcript,
                );
                let next_round = round + 1;
                let next_prod_spec_evals = (0..num_prod_spec)
                    .zip(next_alpha_pows.iter())
                    .zip(num_variables.iter())
                    .map(|((spec_index, alpha), max_round)| {
                        if round < max_round -1 {
                            // merged evaluation
                            let evals = izip!(
                                tower_proofs.prod_specs_eval[spec_index][round].iter(),
                                coeffs.iter()
                            )
                            .map(|(a, b)| *a * b)
                            .sum::<E>();
                            // this will keep update until round > evaluation
                            prod_spec_input_layer_eval[spec_index] = PointAndEval::new(rt_prime.clone(), evals);
                            if next_round < max_round -1 {
                                *alpha * evals
                            } else {
                                E::ZERO
                            }
                        } else {
                            E::ZERO
                        }
                    })
                    .sum::<E>();
                let next_logup_spec_evals = (0..num_logup_spec)
                    .zip_eq(next_alpha_pows[num_prod_spec..].chunks(2))
                    .zip_eq(num_variables[num_prod_spec..].iter())
                    .map(|((spec_index, alpha), max_round)| {
                        if round < max_round -1 {
                            let (alpha_numerator, alpha_denominator) = (&alpha[0], &alpha[1]);
                            // merged evaluation
                            let p_evals = izip!(
                                tower_proofs.logup_specs_eval[spec_index][round][0..2].iter(),
                                coeffs.iter()
                            )
                            .map(|(a, b)| *a * b)
                            .sum::<E>();

                            let q_evals = izip!(
                                tower_proofs.logup_specs_eval[spec_index][round][2..4].iter(),
                                coeffs.iter()
                            )
                            .map(|(a, b)| *a * b)
                            .sum::<E>();

                            // this will keep update until round > evaluation
                            logup_spec_p_input_layer_eval[spec_index] = PointAndEval::new(rt_prime.clone(), p_evals);
                            logup_spec_q_input_layer_eval[spec_index] = PointAndEval::new(rt_prime.clone(), q_evals);

                            if next_round < max_round -1 {
                                *alpha_numerator * p_evals + *alpha_denominator * q_evals
                            } else {
                                E::ZERO
                            }
                        } else {
                            E::ZERO
                        }
                    })
                    .sum::<E>();
                // sum evaluation from different specs
                let next_eval = next_prod_spec_evals + next_logup_spec_evals;
                Ok((PointAndEval {
                    point: rt_prime,
                    eval: next_eval,
                }, next_alpha_pows))
            },
        )?;

        Ok((
            next_rt.point,
            prod_spec_input_layer_eval,
            logup_spec_p_input_layer_eval,
            logup_spec_q_input_layer_eval,
        ))
    }
}<|MERGE_RESOLUTION|>--- conflicted
+++ resolved
@@ -42,12 +42,9 @@
     pub fn new(vk: ZKVMVerifyingKey<E, PCS>) -> Self {
         ZKVMVerifier { vk }
     }
-<<<<<<< HEAD
 
     /// Verify a trace from start to halt.
-=======
     #[tracing::instrument(skip_all, name = "verify_proof")]
->>>>>>> e7bebcdd
     pub fn verify_proof(
         &self,
         vm_proof: ZKVMProof<E, PCS>,
