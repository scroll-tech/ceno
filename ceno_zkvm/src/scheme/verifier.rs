--- conflicted
+++ resolved
@@ -15,7 +15,7 @@
 
 use crate::{
     error::ZKVMError,
-    instructions::{riscv::ecall::HaltInstruction, Instruction},
+    instructions::{Instruction, riscv::ecall::HaltInstruction},
     scheme::{
         constants::{NUM_FANIN, NUM_FANIN_LOGUP, SEL_DEGREE},
         utils::eval_by_expr_with_instance,
@@ -25,12 +25,7 @@
 };
 
 use super::{
-<<<<<<< HEAD
     ZKVMOpcodeProof, ZKVMProof, ZKVMTableProof, constants::MAINCONSTRAIN_SUMCHECK_BATCH_SIZE,
-    utils::eval_by_expr,
-=======
-    constants::MAINCONSTRAIN_SUMCHECK_BATCH_SIZE, ZKVMOpcodeProof, ZKVMProof, ZKVMTableProof,
->>>>>>> 25118bdc
 };
 
 pub struct ZKVMVerifier<E: ExtensionField, PCS: PolynomialCommitmentScheme<E>> {
