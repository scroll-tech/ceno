--- conflicted
+++ resolved
@@ -908,28 +908,13 @@
             num_prod_spec + num_logup_spec * 2, /* logup occupy 2 sumcheck: numerator and denominator */
             transcript,
         );
-<<<<<<< HEAD
         cfg_if::cfg_if! {
             if #[cfg(feature = "ro_query_stats")] {
-                let initial_rt = (0..log2_num_fanin)
-                    .map(|_| {
-                        transcript
-                            .get_and_append_challenge_tracking(
-                                b"product_sum",
-                                "tower_prover initial_rt",
-                            )
-                            .elements
-                    })
-                    .collect_vec();
+                let initial_rt: Point<E> = transcript.sample_and_append_vec_tracking(b"product_sum", log2_num_fanin, "tower_prover initial_rt");
             } else {
-                let initial_rt = (0..log2_num_fanin)
-                    .map(|_| transcript.get_and_append_challenge(b"product_sum").elements)
-                    .collect_vec();
+                let initial_rt: Point<E> = transcript.sample_and_append_vec(b"product_sum", log2_num_fanin);
             }
         };
-=======
-        let initial_rt: Point<E> = transcript.sample_and_append_vec(b"product_sum", log2_num_fanin);
->>>>>>> 7a3d3c18
         // initial_claim = \sum_j alpha^j * out_j[rt]
         // out_j[rt] := (record_{j}[rt])
         // out_j[rt] := (logup_p{j}[rt])
