--- conflicted
+++ resolved
@@ -5,40 +5,27 @@
 #[cfg(debug_assertions)]
 use ff_ext::{Instrumented, PoseidonField};
 
+use super::{ZKVMChipProof, ZKVMProof};
 use crate::{
     error::ZKVMError,
-<<<<<<< HEAD
-    scheme::constants::NUM_FANIN,
-    structs::{ComposedConstrainSystem, PointAndEval, TowerProofs, VerifyingKey, ZKVMVerifyingKey},
-};
-use itertools::{Itertools, chain, interleave, izip};
-use mpcs::{Point, PolynomialCommitmentScheme};
-use multilinear_extensions::{
-    StructuralWitIn,
-=======
     scheme::{
-        constants::{NUM_FANIN, NUM_FANIN_LOGUP, SEPTIC_EXTENSION_DEGREE},
+        constants::{NUM_FANIN, SEPTIC_EXTENSION_DEGREE},
         septic_curve::SepticExtension,
     },
     structs::{
         ComposedConstrainSystem, EccQuarkProof, PointAndEval, TowerProofs, VerifyingKey,
         ZKVMVerifyingKey,
     },
-    utils::{
-        eval_inner_repeated_incremental_vec, eval_outer_repeated_incremental_vec,
-        eval_stacked_constant_vec, eval_stacked_wellform_address_vec, eval_wellform_address_vec,
-    },
 };
 use gkr_iop::{
-    gkr::GKRClaims,
+    self,
     selector::{SelectorContext, SelectorType},
 };
 use itertools::{Itertools, chain, interleave, izip};
 use mpcs::{Point, PolynomialCommitmentScheme};
 use multilinear_extensions::{
-    Expression, Instance, StructuralWitIn, StructuralWitInType,
+    Expression, StructuralWitIn,
     StructuralWitInType::StackedConstantSequence,
->>>>>>> 3bfffadc
     mle::IntoMLE,
     util::ceil_log2,
     utils::eval_by_expr_with_instance,
@@ -51,8 +38,6 @@
 };
 use transcript::{ForkableTranscript, Transcript};
 use witness::next_pow2_instance_padding;
-
-use super::{ZKVMChipProof, ZKVMProof};
 
 pub struct ZKVMVerifier<E: ExtensionField, PCS: PolynomialCommitmentScheme<E>> {
     pub vk: ZKVMVerifyingKey<E, PCS>,
@@ -376,7 +361,6 @@
         }
         let num_var_with_rotation = log2_num_instances + composed_cs.rotation_vars().unwrap_or(0);
 
-<<<<<<< HEAD
         // constrain log2_num_instances within max length
         cs.r_table_expressions
             .iter()
@@ -418,7 +402,7 @@
             });
             assert_eq!(num_vars, log2_num_instances);
         });
-=======
+
         // verify ecc proof if exists
         if composed_cs.has_ecc_ops() {
             tracing::debug!("verifying ecc proof...");
@@ -451,7 +435,6 @@
             EccVerifier::verify_ecc_proof(ecc_proof, transcript)?;
             tracing::debug!("ecc proof verified.");
         }
->>>>>>> 3bfffadc
 
         // verify and reduce product tower sumcheck
         let tower_proofs = &proof.tower_proof;
@@ -510,9 +493,6 @@
             .collect_vec();
 
         let gkr_circuit = gkr_circuit.as_ref().unwrap();
-<<<<<<< HEAD
-        let (_, rt) = gkr_circuit.verify(
-=======
         let selector_ctxs = if cs.ec_final_sum.is_empty() {
             assert_eq!(proof.num_instances.len(), 1);
             // it's not global chip
@@ -551,8 +531,7 @@
                 },
             ]
         };
-        let GKRClaims(opening_evaluations) = gkr_circuit.verify(
->>>>>>> 3bfffadc
+        let (_, rt) = gkr_circuit.verify(
             num_var_with_rotation,
             proof.gkr_iop_proof.clone().unwrap(),
             &evals,
@@ -562,233 +541,7 @@
             transcript,
             &selector_ctxs,
         )?;
-<<<<<<< HEAD
         Ok(rt)
-=======
-        Ok(opening_evaluations[0].point.clone())
-    }
-
-    #[allow(clippy::too_many_arguments)]
-    pub fn verify_table_proof(
-        &self,
-        name: &str,
-        circuit_vk: &VerifyingKey<E>,
-        proof: &ZKVMChipProof<E>,
-        raw_pi: &[Vec<E::BaseField>],
-        pi: &[E],
-        transcript: &mut impl Transcript<E>,
-        num_logup_fanin: usize,
-        _out_evals: &PointAndEval<E>,
-        challenges: &[E; 2],
-    ) -> Result<Point<E>, ZKVMError> {
-        let ComposedConstrainSystem {
-            zkvm_v1_css: cs, ..
-        } = circuit_vk.get_cs();
-        let with_rw = !cs.r_table_expressions.is_empty() && !cs.w_table_expressions.is_empty();
-        if with_rw {
-            debug_assert!(
-                cs.r_table_expressions
-                    .iter()
-                    .zip_eq(cs.w_table_expressions.iter())
-                    .all(|(r, w)| r.table_spec.len == w.table_spec.len)
-            );
-        }
-        let num_instances = proof.num_instances.iter().sum();
-        let log2_num_instances = next_pow2_instance_padding(num_instances).ilog2() as usize;
-
-        // verify and reduce product tower sumcheck
-        let tower_proofs = &proof.tower_proof;
-
-        // NOTE: for all structural witness within same constrain system should got same hints num variable via `log2_num_instances`
-        let expected_rounds = interleave(&cs.r_table_expressions, &cs.w_table_expressions)
-            .map(|set_table_expr| {
-                // iterate through structural witins and collect max round.
-                let num_vars = set_table_expr
-                    .table_spec
-                    .len
-                    .map(ceil_log2)
-                    .unwrap_or_else(|| {
-                        set_table_expr
-                            .table_spec
-                            .structural_witins
-                            .iter()
-                            .map(|StructuralWitIn { witin_type, .. }| {
-                                let hint_num_vars = log2_num_instances;
-                                assert!((1 << hint_num_vars) <= witin_type.max_len());
-                                hint_num_vars
-                            })
-                            .max()
-                            .unwrap()
-                    });
-                assert_eq!(num_vars, log2_num_instances);
-                num_vars
-            })
-            .chain(cs.lk_table_expressions.iter().map(|l| {
-                // iterate through structural witins and collect max round.
-                let num_vars = l.table_spec.len.map(ceil_log2).unwrap_or_else(|| {
-                    l.table_spec
-                        .structural_witins
-                        .iter()
-                        .map(|StructuralWitIn { witin_type, .. }| {
-                            let hint_num_vars = log2_num_instances;
-                            assert!((1 << hint_num_vars) <= witin_type.max_len());
-                            hint_num_vars
-                        })
-                        .max()
-                        .unwrap()
-                });
-                assert_eq!(num_vars, log2_num_instances);
-                num_vars
-            }))
-            .collect_vec();
-
-        let (rt_tower, prod_point_and_eval, logup_p_point_and_eval, logup_q_point_and_eval) =
-            TowerVerify::verify(
-                interleave(&proof.r_out_evals, &proof.w_out_evals)
-                    .map(|eval| eval.to_vec())
-                    .collect_vec(),
-                proof
-                    .lk_out_evals
-                    .iter()
-                    .map(|eval| eval.to_vec())
-                    .collect_vec(),
-                tower_proofs,
-                expected_rounds,
-                num_logup_fanin,
-                transcript,
-            )?;
-
-        // TODO: return error instead of panic
-        assert_eq!(
-            logup_q_point_and_eval.len(),
-            cs.lk_table_expressions.len(),
-            "[lk_q_record] mismatch length"
-        );
-        assert_eq!(
-            logup_p_point_and_eval.len(),
-            cs.lk_table_expressions.len(),
-            "[lk_p_record] mismatch length"
-        );
-        assert_eq!(
-            prod_point_and_eval.len(),
-            cs.r_table_expressions.len() + cs.w_table_expressions.len(),
-            "[prod_record] mismatch length"
-        );
-
-        // TODO differentiate `ram_bus` via cs
-        let is_shard_ram_bus_circuit = false;
-
-        let input_opening_point = if !is_shard_ram_bus_circuit {
-            // evaluate the evaluation of structural mles at input_opening_point by verifier
-            let structural_evals = if with_rw {
-                // only iterate r set, as read/write set round should match
-                Either::Left(cs.r_table_expressions.iter())
-            } else {
-                Either::Right(cs.r_table_expressions.iter().chain(&cs.w_table_expressions))
-            }
-            .map(|set_table_expr| &set_table_expr.table_spec)
-            .chain(cs.lk_table_expressions.iter().map(|r| &r.table_spec))
-            .flat_map(|table_spec| {
-                table_spec
-                    .structural_witins
-                    .iter()
-                    .map(|structural_witin| match structural_witin.witin_type {
-                        StructuralWitInType::EqualDistanceSequence {
-                            offset,
-                            multi_factor,
-                            descending,
-                            ..
-                        } => eval_wellform_address_vec(
-                            offset as u64,
-                            multi_factor as u64,
-                            &rt_tower,
-                            descending,
-                        ),
-                        StructuralWitInType::StackedIncrementalSequence { .. } => {
-                            eval_stacked_wellform_address_vec(&rt_tower)
-                        }
-                        StructuralWitInType::StackedConstantSequence { .. } => {
-                            eval_stacked_constant_vec(&rt_tower)
-                        }
-                        StructuralWitInType::InnerRepeatingIncrementalSequence { k, .. } => {
-                            eval_inner_repeated_incremental_vec(k as u64, &rt_tower)
-                        }
-                        StructuralWitInType::OuterRepeatingIncrementalSequence { k, .. } => {
-                            eval_outer_repeated_incremental_vec(k as u64, &rt_tower)
-                        }
-                    })
-                    .collect_vec()
-            })
-            .collect_vec();
-
-            // verify records (degree = 1) statement, thus no sumcheck
-            let expected_evals = interleave(
-                &cs.r_table_expressions, // r
-                &cs.w_table_expressions, // w
-            )
-            .map(|rw| &rw.expr)
-            .chain(
-                cs.lk_table_expressions
-                    .iter()
-                    .flat_map(|lk| vec![&lk.multiplicity, &lk.values]), // p, q
-            )
-            .map(|expr| {
-                eval_by_expr_with_instance(
-                    &proof.fixed_in_evals,
-                    &proof.wits_in_evals,
-                    &structural_evals,
-                    pi,
-                    challenges,
-                    expr,
-                )
-                .right()
-                .unwrap()
-            })
-            .collect_vec();
-            for (expected_eval, eval) in expected_evals.iter().zip(
-                prod_point_and_eval
-                    .into_iter()
-                    .chain(
-                        logup_p_point_and_eval
-                            .into_iter()
-                            .zip_eq(logup_q_point_and_eval)
-                            .flat_map(|(p_point_and_eval, q_point_and_eval)| {
-                                [p_point_and_eval, q_point_and_eval]
-                            }),
-                    )
-                    .map(|point_and_eval| point_and_eval.eval),
-            ) {
-                if expected_eval != &eval {
-                    return Err(ZKVMError::VerifyError(
-                        format!("table {name} evaluation mismatch {expected_eval:?} != {eval:?}")
-                            .into(),
-                    ));
-                }
-            }
-            rt_tower
-        } else {
-            unimplemented!("shard ram bus circuit go here");
-        };
-
-        // assume public io is tiny vector, so we evaluate it directly without PCS
-        for &Instance(idx) in cs.instance_name_map.keys() {
-            let poly = raw_pi[idx].to_vec().into_mle();
-            let expected_eval = poly.evaluate(&input_opening_point[..poly.num_vars()]);
-            let eval = pi[idx];
-            if expected_eval != eval {
-                return Err(ZKVMError::VerifyError(
-                    format!("pub input on index {idx} mismatch  {expected_eval:?} != {eval:?}")
-                        .into(),
-                ));
-            }
-            tracing::trace!(
-                "[table {name}] verified public inputs on index {idx} with point {:?}",
-                input_opening_point
-            );
-        }
-
-        Ok(input_opening_point)
->>>>>>> 3bfffadc
     }
 }
 
@@ -1108,9 +861,7 @@
             // this value doesn't matter, as we only need structural id
             StackedConstantSequence { max_value: 0 },
         ));
-        let mut sel_evals = vec![E::ZERO];
-        sel_add_expr.evaluate(
-            &mut sel_evals,
+        let Some((expected_sel_add, _)) = sel_add_expr.evaluate(
             &out_rt,
             &rt,
             &SelectorContext {
@@ -1118,9 +869,9 @@
                 num_instances: proof.num_instances,
                 num_vars,
             },
-            0,
-        );
-        let expected_sel_add = sel_evals[0];
+        ) else {
+            unreachable!()
+        };
 
         if proof.evals[0] != expected_sel_add {
             return Err(ZKVMError::VerifyError(
