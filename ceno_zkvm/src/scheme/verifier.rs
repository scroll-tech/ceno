use std::marker::PhantomData;

use ff_ext::ExtensionField;

#[cfg(debug_assertions)]
use ff_ext::{Instrumented, PoseidonField};

use itertools::{Itertools, interleave, izip};
use mpcs::{Point, PolynomialCommitmentScheme};
use multilinear_extensions::{
    mle::IntoMLE,
    util::ceil_log2,
    virtual_poly::{VPAuxInfo, build_eq_x_r_vec_sequential, eq_eval},
};
use p3::field::PrimeCharacteristicRing;
use std::collections::HashSet;
use sumcheck::structs::{IOPProof, IOPVerifierState};
use transcript::{ForkableTranscript, Transcript};
use witness::next_pow2_instance_padding;

use crate::{
    error::ZKVMError,
    scheme::constants::{NUM_FANIN, NUM_FANIN_LOGUP, SEL_DEGREE},
    structs::{PointAndEval, TowerProofs, VerifyingKey, ZKVMVerifyingKey},
    utils::{eq_eval_less_or_equal_than, eval_wellform_address_vec, get_challenge_pows},
};
use multilinear_extensions::{Instance, StructuralWitIn, utils::eval_by_expr_with_instance};

use super::{ZKVMChipProof, ZKVMProof};

pub struct ZKVMVerifier<E: ExtensionField, PCS: PolynomialCommitmentScheme<E>> {
    pub(crate) vk: ZKVMVerifyingKey<E, PCS>,
}

impl<E: ExtensionField, PCS: PolynomialCommitmentScheme<E>> ZKVMVerifier<E, PCS> {
    pub fn new(vk: ZKVMVerifyingKey<E, PCS>) -> Self {
        ZKVMVerifier { vk }
    }

    pub fn into_inner(self) -> ZKVMVerifyingKey<E, PCS> {
        self.vk
    }

    /// Verify a trace from start to halt.
    #[tracing::instrument(skip_all, name = "verify_proof")]
    pub fn verify_proof(
        &self,
        vm_proof: ZKVMProof<E, PCS>,
        transcript: impl ForkableTranscript<E>,
    ) -> Result<bool, ZKVMError> {
        self.verify_proof_halt(vm_proof, transcript, true)
    }

    /// Verify a trace from start to optional halt.
    pub fn verify_proof_halt(
        &self,
        vm_proof: ZKVMProof<E, PCS>,
        transcript: impl ForkableTranscript<E>,
        expect_halt: bool,
    ) -> Result<bool, ZKVMError> {
        // require ecall/halt proof to exist, depending whether we expect a halt.
        let has_halt = vm_proof.has_halt(&self.vk);
        if has_halt != expect_halt {
            return Err(ZKVMError::VerifyError(format!(
                "ecall/halt mismatch: expected {expect_halt} != {has_halt}",
            )));
        }

        self.verify_proof_validity(vm_proof, transcript)
    }

    fn verify_proof_validity(
        &self,
        vm_proof: ZKVMProof<E, PCS>,
        mut transcript: impl ForkableTranscript<E>,
    ) -> Result<bool, ZKVMError> {
        // main invariant between opcode circuits and table circuits
        let mut prod_r = E::ONE;
        let mut prod_w = E::ONE;
        let mut logup_sum = E::ZERO;

        let pi_evals = &vm_proof.pi_evals;

        // make sure circuit index are
        // 1. unique
        // 2. less than self.vk.circuit_vks.len()
        assert!(
            vm_proof
                .num_instances
                .iter()
                .fold(None, |prev, &(circuit_index, _)| {
                    (circuit_index < self.vk.circuit_vks.len()
                        && prev.is_none_or(|p| p < circuit_index))
                    .then_some(circuit_index)
                })
                .is_some(),
            "num_instances validity check failed"
        );

        assert_eq!(
            vm_proof
                .num_instances
                .iter()
                .map(|(x, _)| x)
                .collect::<HashSet<&usize>>(),
            vm_proof
                .opcode_proofs
                .keys()
                .chain(vm_proof.table_proofs.keys())
                .collect::<HashSet<_>>(),
            "num_instance circuit index exactly equal with provided proofs"
        );

        assert!(
            vm_proof
                .opcode_proofs
                .keys()
                .collect::<HashSet<_>>()
                .is_disjoint(&vm_proof.table_proofs.keys().collect::<HashSet<_>>()),
            "there is duplicated circuit index"
        );

        // TODO fix soundness: construct raw public input by ourself and trustless from proof
        // including raw public input to transcript
        vm_proof
            .raw_pi
            .iter()
            .for_each(|v| v.iter().for_each(|v| transcript.append_field_element(v)));

        // verify constant poly(s) evaluation result match
        // we can evaluate at this moment because constant always evaluate to same value
        // non-constant poly(s) will be verified in respective (table) proof accordingly
        izip!(&vm_proof.raw_pi, pi_evals)
            .enumerate()
            .try_for_each(|(i, (raw, eval))| {
                if raw.len() == 1 && E::from(raw[0]) != *eval {
                    Err(ZKVMError::VerifyError(format!(
                        "pub input on index {i} mismatch  {raw:?} != {eval:?}"
                    )))
                } else {
                    Ok(())
                }
            })?;

        // write fixed commitment to transcript
        // TODO check soundness if there is no fixed_commit but got fixed proof?
        if let Some(fixed_commit) = self.vk.fixed_commit.as_ref() {
            PCS::write_commitment(fixed_commit, &mut transcript).map_err(ZKVMError::PCSError)?;
        }

        // write (circuit_size, num_var) to transcript
        for (circuit_size, num_var) in &vm_proof.num_instances {
            transcript.append_message(&circuit_size.to_le_bytes());
            transcript.append_message(&num_var.to_le_bytes());
        }

        let circuit_vks: Vec<&VerifyingKey<E>> = self.vk.circuit_vks.values().collect_vec();
        let circuit_names: Vec<&String> = self.vk.circuit_vks.keys().collect_vec();

        // write witin commitment to transcript
        PCS::write_commitment(&vm_proof.witin_commit, &mut transcript)
            .map_err(ZKVMError::PCSError)?;

        #[cfg(debug_assertions)]
        {
            Instrumented::<<<E as ExtensionField>::BaseField as PoseidonField>::P>::log_label(
                "batch_commit",
            );
        }

        // alpha, beta
        let challenges = [
            transcript.read_challenge().elements,
            transcript.read_challenge().elements,
        ];
        tracing::trace!("challenges in verifier: {:?}", challenges);

        let dummy_table_item = challenges[0];
        let mut dummy_table_item_multiplicity = 0;
        let point_eval = PointAndEval::default();
        let mut rt_points = Vec::with_capacity(vm_proof.num_instances.len());
        let mut evaluations = Vec::with_capacity(2 * vm_proof.num_instances.len()); // witin + fixed thus *2
        for (index, num_instances) in &vm_proof.num_instances {
            let circuit_vk = circuit_vks[*index];
            let name = circuit_names[*index];
            if let Some(opcode_proof) = vm_proof.opcode_proofs.get(index) {
                transcript.append_field_element(&E::BaseField::from_u64(*index as u64));
                let input_opening_point = self.verify_opcode_proof(
                    name,
                    circuit_vk,
                    opcode_proof,
                    *num_instances,
                    pi_evals,
                    &mut transcript,
                    NUM_FANIN,
                    &point_eval,
                    &challenges,
                )?;
                rt_points.push(input_opening_point);
                evaluations.push(opcode_proof.wits_in_evals.clone());
                tracing::trace!("verified proof for opcode {}", name);

                // getting the number of dummy padding item that we used in this opcode circuit
                let num_lks = circuit_vk.get_cs().lk_expressions.len();
                let num_padded_instance =
                    next_pow2_instance_padding(*num_instances) - num_instances;
                dummy_table_item_multiplicity += num_lks * num_padded_instance;

                prod_r *= opcode_proof
                    .r_out_evals
                    .iter()
                    .flatten()
                    .fold(E::ONE, |acc, e| acc * *e);
                prod_w *= opcode_proof
                    .w_out_evals
                    .iter()
                    .flatten()
                    .fold(E::ONE, |acc, e| acc * *e);

                for evals in opcode_proof.lk_out_evals.iter() {
                    // TODO: return error instead of panic
                    assert_eq!(evals.len(), 4);

                    let (p1, p2, q1, q2) = (evals[0], evals[1], evals[2], evals[3]);

                    logup_sum += p1 * q1.inverse();
                    logup_sum += p2 * q2.inverse();
                }
            } else if let Some(table_proof) = vm_proof.table_proofs.get(index) {
                transcript.append_field_element(&E::BaseField::from_u64(*index as u64));

                let input_opening_point = self.verify_table_proof(
                    name,
                    circuit_vk,
                    table_proof,
                    *num_instances,
                    &vm_proof.raw_pi,
                    &vm_proof.pi_evals,
                    &mut transcript,
                    NUM_FANIN_LOGUP,
                    &point_eval,
                    &challenges,
                )?;
                rt_points.push(input_opening_point);
                evaluations.push(table_proof.wits_in_evals.clone());
                if circuit_vk.cs.num_fixed > 0 {
                    evaluations.push(table_proof.fixed_in_evals.clone());
                }
                tracing::trace!("verified proof for table {}", name);

                logup_sum = table_proof
                    .lk_out_evals
                    .iter()
                    .fold(logup_sum, |acc, evals| {
                        let (p1, p2, q1, q2) = (evals[0], evals[1], evals[2], evals[3]);

                        acc - p1 * q1.inverse() - p2 * q2.inverse()
                    });

                prod_w *= table_proof
                    .w_out_evals
                    .iter()
                    .flatten()
                    .copied()
                    .product::<E>();
                prod_r *= table_proof
                    .r_out_evals
                    .iter()
                    .flatten()
                    .copied()
                    .product::<E>();
            } else {
                unreachable!("respective proof of index {} should exist", index)
            }
        }
        logup_sum -= E::from_u64(dummy_table_item_multiplicity as u64) * dummy_table_item.inverse();

        // check logup relation across all proofs
        if logup_sum != E::ZERO {
            return Err(ZKVMError::VerifyError(format!(
                "logup_sum({:?}) != 0",
                logup_sum
            )));
        }

        #[cfg(debug_assertions)]
        {
            Instrumented::<<<E as ExtensionField>::BaseField as PoseidonField>::P>::log_label(
                "tower_verify+main-sumcheck",
            );
        }

        // verify mpcs
        PCS::batch_verify(
            &self.vk.vp,
            &vm_proof.num_instances,
            &rt_points,
            self.vk.fixed_commit.as_ref(),
            &vm_proof.witin_commit,
            &evaluations,
            &vm_proof.fixed_witin_opening_proof,
            &self.vk.circuit_num_polys,
            &mut transcript,
        )
        .map_err(ZKVMError::PCSError)?;

        let initial_global_state = eval_by_expr_with_instance(
            &[],
            &[],
            &[],
            pi_evals,
            &challenges,
            &self.vk.initial_global_state_expr,
        )
        .right()
        .unwrap();
        prod_w *= initial_global_state;
        let finalize_global_state = eval_by_expr_with_instance(
            &[],
            &[],
            &[],
            pi_evals,
            &challenges,
            &self.vk.finalize_global_state_expr,
        )
        .right()
        .unwrap();
        prod_r *= finalize_global_state;
        // check rw_set equality across all proofs
        if prod_r != prod_w {
            return Err(ZKVMError::VerifyError("prod_r != prod_w".into()));
        }

        Ok(true)
    }

    // TODO: unify `verify_opcode_proof` and `verify_table_proof`
    /// verify proof and return input opening point
    #[allow(clippy::too_many_arguments)]
    pub fn verify_opcode_proof(
        &self,
        _name: &str,
        circuit_vk: &VerifyingKey<E>,
        proof: &ZKVMChipProof<E>,
        num_instances: usize,
        pi: &[E],
        transcript: &mut impl Transcript<E>,
        num_product_fanin: usize,
        _out_evals: &PointAndEval<E>,
        challenges: &[E; 2], // derive challenge from PCS
    ) -> Result<Point<E>, ZKVMError> {
        let cs = circuit_vk.get_cs();
        let (r_counts_per_instance, w_counts_per_instance, lk_counts_per_instance) = (
            cs.r_expressions.len(),
            cs.w_expressions.len(),
            cs.lk_expressions.len(),
        );
        let num_batched = r_counts_per_instance + w_counts_per_instance + lk_counts_per_instance;
        let (chip_record_alpha, _) = (challenges[0], challenges[1]);

        let next_pow2_instance = next_pow2_instance_padding(num_instances);
        let log2_num_instances = ceil_log2(next_pow2_instance);

        // verify and reduce product tower sumcheck
        let tower_proofs = &proof.tower_proof;

        let (_, record_evals, logup_p_evals, logup_q_evals) = TowerVerify::verify(
            proof
                .r_out_evals
                .iter()
                .cloned()
                .chain(proof.w_out_evals.iter().cloned())
                .collect_vec(),
            proof.lk_out_evals.clone(),
            tower_proofs,
            vec![log2_num_instances; num_batched],
            num_product_fanin,
            transcript,
        )?;

        // verify LogUp witness nominator p(x) ?= constant vector 1
        // index 0 is LogUp witness for Fixed Lookup table
        if logup_p_evals[0].eval != E::ONE {
            return Err(ZKVMError::VerifyError(
                "Lookup table witness p(x) != constant 1".into(),
            ));
        }

        assert!(record_evals.iter().map(|e| &e.point).all_equal());

        // verify zero statement (degree > 1) + sel sumcheck
        let rt = record_evals[0].point.clone();
        let num_rw_records = r_counts_per_instance + w_counts_per_instance;

        assert_eq!(record_evals.len(), num_rw_records);

        let alpha_pow = get_challenge_pows(
            r_counts_per_instance
                + w_counts_per_instance
                + lk_counts_per_instance
                + cs.assert_zero_sumcheck_expressions.len(),
            transcript,
        );

        // alpha_read * (out_r[rt] - 1) + alpha_write * (out_w[rt] - 1) + alpha_lk * (out_lk_q - chip_record_alpha)
        // + 0 // 0 come from zero check
        let claim_sum = izip!(&alpha_pow[0..num_rw_records], record_evals)
            .map(|(alpha, eval)| *alpha * (eval.eval - E::ONE))
            .sum::<E>()
            + izip!(&alpha_pow[num_rw_records..], logup_q_evals)
                .map(|(alpha, eval)| *alpha * (eval.eval - chip_record_alpha))
                .sum::<E>();

        let main_sel_subclaim = IOPVerifierState::verify(
            claim_sum,
            &IOPProof {
                point: vec![], // final claimed point will be derive from sumcheck protocol
                proofs: proof.main_sumcheck_proofs.as_ref().unwrap().clone(),
            },
            &VPAuxInfo {
                // + 1 from sel_non_lc_zero_sumcheck
                max_degree: SEL_DEGREE.max(cs.max_non_lc_degree + 1),
                max_num_variables: log2_num_instances,
                phantom: PhantomData,
            },
            transcript,
        );
        let (input_opening_point, expected_evaluation) = (
            main_sel_subclaim
                .point
                .iter()
                .map(|c| c.elements)
                .collect_vec(),
            main_sel_subclaim.expected_evaluation,
        );

        // sel(rt, t)
        let sel = eq_eval_less_or_equal_than(num_instances - 1, &input_opening_point, &rt);

        // derive r_records, w_records, lk_records from witness's evaluations
        let expected_evals = cs
            .r_expressions
            .iter()
            .chain(cs.w_expressions.iter())
            .chain(cs.lk_expressions.iter())
            .map(|expr| {
                eval_by_expr_with_instance(&[], &proof.wits_in_evals, &[], pi, challenges, expr)
                    .right()
                    .unwrap()
            })
            .collect_vec();

        // derive r_records, w_records, lk_records from witness's evaluations
        let r_records_in_evals: Vec<_> = cs
            .r_expressions
            .iter()
            .map(|expr| {
                eval_by_expr_with_instance(&[], &proof.wits_in_evals, &[], pi, challenges, expr)
            })
            .collect();
        let w_records_in_evals: Vec<_> = cs
            .w_expressions
            .iter()
            .map(|expr| {
                eval_by_expr_with_instance(&[], &proof.wits_in_evals, &[], pi, challenges, expr)
            })
            .collect();
        let lk_records_in_evals: Vec<_> = cs
            .lk_expressions
            .iter()
            .map(|expr| {
                eval_by_expr_with_instance(&[], &proof.wits_in_evals, &[], pi, challenges, expr)
            })
            .collect();

        let computed_evals = [
            // read
<<<<<<< HEAD
            *alpha_read
                * sel_r
                * ((0..r_counts_per_instance)
                    .map(|i| r_records_in_evals[i] * eq_r[i])
                    .sum::<E>()
                    + eq_r[r_counts_per_instance..].iter().copied().sum::<E>()
                    - E::ONE),
            // write
            *alpha_write
                * sel_w
                * ((0..w_counts_per_instance)
                    .map(|i| w_records_in_evals[i] * eq_w[i])
                    .sum::<E>()
                    + eq_w[w_counts_per_instance..].iter().copied().sum::<E>()
                    - E::ONE),
            // lookup
            *alpha_lk
                * sel_lk
                * ((0..lk_counts_per_instance)
                    .map(|i| lk_records_in_evals[i] * eq_lk[i])
                    .sum::<E>()
                    + chip_record_alpha
                        * (eq_lk[lk_counts_per_instance..].iter().copied().sum::<E>() - E::ONE)),
=======
            sel * izip!(
                &alpha_pow[0..r_counts_per_instance],
                &expected_evals[0..r_counts_per_instance]
            )
            .map(|(alpha, in_eval)| *alpha * (*in_eval - E::ONE))
            .sum::<E>(),
            // write
            sel * izip!(
                &alpha_pow[r_counts_per_instance..num_rw_records],
                &expected_evals[r_counts_per_instance..num_rw_records],
            )
            .map(|(alpha, in_eval)| *alpha * (*in_eval - E::ONE))
            .sum::<E>(),
            // lookup
            sel * izip!(
                &alpha_pow[num_rw_records..],
                &expected_evals[num_rw_records..]
            )
            .map(|(alpha, in_eval)| *alpha * (*in_eval - chip_record_alpha))
            .sum::<E>(),
>>>>>>> 67c8c107
            // degree > 1 zero exp sumcheck
            {
                // sel(rt_non_lc_sumcheck, main_sel_eval_point) * \sum_j (alpha{j} * expr(main_sel_eval_point))
                sel * cs
                    .assert_zero_sumcheck_expressions
                    .iter()
                    .zip_eq(&alpha_pow[(num_rw_records + lk_counts_per_instance)..])
                    .map(|(expr, alpha)| {
                        // evaluate zero expression by all wits_in_evals because they share the unique input_opening_point opening
                        *alpha
                            * eval_by_expr_with_instance(
                                &[],
                                &proof.wits_in_evals,
                                &[],
                                pi,
                                challenges,
                                expr,
                            )
                            .right()
                            .unwrap()
                    })
                    .sum::<E>()
            },
        ]
        .iter()
        .copied()
        .sum::<E>();

        if computed_evals != expected_evaluation {
            return Err(ZKVMError::VerifyError(
                "main + sel evaluation verify failed".into(),
            ));
        }

        // verify zero expression (degree = 1) statement, thus no sumcheck
        if cs.assert_zero_expressions.iter().any(|expr| {
            eval_by_expr_with_instance(&[], &proof.wits_in_evals, &[], pi, challenges, expr)
                .right()
                .unwrap()
                != E::ZERO
        }) {
            return Err(ZKVMError::VerifyError("zero expression != 0".into()));
        }

        Ok(input_opening_point)
    }

    #[allow(clippy::too_many_arguments)]
    pub fn verify_table_proof(
        &self,
        name: &str,
        circuit_vk: &VerifyingKey<E>,
        proof: &ZKVMChipProof<E>,
        num_instances: usize,
        raw_pi: &[Vec<E::BaseField>],
        pi: &[E],
        transcript: &mut impl Transcript<E>,
        num_logup_fanin: usize,
        _out_evals: &PointAndEval<E>,
        challenges: &[E; 2],
    ) -> Result<Point<E>, ZKVMError> {
        let cs = circuit_vk.get_cs();
        debug_assert!(
            cs.r_table_expressions
                .iter()
                .zip_eq(cs.w_table_expressions.iter())
                .all(|(r, w)| r.table_spec.len == w.table_spec.len)
        );

        let log2_num_instances = next_pow2_instance_padding(num_instances).ilog2() as usize;

        // in table proof, we always skip same point sumcheck for now
        // as tower sumcheck batch product argument/logup in same length
        let is_skip_same_point_sumcheck = true;

        // verify and reduce product tower sumcheck
        let tower_proofs = &proof.tower_proof;

        // NOTE: for all structural witness within same constrain system should got same hints num variable via `log2_num_instances`
        let expected_rounds = cs
            // only iterate r set, as read/write set round should match
            .r_table_expressions
            .iter()
            .flat_map(|r| {
                // iterate through structural witins and collect max round.
                let num_vars = r.table_spec.len.map(ceil_log2).unwrap_or_else(|| {
                    r.table_spec
                        .structural_witins
                        .iter()
                        .map(|StructuralWitIn { max_len, .. }| {
                            let hint_num_vars = log2_num_instances;
                            assert!((1 << hint_num_vars) <= *max_len);
                            hint_num_vars
                        })
                        .max()
                        .unwrap()
                });
                assert_eq!(num_vars, log2_num_instances);
                [num_vars, num_vars] // format: [read_round, write_round]
            })
            .chain(cs.lk_table_expressions.iter().map(|l| {
                // iterate through structural witins and collect max round.
                let num_vars = l.table_spec.len.map(ceil_log2).unwrap_or_else(|| {
                    l.table_spec
                        .structural_witins
                        .iter()
                        .map(|StructuralWitIn { max_len, .. }| {
                            let hint_num_vars = log2_num_instances;
                            assert!((1 << hint_num_vars) <= *max_len);
                            hint_num_vars
                        })
                        .max()
                        .unwrap()
                });
                assert_eq!(num_vars, log2_num_instances);
                num_vars
            }))
            .collect_vec();

        let expected_max_rounds = expected_rounds.iter().cloned().max().unwrap();
        let (rt_tower, prod_point_and_eval, logup_p_point_and_eval, logup_q_point_and_eval) =
            TowerVerify::verify(
                proof
                    .r_out_evals
                    .iter()
                    .zip(proof.w_out_evals.iter())
                    .flat_map(|(r_evals, w_evals)| [r_evals.to_vec(), w_evals.to_vec()])
                    .collect_vec(),
                proof
                    .lk_out_evals
                    .iter()
                    .map(|eval| eval.to_vec())
                    .collect_vec(),
                tower_proofs,
                expected_rounds,
                num_logup_fanin,
                transcript,
            )?;

        // TODO: return error instead of panic
        assert_eq!(
            logup_q_point_and_eval.len(),
            cs.lk_table_expressions.len(),
            "[lk_q_record] mismatch length"
        );
        assert_eq!(
            logup_p_point_and_eval.len(),
            cs.lk_table_expressions.len(),
            "[lk_p_record] mismatch length"
        );
        assert_eq!(
            prod_point_and_eval.len(),
            cs.r_table_expressions.len() + cs.w_table_expressions.len(),
            "[prod_record] mismatch length"
        );
        let num_rw_records = cs.r_table_expressions.len() + cs.w_table_expressions.len();

        // evaluate the evaluation of structural mles at input_opening_point by verifier
        let structural_evals = cs
            .r_table_expressions
            .iter()
            .map(|r| &r.table_spec)
            .chain(cs.lk_table_expressions.iter().map(|r| &r.table_spec))
            .flat_map(|table_spec| {
                table_spec
                    .structural_witins
                    .iter()
                    .map(
                        |StructuralWitIn {
                             offset,
                             multi_factor,
                             descending,
                             ..
                         }| {
                            eval_wellform_address_vec(
                                *offset as u64,
                                *multi_factor as u64,
                                &rt_tower,
                                *descending,
                            )
                        },
                    )
                    .collect_vec()
            })
            .collect_vec();

        // verify records (degree = 1) statement, thus no sumcheck
        let expected_evals = interleave(
            &cs.r_table_expressions, // r
            &cs.w_table_expressions, // w
        )
        .map(|rw| &rw.expr)
        .chain(
            cs.lk_table_expressions
                .iter()
                .flat_map(|lk| vec![&lk.multiplicity, &lk.values]), // p, q
        )
        .map(|expr| {
            eval_by_expr_with_instance(
                &proof.fixed_in_evals,
                &proof.wits_in_evals,
                &structural_evals,
                pi,
                challenges,
                expr,
            )
            .right()
            .unwrap()
        })
        .collect_vec();

        let input_opening_point = if is_skip_same_point_sumcheck {
            for (expected_eval, eval) in expected_evals.iter().zip(
                prod_point_and_eval
                    .into_iter()
                    .chain(
                        logup_p_point_and_eval
                            .into_iter()
                            .zip_eq(logup_q_point_and_eval)
                            .flat_map(|(p_point_and_eval, q_point_and_eval)| {
                                [p_point_and_eval, q_point_and_eval]
                            }),
                    )
                    .map(|point_and_eval| point_and_eval.eval),
            ) {
                if expected_eval != &eval {
                    return Err(ZKVMError::VerifyError(format!(
                        "table {name} evaluation mismatch {expected_eval:?} != {eval:?}"
                    )));
                }
            }
            rt_tower
        } else {
            assert!(proof.main_sumcheck_proofs.is_some());

            // verify opening same point layer sumcheck
            let alpha_pow = get_challenge_pows(
                cs.r_table_expressions.len()
                    + cs.w_table_expressions.len()
                    + cs.lk_table_expressions.len() * 2, // 2 for lk numerator and denominator
                transcript,
            );

            //  \sum_i alpha_{i} * (out_r_eval{i})
            //  + \sum_i alpha_{i} * (out_w_eval{i})
            //  + \sum_i alpha_{i} * (out_lk_n{i})
            //  + \sum_i alpha_{i} * (out_lk_d{i})
            let claim_sum = prod_point_and_eval
                .iter()
                .zip(alpha_pow.iter())
                .map(|(point_and_eval, alpha)| *alpha * point_and_eval.eval)
                .sum::<E>()
                + interleave(&logup_p_point_and_eval, &logup_q_point_and_eval)
                    .zip_eq(alpha_pow.iter().skip(num_rw_records))
                    .map(|(point_n_eval, alpha)| *alpha * point_n_eval.eval)
                    .sum::<E>();
            let sel_subclaim = IOPVerifierState::verify(
                claim_sum,
                &IOPProof {
                    point: vec![], // final claimed point will be derived from sumcheck protocol
                    proofs: proof.main_sumcheck_proofs.clone().unwrap(),
                },
                &VPAuxInfo {
                    max_degree: SEL_DEGREE,
                    max_num_variables: expected_max_rounds,
                    phantom: PhantomData,
                },
                transcript,
            );
            let (input_opening_point, expected_evaluation) = (
                sel_subclaim.point.iter().map(|c| c.elements).collect_vec(),
                sel_subclaim.expected_evaluation,
            );

            let computed_evals = [
                // r, w
                prod_point_and_eval
                    .into_iter()
                    .zip_eq(&expected_evals[0..num_rw_records])
                    .zip(alpha_pow.iter())
                    .map(|((point_and_eval, in_eval), alpha)| {
                        let eq = eq_eval(
                            &point_and_eval.point,
                            &input_opening_point[0..point_and_eval.point.len()],
                        );
                        // TODO times multiplication factor
                        *alpha * eq * *in_eval
                    })
                    .sum::<E>(),
                interleave(logup_p_point_and_eval, logup_q_point_and_eval)
                    .zip_eq(&expected_evals[num_rw_records..])
                    .zip_eq(alpha_pow.iter().skip(num_rw_records))
                    .map(|((point_and_eval, in_eval), alpha)| {
                        let eq = eq_eval(
                            &point_and_eval.point,
                            &input_opening_point[0..point_and_eval.point.len()],
                        );
                        // TODO times multiplication factor
                        *alpha * eq * *in_eval
                    })
                    .sum::<E>(),
            ]
            .iter()
            .copied()
            .sum::<E>();

            if computed_evals != expected_evaluation {
                return Err(ZKVMError::VerifyError(
                    "sel evaluation verify failed".into(),
                ));
            }
            input_opening_point
        };

        // assume public io is tiny vector, so we evaluate it directly without PCS
        for &Instance(idx) in cs.instance_name_map.keys() {
            let poly = raw_pi[idx].to_vec().into_mle();
            let expected_eval = poly.evaluate(&input_opening_point[..poly.num_vars()]);
            let eval = pi[idx];
            if expected_eval != eval {
                return Err(ZKVMError::VerifyError(format!(
                    "pub input on index {idx} mismatch  {expected_eval:?} != {eval:?}"
                )));
            }
            tracing::trace!(
                "[table {name}] verified public inputs on index {idx} with point {:?}",
                input_opening_point
            );
        }

        Ok(input_opening_point)
    }
}

pub struct TowerVerify;

pub type TowerVerifyResult<E> = Result<
    (
        Point<E>,
        Vec<PointAndEval<E>>,
        Vec<PointAndEval<E>>,
        Vec<PointAndEval<E>>,
    ),
    ZKVMError,
>;

impl TowerVerify {
    pub fn verify<E: ExtensionField>(
        prod_out_evals: Vec<Vec<E>>,
        logup_out_evals: Vec<Vec<E>>,
        tower_proofs: &TowerProofs<E>,
        num_variables: Vec<usize>,
        num_fanin: usize,
        transcript: &mut impl Transcript<E>,
    ) -> TowerVerifyResult<E> {
        // XXX to sumcheck batched product argument with logup, we limit num_product_fanin to 2
        // TODO mayber give a better naming?
        assert_eq!(num_fanin, 2);
        let num_prod_spec = prod_out_evals.len();
        let num_logup_spec = logup_out_evals.len();

        let log2_num_fanin = ceil_log2(num_fanin);
        // sanity check
        assert!(num_prod_spec == tower_proofs.prod_spec_size());
        assert!(prod_out_evals.iter().all(|evals| evals.len() == num_fanin));
        assert!(num_logup_spec == tower_proofs.logup_spec_size());
        assert!(logup_out_evals.iter().all(|evals| {
            evals.len() == 4 // [p1, p2, q1, q2]
        }));
        assert_eq!(num_variables.len(), num_prod_spec + num_logup_spec);

        let alpha_pows = get_challenge_pows(
            num_prod_spec + num_logup_spec * 2, /* logup occupy 2 sumcheck: numerator and denominator */
            transcript,
        );
        let initial_rt: Point<E> = transcript.sample_and_append_vec(b"product_sum", log2_num_fanin);
        // initial_claim = \sum_j alpha^j * out_j[rt]
        // out_j[rt] := (record_{j}[rt])
        // out_j[rt] := (logup_p{j}[rt])
        // out_j[rt] := (logup_q{j}[rt])

        // bookkeeping records of latest (point, evaluation) of each layer
        // prod argument
        let mut prod_spec_point_n_eval = prod_out_evals
            .into_iter()
            .map(|evals| {
                PointAndEval::new(initial_rt.clone(), evals.into_mle().evaluate(&initial_rt))
            })
            .collect::<Vec<_>>();
        // logup argument for p, q
        let (mut logup_spec_p_point_n_eval, mut logup_spec_q_point_n_eval) = logup_out_evals
            .into_iter()
            .map(|evals| {
                let (p1, p2, q1, q2) = (evals[0], evals[1], evals[2], evals[3]);
                (
                    PointAndEval::new(
                        initial_rt.clone(),
                        vec![p1, p2].into_mle().evaluate(&initial_rt),
                    ),
                    PointAndEval::new(
                        initial_rt.clone(),
                        vec![q1, q2].into_mle().evaluate(&initial_rt),
                    ),
                )
            })
            .unzip::<_, _, Vec<_>, Vec<_>>();
        let initial_claim = izip!(&prod_spec_point_n_eval, &alpha_pows)
            .map(|(point_n_eval, alpha)| point_n_eval.eval * *alpha)
            .sum::<E>()
            + izip!(
                interleave(&logup_spec_p_point_n_eval, &logup_spec_q_point_n_eval),
                &alpha_pows[num_prod_spec..]
            )
            .map(|(point_n_eval, alpha)| point_n_eval.eval * *alpha)
            .sum::<E>();

        let max_num_variables = num_variables.iter().max().unwrap();

        let (next_rt, _) = (0..(max_num_variables-1)).try_fold(
            (
                PointAndEval {
                    point: initial_rt,
                    eval: initial_claim,
                },
                alpha_pows,
            ),
            |(point_and_eval, alpha_pows), round| {
                let (out_rt, out_claim) = (&point_and_eval.point, &point_and_eval.eval);
                let sumcheck_claim = IOPVerifierState::verify(
                    *out_claim,
                    &IOPProof {
                        point: vec![], // final claimed point will be derived from sumcheck protocol
                        proofs: tower_proofs.proofs[round].clone(),
                    },
                    &VPAuxInfo {
                        max_degree: NUM_FANIN + 1, // + 1 for eq
                        max_num_variables: (round + 1) * log2_num_fanin,
                        phantom: PhantomData,
                    },
                    transcript,
                );

                // check expected_evaluation
                let rt: Point<E> = sumcheck_claim.point.iter().map(|c| c.elements).collect();
                let expected_evaluation: E = (0..num_prod_spec)
                    .zip(alpha_pows.iter())
                    .zip(num_variables.iter())
                    .map(|((spec_index, alpha), max_round)| {
                        eq_eval(out_rt, &rt)
                            * *alpha
                            * if round < *max_round-1 {tower_proofs.prod_specs_eval[spec_index][round].iter().copied().product()} else {
                                E::ZERO
                            }
                    })
                    .sum::<E>()
                    + (0..num_logup_spec)
                        .zip_eq(alpha_pows[num_prod_spec..].chunks(2))
                        .zip_eq(num_variables[num_prod_spec..].iter())
                        .map(|((spec_index, alpha), max_round)| {
                            let (alpha_numerator, alpha_denominator) = (&alpha[0], &alpha[1]);
                            eq_eval(out_rt, &rt) * if round < *max_round-1 {
                                let evals = &tower_proofs.logup_specs_eval[spec_index][round];
                                let (p1, p2, q1, q2) =
                                        (evals[0], evals[1], evals[2], evals[3]);
                                    *alpha_numerator * (p1 * q2 + p2 * q1)
                                        + *alpha_denominator * (q1 * q2)
                            } else {
                                E::ZERO
                            }
                        })
                        .sum::<E>();
                if expected_evaluation != sumcheck_claim.expected_evaluation {
                    return Err(ZKVMError::VerifyError("mismatch tower evaluation".into()));
                }

                // derive single eval
                // rt' = r_merge || rt
                // r_merge.len() == ceil_log2(num_product_fanin)
                let r_merge =transcript.sample_and_append_vec(b"merge", log2_num_fanin);
                let coeffs = build_eq_x_r_vec_sequential(&r_merge);
                assert_eq!(coeffs.len(), num_fanin);
                let rt_prime = [rt, r_merge].concat();

                // generate next round challenge
                let next_alpha_pows = get_challenge_pows(
                    num_prod_spec + num_logup_spec * 2, // logup occupy 2 sumcheck: numerator and denominator
                    transcript,
                );
                let next_round = round + 1;
                let next_prod_spec_evals = (0..num_prod_spec)
                    .zip(next_alpha_pows.iter())
                    .zip(num_variables.iter())
                    .map(|((spec_index, alpha), max_round)| {
                        if round < max_round -1 {
                            // merged evaluation
                            let evals = izip!(
                                tower_proofs.prod_specs_eval[spec_index][round].iter(),
                                coeffs.iter()
                            )
                            .map(|(a, b)| *a * *b)
                            .sum::<E>();
                            // this will keep update until round > evaluation
                            prod_spec_point_n_eval[spec_index] = PointAndEval::new(rt_prime.clone(), evals);
                            if next_round < max_round -1 {
                                *alpha * evals
                            } else {
                                E::ZERO
                            }
                        } else {
                            E::ZERO
                        }
                    })
                    .sum::<E>();
                let next_logup_spec_evals = (0..num_logup_spec)
                    .zip_eq(next_alpha_pows[num_prod_spec..].chunks(2))
                    .zip_eq(num_variables[num_prod_spec..].iter())
                    .map(|((spec_index, alpha), max_round)| {
                        if round < max_round -1 {
                            let (alpha_numerator, alpha_denominator) = (&alpha[0], &alpha[1]);
                            // merged evaluation
                            let p_evals = izip!(
                                tower_proofs.logup_specs_eval[spec_index][round][0..2].iter(),
                                coeffs.iter()
                            )
                            .map(|(a, b)| *a * *b)
                            .sum::<E>();

                            let q_evals = izip!(
                                tower_proofs.logup_specs_eval[spec_index][round][2..4].iter(),
                                coeffs.iter()
                            )
                            .map(|(a, b)| *a * *b)
                            .sum::<E>();

                            // this will keep update until round > evaluation
                            logup_spec_p_point_n_eval[spec_index] = PointAndEval::new(rt_prime.clone(), p_evals);
                            logup_spec_q_point_n_eval[spec_index] = PointAndEval::new(rt_prime.clone(), q_evals);

                            if next_round < max_round -1 {
                                *alpha_numerator * p_evals + *alpha_denominator * q_evals
                            } else {
                                E::ZERO
                            }
                        } else {
                            E::ZERO
                        }
                    })
                    .sum::<E>();
                // sum evaluation from different specs
                let next_eval = next_prod_spec_evals + next_logup_spec_evals;
                Ok((PointAndEval {
                    point: rt_prime,
                    eval: next_eval,
                }, next_alpha_pows))
            },
        )?;

        Ok((
            next_rt.point,
            prod_spec_point_n_eval,
            logup_spec_p_point_n_eval,
            logup_spec_q_point_n_eval,
        ))
    }
}<|MERGE_RESOLUTION|>--- conflicted
+++ resolved
@@ -450,56 +450,8 @@
             })
             .collect_vec();
 
-        // derive r_records, w_records, lk_records from witness's evaluations
-        let r_records_in_evals: Vec<_> = cs
-            .r_expressions
-            .iter()
-            .map(|expr| {
-                eval_by_expr_with_instance(&[], &proof.wits_in_evals, &[], pi, challenges, expr)
-            })
-            .collect();
-        let w_records_in_evals: Vec<_> = cs
-            .w_expressions
-            .iter()
-            .map(|expr| {
-                eval_by_expr_with_instance(&[], &proof.wits_in_evals, &[], pi, challenges, expr)
-            })
-            .collect();
-        let lk_records_in_evals: Vec<_> = cs
-            .lk_expressions
-            .iter()
-            .map(|expr| {
-                eval_by_expr_with_instance(&[], &proof.wits_in_evals, &[], pi, challenges, expr)
-            })
-            .collect();
-
         let computed_evals = [
             // read
-<<<<<<< HEAD
-            *alpha_read
-                * sel_r
-                * ((0..r_counts_per_instance)
-                    .map(|i| r_records_in_evals[i] * eq_r[i])
-                    .sum::<E>()
-                    + eq_r[r_counts_per_instance..].iter().copied().sum::<E>()
-                    - E::ONE),
-            // write
-            *alpha_write
-                * sel_w
-                * ((0..w_counts_per_instance)
-                    .map(|i| w_records_in_evals[i] * eq_w[i])
-                    .sum::<E>()
-                    + eq_w[w_counts_per_instance..].iter().copied().sum::<E>()
-                    - E::ONE),
-            // lookup
-            *alpha_lk
-                * sel_lk
-                * ((0..lk_counts_per_instance)
-                    .map(|i| lk_records_in_evals[i] * eq_lk[i])
-                    .sum::<E>()
-                    + chip_record_alpha
-                        * (eq_lk[lk_counts_per_instance..].iter().copied().sum::<E>() - E::ONE)),
-=======
             sel * izip!(
                 &alpha_pow[0..r_counts_per_instance],
                 &expected_evals[0..r_counts_per_instance]
@@ -520,7 +472,6 @@
             )
             .map(|(alpha, in_eval)| *alpha * (*in_eval - chip_record_alpha))
             .sum::<E>(),
->>>>>>> 67c8c107
             // degree > 1 zero exp sumcheck
             {
                 // sel(rt_non_lc_sumcheck, main_sel_eval_point) * \sum_j (alpha{j} * expr(main_sel_eval_point))
