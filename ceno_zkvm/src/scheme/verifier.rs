--- conflicted
+++ resolved
@@ -11,10 +11,7 @@
     virtual_poly::{VPAuxInfo, build_eq_x_r_vec_sequential, eq_eval},
 };
 use p3::field::PrimeCharacteristicRing;
-<<<<<<< HEAD
-=======
 use std::collections::HashSet;
->>>>>>> 005efdc4
 use sumcheck::structs::{IOPProof, IOPVerifierState};
 use transcript::{ForkableTranscript, Transcript};
 use witness::next_pow2_instance_padding;
@@ -150,34 +147,18 @@
             PCS::write_commitment(fixed_commit, &mut transcript).map_err(ZKVMError::PCSError)?;
         }
 
-<<<<<<< HEAD
-        // write witin commitment to transcript
-        PCS::write_commitment(&vm_proof.witin_commit, &mut transcript)
-            .map_err(ZKVMError::PCSError)?;
-=======
         // write (circuit_size, num_var) to transcript
         for (circuit_size, num_var) in &vm_proof.num_instances {
             transcript.append_message(&circuit_size.to_le_bytes());
             transcript.append_message(&num_var.to_le_bytes());
         }
 
-        let circuit_vks: Vec<&VerifyingKey<E, PCS>> = self.vk.circuit_vks.values().collect_vec();
+        let circuit_vks: Vec<&VerifyingKey<E>> = self.vk.circuit_vks.values().collect_vec();
         let circuit_names: Vec<&String> = self.vk.circuit_vks.keys().collect_vec();
-        for (index, _) in &vm_proof.num_instances {
-            let circuit_name = circuit_names[*index];
-            if let Some(opcode_proof) = vm_proof.opcode_proofs.get(index) {
-                tracing::debug!("read {}'s commit", circuit_name);
-                PCS::write_commitment(&opcode_proof.wits_commit, &mut transcript)
-                    .map_err(ZKVMError::PCSError)?;
-            } else if let Some(table_proof) = vm_proof.table_proofs.get(index) {
-                tracing::debug!("read {}'s commit", circuit_name);
-                PCS::write_commitment(&table_proof.wits_commit, &mut transcript)
-                    .map_err(ZKVMError::PCSError)?;
-            } else {
-                unreachable!("respective proof of index {} should exist", index)
-            }
-        }
->>>>>>> 005efdc4
+
+        // write witin commitment to transcript
+        PCS::write_commitment(&vm_proof.witin_commit, &mut transcript)
+            .map_err(ZKVMError::PCSError)?;
 
         // alpha, beta
         let challenges = [
@@ -189,48 +170,33 @@
         let dummy_table_item = challenges[0];
         let mut dummy_table_item_multiplicity = 0;
         let point_eval = PointAndEval::default();
-<<<<<<< HEAD
-        for (index, (circuit_name, circuit_vk)) in self.vk.circuit_vks.iter().enumerate() {
-            if let Some((_, opcode_proof)) = vm_proof.opcode_proofs.get(circuit_name) {
-                transcript.append_field_element(&E::BaseField::from_u64(index as u64));
-                let name = circuit_name;
-=======
+        let mut rt_points = Vec::with_capacity(vm_proof.num_instances.len());
+        let mut evaluations = Vec::with_capacity(2 * vm_proof.num_instances.len()); // witin + fixed thus *2
         for (index, num_instances) in &vm_proof.num_instances {
             let circuit_vk = circuit_vks[*index];
             let name = circuit_names[*index];
             if let Some(opcode_proof) = vm_proof.opcode_proofs.get(index) {
                 transcript.append_field_element(&E::BaseField::from_u64(*index as u64));
->>>>>>> 005efdc4
-                let _rand_point = self.verify_opcode_proof(
+                rt_points.push(self.verify_opcode_proof(
                     name,
-                    &self.vk.vp,
                     circuit_vk,
                     opcode_proof,
-<<<<<<< HEAD
-=======
                     *num_instances,
->>>>>>> 005efdc4
                     pi_evals,
                     &mut transcript,
                     NUM_FANIN,
                     &point_eval,
                     &challenges,
-                )?;
+                )?);
+                evaluations.push(opcode_proof.wits_in_evals.clone());
                 tracing::info!("verified proof for opcode {}", name);
 
                 // getting the number of dummy padding item that we used in this opcode circuit
                 let num_lks = circuit_vk.get_cs().lk_expressions.len();
                 let num_padded_lks_per_instance = next_pow2_instance_padding(num_lks) - num_lks;
-<<<<<<< HEAD
-                let num_padded_instance = next_pow2_instance_padding(opcode_proof.num_instances)
-                    - opcode_proof.num_instances;
-                dummy_table_item_multiplicity += num_padded_lks_per_instance
-                    * opcode_proof.num_instances
-=======
                 let num_padded_instance =
                     next_pow2_instance_padding(*num_instances) - num_instances;
                 dummy_table_item_multiplicity += num_padded_lks_per_instance * num_instances
->>>>>>> 005efdc4
                     + num_lks.next_power_of_two() * num_padded_instance;
 
                 prod_r *= opcode_proof
@@ -246,30 +212,24 @@
 
                 logup_sum += opcode_proof.lk_p1_out_eval * opcode_proof.lk_q1_out_eval.inverse();
                 logup_sum += opcode_proof.lk_p2_out_eval * opcode_proof.lk_q2_out_eval.inverse();
-<<<<<<< HEAD
-            } else if let Some((_, table_proof)) = vm_proof.table_proofs.get(circuit_name) {
-                transcript.append_field_element(&E::BaseField::from_u64(index as u64));
-                let name = circuit_name;
-=======
             } else if let Some(table_proof) = vm_proof.table_proofs.get(index) {
                 transcript.append_field_element(&E::BaseField::from_u64(*index as u64));
->>>>>>> 005efdc4
-                let _rand_point = self.verify_table_proof(
+                rt_points.push(self.verify_table_proof(
                     name,
-                    &self.vk.vp,
                     circuit_vk,
                     table_proof,
-<<<<<<< HEAD
-=======
                     *num_instances,
->>>>>>> 005efdc4
                     &vm_proof.raw_pi,
                     &vm_proof.pi_evals,
                     &mut transcript,
                     NUM_FANIN_LOGUP,
                     &point_eval,
                     &challenges,
-                )?;
+                )?);
+                evaluations.push(table_proof.wits_in_evals.clone());
+                if circuit_vk.cs.num_fixed > 0 {
+                    evaluations.push(table_proof.fixed_in_evals.clone());
+                }
                 tracing::info!("verified proof for table {}", name);
 
                 logup_sum = table_proof
@@ -292,11 +252,7 @@
                     .copied()
                     .product::<E>();
             } else {
-<<<<<<< HEAD
-                // all proof are optional
-=======
                 unreachable!("respective proof of index {} should exist", index)
->>>>>>> 005efdc4
             }
         }
         logup_sum -= E::from_u64(dummy_table_item_multiplicity as u64) * dummy_table_item.inverse();
@@ -308,6 +264,22 @@
                 logup_sum
             )));
         }
+
+        // verify mpcs
+        PCS::batch_verify(
+            &self.vk.vp,
+            &vm_proof.num_instances,
+            &rt_points,
+            self.vk
+                .fixed_commit
+                .as_ref()
+                .expect("assume there alwasy fixed commitment"),
+            &vm_proof.witin_commit,
+            &evaluations,
+            &vm_proof.fixed_witin_opening_proof,
+            &mut transcript,
+        )
+        .map_err(ZKVMError::PCSError)?;
 
         let initial_global_state = eval_by_expr_with_instance(
             &[],
@@ -340,15 +312,9 @@
     pub fn verify_opcode_proof(
         &self,
         name: &str,
-        vp: &PCS::VerifierParam,
-<<<<<<< HEAD
         circuit_vk: &VerifyingKey<E>,
         proof: &ZKVMOpcodeProof<E>,
-=======
-        circuit_vk: &VerifyingKey<E, PCS>,
-        proof: &ZKVMOpcodeProof<E, PCS>,
         num_instances: usize,
->>>>>>> 005efdc4
         pi: &[E],
         transcript: &mut impl Transcript<E>,
         num_product_fanin: usize,
@@ -591,15 +557,9 @@
     pub fn verify_table_proof(
         &self,
         name: &str,
-        vp: &PCS::VerifierParam,
-<<<<<<< HEAD
         circuit_vk: &VerifyingKey<E>,
         proof: &ZKVMTableProof<E>,
-=======
-        circuit_vk: &VerifyingKey<E, PCS>,
-        proof: &ZKVMTableProof<E, PCS>,
         num_instances: usize,
->>>>>>> 005efdc4
         raw_pi: &[Vec<E::BaseField>],
         pi: &[E],
         transcript: &mut impl Transcript<E>,
