--- conflicted
+++ resolved
@@ -21,16 +21,8 @@
 
 use crate::{
     error::ZKVMError,
-<<<<<<< HEAD
-    expression::{Instance, StructuralWitIn},
     instructions::{GKRIOPInstruction, riscv::dummy::LargeEcallDummy},
-    scheme::{
-        constants::{NUM_FANIN, NUM_FANIN_LOGUP, SEL_DEGREE},
-        utils::eval_by_expr_with_instance,
-    },
-=======
     scheme::constants::{NUM_FANIN, NUM_FANIN_LOGUP, SEL_DEGREE},
->>>>>>> 75d75ea4
     structs::{PointAndEval, TowerProofs, VerifyingKey, ZKVMVerifyingKey},
     utils::{eq_eval_less_or_equal_than, eval_wellform_address_vec, get_challenge_pows},
 };
@@ -527,7 +519,7 @@
         let r_records_in_evals: Vec<_> = cs
             .r_expressions
             .iter()
-            .map(|expr: &crate::expression::Expression<E>| {
+            .map(|expr: &multilinear_extensions::Expression<E>| {
                 eval_by_expr_with_instance(&[], &proof.wits_in_evals, &[], pi, challenges, expr)
                     .right()
                     .unwrap()
@@ -536,7 +528,7 @@
         let w_records_in_evals: Vec<_> = cs
             .w_expressions
             .iter()
-            .map(|expr: &crate::expression::Expression<E>| {
+            .map(|expr: &multilinear_extensions::Expression<E>| {
                 eval_by_expr_with_instance(&[], &proof.wits_in_evals, &[], pi, challenges, expr)
                     .right()
                     .unwrap()
@@ -545,7 +537,7 @@
         let lk_records_in_evals: Vec<_> = cs
             .lk_expressions
             .iter()
-            .map(|expr: &crate::expression::Expression<E>| {
+            .map(|expr: &multilinear_extensions::Expression<E>| {
                 eval_by_expr_with_instance(&[], &proof.wits_in_evals, &[], pi, challenges, expr)
                     .right()
                     .unwrap()
@@ -577,20 +569,22 @@
                     * cs.assert_zero_sumcheck_expressions
                         .iter()
                         .zip_eq(alpha_pow_iter)
-                        .map(|(expr, alpha): (&crate::expression::Expression<E>, _)| {
-                            // evaluate zero expression by all wits_in_evals because they share the unique input_opening_point opening
-                            *alpha
-                                * eval_by_expr_with_instance(
-                                    &[],
-                                    &proof.wits_in_evals,
-                                    &[],
-                                    pi,
-                                    challenges,
-                                    expr,
-                                )
-                                .right()
-                                .unwrap()
-                        })
+                        .map(
+                            |(expr, alpha): (&multilinear_extensions::Expression<E>, _)| {
+                                // evaluate zero expression by all wits_in_evals because they share the unique input_opening_point opening
+                                *alpha
+                                    * eval_by_expr_with_instance(
+                                        &[],
+                                        &proof.wits_in_evals,
+                                        &[],
+                                        pi,
+                                        challenges,
+                                        expr,
+                                    )
+                                    .right()
+                                    .unwrap()
+                            },
+                        )
                         .sum::<E>()
             },
         ]
@@ -604,23 +598,16 @@
         }
 
         // verify zero expression (degree = 1) statement, thus no sumcheck
-<<<<<<< HEAD
         if cs
             .assert_zero_expressions
             .iter()
-            .any(|expr: &crate::expression::Expression<E>| {
+            .any(|expr: &multilinear_extensions::Expression<E>| {
                 eval_by_expr_with_instance(&[], &proof.wits_in_evals, &[], pi, challenges, expr)
+                    .right()
+                    .unwrap()
                     != E::ZERO
             })
         {
-=======
-        if cs.assert_zero_expressions.iter().any(|expr| {
-            eval_by_expr_with_instance(&[], &proof.wits_in_evals, &[], pi, challenges, expr)
-                .right()
-                .unwrap()
-                != E::ZERO
-        }) {
->>>>>>> 75d75ea4
             return Err(ZKVMError::VerifyError("zero expression != 0".into()));
         }
 
