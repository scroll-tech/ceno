use either::Either;
use ff_ext::ExtensionField;
use std::marker::PhantomData;

#[cfg(debug_assertions)]
use ff_ext::{Instrumented, PoseidonField};

<<<<<<< HEAD
use crate::{
    error::ZKVMError,
    scheme::{
        constants::{NUM_FANIN, NUM_FANIN_LOGUP, SEL_DEGREE, SEPTIC_EXTENSION_DEGREE},
        septic_curve::SepticExtension,
    },
    structs::{
        ComposedConstrainSystem, EccQuarkProof, PointAndEval, TowerProofs, VerifyingKey,
        ZKVMVerifyingKey,
    },
=======
use super::{ZKVMChipProof, ZKVMProof};
use crate::{
    error::ZKVMError,
    scheme::constants::{NUM_FANIN, NUM_FANIN_LOGUP},
    structs::{ComposedConstrainSystem, PointAndEval, TowerProofs, VerifyingKey, ZKVMVerifyingKey},
>>>>>>> 82fea5ea
    utils::{
        eval_inner_repeated_incremental_vec, eval_outer_repeated_incremental_vec,
        eval_stacked_constant_vec, eval_stacked_wellform_address_vec, eval_wellform_address_vec,
    },
};
<<<<<<< HEAD
use gkr_iop::{
    gkr::GKRClaims,
    selector::{SelectorContext, SelectorType},
};
=======
use gkr_iop::gkr::GKRClaims;
>>>>>>> 82fea5ea
use itertools::{Itertools, chain, interleave, izip};
use mpcs::{Point, PolynomialCommitmentScheme};
use multilinear_extensions::{
    Expression, Instance, StructuralWitIn, StructuralWitInType,
    StructuralWitInType::StackedConstantSequence,
    mle::IntoMLE,
    util::ceil_log2,
    utils::eval_by_expr_with_instance,
    virtual_poly::{VPAuxInfo, build_eq_x_r_vec_sequential, eq_eval},
};
use p3::field::FieldAlgebra;
use sumcheck::{
    structs::{IOPProof, IOPVerifierState},
    util::get_challenge_pows,
};
use transcript::{ForkableTranscript, Transcript};
use witness::next_pow2_instance_padding;

<<<<<<< HEAD
use super::{ZKVMChipProof, ZKVMProof};

=======
>>>>>>> 82fea5ea
pub struct ZKVMVerifier<E: ExtensionField, PCS: PolynomialCommitmentScheme<E>> {
    pub vk: ZKVMVerifyingKey<E, PCS>,
}

impl<E: ExtensionField, PCS: PolynomialCommitmentScheme<E>> ZKVMVerifier<E, PCS> {
    pub fn new(vk: ZKVMVerifyingKey<E, PCS>) -> Self {
        ZKVMVerifier { vk }
    }

    pub fn into_inner(self) -> ZKVMVerifyingKey<E, PCS> {
        self.vk
    }

    /// Verify a trace from start to halt.
    #[tracing::instrument(skip_all, name = "verify_proof")]
    pub fn verify_proof(
        &self,
        vm_proof: ZKVMProof<E, PCS>,
        transcript: impl ForkableTranscript<E>,
    ) -> Result<bool, ZKVMError> {
        self.verify_proof_halt(vm_proof, transcript, true)
    }

    /// Verify a trace from start to optional halt.
    pub fn verify_proof_halt(
        &self,
        vm_proof: ZKVMProof<E, PCS>,
        transcript: impl ForkableTranscript<E>,
        expect_halt: bool,
    ) -> Result<bool, ZKVMError> {
        // require ecall/halt proof to exist, depending whether we expect a halt.
        let has_halt = vm_proof.has_halt(&self.vk);
        if has_halt != expect_halt {
            return Err(ZKVMError::VerifyError(
                format!("ecall/halt mismatch: expected {expect_halt} != {has_halt}",).into(),
            ));
        }

        self.verify_proof_validity(vm_proof, transcript)
    }

    fn verify_proof_validity(
        &self,
        vm_proof: ZKVMProof<E, PCS>,
        mut transcript: impl ForkableTranscript<E>,
    ) -> Result<bool, ZKVMError> {
        // main invariant between opcode circuits and table circuits
        let mut prod_r = E::ONE;
        let mut prod_w = E::ONE;
        let mut logup_sum = E::ZERO;

        let pi_evals = &vm_proof.pi_evals;

        // make sure circuit index of chip proofs are
        // subset of that of self.vk.circuit_vks
        for chip_idx in vm_proof.chip_proofs.keys() {
            if *chip_idx >= self.vk.circuit_vks.len() {
                return Err(ZKVMError::VKNotFound(
                    format!(
                        "chip index {chip_idx} not found in vk set [0..{})",
                        self.vk.circuit_vks.len()
                    )
                    .into(),
                ));
            }
        }

        // TODO fix soundness: construct raw public input by ourself and trustless from proof
        // including raw public input to transcript
        vm_proof
            .raw_pi
            .iter()
            .for_each(|v| v.iter().for_each(|v| transcript.append_field_element(v)));

        // verify constant poly(s) evaluation result match
        // we can evaluate at this moment because constant always evaluate to same value
        // non-constant poly(s) will be verified in respective (table) proof accordingly
        izip!(&vm_proof.raw_pi, pi_evals)
            .enumerate()
            .try_for_each(|(i, (raw, eval))| {
                if raw.len() == 1 && E::from(raw[0]) != *eval {
                    Err(ZKVMError::VerifyError(
                        format!("pub input on index {i} mismatch  {raw:?} != {eval:?}").into(),
                    ))
                } else {
                    Ok(())
                }
            })?;

        // write fixed commitment to transcript
        // TODO check soundness if there is no fixed_commit but got fixed proof?
        if let Some(fixed_commit) = self.vk.fixed_commit.as_ref() {
            PCS::write_commitment(fixed_commit, &mut transcript).map_err(ZKVMError::PCSError)?;
        }

        // write (circuit_idx, num_instance) to transcript
        for (circuit_idx, proof) in &vm_proof.chip_proofs {
            transcript.append_message(&circuit_idx.to_le_bytes());
            transcript.append_message(&proof.num_instances.to_le_bytes());
        }

        // write witin commitment to transcript
        PCS::write_commitment(&vm_proof.witin_commit, &mut transcript)
            .map_err(ZKVMError::PCSError)?;

        #[cfg(debug_assertions)]
        {
            Instrumented::<<<E as ExtensionField>::BaseField as PoseidonField>::P>::log_label(
                "batch_commit",
            );
        }

        // alpha, beta
        let challenges = [
            transcript.read_challenge().elements,
            transcript.read_challenge().elements,
        ];
        tracing::trace!("challenges in verifier: {:?}", challenges);

        let dummy_table_item = challenges[0];
        let mut dummy_table_item_multiplicity = 0;
        let point_eval = PointAndEval::default();
        let mut witin_openings = Vec::with_capacity(vm_proof.chip_proofs.len());
        let mut fixed_openings = Vec::with_capacity(vm_proof.chip_proofs.len());
        for (index, proof) in &vm_proof.chip_proofs {
            assert!(proof.num_instances > 0);
            let circuit_name = &self.vk.circuit_index_to_name[index];
            let circuit_vk = &self.vk.circuit_vks[circuit_name];

            // check chip proof is well-formed
            if proof.wits_in_evals.len() != circuit_vk.get_cs().num_witin()
                || proof.fixed_in_evals.len() != circuit_vk.get_cs().num_fixed()
            {
                return Err(ZKVMError::InvalidProof(
                    format!(
                        "witness/fixed evaluations length mismatch: ({}, {}) != ({}, {})",
                        proof.wits_in_evals.len(),
                        proof.fixed_in_evals.len(),
                        circuit_vk.get_cs().num_witin(),
                        circuit_vk.get_cs().num_fixed(),
                    )
                    .into(),
                ));
            }
            if proof.r_out_evals.len() != circuit_vk.get_cs().num_reads()
                || proof.w_out_evals.len() != circuit_vk.get_cs().num_writes()
            {
                return Err(ZKVMError::InvalidProof(
                    format!(
                        "read/write evaluations length mismatch: ({}, {}) != ({}, {})",
                        proof.r_out_evals.len(),
                        proof.w_out_evals.len(),
                        circuit_vk.get_cs().num_reads(),
                        circuit_vk.get_cs().num_writes(),
                    )
                    .into(),
                ));
            }
            if proof.lk_out_evals.len() != circuit_vk.get_cs().num_lks() {
                return Err(ZKVMError::InvalidProof(
                    format!(
                        "lookup evaluations length mismatch: {} != {}",
                        proof.lk_out_evals.len(),
                        circuit_vk.get_cs().num_lks(),
                    )
                    .into(),
                ));
            }

            let chip_logup_sum = proof
                .lk_out_evals
                .iter()
                .map(|evals| {
                    let (p1, p2, q1, q2) = (evals[0], evals[1], evals[2], evals[3]);
                    p1 * q1.inverse() + p2 * q2.inverse()
                })
                .sum::<E>();

            transcript.append_field_element(&E::BaseField::from_canonical_u64(*index as u64));
            let input_opening_point = if circuit_vk.get_cs().is_opcode_circuit() {
                // getting the number of dummy padding item that we used in this opcode circuit
                let num_lks = circuit_vk.get_cs().num_lks();
                // each padding instance contribute to (2^rotation_vars) dummy lookup padding
                let num_padded_instance = (next_pow2_instance_padding(proof.num_instances)
                    - proof.num_instances)
                    * (1 << circuit_vk.get_cs().rotation_vars().unwrap_or(0));
                // each instance contribute to (2^rotation_vars - rotated) dummy lookup padding
                let num_instance_non_selected = proof.num_instances
                    * ((1 << circuit_vk.get_cs().rotation_vars().unwrap_or(0))
                        - (circuit_vk.get_cs().rotation_subgroup_size().unwrap_or(0) + 1));
                dummy_table_item_multiplicity +=
                    num_lks * (num_padded_instance + num_instance_non_selected);

                logup_sum += chip_logup_sum;
                self.verify_opcode_proof(
                    circuit_name,
                    circuit_vk,
                    proof,
                    pi_evals,
                    &mut transcript,
                    NUM_FANIN,
                    &point_eval,
                    &challenges,
                )?
            } else {
                logup_sum -= chip_logup_sum;
                self.verify_table_proof(
                    circuit_name,
                    circuit_vk,
                    proof,
                    &vm_proof.raw_pi,
                    &vm_proof.pi_evals,
                    &mut transcript,
                    NUM_FANIN_LOGUP,
                    &point_eval,
                    &challenges,
                )?
            };
            if circuit_vk.get_cs().num_witin() > 0 {
                witin_openings.push((
                    input_opening_point.len(),
                    (input_opening_point.clone(), proof.wits_in_evals.clone()),
                ));
            }
            if circuit_vk.get_cs().num_fixed() > 0 {
                fixed_openings.push((
                    input_opening_point.len(),
                    (input_opening_point.clone(), proof.fixed_in_evals.clone()),
                ));
            }
            prod_w *= proof.w_out_evals.iter().flatten().copied().product::<E>();
            prod_r *= proof.r_out_evals.iter().flatten().copied().product::<E>();
            tracing::debug!("verified proof for circuit {}", circuit_name);
        }
        logup_sum -= E::from_canonical_u64(dummy_table_item_multiplicity as u64)
            * dummy_table_item.inverse();

        // check logup relation across all proofs
        if logup_sum != E::ZERO {
            return Err(ZKVMError::VerifyError(
                format!("logup_sum({:?}) != 0", logup_sum).into(),
            ));
        }

        #[cfg(debug_assertions)]
        {
            Instrumented::<<<E as ExtensionField>::BaseField as PoseidonField>::P>::log_label(
                "tower_verify+main-sumcheck",
            );
        }

        // verify mpcs
        let mut rounds = vec![(vm_proof.witin_commit.clone(), witin_openings)];
        if let Some(fixed_commit) = self.vk.fixed_commit.as_ref() {
            rounds.push((fixed_commit.clone(), fixed_openings));
        }
        PCS::batch_verify(
            &self.vk.vp,
            rounds,
            &vm_proof.opening_proof,
            &mut transcript,
        )
        .map_err(ZKVMError::PCSError)?;

        let initial_global_state = eval_by_expr_with_instance(
            &[],
            &[],
            &[],
            pi_evals,
            &challenges,
            &self.vk.initial_global_state_expr,
        )
        .right()
        .unwrap();
        prod_w *= initial_global_state;
        let finalize_global_state = eval_by_expr_with_instance(
            &[],
            &[],
            &[],
            pi_evals,
            &challenges,
            &self.vk.finalize_global_state_expr,
        )
        .right()
        .unwrap();
        prod_r *= finalize_global_state;
        // check rw_set equality across all proofs
        if prod_r != prod_w {
            return Err(ZKVMError::VerifyError("prod_r != prod_w".into()));
        }

        Ok(true)
    }

    // TODO: unify `verify_opcode_proof` and `verify_table_proof`
    /// verify proof and return input opening point
    #[allow(clippy::too_many_arguments)]
    pub fn verify_opcode_proof(
        &self,
        _name: &str,
        circuit_vk: &VerifyingKey<E>,
        proof: &ZKVMChipProof<E>,
        pi: &[E],
        transcript: &mut impl Transcript<E>,
        num_product_fanin: usize,
        _out_evals: &PointAndEval<E>,
        challenges: &[E; 2], // derive challenge from PCS
    ) -> Result<Point<E>, ZKVMError> {
        let composed_cs = circuit_vk.get_cs();
        let ComposedConstrainSystem {
            zkvm_v1_css: cs,
            gkr_circuit,
        } = &composed_cs;
        let num_instances = proof.num_instances;
        let (r_counts_per_instance, w_counts_per_instance, lk_counts_per_instance) = (
            cs.r_expressions.len() + cs.r_table_expressions.len(),
            cs.w_expressions.len() + cs.w_table_expressions.len(),
            cs.lk_expressions.len() + cs.lk_table_expressions.len() * 2,
        );
        let num_batched = r_counts_per_instance + w_counts_per_instance + lk_counts_per_instance;

        let next_pow2_instance = next_pow2_instance_padding(num_instances);
        let mut log2_num_instances = ceil_log2(next_pow2_instance);
        if composed_cs.has_ecc_ops() {
            // for opcode circuit with ecc ops, the mles have one extra variable
            // to store the internal partial sums for ecc additions
            log2_num_instances += 1;
        }
        println!("{log2_num_instances}");
        let num_var_with_rotation = log2_num_instances + composed_cs.rotation_vars().unwrap_or(0);

        // verify ecc proof if exists
        if composed_cs.has_ecc_ops() {
            assert!(proof.ecc_proof.is_some());
            let ecc_proof = proof.ecc_proof.as_ref().unwrap();
            EccVerifier::new().verify_ecc_proof(ecc_proof, transcript)?;
        }

        // verify and reduce product tower sumcheck
        let tower_proofs = &proof.tower_proof;

        let (_, record_evals, logup_p_evals, logup_q_evals) = TowerVerify::verify(
            proof
                .r_out_evals
                .iter()
                .cloned()
                .chain(proof.w_out_evals.iter().cloned())
                .collect_vec(),
            proof.lk_out_evals.clone(),
            tower_proofs,
            vec![num_var_with_rotation; num_batched],
            num_product_fanin,
            transcript,
        )?;

        // verify LogUp witness nominator p(x) ?= constant vector 1
        logup_p_evals
            .iter()
            .try_for_each(|PointAndEval { eval, .. }| {
                if *eval != E::ONE {
                    Err(ZKVMError::VerifyError(
                        "Lookup table witness p(x) != constant 1".into(),
                    ))
                } else {
                    Ok(())
                }
            })?;

        debug_assert!(
            chain!(&record_evals, &logup_p_evals, &logup_q_evals)
                .map(|e| &e.point)
                .all_equal()
        );

        // verify zero statement (degree > 1) + sel sumcheck
        let num_rw_records = r_counts_per_instance + w_counts_per_instance;

        debug_assert_eq!(record_evals.len(), num_rw_records);
        debug_assert_eq!(logup_p_evals.len(), lk_counts_per_instance);
        debug_assert_eq!(logup_q_evals.len(), lk_counts_per_instance);

        let gkr_circuit = gkr_circuit.as_ref().unwrap();
        let selector_ctxs = if cs.ec_final_sum.is_empty() {
            // it's not global chip
            vec![
                SelectorContext::new(0, num_instances, num_var_with_rotation);
                gkr_circuit
                    .layers
                    .first()
                    .map(|layer| layer.out_sel_and_eval_exprs.len())
                    .unwrap_or(0)
            ]
        } else {
            // it's global chip
            vec![
                SelectorContext {
                    offset: 0,
                    num_instances: proof.num_read_instances,
                    num_vars: num_var_with_rotation,
                },
                SelectorContext {
                    offset: proof.num_read_instances,
                    num_instances: proof.num_write_instances,
                    num_vars: num_var_with_rotation,
                },
                SelectorContext {
                    offset: 0,
                    num_instances: proof.num_instances,
                    num_vars: num_var_with_rotation,
                },
            ]
        };
        let GKRClaims(opening_evaluations) = gkr_circuit.verify(
            num_var_with_rotation,
            proof.gkr_iop_proof.clone().unwrap(),
            &chain!(record_evals, logup_q_evals).collect_vec(),
            pi,
            challenges,
            transcript,
            &selector_ctxs,
        )?;
        Ok(opening_evaluations[0].point.clone())
    }

    #[allow(clippy::too_many_arguments)]
    pub fn verify_table_proof(
        &self,
        name: &str,
        circuit_vk: &VerifyingKey<E>,
        proof: &ZKVMChipProof<E>,
        raw_pi: &[Vec<E::BaseField>],
        pi: &[E],
        transcript: &mut impl Transcript<E>,
        num_logup_fanin: usize,
        _out_evals: &PointAndEval<E>,
        challenges: &[E; 2],
    ) -> Result<Point<E>, ZKVMError> {
        let ComposedConstrainSystem {
            zkvm_v1_css: cs, ..
        } = circuit_vk.get_cs();
        let with_rw = !cs.r_table_expressions.is_empty() && !cs.w_table_expressions.is_empty();
        if with_rw {
            debug_assert!(
                cs.r_table_expressions
                    .iter()
                    .zip_eq(cs.w_table_expressions.iter())
                    .all(|(r, w)| r.table_spec.len == w.table_spec.len)
            );
        }
        let log2_num_instances = next_pow2_instance_padding(proof.num_instances).ilog2() as usize;

        // verify and reduce product tower sumcheck
        let tower_proofs = &proof.tower_proof;

        // NOTE: for all structural witness within same constrain system should got same hints num variable via `log2_num_instances`
        let expected_rounds = interleave(&cs.r_table_expressions, &cs.w_table_expressions)
            .map(|set_table_expr| {
                // iterate through structural witins and collect max round.
                let num_vars = set_table_expr
                    .table_spec
                    .len
                    .map(ceil_log2)
                    .unwrap_or_else(|| {
                        set_table_expr
                            .table_spec
                            .structural_witins
                            .iter()
                            .map(|StructuralWitIn { witin_type, .. }| {
                                let hint_num_vars = log2_num_instances;
                                assert!((1 << hint_num_vars) <= witin_type.max_len());
                                hint_num_vars
                            })
                            .max()
                            .unwrap()
                    });
                assert_eq!(num_vars, log2_num_instances);
                num_vars
            })
            .chain(cs.lk_table_expressions.iter().map(|l| {
                // iterate through structural witins and collect max round.
                let num_vars = l.table_spec.len.map(ceil_log2).unwrap_or_else(|| {
                    l.table_spec
                        .structural_witins
                        .iter()
                        .map(|StructuralWitIn { witin_type, .. }| {
                            let hint_num_vars = log2_num_instances;
                            assert!((1 << hint_num_vars) <= witin_type.max_len());
                            hint_num_vars
                        })
                        .max()
                        .unwrap()
                });
                assert_eq!(num_vars, log2_num_instances);
                num_vars
            }))
            .collect_vec();

        let (rt_tower, prod_point_and_eval, logup_p_point_and_eval, logup_q_point_and_eval) =
            TowerVerify::verify(
                interleave(&proof.r_out_evals, &proof.w_out_evals)
                    .map(|eval| eval.to_vec())
                    .collect_vec(),
                proof
                    .lk_out_evals
                    .iter()
                    .map(|eval| eval.to_vec())
                    .collect_vec(),
                tower_proofs,
                expected_rounds,
                num_logup_fanin,
                transcript,
            )?;

        // TODO: return error instead of panic
        assert_eq!(
            logup_q_point_and_eval.len(),
            cs.lk_table_expressions.len(),
            "[lk_q_record] mismatch length"
        );
        assert_eq!(
            logup_p_point_and_eval.len(),
            cs.lk_table_expressions.len(),
            "[lk_p_record] mismatch length"
        );
        assert_eq!(
            prod_point_and_eval.len(),
            cs.r_table_expressions.len() + cs.w_table_expressions.len(),
            "[prod_record] mismatch length"
        );

        // TODO differentiate `ram_bus` via cs
        let is_shard_ram_bus_circuit = false;

        let input_opening_point = if !is_shard_ram_bus_circuit {
            // evaluate the evaluation of structural mles at input_opening_point by verifier
            let structural_evals = if with_rw {
                // only iterate r set, as read/write set round should match
                Either::Left(cs.r_table_expressions.iter())
            } else {
                Either::Right(cs.r_table_expressions.iter().chain(&cs.w_table_expressions))
            }
            .map(|set_table_expr| &set_table_expr.table_spec)
            .chain(cs.lk_table_expressions.iter().map(|r| &r.table_spec))
            .flat_map(|table_spec| {
                table_spec
                    .structural_witins
                    .iter()
                    .map(|structural_witin| match structural_witin.witin_type {
                        StructuralWitInType::EqualDistanceSequence {
                            offset,
                            multi_factor,
                            descending,
                            ..
                        } => eval_wellform_address_vec(
                            offset as u64,
                            multi_factor as u64,
                            &rt_tower,
                            descending,
                        ),
                        StructuralWitInType::StackedIncrementalSequence { .. } => {
                            eval_stacked_wellform_address_vec(&rt_tower)
                        }
                        StructuralWitInType::StackedConstantSequence { .. } => {
                            eval_stacked_constant_vec(&rt_tower)
                        }
                        StructuralWitInType::InnerRepeatingIncrementalSequence { k, .. } => {
                            eval_inner_repeated_incremental_vec(k as u64, &rt_tower)
                        }
                        StructuralWitInType::OuterRepeatingIncrementalSequence { k, .. } => {
                            eval_outer_repeated_incremental_vec(k as u64, &rt_tower)
                        }
                    })
                    .collect_vec()
            })
            .collect_vec();

            // verify records (degree = 1) statement, thus no sumcheck
            let expected_evals = interleave(
                &cs.r_table_expressions, // r
                &cs.w_table_expressions, // w
            )
            .map(|rw| &rw.expr)
            .chain(
                cs.lk_table_expressions
                    .iter()
                    .flat_map(|lk| vec![&lk.multiplicity, &lk.values]), // p, q
            )
            .map(|expr| {
                eval_by_expr_with_instance(
                    &proof.fixed_in_evals,
                    &proof.wits_in_evals,
                    &structural_evals,
                    pi,
                    challenges,
                    expr,
                )
                .right()
                .unwrap()
            })
            .collect_vec();
            for (expected_eval, eval) in expected_evals.iter().zip(
                prod_point_and_eval
                    .into_iter()
                    .chain(
                        logup_p_point_and_eval
                            .into_iter()
                            .zip_eq(logup_q_point_and_eval)
                            .flat_map(|(p_point_and_eval, q_point_and_eval)| {
                                [p_point_and_eval, q_point_and_eval]
                            }),
                    )
                    .map(|point_and_eval| point_and_eval.eval),
            ) {
                if expected_eval != &eval {
                    return Err(ZKVMError::VerifyError(
                        format!("table {name} evaluation mismatch {expected_eval:?} != {eval:?}")
                            .into(),
                    ));
                }
            }
            rt_tower
        } else {
            unimplemented!("shard ram bus circuit go here");
        };

        // assume public io is tiny vector, so we evaluate it directly without PCS
        for &Instance(idx) in cs.instance_name_map.keys() {
            let poly = raw_pi[idx].to_vec().into_mle();
            let expected_eval = poly.evaluate(&input_opening_point[..poly.num_vars()]);
            let eval = pi[idx];
            if expected_eval != eval {
                return Err(ZKVMError::VerifyError(
                    format!("pub input on index {idx} mismatch  {expected_eval:?} != {eval:?}")
                        .into(),
                ));
            }
            tracing::trace!(
                "[table {name}] verified public inputs on index {idx} with point {:?}",
                input_opening_point
            );
        }

        Ok(input_opening_point)
    }
}

pub struct TowerVerify;

pub type TowerVerifyResult<E> = Result<
    (
        Point<E>,
        Vec<PointAndEval<E>>,
        Vec<PointAndEval<E>>,
        Vec<PointAndEval<E>>,
    ),
    ZKVMError,
>;

impl TowerVerify {
    pub fn verify<E: ExtensionField>(
        prod_out_evals: Vec<Vec<E>>,
        logup_out_evals: Vec<Vec<E>>,
        tower_proofs: &TowerProofs<E>,
        num_variables: Vec<usize>,
        num_fanin: usize,
        transcript: &mut impl Transcript<E>,
    ) -> TowerVerifyResult<E> {
        // XXX to sumcheck batched product argument with logup, we limit num_product_fanin to 2
        // TODO mayber give a better naming?
        assert_eq!(num_fanin, 2);
        let num_prod_spec = prod_out_evals.len();
        let num_logup_spec = logup_out_evals.len();

        let log2_num_fanin = ceil_log2(num_fanin);
        // sanity check
        assert_eq!(num_prod_spec, tower_proofs.prod_spec_size());
        assert!(prod_out_evals.iter().all(|evals| evals.len() == num_fanin));
        assert_eq!(num_logup_spec, tower_proofs.logup_spec_size());
        assert!(logup_out_evals.iter().all(|evals| {
            evals.len() == 4 // [p1, p2, q1, q2]
        }));
        assert_eq!(num_variables.len(), num_prod_spec + num_logup_spec);

        let alpha_pows = get_challenge_pows(
            num_prod_spec + num_logup_spec * 2, /* logup occupy 2 sumcheck: numerator and denominator */
            transcript,
        );
        let initial_rt: Point<E> = transcript.sample_and_append_vec(b"product_sum", log2_num_fanin);
        // initial_claim = \sum_j alpha^j * out_j[rt]
        // out_j[rt] := (record_{j}[rt])
        // out_j[rt] := (logup_p{j}[rt])
        // out_j[rt] := (logup_q{j}[rt])

        // bookkeeping records of latest (point, evaluation) of each layer
        // prod argument
        let mut prod_spec_point_n_eval = prod_out_evals
            .into_iter()
            .map(|evals| {
                PointAndEval::new(initial_rt.clone(), evals.into_mle().evaluate(&initial_rt))
            })
            .collect::<Vec<_>>();
        // logup argument for p, q
        let (mut logup_spec_p_point_n_eval, mut logup_spec_q_point_n_eval) = logup_out_evals
            .into_iter()
            .map(|evals| {
                let (p1, p2, q1, q2) = (evals[0], evals[1], evals[2], evals[3]);
                (
                    PointAndEval::new(
                        initial_rt.clone(),
                        vec![p1, p2].into_mle().evaluate(&initial_rt),
                    ),
                    PointAndEval::new(
                        initial_rt.clone(),
                        vec![q1, q2].into_mle().evaluate(&initial_rt),
                    ),
                )
            })
            .unzip::<_, _, Vec<_>, Vec<_>>();

        // initial claim = \sum_j alpha^j * out_j[rt]
        let initial_claim = izip!(&prod_spec_point_n_eval, &alpha_pows)
            .map(|(point_n_eval, alpha)| point_n_eval.eval * *alpha)
            .sum::<E>()
            + izip!(
                interleave(&logup_spec_p_point_n_eval, &logup_spec_q_point_n_eval),
                &alpha_pows[num_prod_spec..]
            )
            .map(|(point_n_eval, alpha)| point_n_eval.eval * *alpha)
            .sum::<E>();

        let max_num_variables = num_variables.iter().max().unwrap();

        let (next_rt, _) = (0..(max_num_variables - 1)).try_fold(
            (
                PointAndEval {
                    point: initial_rt,
                    eval: initial_claim,
                },
                alpha_pows,
            ),
            |(point_and_eval, alpha_pows), round| {
                let (out_rt, out_claim) = (&point_and_eval.point, &point_and_eval.eval);
                let sumcheck_claim = IOPVerifierState::verify(
                    *out_claim,
                    &IOPProof {
                        proofs: tower_proofs.proofs[round].clone(),
                    },
                    &VPAuxInfo {
                        max_degree: NUM_FANIN + 1, // + 1 for eq
                        max_num_variables: (round + 1) * log2_num_fanin,
                        phantom: PhantomData,
                    },
                    transcript,
                );

                // check expected_evaluation
                let rt: Point<E> = sumcheck_claim.point.iter().map(|c| c.elements).collect();
                let eq = eq_eval(out_rt, &rt);
                let expected_evaluation: E = (0..num_prod_spec)
                    .zip(alpha_pows.iter())
                    .zip(num_variables.iter())
                    .map(|((spec_index, alpha), max_round)| {
                        // prod'[b] = prod[0,b] * prod[1,b]
                        // prod'[out_rt] = \sum_b eq(out_rt,b) * prod'[b] = \sum_b eq(out_rt,b) * prod[0,b] * prod[1,b]
                        eq * *alpha
                            * if round < *max_round - 1 { tower_proofs.prod_specs_eval[spec_index][round].iter().copied().product() } else {
                            E::ZERO
                        }
                    })
                    .sum::<E>()
                    + (0..num_logup_spec)
                    .zip_eq(alpha_pows[num_prod_spec..].chunks(2))
                    .zip_eq(num_variables[num_prod_spec..].iter())
                    .map(|((spec_index, alpha), max_round)| {
                        // logup_q'[b] = logup_q[0,b] * logup_q[1,b]
                        // logup_p'[b] = logup_p[0,b] * logup_q[1,b] + logup_p[1,b] * logup_q[0,b]
                        // logup_p'[out_rt] = \sum_b eq(out_rt,b) * (logup_p[0,b] * logup_q[1,b] + logup_p[1,b] * logup_q[0,b])
                        // logup_q'[out_rt] = \sum_b eq(out_rt,b) * logup_q[0,b] * logup_q[1,b]
                        let (alpha_numerator, alpha_denominator) = (&alpha[0], &alpha[1]);
                        eq * if round < *max_round - 1 {
                            let evals = &tower_proofs.logup_specs_eval[spec_index][round];
                            let (p1, p2, q1, q2) =
                                (evals[0], evals[1], evals[2], evals[3]);
                            *alpha_numerator * (p1 * q2 + p2 * q1)
                                + *alpha_denominator * (q1 * q2)
                        } else {
                            E::ZERO
                        }
                    })
                    .sum::<E>();

                if expected_evaluation != sumcheck_claim.expected_evaluation {
                    return Err(ZKVMError::VerifyError("mismatch tower evaluation".into()));
                }

                // derive single eval
                // rt' = r_merge || rt
                // r_merge.len() == ceil_log2(num_product_fanin)
                let r_merge = transcript.sample_and_append_vec(b"merge", log2_num_fanin);
                let coeffs = build_eq_x_r_vec_sequential(&r_merge);
                assert_eq!(coeffs.len(), num_fanin);
                let rt_prime = [rt, r_merge].concat();

                // generate next round challenge
                let next_alpha_pows = get_challenge_pows(
                    num_prod_spec + num_logup_spec * 2, // logup occupy 2 sumcheck: numerator and denominator
                    transcript,
                );
                let next_round = round + 1;
                let next_prod_spec_evals = (0..num_prod_spec)
                    .zip(next_alpha_pows.iter())
                    .zip(num_variables.iter())
                    .map(|((spec_index, alpha), max_round)| {
                        // prod'[rt,r_merge] = \sum_b eq(r_merge, b) * prod'[b,rt]
                        if round < max_round - 1 {
                            // merged evaluation
                            let evals = izip!(
                                tower_proofs.prod_specs_eval[spec_index][round].iter(),
                                coeffs.iter()
                            )
                                .map(|(a, b)| *a * *b)
                                .sum::<E>();
                            // this will keep update until round > evaluation
                            prod_spec_point_n_eval[spec_index] = PointAndEval::new(rt_prime.clone(), evals);
                            if next_round < max_round - 1 {
                                *alpha * evals
                            } else {
                                E::ZERO
                            }
                        } else {
                            E::ZERO
                        }
                    })
                    .sum::<E>();
                let next_logup_spec_evals = (0..num_logup_spec)
                    .zip_eq(next_alpha_pows[num_prod_spec..].chunks(2))
                    .zip_eq(num_variables[num_prod_spec..].iter())
                    .map(|((spec_index, alpha), max_round)| {
                        if round < max_round - 1 {
                            let (alpha_numerator, alpha_denominator) = (&alpha[0], &alpha[1]);
                            // merged evaluation
                            let p_evals = izip!(
                                tower_proofs.logup_specs_eval[spec_index][round][0..2].iter(),
                                coeffs.iter()
                            )
                                .map(|(a, b)| *a * *b)
                                .sum::<E>();

                            let q_evals = izip!(
                                tower_proofs.logup_specs_eval[spec_index][round][2..4].iter(),
                                coeffs.iter()
                            )
                                .map(|(a, b)| *a * *b)
                                .sum::<E>();

                            // this will keep update until round > evaluation
                            logup_spec_p_point_n_eval[spec_index] = PointAndEval::new(rt_prime.clone(), p_evals);
                            logup_spec_q_point_n_eval[spec_index] = PointAndEval::new(rt_prime.clone(), q_evals);

                            if next_round < max_round - 1 {
                                *alpha_numerator * p_evals + *alpha_denominator * q_evals
                            } else {
                                E::ZERO
                            }
                        } else {
                            E::ZERO
                        }
                    })
                    .sum::<E>();

                // sum evaluation from different specs
                let next_eval = next_prod_spec_evals + next_logup_spec_evals;

                Ok((PointAndEval {
                    point: rt_prime,
                    eval: next_eval,
                }, next_alpha_pows))
            },
        )?;

        Ok((
            next_rt.point,
            prod_spec_point_n_eval,
            logup_spec_p_point_n_eval,
            logup_spec_q_point_n_eval,
        ))
    }
}

#[derive(Default)]
pub struct EccVerifier;

impl EccVerifier {
    pub fn new() -> Self {
        Self {}
    }

    pub fn verify_ecc_proof<E: ExtensionField>(
        &self,
        proof: &EccQuarkProof<E>,
        transcript: &mut impl Transcript<E>,
    ) -> Result<(), ZKVMError> {
        let num_vars = next_pow2_instance_padding(proof.num_instances).ilog2() as usize;
        let out_rt = transcript.sample_and_append_vec(b"ecc", num_vars);
        let alpha_pows = transcript.sample_and_append_challenge_pows(
            SEPTIC_EXTENSION_DEGREE * 3 + SEPTIC_EXTENSION_DEGREE * 2,
            b"ecc_alpha",
        );
        let mut alpha_pows_iter = alpha_pows.iter();

        let sumcheck_claim = IOPVerifierState::verify(
            E::ZERO,
            &proof.zerocheck_proof,
            &VPAuxInfo {
                max_degree: 3,
                max_num_variables: num_vars,
                phantom: PhantomData,
            },
            transcript,
        );

        let s0: SepticExtension<E> = proof.evals[2..][0..][..SEPTIC_EXTENSION_DEGREE].into();
        let x0: SepticExtension<E> =
            proof.evals[2..][SEPTIC_EXTENSION_DEGREE..][..SEPTIC_EXTENSION_DEGREE].into();
        let y0: SepticExtension<E> =
            proof.evals[2..][2 * SEPTIC_EXTENSION_DEGREE..][..SEPTIC_EXTENSION_DEGREE].into();
        let x1: SepticExtension<E> =
            proof.evals[2..][3 * SEPTIC_EXTENSION_DEGREE..][..SEPTIC_EXTENSION_DEGREE].into();
        let y1: SepticExtension<E> =
            proof.evals[2..][4 * SEPTIC_EXTENSION_DEGREE..][..SEPTIC_EXTENSION_DEGREE].into();
        let x3: SepticExtension<E> =
            proof.evals[2..][5 * SEPTIC_EXTENSION_DEGREE..][..SEPTIC_EXTENSION_DEGREE].into();
        let y3: SepticExtension<E> =
            proof.evals[2..][6 * SEPTIC_EXTENSION_DEGREE..][..SEPTIC_EXTENSION_DEGREE].into();

        let rt = sumcheck_claim
            .point
            .iter()
            .map(|c| c.elements)
            .collect_vec();

        // zerocheck: 0 = s[0,b] * (x[b,0] - x[b,1]) - (y[b,0] - y[b,1])
        // zerocheck: 0 = s[0,b]^2 - x[b,0] - x[b,1] - x[1,b]
        // zerocheck: 0 = s[0,b] * (x[b,0] - x[1,b]) - (y[b,0] + y[1,b])
        // zerocheck: 0 = (x[1,b] - x[b,0])
        // zerocheck: 0 = (y[1,b] - y[b,0])
        //
        // note that they are not septic extension field elements,
        // we just want to reuse the multiply/add/sub formulas
        let v1: SepticExtension<E> = s0.clone() * (&x0 - &x1) - (&y0 - &y1);
        let v2: SepticExtension<E> = s0.square() - &x0 - &x1 - &x3;
        let v3: SepticExtension<E> = s0 * (&x0 - &x3) - (&y0 + &y3);

        let v4: SepticExtension<E> = &x3 - &x0;
        let v5: SepticExtension<E> = &y3 - &y0;

        let [v1, v2, v3, v4, v5] = [v1, v2, v3, v4, v5].map(|v| {
            v.0.into_iter()
                .zip(alpha_pows_iter.by_ref().take(SEPTIC_EXTENSION_DEGREE))
                .map(|(c, alpha)| c * *alpha)
                .collect_vec()
        });

        let sel_add_expr = SelectorType::<E>::QuarkBinaryTreeLessThan(Expression::StructuralWitIn(
            0,
            // this value doesn't matter, as we only need structural id
            StackedConstantSequence { max_value: 0 },
        ));
        let mut sel_evals = vec![E::ZERO];
        sel_add_expr.evaluate(
            &mut sel_evals,
            &out_rt,
            &rt,
            &SelectorContext {
                offset: 0,
                num_instances: proof.num_instances,
                num_vars,
            },
            0,
        );
        let expected_sel_add = sel_evals[0];

        if proof.evals[0] != expected_sel_add {
            return Err(ZKVMError::VerifyError(
                (format!(
                    "sel_add evaluation mismatch, expected {}, got {}",
                    expected_sel_add, proof.evals[0]
                ))
                .into(),
            ));
        }

        // derive `sel_bypass = eq - sel_add - sel_last_onehot`
        let expected_sel_bypass = eq_eval(&out_rt, &rt)
            - expected_sel_add
            - (out_rt.iter().copied().product::<E>() * rt.iter().copied().product::<E>());

        if proof.evals[1] != expected_sel_bypass {
            return Err(ZKVMError::VerifyError(
                (format!(
                    "sel_bypass evaluation mismatch, expected {}, got {}",
                    expected_sel_bypass, proof.evals[1]
                ))
                .into(),
            ));
        }

        let add_evaluations = vec![v1, v2, v3].into_iter().flatten().sum::<E>();
        let bypass_evaluations = vec![v4, v5].into_iter().flatten().sum::<E>();
        if sumcheck_claim.expected_evaluation
            != add_evaluations * expected_sel_add + bypass_evaluations * expected_sel_bypass
        {
            return Err(ZKVMError::VerifyError(
                (format!(
                    "ecc zerocheck failed: mismatched evaluation, expected {}, got {}",
                    sumcheck_claim.expected_evaluation,
                    add_evaluations * expected_sel_add + bypass_evaluations * expected_sel_bypass
                ))
                .into(),
            ));
        }

        Ok(())
    }
}<|MERGE_RESOLUTION|>--- conflicted
+++ resolved
@@ -5,37 +5,25 @@
 #[cfg(debug_assertions)]
 use ff_ext::{Instrumented, PoseidonField};
 
-<<<<<<< HEAD
 use crate::{
     error::ZKVMError,
     scheme::{
-        constants::{NUM_FANIN, NUM_FANIN_LOGUP, SEL_DEGREE, SEPTIC_EXTENSION_DEGREE},
+        constants::{NUM_FANIN, NUM_FANIN_LOGUP, SEPTIC_EXTENSION_DEGREE},
         septic_curve::SepticExtension,
     },
     structs::{
         ComposedConstrainSystem, EccQuarkProof, PointAndEval, TowerProofs, VerifyingKey,
         ZKVMVerifyingKey,
     },
-=======
-use super::{ZKVMChipProof, ZKVMProof};
-use crate::{
-    error::ZKVMError,
-    scheme::constants::{NUM_FANIN, NUM_FANIN_LOGUP},
-    structs::{ComposedConstrainSystem, PointAndEval, TowerProofs, VerifyingKey, ZKVMVerifyingKey},
->>>>>>> 82fea5ea
     utils::{
         eval_inner_repeated_incremental_vec, eval_outer_repeated_incremental_vec,
         eval_stacked_constant_vec, eval_stacked_wellform_address_vec, eval_wellform_address_vec,
     },
 };
-<<<<<<< HEAD
 use gkr_iop::{
     gkr::GKRClaims,
     selector::{SelectorContext, SelectorType},
 };
-=======
-use gkr_iop::gkr::GKRClaims;
->>>>>>> 82fea5ea
 use itertools::{Itertools, chain, interleave, izip};
 use mpcs::{Point, PolynomialCommitmentScheme};
 use multilinear_extensions::{
@@ -54,11 +42,8 @@
 use transcript::{ForkableTranscript, Transcript};
 use witness::next_pow2_instance_padding;
 
-<<<<<<< HEAD
 use super::{ZKVMChipProof, ZKVMProof};
 
-=======
->>>>>>> 82fea5ea
 pub struct ZKVMVerifier<E: ExtensionField, PCS: PolynomialCommitmentScheme<E>> {
     pub vk: ZKVMVerifyingKey<E, PCS>,
 }
