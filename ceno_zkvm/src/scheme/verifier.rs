--- conflicted
+++ resolved
@@ -8,11 +8,7 @@
 use super::{ZKVMChipProof, ZKVMProof};
 use crate::{
     error::ZKVMError,
-<<<<<<< HEAD
     instructions::riscv::constants::{END_PC_IDX, INIT_CYCLE_IDX, INIT_PC_IDX, SHARD_ID_IDX},
-    scheme::constants::NUM_FANIN,
-    structs::{ComposedConstrainSystem, PointAndEval, TowerProofs, VerifyingKey, ZKVMVerifyingKey},
-=======
     scheme::{
         constants::{NUM_FANIN, SEPTIC_EXTENSION_DEGREE},
         septic_curve::SepticExtension,
@@ -25,7 +21,6 @@
 use gkr_iop::{
     self,
     selector::{SelectorContext, SelectorType},
->>>>>>> 185c57eb
 };
 use itertools::{Itertools, chain, interleave, izip};
 use mpcs::{Point, PolynomialCommitmentScheme};
@@ -82,20 +77,10 @@
         &self,
         vm_proof: ZKVMProof<E, PCS>,
         transcript: impl ForkableTranscript<E>,
-        _expect_halt: bool,
+        expect_halt: bool,
     ) -> Result<bool, ZKVMError> {
-<<<<<<< HEAD
         self.verify_proofs_halt(vec![vm_proof], vec![transcript], expect_halt)
     }
-=======
-        // require ecall/halt proof to exist, depending whether we expect a halt.
-        // let has_halt = vm_proof.has_halt(&self.vk);
-        // if has_halt != expect_halt {
-        //     return Err(ZKVMError::VerifyError(
-        //         format!("ecall/halt mismatch: expected {expect_halt} != {has_halt}",).into(),
-        //     ));
-        // }
->>>>>>> 185c57eb
 
     /// Verify a trace from start to optional halt.
     pub fn verify_proofs_halt(
@@ -755,14 +740,9 @@
                     .zip(alpha_pows.iter())
                     .zip(num_variables.iter())
                     .map(|((spec_index, alpha), max_round)| {
-<<<<<<< HEAD
-                        eq_eval(out_rt, &rt)
-                            * *alpha
-=======
                         // prod'[b] = prod[0,b] * prod[1,b]
                         // prod'[out_rt] = \sum_b eq(out_rt,b) * prod'[b] = \sum_b eq(out_rt,b) * prod[0,b] * prod[1,b]
                         eq * *alpha
->>>>>>> 185c57eb
                             * if round < *max_round - 1 { tower_proofs.prod_specs_eval[spec_index][round].iter().copied().product() } else {
                             E::ZERO
                         }
@@ -772,17 +752,12 @@
                     .zip_eq(alpha_pows[num_prod_spec..].chunks(2))
                     .zip_eq(num_variables[num_prod_spec..].iter())
                     .map(|((spec_index, alpha), max_round)| {
-<<<<<<< HEAD
-                        let (alpha_numerator, alpha_denominator) = (&alpha[0], &alpha[1]);
-                        eq_eval(out_rt, &rt) * if round < *max_round - 1 {
-=======
                         // logup_q'[b] = logup_q[0,b] * logup_q[1,b]
                         // logup_p'[b] = logup_p[0,b] * logup_q[1,b] + logup_p[1,b] * logup_q[0,b]
                         // logup_p'[out_rt] = \sum_b eq(out_rt,b) * (logup_p[0,b] * logup_q[1,b] + logup_p[1,b] * logup_q[0,b])
                         // logup_q'[out_rt] = \sum_b eq(out_rt,b) * logup_q[0,b] * logup_q[1,b]
                         let (alpha_numerator, alpha_denominator) = (&alpha[0], &alpha[1]);
                         eq * if round < *max_round - 1 {
->>>>>>> 185c57eb
                             let evals = &tower_proofs.logup_specs_eval[spec_index][round];
                             let (p1, p2, q1, q2) =
                                 (evals[0], evals[1], evals[2], evals[3]);
@@ -793,10 +768,7 @@
                         }
                     })
                     .sum::<E>();
-<<<<<<< HEAD
-=======
-
->>>>>>> 185c57eb
+
                 if expected_evaluation != sumcheck_claim.expected_evaluation {
                     return Err(ZKVMError::VerifyError("mismatch tower evaluation".into()));
                 }
@@ -819,10 +791,7 @@
                     .zip(next_alpha_pows.iter())
                     .zip(num_variables.iter())
                     .map(|((spec_index, alpha), max_round)| {
-<<<<<<< HEAD
-=======
                         // prod'[rt,r_merge] = \sum_b eq(r_merge, b) * prod'[b,rt]
->>>>>>> 185c57eb
                         if round < max_round - 1 {
                             // merged evaluation
                             let evals = izip!(
