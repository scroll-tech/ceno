--- conflicted
+++ resolved
@@ -184,16 +184,9 @@
     composed_cs: &ComposedConstrainSystem<E>,
     input: &ProofInput<'_, GpuBackend<E, impl PolynomialCommitmentScheme<E>>>,
     records: &[ArcMultilinearExtensionGpu<'_, E>],
-<<<<<<< HEAD
-    cuda_hal: &CudaHalGL64,
-    prod_buffers: &'buf mut Vec<BufferImpl<GL64Ext>>,
-    logup_buffers: &'buf mut Vec<BufferImpl<GL64Ext>>,
-=======
-    challenges: &[E; 2],
     cuda_hal: &CudaHalBB31,
     prod_buffers: &'buf mut Vec<BufferImpl<BB31Ext>>,
     logup_buffers: &'buf mut Vec<BufferImpl<BB31Ext>>,
->>>>>>> 82fea5ea
 ) -> Result<
     (
         Vec<ceno_gpu::GpuProverSpec<'buf>>,
@@ -508,125 +501,6 @@
 impl<E: ExtensionField, PCS: PolynomialCommitmentScheme<E>> MainSumcheckProver<GpuBackend<E, PCS>>
     for GpuProver<GpuBackend<E, PCS>>
 {
-<<<<<<< HEAD
-=======
-    #[allow(clippy::type_complexity)]
-    #[tracing::instrument(skip_all, name = "table_witness", fields(profiling_2), level = "trace")]
-    fn table_witness<'a>(
-        &self,
-        input: &ProofInput<'a, GpuBackend<E, PCS>>,
-        cs: &ConstraintSystem<<GpuBackend<E, PCS> as ProverBackend>::E>,
-        challenges: &[<GpuBackend<E, PCS> as ProverBackend>::E],
-    ) -> Vec<Arc<<GpuBackend<E, PCS> as ProverBackend>::MultilinearPoly<'a>>> {
-        assert!(
-            !cs.lk_table_expressions.is_empty()
-                || !cs.r_table_expressions.is_empty()
-                || !cs.w_table_expressions.is_empty(),
-            "assert table circuit"
-        );
-
-        assert!(
-            cs.r_table_expressions
-                .iter()
-                .zip_eq(cs.w_table_expressions.iter())
-                .all(|(r, w)| r.table_spec.len == w.table_spec.len)
-        );
-
-        let span = entered_span!("preprocess", profiling_2 = true);
-        let layer_witin = input
-            .witness
-            .iter()
-            .chain(&input.structural_witness)
-            .chain(&input.fixed)
-            .chain(&input.public_input)
-            .map(|w| w.as_ref())
-            .collect_vec();
-        let num_vars = input.witness[0].num_vars();
-
-        // main constraint: lookup denominator and numerator record witness inference
-        let (num_non_zero_expr, term_coefficients, mle_indices_per_term, _) = cs
-            .r_table_expressions
-            .iter()
-            .map(|r| &r.expr)
-            .chain(cs.r_expressions.iter())
-            .chain(cs.w_table_expressions.iter().map(|w| &w.expr))
-            .chain(cs.w_expressions.iter())
-            .chain(cs.lk_table_expressions.iter().map(|lk| &lk.multiplicity))
-            .chain(cs.lk_table_expressions.iter().map(|lk| &lk.values))
-            .chain(cs.lk_expressions.iter())
-            .map(|expr| {
-                assert_eq!(expr.degree(), 1);
-
-                let monomial_term = monomialize_expr_to_wit_terms(
-                    expr,
-                    cs.num_witin as WitnessId,
-                    cs.num_structural_witin as WitnessId,
-                    cs.num_fixed as WitnessId,
-                );
-
-                let (coeffs, indices, size_info) = extract_mle_relationships_from_monomial_terms(
-                    &monomial_term,
-                    &layer_witin,
-                    &[],
-                    challenges,
-                );
-                let coeffs_gl64: Vec<BB31Ext> = unsafe { std::mem::transmute(coeffs) };
-                (coeffs_gl64, indices, size_info)
-            })
-            .fold(
-                (0, Vec::new(), Vec::new(), Vec::new()),
-                |(mut num_non_zero_expr, mut coeff_acc, mut indices_acc, mut size_acc),
-                 (coeffs, indices, size_info)| {
-                    num_non_zero_expr += 1;
-                    coeff_acc.push(coeffs);
-                    indices_acc.push(indices);
-                    size_acc.push(size_info);
-                    (num_non_zero_expr, coeff_acc, indices_acc, size_acc)
-                },
-            );
-        exit_span!(span);
-
-        let span = entered_span!("witness_infer", profiling_2 = true);
-        let cuda_hal = get_cuda_hal().unwrap();
-        let all_witins_gpu_gl64: Vec<&MultilinearExtensionGpu<BB31Ext>> =
-            unsafe { std::mem::transmute(layer_witin) };
-        let all_witins_gpu_type_gl64 = all_witins_gpu_gl64.iter().map(|mle| &mle.mle).collect_vec();
-
-        // buffer for output witness from gpu
-        let mut next_witness_buf = (0..num_non_zero_expr)
-            .map(|_| {
-                cuda_hal
-                    .alloc_ext_elems_on_device(1 << num_vars)
-                    .map_err(|e| format!("Failed to allocate prod GPU buffer: {:?}", e))
-            })
-            .collect::<Result<Vec<_>, _>>()
-            .unwrap();
-
-        cuda_hal
-            .witness_infer
-            .wit_infer_by_monomial_expr(
-                &cuda_hal,
-                all_witins_gpu_type_gl64,
-                &term_coefficients,
-                &mle_indices_per_term,
-                &mut next_witness_buf,
-            )
-            .unwrap();
-        exit_span!(span);
-
-        let next_mles = next_witness_buf
-            .into_iter()
-            .map(|buf| {
-                Arc::new(MultilinearExtensionGpu::from_ceno_gpu_ext(
-                    GpuPolynomialExt::new(buf, num_vars),
-                ))
-            })
-            .collect_vec();
-
-        next_mles
-    }
-
->>>>>>> 82fea5ea
     #[allow(clippy::type_complexity)]
     #[tracing::instrument(
         skip_all,
