--- conflicted
+++ resolved
@@ -180,13 +180,8 @@
                 .collect(),
         );
         // affine addition
-<<<<<<< HEAD
         // zerocheck: 0 = s[1,b] * (x[b,0] - x[b,1]) - (y[b,0] - y[b,1]) with b != (1,...,1)
-        exprs.extend(
-=======
-        // zerocheck: 0 = s[0,b] * (x[b,0] - x[b,1]) - (y[b,0] - y[b,1]) with b != (1,...,1)
         exprs_add.extend(
->>>>>>> de8397f6
             (s.clone() * (&x0 - &x1) - (&y0 - &y1))
                 .to_exprs()
                 .into_iter()
@@ -194,13 +189,8 @@
                 .map(|(e, alpha)| e * Expression::Constant(Either::Right(*alpha))),
         );
 
-<<<<<<< HEAD
         // zerocheck: 0 = s[1,b]^2 - x[b,0] - x[b,1] - x[1,b] with b != (1,...,1)
-        exprs.extend(
-=======
-        // zerocheck: 0 = s[0,b]^2 - x[b,0] - x[b,1] - x[1,b] with b != (1,...,1)
         exprs_add.extend(
->>>>>>> de8397f6
             ((&s * &s) - &x0 - &x1 - &x3)
                 .to_exprs()
                 .into_iter()
@@ -208,13 +198,8 @@
                 .map(|(e, alpha)| e * Expression::Constant(Either::Right(*alpha))),
         );
 
-<<<<<<< HEAD
         // zerocheck: 0 = s[1,b] * (x[b,0] - x[1,b]) - (y[b,0] + y[1,b]) with b != (1,...,1)
-        exprs.extend(
-=======
-        // zerocheck: 0 = s[0,b] * (x[b,0] - x[1,b]) - (y[b,0] + y[1,b]) with b != (1,...,1)
         exprs_add.extend(
->>>>>>> de8397f6
             (s.clone() * (&x0 - &x3) - (&y0 + &y3))
                 .to_exprs()
                 .into_iter()
@@ -255,13 +240,8 @@
         let evals = state.get_mle_flatten_final_evaluations();
 
         assert_eq!(zerocheck_proof.extract_sum(), E::ZERO);
-<<<<<<< HEAD
         // 7 for x[rt,0], x[rt,1], y[rt,0], y[rt,1], x[1,rt], y[1,rt], s[1,rt]
-        assert_eq!(evals.len(), 1 + SEPTIC_EXTENSION_DEGREE * 7);
-=======
-        // 7 for x[rt,0], x[rt,1], y[rt,0], y[rt,1], x[1,rt], y[1,rt], s[0,rt]
         assert_eq!(evals.len(), 2 + SEPTIC_EXTENSION_DEGREE * 7);
->>>>>>> de8397f6
 
         let last_evaluation_index = (1 << n) - 1;
         let x3 = xs.iter().map(|x| x.as_view_slice(2, 1)).collect_vec();
@@ -320,6 +300,7 @@
             zerocheck_proof,
             num_instances,
             evals,
+            rt,
             sum: final_sum,
         }
     }
@@ -1197,16 +1178,12 @@
             let mut points = (0..n_points)
                 .map(|_| SepticPoint::<F>::random(&mut rng))
                 .collect_vec();
-<<<<<<< HEAD
-            let mut s = Vec::with_capacity(2 * n_points);
-            s.extend(repeat(SepticExtension::zero()).take(n_points));
-=======
             points.extend(repeat_n(
                 SepticPoint::point_at_infinity(),
                 (1 << log2_n) - points.len(),
             ));
             let mut s = Vec::with_capacity(1 << (log2_n + 1));
->>>>>>> de8397f6
+            s.extend(repeat_n(SepticExtension::zero(), 1 << log2_n));
 
             for layer in (1..=log2_n).rev() {
                 let num_inputs = 1 << layer;
@@ -1236,14 +1213,7 @@
             final_sum = points.last().cloned().unwrap();
 
             // padding to 2*N
-<<<<<<< HEAD
             s.push(SepticExtension::zero());
-=======
-            s.extend(repeat_n(
-                SepticExtension::zero(),
-                (1 << (log2_n + 1)) - s.len(),
-            ));
->>>>>>> de8397f6
             points.push(SepticPoint::point_at_infinity());
 
             assert_eq!(s.len(), 1 << (log2_n + 1));
