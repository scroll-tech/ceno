use crate::{
    scheme::{
        constants::MIN_PAR_SIZE,
        hal::{ProofInput, ProverDevice},
    },
    structs::ComposedConstrainSystem,
};
use either::Either;
use ff_ext::ExtensionField;
use gkr_iop::{
    evaluation::EvalExpression,
    gkr::{GKRCircuit, GKRCircuitOutput, GKRCircuitWitness, layer::LayerWitness},
    hal::{MultilinearPolynomial, ProtocolWitnessGeneratorProver, ProverBackend},
};
use itertools::Itertools;
use mpcs::PolynomialCommitmentScheme;
pub use multilinear_extensions::wit_infer_by_expr;
use multilinear_extensions::{
    mle::{ArcMultilinearExtension, FieldType, IntoMLE, MultilinearExtension},
    util::ceil_log2,
};
use rayon::{
    iter::{
        IndexedParallelIterator, IntoParallelIterator, IntoParallelRefIterator,
        IntoParallelRefMutIterator, ParallelIterator,
    },
    prelude::ParallelSliceMut,
};
use std::{iter, sync::Arc};
use witness::next_pow2_instance_padding;

/// interleaving multiple mles into mles, and num_limbs indicate number of final limbs vector
/// e.g input [[1,2],[3,4],[5,6],[7,8]], num_limbs=2,log2_per_instance_size=3
/// output [[1,3,5,7,0,0,0,0],[2,4,6,8,0,0,0,0]]
#[allow(unused)]
pub(crate) fn interleaving_mles_to_mles<'a, E: ExtensionField>(
    mles: &[ArcMultilinearExtension<E>],
    num_instances: usize,
    num_limbs: usize,
    default: E,
) -> Vec<MultilinearExtension<'a, E>> {
    assert!(num_limbs.is_power_of_two());
    assert!(!mles.is_empty());
    let next_power_of_2 = next_pow2_instance_padding(num_instances);
    assert!(
        mles.iter()
            .all(|mle| mle.evaluations().len() <= next_power_of_2)
    );
    let log2_num_instances = ceil_log2(next_power_of_2);
    let per_fanin_len = (mles[0].evaluations().len() / num_limbs).max(1); // minimal size 1
    let log2_mle_size = ceil_log2(mles.len());
    let log2_num_limbs = ceil_log2(num_limbs);

    (0..num_limbs)
        .into_par_iter()
        .map(|fanin_index| {
            let mut evaluations = vec![
                default;
                1 << (log2_mle_size
                    + log2_num_instances.saturating_sub(log2_num_limbs))
            ];
            let per_instance_size = 1 << log2_mle_size;
            assert!(evaluations.len() >= per_instance_size);
            let start = per_fanin_len * fanin_index;
            if start < num_instances {
                let valid_instances_len = per_fanin_len.min(num_instances - start);
                mles.iter()
                    .enumerate()
                    .for_each(|(i, mle)| match mle.evaluations() {
                        FieldType::Ext(mle) => mle
                            .get(start..(start + valid_instances_len))
                            .unwrap_or(&[])
                            .par_iter()
                            .zip(evaluations.par_chunks_mut(per_instance_size))
                            .with_min_len(MIN_PAR_SIZE)
                            .for_each(|(value, instance)| {
                                assert_eq!(instance.len(), per_instance_size);
                                instance[i] = *value;
                            }),
                        FieldType::Base(mle) => mle
                            .get(start..(start + per_fanin_len))
                            .unwrap_or(&[])
                            .par_iter()
                            .zip(evaluations.par_chunks_mut(per_instance_size))
                            .with_min_len(MIN_PAR_SIZE)
                            .for_each(|(value, instance)| {
                                assert_eq!(instance.len(), per_instance_size);
                                instance[i] = E::from(*value);
                            }),
                        _ => unreachable!(),
                    });
            }
            evaluations.into_mle()
        })
        .collect::<Vec<MultilinearExtension<E>>>()
}

macro_rules! tower_mle_4 {
    ($p1:ident, $p2:ident, $q1:ident, $q2:ident, $start_index:ident, $cur_len:ident) => {{
        let range = $start_index..($start_index + $cur_len);
        $q1[range.clone()]
            .par_iter()
            .zip(&$q2[range.clone()])
            .zip(&$p1[range.clone()])
            .zip(&$p2[range])
            .map(|(((q1, q2), p1), p2)| {
                let p = *q1 * *p2 + *q2 * *p1;
                let q = *q1 * *q2;
                (p, q)
            })
            .unzip()
    }};
}

pub fn log2_strict_usize(n: usize) -> usize {
    assert!(n.is_power_of_two());
    n.trailing_zeros() as usize
}

/// infer logup witness from last layer
/// return is the ([p1,p2], [q1,q2]) for each layer
pub(crate) fn infer_tower_logup_witness<'a, E: ExtensionField>(
    p_mles: Option<Vec<MultilinearExtension<'a, E>>>,
    q_mles: Vec<MultilinearExtension<'a, E>>,
) -> Vec<Vec<MultilinearExtension<'a, E>>> {
    if cfg!(test) {
        assert_eq!(q_mles.len(), 2);
        assert!(q_mles.iter().map(|q| q.evaluations().len()).all_equal());
    }
    let num_vars = ceil_log2(q_mles[0].evaluations().len());
    let mut wit_layers = (0..num_vars).fold(vec![(p_mles, q_mles)], |mut acc, _| {
        let (p, q): &(
            Option<Vec<MultilinearExtension<E>>>,
            Vec<MultilinearExtension<E>>,
        ) = acc.last().unwrap();
        let (q1, q2) = (&q[0], &q[1]);
        let cur_len = q1.evaluations().len() / 2;
        let (next_p, next_q): (Vec<MultilinearExtension<E>>, Vec<MultilinearExtension<E>>) = (0..2)
            .map(|index| {
                let start_index = cur_len * index;
                let (p_evals, q_evals): (Vec<E>, Vec<E>) = if let Some(p) = p {
                    let (p1, p2) = (&p[0], &p[1]);
                    match (
                        p1.evaluations(),
                        p2.evaluations(),
                        q1.evaluations(),
                        q2.evaluations(),
                    ) {
                        (
                            FieldType::Ext(p1),
                            FieldType::Ext(p2),
                            FieldType::Ext(q1),
                            FieldType::Ext(q2),
                        ) => tower_mle_4!(p1, p2, q1, q2, start_index, cur_len),
                        (
                            FieldType::Base(p1),
                            FieldType::Base(p2),
                            FieldType::Ext(q1),
                            FieldType::Ext(q2),
                        ) => tower_mle_4!(p1, p2, q1, q2, start_index, cur_len),
                        _ => unreachable!(),
                    }
                } else {
                    match (q1.evaluations(), q2.evaluations()) {
                        (FieldType::Ext(q1), FieldType::Ext(q2)) => {
                            let range = start_index..(start_index + cur_len);
                            q1[range.clone()]
                                .par_iter()
                                .zip(&q2[range])
                                .map(|(q1, q2)| {
                                    // 1 / q1 + 1 / q2 = (q1+q2) / q1*q2
                                    // p is numerator and q is denominator
                                    let p = *q1 + *q2;
                                    let q = *q1 * *q2;
                                    (p, q)
                                })
                                .unzip()
                        }
                        _ => unreachable!(),
                    }
                };
                (p_evals.into_mle(), q_evals.into_mle())
            })
            .unzip(); // vec[vec[p1, p2], vec[q1, q2]]
        acc.push((Some(next_p), next_q));
        acc
    });
    wit_layers.reverse();
    wit_layers
        .into_iter()
        .map(|(p, q)| {
            // input layer p are all 1
            if let Some(mut p) = p {
                p.extend(q);
                p
            } else {
                let len = q[0].evaluations().len();
                vec![
                    (0..len)
                        .into_par_iter()
                        .map(|_| E::ONE)
                        .collect::<Vec<_>>()
                        .into_mle(),
                    (0..len)
                        .into_par_iter()
                        .map(|_| E::ONE)
                        .collect::<Vec<_>>()
                        .into_mle(),
                ]
                .into_iter()
                .chain(q)
                .collect()
            }
        })
        .collect_vec()
}

/// Infer tower witness from input layer (layer 0 is the output layer and layer n is the input layer).
/// The relation between layer i and layer i+1 is as follows:
///      prod[i][b] = ∏_s prod[i+1][s,b]
/// where 2^s is the fanin of the product gate `num_product_fanin`.
pub fn infer_tower_product_witness<E: ExtensionField>(
    num_vars: usize,
    last_layer: Vec<MultilinearExtension<'_, E>>,
    num_product_fanin: usize,
) -> Vec<Vec<MultilinearExtension<'_, E>>> {
    // sanity check
    assert!(last_layer.len() == num_product_fanin);
    assert!(num_product_fanin.is_power_of_two());

    let log2_num_product_fanin = log2_strict_usize(num_product_fanin);
    assert!(num_vars.is_multiple_of(log2_num_product_fanin));
    assert!(
        last_layer
            .iter()
            .all(|p| p.num_vars() == num_vars - log2_num_product_fanin)
    );

    let num_layers = num_vars / log2_num_product_fanin;

    let mut wit_layers = Vec::with_capacity(num_layers);
    wit_layers.push(last_layer);

    for _ in (0..num_layers - 1).rev() {
        let input_layer = wit_layers.last().unwrap();
        let output_len = input_layer[0].evaluations().len() / num_product_fanin;

        let output_layer: Vec<MultilinearExtension<E>> = (0..num_product_fanin)
            .map(|index| {
                // avoid the overhead of vector initialization
                let mut evaluations: Vec<E> = Vec::with_capacity(output_len);
                let remaining = evaluations.spare_capacity_mut();

                input_layer.chunks_exact(2).enumerate().for_each(|(i, f)| {
                    match (f[0].evaluations(), f[1].evaluations()) {
                        (FieldType::Ext(f1), FieldType::Ext(f2)) => {
                            let start: usize = index * output_len;

                            if i == 0 {
                                (start..(start + output_len))
                                    .into_par_iter()
                                    .zip(remaining.par_iter_mut())
                                    .with_min_len(MIN_PAR_SIZE)
                                    .for_each(|(index, evaluations)| {
                                        evaluations.write(f1[index] * f2[index]);
                                    });
                            } else {
                                (start..(start + output_len))
                                    .into_par_iter()
                                    .zip(remaining.par_iter_mut())
                                    .with_min_len(MIN_PAR_SIZE)
                                    .for_each(|(index, evaluations)| {
                                        evaluations.write(f1[index] * f2[index]);
                                    });
                            }
                        }
                        _ => unreachable!("must be extension field"),
                    }
                });

                unsafe {
                    evaluations.set_len(output_len);
                }
                evaluations.into_mle()
            })
            .collect_vec();
        wit_layers.push(output_layer);
    }

    wit_layers.reverse();

    wit_layers
}

#[tracing::instrument(
    skip_all,
    name = "build_main_witness",
    fields(profiling_2),
    level = "trace"
)]
pub fn build_main_witness<
    'a,
    E: ExtensionField,
    PCS: PolynomialCommitmentScheme<E>,
    PB: ProverBackend<E = E, Pcs = PCS> + 'static,
    PD: ProverDevice<PB>,
>(
    composed_cs: &ComposedConstrainSystem<E>,
    input: &ProofInput<'a, PB>,
    challenges: &[E; 2],
) -> Vec<Arc<PB::MultilinearPoly<'a>>> {
    let ComposedConstrainSystem {
        zkvm_v1_css: cs,
        gkr_circuit,
    } = composed_cs;
    let log2_num_instances = input.log2_num_instances();
    let num_var_with_rotation = log2_num_instances + composed_cs.rotation_vars().unwrap_or(0);

    // sanity check
    assert_eq!(input.witness.len(), cs.num_witin as usize);

    // structural witness can be empty. In this case they are `eq`, and will be filled later
    assert!(
        input.structural_witness.len() == cs.num_structural_witin as usize
            || input.structural_witness.is_empty(),
    );
    assert_eq!(input.fixed.len(), cs.num_fixed);

    // check all witness size are power of 2
    assert!(
        input
            .witness
            .iter()
            .all(|v| { v.evaluations_len() == 1 << num_var_with_rotation })
    );

    if !input.structural_witness.is_empty() {
        assert!(
            input
                .structural_witness
                .iter()
                .all(|v| { v.evaluations_len() == 1 << num_var_with_rotation })
        );
    }

<<<<<<< HEAD
    let Some(gkr_circuit) = gkr_circuit else {
        panic!("empty gkr-iop")
=======
        if !input.structural_witness.is_empty() {
            assert!(
                input
                    .structural_witness
                    .iter()
                    .all(|v| { v.evaluations_len() == 1 << num_var_with_rotation })
            );
        }

        if let Some(gkr_circuit) = gkr_circuit {
            // circuit must have at least one read/write/lookup
            assert!(
                cs.r_expressions.len()
                    + cs.w_expressions.len()
                    + cs.lk_expressions.len()
                    + cs.r_table_expressions.len()
                    + cs.w_table_expressions.len()
                    + cs.lk_table_expressions.len()
                    > 0,
                "assert circuit"
            );

            let (_, gkr_circuit_out) = gkr_witness::<E, PCS, PB, PD>(
                gkr_circuit,
                &input.witness,
                &input.structural_witness,
                &input.fixed,
                &input.public_input,
                challenges,
            );
            (gkr_circuit_out.0.0, true)
        } else {
            (
                <PD as MainSumcheckProver<PB>>::table_witness(device, input, cs, challenges),
                input.num_instances() > 1 && input.num_instances().is_power_of_two(),
            )
        }
>>>>>>> 3bfffadc
    };

    // circuit must have at least one read/write/lookup
    assert!(
        cs.r_expressions.len()
            + cs.w_expressions.len()
            + cs.lk_expressions.len()
            + cs.r_table_expressions.len()
            + cs.w_table_expressions.len()
            + cs.lk_table_expressions.len()
            > 0,
        "assert circuit"
    );

    let pub_io_mles = cs
        .instance_openings
        .iter()
        .map(|instance| input.public_input[instance.0].clone())
        .collect_vec();

    let (_, gkr_circuit_out) = gkr_witness::<E, PCS, PB, PD>(
        gkr_circuit,
        &input.witness,
        &input.structural_witness,
        &input.fixed,
        &pub_io_mles,
        &input.pub_io_evals,
        challenges,
    );
    gkr_circuit_out.0.0
}

pub fn gkr_witness<
    'b,
    E: ExtensionField,
    PCS: PolynomialCommitmentScheme<E>,
    PB: ProverBackend<E = E, Pcs = PCS> + 'static,
    PD: ProverDevice<PB>,
>(
    circuit: &GKRCircuit<E>,
    phase1_witness_group: &[Arc<PB::MultilinearPoly<'b>>],
    structural_witness: &[Arc<PB::MultilinearPoly<'b>>],
    fixed: &[Arc<PB::MultilinearPoly<'b>>],
    pub_io_mles: &[Arc<PB::MultilinearPoly<'b>>],
    pub_io_evals: &[Either<E::BaseField, E>],
    challenges: &[E],
) -> (GKRCircuitWitness<'b, PB>, GKRCircuitOutput<'b, PB>) {
    // layer order from output to input
    let mut layer_wits = Vec::<LayerWitness<PB>>::with_capacity(circuit.layers.len() + 1);

    let mut witness_mle_flatten = vec![None; circuit.n_evaluations];

    // set input to witness_mle_flatten via first layer in_eval_expr
    if let Some(first_layer) = circuit.layers.last() {
        // process witin
        first_layer
            .in_eval_expr
            .iter()
            .take(first_layer.n_witin)
            .zip_eq(phase1_witness_group.iter())
            .for_each(|(index, witin_mle)| {
                witness_mle_flatten[*index] = Some(witin_mle.clone());
            });

        first_layer
            .in_eval_expr
            .iter()
            .skip(first_layer.n_witin)
            .take(first_layer.n_fixed)
            .zip_eq(fixed.iter())
            .for_each(|(index, fixed_mle)| {
                witness_mle_flatten[*index] = Some(fixed_mle.clone());
            });

        first_layer
            .in_eval_expr
            .iter()
            .skip(first_layer.n_witin + first_layer.n_fixed)
            .take(first_layer.n_instance)
            .zip_eq(pub_io_mles.iter())
            .for_each(|(index, pubio_mle)| {
                witness_mle_flatten[*index] = Some(pubio_mle.clone());
            });

        // XXX currently fixed poly not support in layers > 1
        // TODO process fixed (and probably short) mle
        //
        // first_layer
        //     .in_eval_expr
        //     .par_iter()
        //     .enumerate()
        //     .skip(phase1_witness_group.len())
        //     .map(|(index, witin)| {
        //         (
        //             *witin,
        //             Some(
        //                 fixed[index - phase1_witness_group.len()]
        //                     .iter()
        //                     .cycle()
        //                     .cloned()
        //                     .take(num_instances_with_rotation)
        //                     .collect_vec()
        //                     .into_mle()
        //                     .into(),
        //             ),
        //         )
        //     })
        //     .collect::<HashMap<_, _>>()
        //     .into_iter()
        //     .for_each(|(witin, optional_mle)| witness_mle_flatten[witin] = optional_mle);
    }

    // generate all layer witness from input to output
    for (i, layer) in circuit.layers.iter().rev().enumerate() {
        tracing::debug!("generating input {i} layer with layer name {}", layer.name);
        // process in_evals to prepare layer witness
        // This should assume the input of the first layer is the phase1 witness of the circuit.
        let current_layer_wits = layer
            .in_eval_expr
            .iter()
            .map(|witin| {
                witness_mle_flatten[*witin]
                    .clone()
                    .expect("witness must exist")
            })
            .chain(if i == 0 {
                // only supply structural witness for first layer
                // TODO figure out how to support > 1 GKR layers
                Either::Left(structural_witness.iter().cloned())
            } else {
                Either::Right(iter::empty())
            })
            .collect_vec();

        assert_eq!(
            current_layer_wits.len(),
            layer.n_witin
                + layer.n_fixed
                + layer.n_instance
                + if i == 0 { layer.n_structural_witin } else { 0 }
        );

        // infer current layer output
        let current_layer_output: Vec<Arc<PB::MultilinearPoly<'b>>> =
            <PD as ProtocolWitnessGeneratorProver<PB>>::layer_witness(
                layer,
                &current_layer_wits,
                pub_io_evals,
                challenges,
            );
        layer_wits.push(LayerWitness::new(current_layer_wits, vec![]));

        // process out to prepare output witness
        layer
            .out_sel_and_eval_exprs
            .iter()
            .flat_map(|(_, out_eval)| out_eval)
            .zip_eq(&current_layer_output)
            .for_each(|(out_eval, out_mle)| match out_eval {
                EvalExpression::Single(out) | EvalExpression::Linear(out, _, _) => {
                    witness_mle_flatten[*out] = Some(out_mle.clone());
                }
                EvalExpression::Zero => { // zero expression
                    // do nothing on zero expression
                }
                other => unimplemented!("{:?}", other),
            });
    }
    layer_wits.reverse();

    // initialize a vector to store the final outputs of the GKR circuit.
    let mut gkr_out_well_order = vec![Arc::default(); circuit.final_out_evals.len()];
    circuit
        .final_out_evals
        .iter()
        .for_each(|out| gkr_out_well_order[*out] = witness_mle_flatten[*out].clone().unwrap());

    (
        GKRCircuitWitness { layers: layer_wits },
        GKRCircuitOutput(LayerWitness(gkr_out_well_order)),
    )
}

#[cfg(test)]
mod tests {

    use ff_ext::{FieldInto, GoldilocksExt2};
    use itertools::Itertools;
    use multilinear_extensions::{
        commutative_op_mle_pair,
        mle::{ArcMultilinearExtension, FieldType, IntoMLE, MultilinearExtension},
        smart_slice::SmartSlice,
        util::ceil_log2,
    };
    use p3::field::FieldAlgebra;

    use crate::scheme::utils::{
        infer_tower_logup_witness, infer_tower_product_witness, interleaving_mles_to_mles,
    };

    #[test]
    fn test_infer_tower_witness() {
        type E = GoldilocksExt2;
        let num_product_fanin = 2;
        let last_layer: Vec<MultilinearExtension<E>> = vec![
            vec![E::ONE, E::from_canonical_u64(2u64)].into_mle(),
            vec![E::from_canonical_u64(3u64), E::from_canonical_u64(4u64)].into_mle(),
        ];
        let num_vars = ceil_log2(last_layer[0].evaluations().len()) + 1;
        let res = infer_tower_product_witness(num_vars, last_layer.clone(), 2);
        let (left, right) = (&res[0][0], &res[0][1]);
        let final_product = commutative_op_mle_pair!(
            |left, right| {
                assert!(left.len() == 1 && right.len() == 1);
                left[0] * right[0]
            },
            |out| out.into()
        );
        let expected_final_product: E = last_layer
            .iter()
            .map(|f| match f.evaluations() {
                FieldType::Ext(e) => e.iter().copied().reduce(|a, b| a * b).unwrap(),
                _ => unreachable!(""),
            })
            .product();
        assert_eq!(res.len(), num_vars);
        assert!(
            res.iter()
                .all(|layer_wit| layer_wit.len() == num_product_fanin)
        );
        assert_eq!(final_product, expected_final_product);
    }

    #[test]
    fn test_interleaving_mles_to_mles() {
        type E = GoldilocksExt2;
        let num_product_fanin = 2;
        // [[1, 2], [3, 4], [5, 6], [7, 8]]
        let input_mles: Vec<ArcMultilinearExtension<E>> = vec![
            vec![E::ONE, E::from_canonical_u64(2u64)].into_mle().into(),
            vec![E::from_canonical_u64(3u64), E::from_canonical_u64(4u64)]
                .into_mle()
                .into(),
            vec![E::from_canonical_u64(5u64), E::from_canonical_u64(6u64)]
                .into_mle()
                .into(),
            vec![E::from_canonical_u64(7u64), E::from_canonical_u64(8u64)]
                .into_mle()
                .into(),
        ];
        let res = interleaving_mles_to_mles(&input_mles, 2, num_product_fanin, E::ONE);
        // [[1, 3, 5, 7], [2, 4, 6, 8]]
        assert_eq!(
            res[0].get_ext_field_vec(),
            vec![
                E::ONE,
                E::from_canonical_u64(3u64),
                E::from_canonical_u64(5u64),
                E::from_canonical_u64(7u64)
            ],
        );
        assert_eq!(
            res[1].get_ext_field_vec(),
            vec![
                E::from_canonical_u64(2u64),
                E::from_canonical_u64(4u64),
                E::from_canonical_u64(6u64),
                E::from_canonical_u64(8u64)
            ],
        );
    }

    #[test]
    fn test_interleaving_mles_to_mles_padding() {
        type E = GoldilocksExt2;
        let num_product_fanin = 2;

        // case 1: test limb level padding
        // [[1,2],[3,4],[5,6]]]
        let input_mles: Vec<ArcMultilinearExtension<E>> = vec![
            vec![E::ONE, E::from_canonical_u64(2u64)].into_mle().into(),
            vec![E::from_canonical_u64(3u64), E::from_canonical_u64(4u64)]
                .into_mle()
                .into(),
            vec![E::from_canonical_u64(5u64), E::from_canonical_u64(6u64)]
                .into_mle()
                .into(),
        ];
        let res = interleaving_mles_to_mles(&input_mles, 2, num_product_fanin, E::ZERO);
        // [[1, 3, 5, 0], [2, 4, 6, 0]]
        assert_eq!(
            res[0].get_ext_field_vec(),
            vec![
                E::ONE,
                E::from_canonical_u64(3u64),
                E::from_canonical_u64(5u64),
                E::from_canonical_u64(0u64)
            ],
        );
        assert_eq!(
            res[1].get_ext_field_vec(),
            vec![
                E::from_canonical_u64(2u64),
                E::from_canonical_u64(4u64),
                E::from_canonical_u64(6u64),
                E::from_canonical_u64(0u64)
            ],
        );

        // case 2: test instance level padding
        // [[1,0],[3,0],[5,0]]]
        let input_mles: Vec<ArcMultilinearExtension<E>> = vec![
            vec![E::ONE, E::from_canonical_u64(0u64)].into_mle().into(),
            vec![E::from_canonical_u64(3u64), E::from_canonical_u64(0u64)]
                .into_mle()
                .into(),
            vec![E::from_canonical_u64(5u64), E::from_canonical_u64(0u64)]
                .into_mle()
                .into(),
        ];
        let res = interleaving_mles_to_mles(&input_mles, 1, num_product_fanin, E::ONE);
        // [[1, 3, 5, 1], [1, 1, 1, 1]]
        assert_eq!(
            res[0].get_ext_field_vec(),
            vec![
                E::ONE,
                E::from_canonical_u64(3u64),
                E::from_canonical_u64(5u64),
                E::ONE
            ],
        );
        assert_eq!(res[1].get_ext_field_vec(), vec![E::ONE; 4],);
    }

    #[test]
    fn test_interleaving_mles_to_mles_edgecases() {
        type E = GoldilocksExt2;
        let num_product_fanin = 2;
        // one instance, 2 mles: [[2], [3]]
        let input_mles: Vec<ArcMultilinearExtension<E>> = vec![
            vec![E::from_canonical_u64(2u64)].into_mle().into(),
            vec![E::from_canonical_u64(3u64)].into_mle().into(),
        ];
        let res = interleaving_mles_to_mles(&input_mles, 1, num_product_fanin, E::ONE);
        // [[2, 3], [1, 1]]
        assert_eq!(
            res[0].get_ext_field_vec(),
            vec![E::from_canonical_u64(2u64), E::from_canonical_u64(3u64)],
        );
        assert_eq!(res[1].get_ext_field_vec(), vec![E::ONE, E::ONE],);
    }

    #[test]
    fn test_infer_tower_logup_witness() {
        type E = GoldilocksExt2;
        let num_vars = 2;
        let q: Vec<MultilinearExtension<E>> = vec![
            vec![1, 2, 3, 4]
                .into_iter()
                .map(E::from_canonical_u64)
                .collect_vec()
                .into_mle(),
            vec![5, 6, 7, 8]
                .into_iter()
                .map(E::from_canonical_u64)
                .collect_vec()
                .into_mle(),
        ];
        let mut res = infer_tower_logup_witness(None, q);
        assert_eq!(num_vars + 1, res.len());
        // input layer
        let layer = res.pop().unwrap();
        // input layer p
        assert_eq!(
            layer[0].evaluations().to_owned(),
            FieldType::Ext(SmartSlice::Owned(vec![1.into_f(); 4]))
        );
        assert_eq!(
            layer[1].evaluations().clone(),
            FieldType::Ext(SmartSlice::Owned(vec![1.into_f(); 4]))
        );
        // input layer q is none
        assert_eq!(
            layer[2].evaluations().clone(),
            FieldType::Ext(SmartSlice::Owned(vec![
                1.into_f(),
                2.into_f(),
                3.into_f(),
                4.into_f()
            ]))
        );
        assert_eq!(
            layer[3].evaluations().clone(),
            FieldType::Ext(SmartSlice::Owned(vec![
                5.into_f(),
                6.into_f(),
                7.into_f(),
                8.into_f()
            ]))
        );

        // next layer
        let layer = res.pop().unwrap();
        // next layer p1
        assert_eq!(
            layer[0].evaluations().clone(),
            FieldType::<E>::Ext(SmartSlice::Owned(vec![
                vec![1 + 5]
                    .into_iter()
                    .map(E::from_canonical_u64)
                    .sum::<E>(),
                vec![2 + 6]
                    .into_iter()
                    .map(E::from_canonical_u64)
                    .sum::<E>()
            ]))
        );
        // next layer p2
        assert_eq!(
            layer[1].evaluations().clone(),
            FieldType::<E>::Ext(SmartSlice::Owned(vec![
                vec![3 + 7]
                    .into_iter()
                    .map(E::from_canonical_u64)
                    .sum::<E>(),
                vec![4 + 8]
                    .into_iter()
                    .map(E::from_canonical_u64)
                    .sum::<E>()
            ]))
        );
        // next layer q1
        assert_eq!(
            layer[2].evaluations().clone(),
            FieldType::<E>::Ext(SmartSlice::Owned(vec![
                vec![5].into_iter().map(E::from_canonical_u64).sum::<E>(),
                vec![2 * 6]
                    .into_iter()
                    .map(E::from_canonical_u64)
                    .sum::<E>()
            ]))
        );
        // next layer q2
        assert_eq!(
            layer[3].evaluations().clone(),
            FieldType::<E>::Ext(SmartSlice::Owned(vec![
                vec![3 * 7]
                    .into_iter()
                    .map(E::from_canonical_u64)
                    .sum::<E>(),
                vec![4 * 8]
                    .into_iter()
                    .map(E::from_canonical_u64)
                    .sum::<E>()
            ]))
        );

        // output layer
        let layer = res.pop().unwrap();
        // p1
        assert_eq!(
            layer[0].evaluations().clone(),
            // p11 * q12 + p12 * q11
            FieldType::<E>::Ext(SmartSlice::Owned(vec![
                vec![(1 + 5) * (3 * 7) + (3 + 7) * 5]
                    .into_iter()
                    .map(E::from_canonical_u64)
                    .sum::<E>(),
            ]))
        );
        // p2
        assert_eq!(
            layer[1].evaluations().clone(),
            // p21 * q22 + p22 * q21
            FieldType::<E>::Ext(SmartSlice::Owned(vec![
                vec![(2 + 6) * (4 * 8) + (4 + 8) * (2 * 6)]
                    .into_iter()
                    .map(E::from_canonical_u64)
                    .sum::<E>(),
            ]))
        );
        // q1
        assert_eq!(
            layer[2].evaluations().clone(),
            // q12 * q11
            FieldType::<E>::Ext(SmartSlice::Owned(vec![
                vec![(3 * 7) * 5]
                    .into_iter()
                    .map(E::from_canonical_u64)
                    .sum::<E>(),
            ]))
        );
        // q2
        assert_eq!(
            layer[3].evaluations().clone(),
            // q22 * q22
            FieldType::<E>::Ext(SmartSlice::Owned(vec![
                vec![(4 * 8) * (2 * 6)]
                    .into_iter()
                    .map(E::from_canonical_u64)
                    .sum::<E>(),
            ]))
        );
    }
}<|MERGE_RESOLUTION|>--- conflicted
+++ resolved
@@ -343,48 +343,8 @@
         );
     }
 
-<<<<<<< HEAD
     let Some(gkr_circuit) = gkr_circuit else {
         panic!("empty gkr-iop")
-=======
-        if !input.structural_witness.is_empty() {
-            assert!(
-                input
-                    .structural_witness
-                    .iter()
-                    .all(|v| { v.evaluations_len() == 1 << num_var_with_rotation })
-            );
-        }
-
-        if let Some(gkr_circuit) = gkr_circuit {
-            // circuit must have at least one read/write/lookup
-            assert!(
-                cs.r_expressions.len()
-                    + cs.w_expressions.len()
-                    + cs.lk_expressions.len()
-                    + cs.r_table_expressions.len()
-                    + cs.w_table_expressions.len()
-                    + cs.lk_table_expressions.len()
-                    > 0,
-                "assert circuit"
-            );
-
-            let (_, gkr_circuit_out) = gkr_witness::<E, PCS, PB, PD>(
-                gkr_circuit,
-                &input.witness,
-                &input.structural_witness,
-                &input.fixed,
-                &input.public_input,
-                challenges,
-            );
-            (gkr_circuit_out.0.0, true)
-        } else {
-            (
-                <PD as MainSumcheckProver<PB>>::table_witness(device, input, cs, challenges),
-                input.num_instances() > 1 && input.num_instances().is_power_of_two(),
-            )
-        }
->>>>>>> 3bfffadc
     };
 
     // circuit must have at least one read/write/lookup
