use std::{marker::PhantomData, mem::MaybeUninit};

use ceno_emul::{
    ByteAddr, CENO_PLATFORM,
    InsnKind::{ADD, EANY},
    StepRecord, VMState,
};
use ff::Field;
use ff_ext::ExtensionField;
use goldilocks::GoldilocksExt2;
use itertools::Itertools;
use mpcs::{Basefold, BasefoldDefault, BasefoldRSParams, PolynomialCommitmentScheme};
use rand_chacha::ChaCha8Rng;
use transcript::Transcript;

use crate::{
    circuit_builder::CircuitBuilder,
    declare_program,
    expression::{Expression, ToExpr, WitIn},
    instructions::{
        Instruction,
        riscv::{arith::AddInstruction, ecall::HaltInstruction},
    },
    set_val,
    structs::{PointAndEval, ZKVMConstraintSystem, ZKVMFixedTraces, ZKVMWitnesses},
    tables::{ProgramTableCircuit, U16TableCircuit},
    witness::LkMultiplicity,
};

use super::{
    PublicValues,
    constants::{MAX_NUM_VARIABLES, NUM_FANIN},
    prover::ZKVMProver,
    verifier::ZKVMVerifier,
};

struct TestConfig {
    pub(crate) reg_id: WitIn,
}
struct TestCircuit<E: ExtensionField, const RW: usize, const L: usize> {
    phantom: PhantomData<E>,
}

impl<E: ExtensionField, const L: usize, const RW: usize> Instruction<E> for TestCircuit<E, RW, L> {
    type InstructionConfig = TestConfig;

    fn name() -> String {
        "TEST".into()
    }

<<<<<<< HEAD
    fn construct_circuit(cb: &mut CircuitBuilder<E>) -> Result<Self::InstructionConfig, ZKVMError> {
        let reg_id = cb.create_witin("reg_id")?;
        (0..RW).try_for_each(|_| {
=======
    fn construct_circuit(cb: &mut CircuitBuilder<E>) -> Self::InstructionConfig {
        let reg_id = cb.create_witin(|| "reg_id");
        (0..RW).for_each(|_| {
>>>>>>> b0a1fa56
            let record = cb.rlc_chip_record(vec![
                Expression::<E>::Constant(E::BaseField::ONE),
                reg_id.expr(),
            ]);
<<<<<<< HEAD
            cb.read_record("read", record.clone())?;
            cb.write_record("write", record)?;
            Result::<(), ZKVMError>::Ok(())
        })?;
        (0..L).try_for_each(|_| {
            cb.assert_ux::<_, 16>("regid_in_range", reg_id.expr())?;
            Result::<(), ZKVMError>::Ok(())
        })?;
=======
            cb.read_record(|| "read", record.clone());
            cb.write_record(|| "write", record);
        });
        (0..L).for_each(|_| {
            cb.assert_ux::<_, _, 16>(|| "regid_in_range", reg_id.expr());
        });
>>>>>>> b0a1fa56
        assert_eq!(cb.cs.lk_expressions.len(), L);
        assert_eq!(cb.cs.r_expressions.len(), RW);
        assert_eq!(cb.cs.w_expressions.len(), RW);

        TestConfig { reg_id }
    }

    fn assign_instance(
        config: &Self::InstructionConfig,
        instance: &mut [MaybeUninit<E::BaseField>],
        _lk_multiplicity: &mut LkMultiplicity,
        _step: &StepRecord,
    ) {
        set_val!(instance, config.reg_id, E::BaseField::ONE);
    }
}

#[test]
fn test_rw_lk_expression_combination() {
    fn test_rw_lk_expression_combination_inner<const L: usize, const RW: usize>() {
        type E = GoldilocksExt2;
        type Pcs = BasefoldDefault<E>;

        // pcs setup
        let param = Pcs::setup(1 << 13).unwrap();
        let (pp, vp) = Pcs::trim(&param, 1 << 13).unwrap();

        // configure
        let name = TestCircuit::<E, RW, L>::name();
        let mut zkvm_cs = ZKVMConstraintSystem::default();
        let config = zkvm_cs.register_opcode_circuit::<TestCircuit<E, RW, L>>();

        // generate fixed traces
        let mut zkvm_fixed_traces = ZKVMFixedTraces::default();
        zkvm_fixed_traces.register_opcode_circuit::<TestCircuit<E, RW, L>>(&zkvm_cs);

        // keygen
        let pk = zkvm_cs
            .clone()
            .key_gen::<Pcs>(pp, vp, zkvm_fixed_traces)
            .unwrap();
        let vk = pk.get_vk();

        // generate mock witness
        let num_instances = 1 << 8;
        let mut zkvm_witness = ZKVMWitnesses::default();
        zkvm_witness.assign_opcode_circuit::<TestCircuit<E, RW, L>>(
            &zkvm_cs,
            &config,
            vec![StepRecord::default(); num_instances],
        );

        // get proof
        let prover = ZKVMProver::new(pk);
        let mut transcript = Transcript::new(b"test");
        let wits_in = zkvm_witness.witnesses.remove(&name).unwrap().into_mles();
        // commit to main traces
        let commit = Pcs::batch_commit_and_write(&prover.pk.pp, &wits_in, &mut transcript).unwrap();
        let wits_in = wits_in.into_iter().map(|v| v.into()).collect_vec();
        let prover_challenges = [
            transcript.read_challenge().elements,
            transcript.read_challenge().elements,
        ];

        let proof = prover
            .create_opcode_proof(
                name.as_str(),
                &prover.pk.pp,
                prover.pk.circuit_pks.get(&name).unwrap(),
                wits_in,
                commit,
                &[],
                num_instances,
                &mut transcript,
                &prover_challenges,
            )
            .expect("create_proof failed");

        // verify proof
        let verifier = ZKVMVerifier::new(vk.clone());
        let mut v_transcript = Transcript::new(b"test");
        // write commitment into transcript and derive challenges from it
        Pcs::write_commitment(&proof.wits_commit, &mut v_transcript).unwrap();
        let verifier_challenges = [
            v_transcript.read_challenge().elements,
            v_transcript.read_challenge().elements,
        ];

        assert_eq!(prover_challenges, verifier_challenges);
        let _rt_input = verifier
            .verify_opcode_proof(
                name.as_str(),
                &vk.vp,
                verifier.vk.circuit_vks.get(&name).unwrap(),
                &proof,
                &[],
                &mut v_transcript,
                NUM_FANIN,
                &PointAndEval::default(),
                &verifier_challenges,
            )
            .expect("verifier failed");
    }

    // <lookup count, rw count>
    test_rw_lk_expression_combination_inner::<19, 17>();
    test_rw_lk_expression_combination_inner::<61, 17>();
    test_rw_lk_expression_combination_inner::<17, 61>();
}

const PROGRAM_SIZE: usize = 4;
#[allow(clippy::unusual_byte_groupings)]
const ECALL_HALT: u32 = 0b_000000000000_00000_000_00000_1110011;
#[allow(clippy::unusual_byte_groupings)]
const PROGRAM_CODE: [u32; PROGRAM_SIZE] = {
    let mut program: [u32; PROGRAM_SIZE] = [ECALL_HALT; PROGRAM_SIZE];

    declare_program!(
        program,
        // func7   rs2   rs1   f3  rd    opcode
        0b_0000000_00100_00001_000_00100_0110011, // add x4, x4, x1 <=> addi x4, x4, 1
        ECALL_HALT,                               // ecall halt
        ECALL_HALT,                               // ecall halt
        ECALL_HALT,                               // ecall halt
    );
    program
};

#[ignore = "this case is already tested in riscv_example as ecall_halt has only one instance"]
#[test]
fn test_single_add_instance_e2e() {
    type E = GoldilocksExt2;
    type Pcs = Basefold<GoldilocksExt2, BasefoldRSParams, ChaCha8Rng>;

    let pcs_param = Pcs::setup(1 << MAX_NUM_VARIABLES).expect("Basefold PCS setup");
    let (pp, vp) = Pcs::trim(&pcs_param, 1 << MAX_NUM_VARIABLES).expect("Basefold trim");
    let mut zkvm_cs = ZKVMConstraintSystem::default();
    // opcode circuits
    let add_config = zkvm_cs.register_opcode_circuit::<AddInstruction<E>>();
    let halt_config = zkvm_cs.register_opcode_circuit::<HaltInstruction<E>>();
    let u16_range_config = zkvm_cs.register_table_circuit::<U16TableCircuit<E>>();

    let prog_config = zkvm_cs.register_table_circuit::<ProgramTableCircuit<E, PROGRAM_SIZE>>();

    let mut zkvm_fixed_traces = ZKVMFixedTraces::default();
    zkvm_fixed_traces.register_opcode_circuit::<AddInstruction<E>>(&zkvm_cs);
    zkvm_fixed_traces.register_opcode_circuit::<HaltInstruction<E>>(&zkvm_cs);

    zkvm_fixed_traces.register_table_circuit::<U16TableCircuit<E>>(
        &zkvm_cs,
        u16_range_config.clone(),
        &(),
    );

    zkvm_fixed_traces.register_table_circuit::<ProgramTableCircuit<E, PROGRAM_SIZE>>(
        &zkvm_cs,
        prog_config.clone(),
        &PROGRAM_CODE,
    );

    let pk = zkvm_cs
        .clone()
        .key_gen::<Pcs>(pp, vp, zkvm_fixed_traces)
        .expect("keygen failed");
    let vk = pk.get_vk();

    // single instance
    let mut vm = VMState::new(CENO_PLATFORM);
    let pc_start = ByteAddr(CENO_PLATFORM.pc_start()).waddr();
    for (i, insn) in PROGRAM_CODE.iter().enumerate() {
        vm.init_memory(pc_start + i, *insn);
    }
    let all_records = vm
        .iter_until_halt()
        .collect::<Result<Vec<StepRecord>, _>>()
        .expect("vm exec failed")
        .into_iter()
        .collect::<Vec<_>>();
    let mut add_records = vec![];
    let mut halt_records = vec![];
    all_records.into_iter().for_each(|record| {
        let kind = record.insn().kind().1;
        match kind {
            ADD => add_records.push(record),
            EANY => {
                if record.rs1().unwrap().value == CENO_PLATFORM.ecall_halt() {
                    halt_records.push(record);
                }
            }
            _ => {}
        }
    });
    assert_eq!(add_records.len(), 1);
    assert_eq!(halt_records.len(), 1);

    // proving
    let prover = ZKVMProver::new(pk);
    let verifier = ZKVMVerifier::new(vk);
    let mut zkvm_witness = ZKVMWitnesses::default();
    // assign opcode circuits
    zkvm_witness.assign_opcode_circuit::<AddInstruction<E>>(&zkvm_cs, &add_config, add_records);
    zkvm_witness.assign_opcode_circuit::<HaltInstruction<E>>(&zkvm_cs, &halt_config, halt_records);
    zkvm_witness.finalize_lk_multiplicities();
    zkvm_witness.assign_table_circuit::<U16TableCircuit<E>>(&zkvm_cs, &u16_range_config, &());
    zkvm_witness.assign_table_circuit::<ProgramTableCircuit<E, PROGRAM_SIZE>>(
        &zkvm_cs,
        &prog_config,
        &PROGRAM_CODE.len(),
    );

    let pi = PublicValues::new(0, 0, 0, 0, 0);
    let transcript = Transcript::new(b"riscv");
    let zkvm_proof = prover
        .create_proof(zkvm_witness, pi, transcript)
        .expect("create_proof failed");

    let transcript = Transcript::new(b"riscv");
    assert!(
        verifier
            .verify_proof(zkvm_proof, transcript)
            .expect("verify proof return with error"),
    );
}<|MERGE_RESOLUTION|>--- conflicted
+++ resolved
@@ -48,36 +48,19 @@
         "TEST".into()
     }
 
-<<<<<<< HEAD
-    fn construct_circuit(cb: &mut CircuitBuilder<E>) -> Result<Self::InstructionConfig, ZKVMError> {
-        let reg_id = cb.create_witin("reg_id")?;
-        (0..RW).try_for_each(|_| {
-=======
     fn construct_circuit(cb: &mut CircuitBuilder<E>) -> Self::InstructionConfig {
-        let reg_id = cb.create_witin(|| "reg_id");
+        let reg_id = cb.create_witin("reg_id");
         (0..RW).for_each(|_| {
->>>>>>> b0a1fa56
             let record = cb.rlc_chip_record(vec![
                 Expression::<E>::Constant(E::BaseField::ONE),
                 reg_id.expr(),
             ]);
-<<<<<<< HEAD
-            cb.read_record("read", record.clone())?;
-            cb.write_record("write", record)?;
-            Result::<(), ZKVMError>::Ok(())
-        })?;
-        (0..L).try_for_each(|_| {
-            cb.assert_ux::<_, 16>("regid_in_range", reg_id.expr())?;
-            Result::<(), ZKVMError>::Ok(())
-        })?;
-=======
-            cb.read_record(|| "read", record.clone());
-            cb.write_record(|| "write", record);
+            cb.read_record("read", record.clone());
+            cb.write_record("write", record);
         });
         (0..L).for_each(|_| {
-            cb.assert_ux::<_, _, 16>(|| "regid_in_range", reg_id.expr());
+            cb.assert_ux::<_, 16>("regid_in_range", reg_id.expr());
         });
->>>>>>> b0a1fa56
         assert_eq!(cb.cs.lk_expressions.len(), L);
         assert_eq!(cb.cs.r_expressions.len(), RW);
         assert_eq!(cb.cs.w_expressions.len(), RW);
