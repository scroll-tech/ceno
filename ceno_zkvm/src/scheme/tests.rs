--- conflicted
+++ resolved
@@ -377,11 +377,7 @@
         .assign_table_circuit::<ProgramTableCircuit<E>>(&zkvm_cs, &prog_config, &program)
         .unwrap();
 
-<<<<<<< HEAD
-    let pi = PublicValues::new(0, 0, 0, 0, 0, vec![0], vec![0; 14]);
-=======
-    let pi = PublicValues::new(0, 0, 0, 0, 0, 0, vec![0]);
->>>>>>> 82fea5ea
+    let pi = PublicValues::new(0, 0, 0, 0, 0, 0, vec![0], vec![0; 14]);
     let transcript = BasicTranscript::new(b"riscv");
     let zkvm_proof = prover
         .create_proof(zkvm_witness, pi, transcript)
