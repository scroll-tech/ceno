use std::{collections::BTreeMap, marker::PhantomData};

use crate::{
    circuit_builder::CircuitBuilder,
    error::ZKVMError,
    expression::{ToExpr, WitIn},
    instructions::{
        Instruction,
        riscv::{arith::AddInstruction, ecall::HaltInstruction},
    },
    set_val,
    structs::{
        PointAndEval, RAMType::Register, TowerProver, TowerProverSpec, ZKVMConstraintSystem,
        ZKVMFixedTraces, ZKVMWitnesses,
    },
    tables::{ProgramTableCircuit, U16TableCircuit},
    witness::LkMultiplicity,
};
use ceno_emul::{
    CENO_PLATFORM,
    InsnKind::{ADD, ECALL},
    Platform, Program, StepRecord, VMState, encode_rv32,
};
use ff_ext::{ExtensionField, FieldInto, FromUniformBytes, GoldilocksExt2};

#[cfg(debug_assertions)]
use ff_ext::{Instrumented, PoseidonField};

use itertools::Itertools;
use mpcs::{PolynomialCommitmentScheme, SecurityLevel, WhirDefault};
use multilinear_extensions::{
    mle::IntoMLE, util::ceil_log2, virtual_poly::ArcMultilinearExtension,
};
use p3::field::PrimeCharacteristicRing;
use rand::thread_rng;
use transcript::{BasicTranscript, Transcript};

use super::{
    PublicValues,
    constants::{MAX_NUM_VARIABLES, NUM_FANIN},
    prover::ZKVMProver,
    utils::infer_tower_product_witness,
    verifier::{TowerVerify, ZKVMVerifier},
};

struct TestConfig {
    pub(crate) reg_id: WitIn,
}
struct TestCircuit<E: ExtensionField, const RW: usize, const L: usize> {
    phantom: PhantomData<E>,
}

impl<E: ExtensionField, const L: usize, const RW: usize> Instruction<E> for TestCircuit<E, RW, L> {
    type InstructionConfig = TestConfig;

    fn name() -> String {
        "TEST".into()
    }

    fn construct_circuit(cb: &mut CircuitBuilder<E>) -> Result<Self::InstructionConfig, ZKVMError> {
        let reg_id = cb.create_witin(|| "reg_id");
        (0..RW).try_for_each(|_| {
            let record = vec![1.into(), reg_id.expr()];
            cb.read_record(|| "read", Register, record.clone())?;
            cb.write_record(|| "write", Register, record)?;
            Result::<(), ZKVMError>::Ok(())
        })?;
        (0..L).try_for_each(|_| {
            cb.assert_ux::<_, _, 16>(|| "regid_in_range", reg_id.expr())?;
            Result::<(), ZKVMError>::Ok(())
        })?;
        assert_eq!(cb.cs.lk_expressions.len(), L);
        assert_eq!(cb.cs.r_expressions.len(), RW);
        assert_eq!(cb.cs.w_expressions.len(), RW);

        Ok(TestConfig { reg_id })
    }

    fn assign_instance(
        config: &Self::InstructionConfig,
        instance: &mut [E::BaseField],
        _lk_multiplicity: &mut LkMultiplicity,
        _step: &StepRecord,
    ) -> Result<(), ZKVMError> {
        set_val!(instance, config.reg_id, E::BaseField::ONE);

        Ok(())
    }
}

#[test]
fn test_rw_lk_expression_combination() {
    fn test_rw_lk_expression_combination_inner<const L: usize, const RW: usize>() {
        type E = GoldilocksExt2;
        type Pcs = WhirDefault<E>;

        // pcs setup
        Pcs::setup(1 << 8, SecurityLevel::default()).unwrap();
        let (pp, vp) = Pcs::trim((), 1 << 8).unwrap();

        // configure
        let name = TestCircuit::<E, RW, L>::name();
        let mut zkvm_cs = ZKVMConstraintSystem::default();
        let config = zkvm_cs.register_opcode_circuit::<TestCircuit<E, RW, L>>();

        // generate fixed traces
        let mut zkvm_fixed_traces = ZKVMFixedTraces::default();
        zkvm_fixed_traces.register_opcode_circuit::<TestCircuit<E, RW, L>>(&zkvm_cs);

        // keygen
        let pk = zkvm_cs
            .clone()
            .key_gen::<Pcs>(pp, vp, zkvm_fixed_traces)
            .unwrap();
        let vk = pk.get_vk_slow();

        // generate mock witness
        let num_instances = 1 << 8;
        let mut zkvm_witness = ZKVMWitnesses::default();
        zkvm_witness
            .assign_opcode_circuit::<TestCircuit<E, RW, L>>(
                &zkvm_cs,
                &config,
                vec![StepRecord::default(); num_instances],
            )
            .unwrap();

        // get proof
        let prover = ZKVMProver::new(pk);
        let mut transcript = BasicTranscript::new(b"test");
        let rmm = zkvm_witness.into_iter_sorted().next().unwrap().1.remove(0);
        let wits_in = rmm.to_mles();
        // commit to main traces
        let commit_with_witness = Pcs::batch_commit_and_write(
            &prover.pk.pp,
            vec![(0, rmm)].into_iter().collect::<BTreeMap<_, _>>(),
            &mut transcript,
        )
        .unwrap();
        let witin_commit = Pcs::get_pure_commitment(&commit_with_witness);

        let wits_in = wits_in.into_iter().map(|v| v.into()).collect_vec();
        let prover_challenges = [
            transcript.read_challenge().elements,
            transcript.read_challenge().elements,
        ];

        let (proof, _) = prover
            .create_opcode_proof(
                name.as_str(),
                prover.pk.circuit_pks.get(&name).unwrap(),
                wits_in,
                &[],
                num_instances,
                &mut transcript,
                &prover_challenges,
            )
            .expect("create_proof failed");

        // verify proof
        let verifier = ZKVMVerifier::new(vk.clone());
<<<<<<< HEAD
        let mut v_transcript = BasicTranscriptWithStat::new(stat_recorder.clone(), b"test");
=======
        let mut v_transcript = BasicTranscript::new(b"test");
>>>>>>> 49a3b289
        // write commitment into transcript and derive challenges from it
        Pcs::write_commitment(&witin_commit, &mut v_transcript).unwrap();
        let verifier_challenges = [
            v_transcript.read_challenge().elements,
            v_transcript.read_challenge().elements,
        ];

        assert_eq!(prover_challenges, verifier_challenges);
        #[cfg(debug_assertions)]
        {
            Instrumented::<<<E as ExtensionField>::BaseField as PoseidonField>::P>::clear_metrics();
        }
        let _rt_input = verifier
            .verify_opcode_proof(
                name.as_str(),
                verifier.vk.circuit_vks.get(&name).unwrap(),
                &proof,
                num_instances,
                &[],
                &mut v_transcript,
                NUM_FANIN,
                &PointAndEval::default(),
                &verifier_challenges,
            )
            .expect("verifier failed");
<<<<<<< HEAD
        println!(
            "hashed fields {}",
            stat_recorder.lock().unwrap().field_appended_num
=======
        #[cfg(debug_assertions)]
        {
            println!(
            "instrumented metrics {}",
            Instrumented::<<<E as ExtensionField>::BaseField as PoseidonField>::P>::format_metrics(
            )
>>>>>>> 49a3b289
        );
        }
    }

    // <lookup count, rw count>
    test_rw_lk_expression_combination_inner::<19, 17>();
    test_rw_lk_expression_combination_inner::<61, 17>();
    test_rw_lk_expression_combination_inner::<17, 61>();
}

const PROGRAM_CODE: [ceno_emul::Instruction; 4] = [
    encode_rv32(ADD, 4, 1, 4, 0),
    encode_rv32(ECALL, 0, 0, 0, 0),
    encode_rv32(ECALL, 0, 0, 0, 0),
    encode_rv32(ECALL, 0, 0, 0, 0),
];

#[ignore = "this case is already tested in riscv_example as ecall_halt has only one instance"]
#[test]
fn test_single_add_instance_e2e() {
    type E = GoldilocksExt2;
    type Pcs = WhirDefault<E>;

    // set up program
    let program = Program::new(
        CENO_PLATFORM.pc_base(),
        CENO_PLATFORM.pc_base(),
        CENO_PLATFORM.heap.start,
        PROGRAM_CODE.to_vec(),
        Default::default(),
    );

    Pcs::setup(1 << MAX_NUM_VARIABLES, SecurityLevel::default()).expect("Basefold PCS setup");
    let (pp, vp) = Pcs::trim((), 1 << MAX_NUM_VARIABLES).expect("Basefold trim");
    let mut zkvm_cs = ZKVMConstraintSystem::default();
    // opcode circuits
    let add_config = zkvm_cs.register_opcode_circuit::<AddInstruction<E>>();
    let halt_config = zkvm_cs.register_opcode_circuit::<HaltInstruction<E>>();
    let u16_range_config = zkvm_cs.register_table_circuit::<U16TableCircuit<E>>();

    let prog_config = zkvm_cs.register_table_circuit::<ProgramTableCircuit<E>>();

    let mut zkvm_fixed_traces = ZKVMFixedTraces::default();
    zkvm_fixed_traces.register_opcode_circuit::<AddInstruction<E>>(&zkvm_cs);
    zkvm_fixed_traces.register_opcode_circuit::<HaltInstruction<E>>(&zkvm_cs);

    zkvm_fixed_traces.register_table_circuit::<U16TableCircuit<E>>(
        &zkvm_cs,
        &u16_range_config,
        &(),
    );

    zkvm_fixed_traces.register_table_circuit::<ProgramTableCircuit<E>>(
        &zkvm_cs,
        &prog_config,
        &program,
    );

    let pk = zkvm_cs
        .clone()
        .key_gen::<Pcs>(pp, vp, zkvm_fixed_traces)
        .expect("keygen failed");
    let vk = pk.get_vk_slow();

    // single instance
    let mut vm = VMState::new(CENO_PLATFORM, program.clone().into());
    let all_records = vm
        .iter_until_halt()
        .collect::<Result<Vec<StepRecord>, _>>()
        .expect("vm exec failed")
        .into_iter()
        .collect::<Vec<_>>();
    let mut add_records = vec![];
    let mut halt_records = vec![];
    all_records.into_iter().for_each(|record| {
        let kind = record.insn().kind;
        match kind {
            ADD => add_records.push(record),
            ECALL => {
                if record.rs1().unwrap().value == Platform::ecall_halt() {
                    halt_records.push(record);
                }
            }
            _ => {}
        }
    });
    assert_eq!(add_records.len(), 1);
    assert_eq!(halt_records.len(), 1);

    // proving
    let prover = ZKVMProver::new(pk);
    let verifier = ZKVMVerifier::new(vk);
    let mut zkvm_witness = ZKVMWitnesses::default();
    // assign opcode circuits
    zkvm_witness
        .assign_opcode_circuit::<AddInstruction<E>>(&zkvm_cs, &add_config, add_records)
        .unwrap();
    zkvm_witness
        .assign_opcode_circuit::<HaltInstruction<E>>(&zkvm_cs, &halt_config, halt_records)
        .unwrap();
    zkvm_witness.finalize_lk_multiplicities(false);
    zkvm_witness
        .assign_table_circuit::<U16TableCircuit<E>>(&zkvm_cs, &u16_range_config, &())
        .unwrap();
    zkvm_witness
        .assign_table_circuit::<ProgramTableCircuit<E>>(&zkvm_cs, &prog_config, &program)
        .unwrap();

    let pi = PublicValues::new(0, 0, 0, 0, 0, vec![0]);
    let transcript = BasicTranscript::new(b"riscv");
    let zkvm_proof = prover
        .create_proof(zkvm_witness, pi, transcript)
        .expect("create_proof failed");

    println!("encoded zkvm proof {}", &zkvm_proof,);

    #[cfg(debug_assertions)]
    {
<<<<<<< HEAD
        let transcript = BasicTranscriptWithStat::new(stat_recorder.clone(), b"riscv");
        assert!(
            verifier
                .verify_proof(zkvm_proof, transcript)
                .expect("verify proof return with error"),
        );
    }
    println!(
        "hash_num: {}",
        stat_recorder.lock().unwrap().field_appended_num
=======
        Instrumented::<<<E as ExtensionField>::BaseField as PoseidonField>::P>::clear_metrics();
    }
    let transcript = BasicTranscript::new(b"riscv");
    assert!(
        verifier
            .verify_proof(zkvm_proof, transcript)
            .expect("verify proof return with error"),
>>>>>>> 49a3b289
    );
    #[cfg(debug_assertions)]
    {
        println!(
            "instrumented metrics {}",
            Instrumented::<<<E as ExtensionField>::BaseField as PoseidonField>::P>::format_metrics(
            )
        );
    }
}

/// test various product argument size, starting from minimal leaf size 2
#[test]
fn test_tower_proof_various_prod_size() {
    fn _test_tower_proof_prod_size_2(leaf_layer_size: usize) {
        let num_vars = ceil_log2(leaf_layer_size);
        let mut rng = thread_rng();
        type E = GoldilocksExt2;
        let mut transcript = BasicTranscript::new(b"test_tower_proof");
        let leaf_layer: ArcMultilinearExtension<E> = (0..leaf_layer_size)
            .map(|_| E::random(&mut rng))
            .collect_vec()
            .into_mle()
            .into();
        let (first, second): (&[E], &[E]) = leaf_layer
            .get_ext_field_vec()
            .split_at(leaf_layer.evaluations().len() / 2);
        let last_layer_splitted_fanin: Vec<ArcMultilinearExtension<E>> = vec![
            first.to_vec().into_mle().into(),
            second.to_vec().into_mle().into(),
        ];
        let layers = infer_tower_product_witness(num_vars, last_layer_splitted_fanin, 2);
        let (rt_tower_p, tower_proof) = TowerProver::create_proof(
            vec![TowerProverSpec {
                witness: layers.clone(),
            }],
            vec![],
            2,
            &mut transcript,
        );

        let mut transcript = BasicTranscript::new(b"test_tower_proof");
        let (rt_tower_v, prod_point_and_eval, _, _) = TowerVerify::verify(
            vec![
                layers[0]
                    .iter()
                    .flat_map(|mle| mle.get_ext_field_vec().to_vec())
                    .collect_vec(),
            ],
            vec![],
            &tower_proof,
            vec![num_vars],
            2,
            &mut transcript,
        )
        .unwrap();

        assert_eq!(rt_tower_p, rt_tower_v);
        assert_eq!(rt_tower_v.len(), num_vars);
        assert_eq!(prod_point_and_eval.len(), 1);
        assert_eq!(
            leaf_layer.evaluate(&rt_tower_v),
            prod_point_and_eval[0].eval
        );
    }

    for leaf_layer_size in 1..10 {
        _test_tower_proof_prod_size_2(1 << leaf_layer_size);
    }
}<|MERGE_RESOLUTION|>--- conflicted
+++ resolved
@@ -159,11 +159,7 @@
 
         // verify proof
         let verifier = ZKVMVerifier::new(vk.clone());
-<<<<<<< HEAD
-        let mut v_transcript = BasicTranscriptWithStat::new(stat_recorder.clone(), b"test");
-=======
         let mut v_transcript = BasicTranscript::new(b"test");
->>>>>>> 49a3b289
         // write commitment into transcript and derive challenges from it
         Pcs::write_commitment(&witin_commit, &mut v_transcript).unwrap();
         let verifier_challenges = [
@@ -189,18 +185,12 @@
                 &verifier_challenges,
             )
             .expect("verifier failed");
-<<<<<<< HEAD
-        println!(
-            "hashed fields {}",
-            stat_recorder.lock().unwrap().field_appended_num
-=======
         #[cfg(debug_assertions)]
         {
             println!(
             "instrumented metrics {}",
             Instrumented::<<<E as ExtensionField>::BaseField as PoseidonField>::P>::format_metrics(
             )
->>>>>>> 49a3b289
         );
         }
     }
@@ -319,18 +309,6 @@
 
     #[cfg(debug_assertions)]
     {
-<<<<<<< HEAD
-        let transcript = BasicTranscriptWithStat::new(stat_recorder.clone(), b"riscv");
-        assert!(
-            verifier
-                .verify_proof(zkvm_proof, transcript)
-                .expect("verify proof return with error"),
-        );
-    }
-    println!(
-        "hash_num: {}",
-        stat_recorder.lock().unwrap().field_appended_num
-=======
         Instrumented::<<<E as ExtensionField>::BaseField as PoseidonField>::P>::clear_metrics();
     }
     let transcript = BasicTranscript::new(b"riscv");
@@ -338,7 +316,6 @@
         verifier
             .verify_proof(zkvm_proof, transcript)
             .expect("verify proof return with error"),
->>>>>>> 49a3b289
     );
     #[cfg(debug_assertions)]
     {
