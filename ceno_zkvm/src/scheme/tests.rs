--- conflicted
+++ resolved
@@ -147,11 +147,7 @@
             .create_chip_proof(
                 name.as_str(),
                 prover.pk.circuit_pks.get(&name).unwrap(),
-<<<<<<< HEAD
-                None,
-=======
                 vec![],
->>>>>>> 38f43ff3
                 wits_in,
                 vec![],
                 &[],
