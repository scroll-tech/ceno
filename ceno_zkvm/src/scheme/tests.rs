use std::{collections::BTreeMap, marker::PhantomData};

use crate::{
    circuit_builder::CircuitBuilder,
    error::ZKVMError,
    instructions::{
        Instruction,
        riscv::{arith::AddInstruction, ecall::HaltInstruction},
    },
    set_val,
    structs::{
        PointAndEval, RAMType::Register, TowerProver, TowerProverSpec, ZKVMConstraintSystem,
        ZKVMFixedTraces, ZKVMWitnesses,
    },
    tables::{ProgramTableCircuit, U16TableCircuit},
    witness::LkMultiplicity,
};
use ceno_emul::{
    CENO_PLATFORM,
    InsnKind::{ADD, ECALL},
    Platform, Program, StepRecord, VMState, encode_rv32,
};
use ff_ext::{ExtensionField, FieldInto, FromUniformBytes, GoldilocksExt2};
use multilinear_extensions::{ToExpr, WitIn, mle::MultilinearExtension};

#[cfg(debug_assertions)]
use ff_ext::{Instrumented, PoseidonField};

use itertools::Itertools;
use mpcs::{PolynomialCommitmentScheme, SecurityLevel, WhirDefault};
use multilinear_extensions::{mle::IntoMLE, util::ceil_log2};
use p3::field::PrimeCharacteristicRing;
use rand::thread_rng;
use transcript::{BasicTranscript, Transcript};

use super::{
    PublicValues,
    constants::{MAX_NUM_VARIABLES, NUM_FANIN},
    prover::ZKVMProver,
    utils::infer_tower_product_witness,
    verifier::{TowerVerify, ZKVMVerifier},
};

struct TestConfig {
    pub(crate) reg_id: WitIn,
}
struct TestCircuit<E: ExtensionField, const RW: usize, const L: usize> {
    phantom: PhantomData<E>,
}

impl<E: ExtensionField, const L: usize, const RW: usize> Instruction<E> for TestCircuit<E, RW, L> {
    type InstructionConfig = TestConfig;

    fn name() -> String {
        "TEST".into()
    }

    fn construct_circuit(cb: &mut CircuitBuilder<E>) -> Result<Self::InstructionConfig, ZKVMError> {
        let reg_id = cb.create_witin(|| "reg_id");
        (0..RW).try_for_each(|_| {
            let record = vec![1.into(), reg_id.expr()];
            cb.read_record(|| "read", Register, record.clone())?;
            cb.write_record(|| "write", Register, record)?;
            Result::<(), ZKVMError>::Ok(())
        })?;
        (0..L).try_for_each(|_| {
            cb.assert_ux::<_, _, 16>(|| "regid_in_range", reg_id.expr())?;
            Result::<(), ZKVMError>::Ok(())
        })?;
        assert_eq!(cb.cs.lk_expressions.len(), L);
        assert_eq!(cb.cs.r_expressions.len(), RW);
        assert_eq!(cb.cs.w_expressions.len(), RW);

        Ok(TestConfig { reg_id })
    }

    fn assign_instance(
        config: &Self::InstructionConfig,
        instance: &mut [E::BaseField],
        _lk_multiplicity: &mut LkMultiplicity,
        _step: &StepRecord,
    ) -> Result<(), ZKVMError> {
        set_val!(instance, config.reg_id, E::BaseField::ONE);

        Ok(())
    }
}

#[test]
fn test_rw_lk_expression_combination() {
    fn test_rw_lk_expression_combination_inner<const L: usize, const RW: usize>() {
        type E = GoldilocksExt2;
        type Pcs = WhirDefault<E>;

        // pcs setup
        Pcs::setup(1 << 8, SecurityLevel::default()).unwrap();
        let (pp, vp) = Pcs::trim((), 1 << 8).unwrap();

        // configure
        let name = TestCircuit::<E, RW, L>::name();
        let mut zkvm_cs = ZKVMConstraintSystem::default();
        let config = zkvm_cs.register_opcode_circuit::<TestCircuit<E, RW, L>>();

        // generate fixed traces
        let mut zkvm_fixed_traces = ZKVMFixedTraces::default();
        zkvm_fixed_traces.register_opcode_circuit::<TestCircuit<E, RW, L>>(&zkvm_cs);

        // keygen
        let pk = zkvm_cs
            .clone()
            .key_gen::<Pcs>(pp, vp, zkvm_fixed_traces)
            .unwrap();
        let vk = pk.get_vk_slow();

        // generate mock witness
        let num_instances = 1 << 8;
        let mut zkvm_witness = ZKVMWitnesses::default();
        zkvm_witness
            .assign_opcode_circuit::<TestCircuit<E, RW, L>>(
                &zkvm_cs,
                &config,
                vec![StepRecord::default(); num_instances],
            )
            .unwrap();

        // get proof
        let prover = ZKVMProver::new(pk);
        let mut transcript = BasicTranscript::new(b"test");
        let rmm = zkvm_witness.into_iter_sorted().next().unwrap().1.remove(0);
        let wits_in = rmm.to_mles();
        // commit to main traces
        let commit_with_witness = Pcs::batch_commit_and_write(
            &prover.pk.pp,
            vec![(0, rmm)].into_iter().collect::<BTreeMap<_, _>>(),
            &mut transcript,
        )
        .unwrap();
        let witin_commit = Pcs::get_pure_commitment(&commit_with_witness);

        let wits_in = wits_in.into_iter().map(|v| v.into()).collect_vec();
        let prover_challenges = [
            transcript.read_challenge().elements,
            transcript.read_challenge().elements,
        ];

        let (proof, _) = prover
            .create_opcode_proof(
                name.as_str(),
                prover.pk.circuit_pks.get(&name).unwrap(),
                None,
                wits_in,
                &[],
                num_instances,
                &mut transcript,
                &prover_challenges,
            )
            .expect("create_proof failed");

        // verify proof
        let verifier = ZKVMVerifier::new(vk.clone());
        let mut v_transcript = BasicTranscript::new(b"test");
        // write commitment into transcript and derive challenges from it
        Pcs::write_commitment(&witin_commit, &mut v_transcript).unwrap();
        let verifier_challenges = [
            v_transcript.read_challenge().elements,
            v_transcript.read_challenge().elements,
        ];

        assert_eq!(prover_challenges, verifier_challenges);
        #[cfg(debug_assertions)]
        {
            Instrumented::<<<E as ExtensionField>::BaseField as PoseidonField>::P>::clear_metrics();
        }
        let _rt_input = verifier
            .verify_opcode_proof(
                name.as_str(),
                verifier.vk.circuit_vks.get(&name).unwrap(),
<<<<<<< HEAD
                &verifier.vk.keccak_vk,
=======
                None,
>>>>>>> 7d8afae5
                &proof,
                num_instances,
                &[],
                &mut v_transcript,
                NUM_FANIN,
                &PointAndEval::default(),
                &verifier_challenges,
            )
            .expect("verifier failed");
        #[cfg(debug_assertions)]
        {
            println!(
            "instrumented metrics {}",
            Instrumented::<<<E as ExtensionField>::BaseField as PoseidonField>::P>::format_metrics(
            )
        );
        }
    }

    // <lookup count, rw count>
    test_rw_lk_expression_combination_inner::<19, 17>();
    test_rw_lk_expression_combination_inner::<61, 17>();
    test_rw_lk_expression_combination_inner::<17, 61>();
}

const PROGRAM_CODE: [ceno_emul::Instruction; 4] = [
    encode_rv32(ADD, 4, 1, 4, 0),
    encode_rv32(ECALL, 0, 0, 0, 0),
    encode_rv32(ECALL, 0, 0, 0, 0),
    encode_rv32(ECALL, 0, 0, 0, 0),
];

#[ignore = "this case is already tested in riscv_example as ecall_halt has only one instance"]
#[test]
fn test_single_add_instance_e2e() {
    type E = GoldilocksExt2;
    type Pcs = WhirDefault<E>;

    // set up program
    let program = Program::new(
        CENO_PLATFORM.pc_base(),
        CENO_PLATFORM.pc_base(),
        CENO_PLATFORM.heap.start,
        PROGRAM_CODE.to_vec(),
        Default::default(),
    );

    Pcs::setup(1 << MAX_NUM_VARIABLES, SecurityLevel::default()).expect("Basefold PCS setup");
    let (pp, vp) = Pcs::trim((), 1 << MAX_NUM_VARIABLES).expect("Basefold trim");
    let mut zkvm_cs = ZKVMConstraintSystem::default();
    // opcode circuits
    let add_config = zkvm_cs.register_opcode_circuit::<AddInstruction<E>>();
    let halt_config = zkvm_cs.register_opcode_circuit::<HaltInstruction<E>>();
    let u16_range_config = zkvm_cs.register_table_circuit::<U16TableCircuit<E>>();

    let prog_config = zkvm_cs.register_table_circuit::<ProgramTableCircuit<E>>();

    let mut zkvm_fixed_traces = ZKVMFixedTraces::default();
    zkvm_fixed_traces.register_opcode_circuit::<AddInstruction<E>>(&zkvm_cs);
    zkvm_fixed_traces.register_opcode_circuit::<HaltInstruction<E>>(&zkvm_cs);

    zkvm_fixed_traces.register_table_circuit::<U16TableCircuit<E>>(
        &zkvm_cs,
        &u16_range_config,
        &(),
    );

    zkvm_fixed_traces.register_table_circuit::<ProgramTableCircuit<E>>(
        &zkvm_cs,
        &prog_config,
        &program,
    );

    let pk = zkvm_cs
        .clone()
        .key_gen::<Pcs>(pp, vp, zkvm_fixed_traces)
        .expect("keygen failed");
    let vk = pk.get_vk_slow();

    // single instance
    let mut vm = VMState::new(CENO_PLATFORM, program.clone().into());
    let all_records = vm
        .iter_until_halt()
        .collect::<Result<Vec<StepRecord>, _>>()
        .expect("vm exec failed")
        .into_iter()
        .collect::<Vec<_>>();
    let mut add_records = vec![];
    let mut halt_records = vec![];
    all_records.into_iter().for_each(|record| {
        let kind = record.insn().kind;
        match kind {
            ADD => add_records.push(record),
            ECALL => {
                if record.rs1().unwrap().value == Platform::ecall_halt() {
                    halt_records.push(record);
                }
            }
            _ => {}
        }
    });
    assert_eq!(add_records.len(), 1);
    assert_eq!(halt_records.len(), 1);

    // proving
    let prover = ZKVMProver::new(pk);
    let verifier = ZKVMVerifier::new(vk);
    let mut zkvm_witness = ZKVMWitnesses::default();
    // assign opcode circuits
    zkvm_witness
        .assign_opcode_circuit::<AddInstruction<E>>(&zkvm_cs, &add_config, add_records)
        .unwrap();
    zkvm_witness
        .assign_opcode_circuit::<HaltInstruction<E>>(&zkvm_cs, &halt_config, halt_records)
        .unwrap();
    zkvm_witness.finalize_lk_multiplicities(false);
    zkvm_witness
        .assign_table_circuit::<U16TableCircuit<E>>(&zkvm_cs, &u16_range_config, &())
        .unwrap();
    zkvm_witness
        .assign_table_circuit::<ProgramTableCircuit<E>>(&zkvm_cs, &prog_config, &program)
        .unwrap();

    let pi = PublicValues::new(0, 0, 0, 0, 0, vec![0]);
    let transcript = BasicTranscript::new(b"riscv");
    let zkvm_proof = prover
        .create_proof(zkvm_witness, pi, transcript)
        .expect("create_proof failed");

    println!("encoded zkvm proof {}", &zkvm_proof,);

    #[cfg(debug_assertions)]
    {
        Instrumented::<<<E as ExtensionField>::BaseField as PoseidonField>::P>::clear_metrics();
    }
    let transcript = BasicTranscript::new(b"riscv");
    assert!(
        verifier
            .verify_proof(zkvm_proof, transcript)
            .expect("verify proof return with error"),
    );
    #[cfg(debug_assertions)]
    {
        println!(
            "instrumented metrics {}",
            Instrumented::<<<E as ExtensionField>::BaseField as PoseidonField>::P>::format_metrics(
            )
        );
    }
}

/// test various product argument size, starting from minimal leaf size 2
#[test]
fn test_tower_proof_various_prod_size() {
    fn _test_tower_proof_prod_size_2(leaf_layer_size: usize) {
        let num_vars = ceil_log2(leaf_layer_size);
        let mut rng = thread_rng();
        type E = GoldilocksExt2;
        let mut transcript = BasicTranscript::new(b"test_tower_proof");
        let leaf_layer: MultilinearExtension<E> = (0..leaf_layer_size)
            .map(|_| E::random(&mut rng))
            .collect_vec()
            .into_mle();
        let (first, second): (&[E], &[E]) = leaf_layer
            .get_ext_field_vec()
            .split_at(leaf_layer.evaluations().len() / 2);
        let last_layer_splitted_fanin: Vec<MultilinearExtension<E>> =
            vec![first.to_vec().into_mle(), second.to_vec().into_mle()];
        let layers = infer_tower_product_witness(num_vars, last_layer_splitted_fanin, 2);
        let (rt_tower_p, tower_proof) = TowerProver::create_proof(
            vec![TowerProverSpec {
                witness: layers.clone(),
            }],
            vec![],
            2,
            &mut transcript,
        );

        let mut transcript = BasicTranscript::new(b"test_tower_proof");
        let (rt_tower_v, prod_point_and_eval, _, _) = TowerVerify::verify(
            vec![
                layers[0]
                    .iter()
                    .flat_map(|mle| mle.get_ext_field_vec().to_vec())
                    .collect_vec(),
            ],
            vec![],
            &tower_proof,
            vec![num_vars],
            2,
            &mut transcript,
        )
        .unwrap();

        assert_eq!(rt_tower_p, rt_tower_v);
        assert_eq!(rt_tower_v.len(), num_vars);
        assert_eq!(prod_point_and_eval.len(), 1);
        assert_eq!(
            leaf_layer.evaluate(&rt_tower_v),
            prod_point_and_eval[0].eval
        );
    }

    for leaf_layer_size in 1..10 {
        _test_tower_proof_prod_size_2(1 << leaf_layer_size);
    }
}<|MERGE_RESOLUTION|>--- conflicted
+++ resolved
@@ -175,11 +175,7 @@
             .verify_opcode_proof(
                 name.as_str(),
                 verifier.vk.circuit_vks.get(&name).unwrap(),
-<<<<<<< HEAD
-                &verifier.vk.keccak_vk,
-=======
                 None,
->>>>>>> 7d8afae5
                 &proof,
                 num_instances,
                 &[],
