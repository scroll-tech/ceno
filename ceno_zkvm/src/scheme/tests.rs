use crate::{
    circuit_builder::CircuitBuilder,
    error::ZKVMError,
    instructions::{
        Instruction,
        riscv::{arith::AddInstruction, ecall::HaltInstruction},
    },
    scheme::{
        cpu::CpuTowerProver,
        gpu::GpuTowerProver,
        hal::{ProofInput, TowerProverSpec},
        prover::ZkVMCpuProver,
    },
    structs::{
        PointAndEval, ProgramParams, RAMType, ZKVMConstraintSystem, ZKVMFixedTraces, ZKVMWitnesses,
    },
    state::GlobalState,
    tables::{ProgramTableCircuit, U16TableCircuit},
    witness::{LkMultiplicity, set_val},
};
use ceno_emul::{
    CENO_PLATFORM,
    InsnKind::{ADD, ECALL},
    Platform, Program, StepRecord, VMState, encode_rv32,
};
use ff_ext::{ExtensionField, FieldInto, FromUniformBytes, GoldilocksExt2};
use gkr_iop::cpu::{CpuBackend, CpuProver};
use gkr_iop::gpu::{GpuBackend, GpuProver};
use multilinear_extensions::{ToExpr, WitIn, mle::MultilinearExtension};
use std::{marker::PhantomData, rc::Rc};

#[cfg(debug_assertions)]
use ff_ext::{Instrumented, PoseidonField};

use itertools::Itertools;
<<<<<<< HEAD
use mpcs::{PolynomialCommitmentScheme, SecurityLevel, WhirDefault, BasefoldDefault};
=======
use mpcs::{
    PolynomialCommitmentScheme, SecurityLevel, SecurityLevel::Conjecture100bits, WhirDefault,
};
>>>>>>> 04e0608f
use multilinear_extensions::{mle::IntoMLE, util::ceil_log2};
use p3::field::FieldAlgebra;
use rand::thread_rng;
use transcript::{BasicTranscript, Transcript};

use super::{
    PublicValues,
    constants::{MAX_NUM_VARIABLES, NUM_FANIN},
    prover::ZKVMProver,
    utils::infer_tower_product_witness,
    verifier::{TowerVerify, ZKVMVerifier},
};

struct TestConfig {
    pub(crate) reg_id: WitIn,
}
struct TestCircuit<E: ExtensionField, const RW: usize, const L: usize> {
    phantom: PhantomData<E>,
}

impl<E: ExtensionField, const L: usize, const RW: usize> Instruction<E> for TestCircuit<E, RW, L> {
    type InstructionConfig = TestConfig;

    fn name() -> String {
        "TEST".into()
    }

    fn construct_circuit(
        cb: &mut CircuitBuilder<E>,
        _params: &ProgramParams,
    ) -> Result<Self::InstructionConfig, ZKVMError> {
        let reg_id = cb.create_witin(|| "reg_id");
        (0..RW).try_for_each(|_| {
            let record = vec![1.into(), reg_id.expr()];
            cb.read_record(|| "read", RAMType::Register, record.clone())?;
            cb.write_record(|| "write", RAMType::Register, record)?;
            Result::<(), ZKVMError>::Ok(())
        })?;
        (0..L).try_for_each(|_| {
            cb.assert_ux::<_, _, 16>(|| "regid_in_range", reg_id.expr())?;
            Result::<(), ZKVMError>::Ok(())
        })?;
        assert_eq!(cb.cs.lk_expressions.len(), L);
        assert_eq!(cb.cs.r_expressions.len(), RW);
        assert_eq!(cb.cs.w_expressions.len(), RW);

        Ok(TestConfig { reg_id })
    }

    fn assign_instance(
        config: &Self::InstructionConfig,
        instance: &mut [E::BaseField],
        _lk_multiplicity: &mut LkMultiplicity,
        _step: &StepRecord,
    ) -> Result<(), ZKVMError> {
        set_val!(instance, config.reg_id, E::BaseField::ONE);

        Ok(())
    }
}

#[test]
fn test_rw_lk_expression_combination() {
<<<<<<< HEAD
    fn test_rw_lk_expression_combination_inner<const L: usize, const RW: usize>() {
        type E = GoldilocksExt2;
        type Pcs = BasefoldDefault<E>;
        use ceno_gpu::gl64::CudaHalGL64;

        // pcs setup
        let pcs_param = Pcs::setup(1 << 8, SecurityLevel::default()).unwrap();
        let (pp, vp) = Pcs::trim(pcs_param, 1 << 8).unwrap();
=======
    type E = GoldilocksExt2;
    type Pcs = WhirDefault<E>;

    let backend: Rc<_> = CpuBackend::<E, Pcs>::new(8, Conjecture100bits).into();
>>>>>>> 04e0608f

    fn test_rw_lk_expression_combination_inner<
        const L: usize,
        const RW: usize,
        E: ExtensionField,
        Pcs: PolynomialCommitmentScheme<E> + 'static,
    >(
        device: CpuProver<CpuBackend<E, Pcs>>,
    ) {
        // configure
        let name = TestCircuit::<E, RW, L>::name();
        let mut zkvm_cs = ZKVMConstraintSystem::default();
        let config = zkvm_cs.register_opcode_circuit::<TestCircuit<E, RW, L>>();

        // generate fixed traces
        let mut zkvm_fixed_traces = ZKVMFixedTraces::default();
        zkvm_fixed_traces.register_opcode_circuit::<TestCircuit<E, RW, L>>(&zkvm_cs, &config);

        // keygen
        let pk = zkvm_cs
            .clone()
            .key_gen::<Pcs>(
                device.backend.pp.clone(),
                device.backend.vp.clone(),
                zkvm_fixed_traces,
            )
            .unwrap();
        let vk = pk.get_vk_slow();

        // generate mock witness
        let num_instances = 1 << 8;
        let mut zkvm_witness = ZKVMWitnesses::default();
        zkvm_witness
            .assign_opcode_circuit::<TestCircuit<E, RW, L>>(
                &zkvm_cs,
                &config,
                vec![StepRecord::default(); num_instances],
            )
            .unwrap();

        // get proof
<<<<<<< HEAD
        // let backend = CpuBackend::<E, Pcs>::new();
        // let device = CpuProver::new(backend);
        // let prover = ZkVMCpuProver::new(pk, device);
        let backend = GpuBackend::<E, Pcs>::new();
        let device = GpuProver::new(backend);
        let prover = ZKVMProver::new(pk, device);
=======
        let prover = ZkVMCpuProver::new(pk, device);
>>>>>>> 04e0608f
        let mut transcript = BasicTranscript::new(b"test");
        let mut rmm = zkvm_witness.into_iter_sorted().next().unwrap().1;
        let (rmm, structural_rmm) = (rmm.remove(0), rmm.remove(0));
        let wits_in = rmm.to_mles();
        let structural_wits_in = structural_rmm.to_mles();
        // commit to main traces
        let commit_with_witness =
            Pcs::batch_commit_and_write(&prover.pk.pp, vec![rmm.clone()], &mut transcript).unwrap();

        let rmm_gl64 :witness::RowMajorMatrix<p3::goldilocks::Goldilocks> = unsafe { std::mem::transmute(rmm.clone()) };
        let traces_gl64 = vec![rmm_gl64];
        let cuda_hal = CudaHalGL64::new().unwrap();
        let gpu_res = cuda_hal.basefold.batch_commit(traces_gl64).unwrap();

        let witin_commit = Pcs::get_pure_commitment(&commit_with_witness);

        let wits_in = wits_in.into_iter().map(|v| v.into()).collect_vec();
        let structural_in = structural_wits_in
            .into_iter()
            .map(|v| v.into())
            .collect_vec();
        let prover_challenges = [
            transcript.read_challenge().elements,
            transcript.read_challenge().elements,
        ];

        let input = ProofInput {
            fixed: vec![],
            witness: wits_in,
            structural_witness: structural_in,
            public_input: vec![],
            num_instances,
        };
        let (proof, _, _) = prover
            .create_chip_proof(
                name.as_str(),
                prover.pk.circuit_pks.get(&name).unwrap(),
                input,
                &mut transcript,
                &prover_challenges,
            )
            .expect("create_proof failed");

        // verify proof
        let verifier = ZKVMVerifier::new(vk.clone());
        let mut v_transcript = BasicTranscript::new(b"test");
        // write commitment into transcript and derive challenges from it
        Pcs::write_commitment(&witin_commit, &mut v_transcript).unwrap();
        let verifier_challenges = [
            v_transcript.read_challenge().elements,
            v_transcript.read_challenge().elements,
        ];

        assert_eq!(prover_challenges, verifier_challenges);
        #[cfg(debug_assertions)]
        {
            Instrumented::<<<E as ExtensionField>::BaseField as PoseidonField>::P>::clear_metrics();
        }
        verifier
            .verify_opcode_proof(
                name.as_str(),
                verifier.vk.circuit_vks.get(&name).unwrap(),
                &proof,
                &[],
                &mut v_transcript,
                NUM_FANIN,
                &PointAndEval::default(),
                &verifier_challenges,
            )
            .expect("verifier failed");
        #[cfg(debug_assertions)]
        {
            println!(
            "instrumented metrics {}",
            Instrumented::<<<E as ExtensionField>::BaseField as PoseidonField>::P>::format_metrics(
            )
        );
        }
    }

    // <lookup count, rw count>
    test_rw_lk_expression_combination_inner::<19, 17, _, _>(CpuProver::new(backend.clone()));
    test_rw_lk_expression_combination_inner::<61, 17, _, _>(CpuProver::new(backend.clone()));
    test_rw_lk_expression_combination_inner::<17, 61, _, _>(CpuProver::new(backend.clone()));
}

const PROGRAM_CODE: [ceno_emul::Instruction; 4] = [
    encode_rv32(ADD, 4, 1, 4, 0),
    encode_rv32(ECALL, 0, 0, 0, 0),
    encode_rv32(ECALL, 0, 0, 0, 0),
    encode_rv32(ECALL, 0, 0, 0, 0),
];

// #[ignore = "this case is already tested in riscv_example as ecall_halt has only one instance"]
#[test]
fn test_single_add_instance_e2e() {
    type E = GoldilocksExt2;
    type Pcs = BasefoldDefault<E>;

    // set up program
    let program = Program::new(
        CENO_PLATFORM.pc_base(),
        CENO_PLATFORM.pc_base(),
        CENO_PLATFORM.heap.start,
        PROGRAM_CODE.to_vec(),
        Default::default(),
    );

    let pcs_param = Pcs::setup(1 << 20, SecurityLevel::default()).expect("Basefold PCS setup");
    let (pp, vp) = Pcs::trim(pcs_param, 1 << 20).expect("Basefold trim");
    let mut zkvm_cs = ZKVMConstraintSystem::default();
    // opcode circuits
    let add_config = zkvm_cs.register_opcode_circuit::<AddInstruction<E>>();
    let halt_config = zkvm_cs.register_opcode_circuit::<HaltInstruction<E>>();
    let u16_range_config = zkvm_cs.register_table_circuit::<U16TableCircuit<E>>();

    let prog_config = zkvm_cs.register_table_circuit::<ProgramTableCircuit<E>>();
    zkvm_cs.register_global_state::<GlobalState>();

    let mut zkvm_fixed_traces = ZKVMFixedTraces::default();
    zkvm_fixed_traces.register_opcode_circuit::<AddInstruction<E>>(&zkvm_cs, &add_config);
    zkvm_fixed_traces.register_opcode_circuit::<HaltInstruction<E>>(&zkvm_cs, &halt_config);

    zkvm_fixed_traces.register_table_circuit::<U16TableCircuit<E>>(
        &zkvm_cs,
        &u16_range_config,
        &(),
    );

    zkvm_fixed_traces.register_table_circuit::<ProgramTableCircuit<E>>(
        &zkvm_cs,
        &prog_config,
        &program,
    );

    let pk = zkvm_cs
        .clone()
        .key_gen::<Pcs>(pp, vp, zkvm_fixed_traces)
        .expect("keygen failed");
    let vk = pk.get_vk_slow();

    // single instance
    let mut vm = VMState::new(CENO_PLATFORM, program.clone().into());
    let all_records = vm
        .iter_until_halt()
        .collect::<Result<Vec<StepRecord>, _>>()
        .expect("vm exec failed")
        .into_iter()
        .collect::<Vec<_>>();
    let mut add_records = vec![];
    let mut halt_records = vec![];
    all_records.into_iter().for_each(|record| {
        let kind = record.insn().kind;
        match kind {
            ADD => add_records.push(record),
            ECALL => {
                if record.rs1().unwrap().value == Platform::ecall_halt() {
                    halt_records.push(record);
                }
            }
            _ => {}
        }
    });
    assert_eq!(add_records.len(), 1);
    assert_eq!(halt_records.len(), 1);

    // proving
<<<<<<< HEAD
    println!("new gpu prover");
    let backend = GpuBackend::<E, Pcs>::new();
    let device = GpuProver::new(backend);
=======
    let backend: Rc<_> = CpuBackend::<E, Pcs>::new(24, Conjecture100bits).into();
    let device = CpuProver::new(backend);
>>>>>>> 04e0608f
    let mut prover = ZKVMProver::new(pk, device);
    let verifier = ZKVMVerifier::new(vk);
    let mut zkvm_witness = ZKVMWitnesses::default();
    // assign opcode circuits
    zkvm_witness
        .assign_opcode_circuit::<AddInstruction<E>>(&zkvm_cs, &add_config, add_records)
        .unwrap();
    zkvm_witness
        .assign_opcode_circuit::<HaltInstruction<E>>(&zkvm_cs, &halt_config, halt_records)
        .unwrap();
    zkvm_witness.finalize_lk_multiplicities(false);
    zkvm_witness
        .assign_table_circuit::<U16TableCircuit<E>>(&zkvm_cs, &u16_range_config, &())
        .unwrap();
    zkvm_witness
        .assign_table_circuit::<ProgramTableCircuit<E>>(&zkvm_cs, &prog_config, &program)
        .unwrap();

    let pi = PublicValues::new(0, 0, 0, 0, 0, vec![0]);
    let transcript = BasicTranscript::new(b"riscv");
    let zkvm_proof = prover
        .create_proof(zkvm_witness, pi, transcript)
        .expect("create_proof failed");

    println!("encoded zkvm proof {}", &zkvm_proof,);

    #[cfg(debug_assertions)]
    {
        Instrumented::<<<E as ExtensionField>::BaseField as PoseidonField>::P>::clear_metrics();
    }
    let transcript = BasicTranscript::new(b"riscv");
    assert!(
        verifier
            .verify_proof(zkvm_proof, transcript)
            .expect("verify proof return with error"),
    );
    #[cfg(debug_assertions)]
    {
        println!(
            "instrumented metrics {}",
            Instrumented::<<<E as ExtensionField>::BaseField as PoseidonField>::P>::format_metrics(
            )
        );
    }
}

/// test various product argument size, starting from minimal leaf size 2
#[test]
fn test_tower_proof_various_prod_size() {
    fn _test_tower_proof_prod_size_2(leaf_layer_size: usize) {
        let num_vars = ceil_log2(leaf_layer_size);
        let mut rng = thread_rng();
        type E = GoldilocksExt2;
        let mut transcript = BasicTranscript::new(b"test_tower_proof");
        let leaf_layer: MultilinearExtension<E> = (0..leaf_layer_size)
            .map(|_| E::random(&mut rng))
            .collect_vec()
            .into_mle();
        let (first, second): (&[E], &[E]) = leaf_layer
            .get_ext_field_vec()
            .split_at(leaf_layer.evaluations().len() / 2);
        let last_layer_splitted_fanin: Vec<MultilinearExtension<E>> =
            vec![first.to_vec().into_mle(), second.to_vec().into_mle()];
        let layers = infer_tower_product_witness(num_vars, last_layer_splitted_fanin, 2);
        let (rt_tower_p, tower_proof) = GpuTowerProver::create_proof::<E, WhirDefault<E>>(
            vec![TowerProverSpec {
                witness: layers.clone(),
            }],
            vec![],
            2,
            &mut transcript,
        );

        let mut transcript = BasicTranscript::new(b"test_tower_proof");
        let (rt_tower_v, prod_point_and_eval, _, _) = TowerVerify::verify(
            vec![
                layers[0]
                    .iter()
                    .flat_map(|mle| mle.get_ext_field_vec().to_vec())
                    .collect_vec(),
            ],
            vec![],
            &tower_proof,
            vec![num_vars],
            2,
            &mut transcript,
        )
        .unwrap();

        assert_eq!(rt_tower_p, rt_tower_v);
        assert_eq!(rt_tower_v.len(), num_vars);
        assert_eq!(prod_point_and_eval.len(), 1);
        assert_eq!(
            leaf_layer.evaluate(&rt_tower_v),
            prod_point_and_eval[0].eval
        );
    }

    for leaf_layer_size in 1..10 {
        _test_tower_proof_prod_size_2(1 << leaf_layer_size);
    }
}<|MERGE_RESOLUTION|>--- conflicted
+++ resolved
@@ -7,14 +7,12 @@
     },
     scheme::{
         cpu::CpuTowerProver,
-        gpu::GpuTowerProver,
         hal::{ProofInput, TowerProverSpec},
         prover::ZkVMCpuProver,
     },
     structs::{
         PointAndEval, ProgramParams, RAMType, ZKVMConstraintSystem, ZKVMFixedTraces, ZKVMWitnesses,
     },
-    state::GlobalState,
     tables::{ProgramTableCircuit, U16TableCircuit},
     witness::{LkMultiplicity, set_val},
 };
@@ -25,7 +23,6 @@
 };
 use ff_ext::{ExtensionField, FieldInto, FromUniformBytes, GoldilocksExt2};
 use gkr_iop::cpu::{CpuBackend, CpuProver};
-use gkr_iop::gpu::{GpuBackend, GpuProver};
 use multilinear_extensions::{ToExpr, WitIn, mle::MultilinearExtension};
 use std::{marker::PhantomData, rc::Rc};
 
@@ -33,13 +30,9 @@
 use ff_ext::{Instrumented, PoseidonField};
 
 use itertools::Itertools;
-<<<<<<< HEAD
-use mpcs::{PolynomialCommitmentScheme, SecurityLevel, WhirDefault, BasefoldDefault};
-=======
 use mpcs::{
     PolynomialCommitmentScheme, SecurityLevel, SecurityLevel::Conjecture100bits, WhirDefault,
 };
->>>>>>> 04e0608f
 use multilinear_extensions::{mle::IntoMLE, util::ceil_log2};
 use p3::field::FieldAlgebra;
 use rand::thread_rng;
@@ -103,21 +96,10 @@
 
 #[test]
 fn test_rw_lk_expression_combination() {
-<<<<<<< HEAD
-    fn test_rw_lk_expression_combination_inner<const L: usize, const RW: usize>() {
-        type E = GoldilocksExt2;
-        type Pcs = BasefoldDefault<E>;
-        use ceno_gpu::gl64::CudaHalGL64;
-
-        // pcs setup
-        let pcs_param = Pcs::setup(1 << 8, SecurityLevel::default()).unwrap();
-        let (pp, vp) = Pcs::trim(pcs_param, 1 << 8).unwrap();
-=======
     type E = GoldilocksExt2;
     type Pcs = WhirDefault<E>;
 
     let backend: Rc<_> = CpuBackend::<E, Pcs>::new(8, Conjecture100bits).into();
->>>>>>> 04e0608f
 
     fn test_rw_lk_expression_combination_inner<
         const L: usize,
@@ -159,16 +141,7 @@
             .unwrap();
 
         // get proof
-<<<<<<< HEAD
-        // let backend = CpuBackend::<E, Pcs>::new();
-        // let device = CpuProver::new(backend);
-        // let prover = ZkVMCpuProver::new(pk, device);
-        let backend = GpuBackend::<E, Pcs>::new();
-        let device = GpuProver::new(backend);
-        let prover = ZKVMProver::new(pk, device);
-=======
         let prover = ZkVMCpuProver::new(pk, device);
->>>>>>> 04e0608f
         let mut transcript = BasicTranscript::new(b"test");
         let mut rmm = zkvm_witness.into_iter_sorted().next().unwrap().1;
         let (rmm, structural_rmm) = (rmm.remove(0), rmm.remove(0));
@@ -176,13 +149,7 @@
         let structural_wits_in = structural_rmm.to_mles();
         // commit to main traces
         let commit_with_witness =
-            Pcs::batch_commit_and_write(&prover.pk.pp, vec![rmm.clone()], &mut transcript).unwrap();
-
-        let rmm_gl64 :witness::RowMajorMatrix<p3::goldilocks::Goldilocks> = unsafe { std::mem::transmute(rmm.clone()) };
-        let traces_gl64 = vec![rmm_gl64];
-        let cuda_hal = CudaHalGL64::new().unwrap();
-        let gpu_res = cuda_hal.basefold.batch_commit(traces_gl64).unwrap();
-
+            Pcs::batch_commit_and_write(&prover.pk.pp, vec![rmm], &mut transcript).unwrap();
         let witin_commit = Pcs::get_pure_commitment(&commit_with_witness);
 
         let wits_in = wits_in.into_iter().map(|v| v.into()).collect_vec();
@@ -262,11 +229,11 @@
     encode_rv32(ECALL, 0, 0, 0, 0),
 ];
 
-// #[ignore = "this case is already tested in riscv_example as ecall_halt has only one instance"]
+#[ignore = "this case is already tested in riscv_example as ecall_halt has only one instance"]
 #[test]
 fn test_single_add_instance_e2e() {
     type E = GoldilocksExt2;
-    type Pcs = BasefoldDefault<E>;
+    type Pcs = WhirDefault<E>;
 
     // set up program
     let program = Program::new(
@@ -277,8 +244,8 @@
         Default::default(),
     );
 
-    let pcs_param = Pcs::setup(1 << 20, SecurityLevel::default()).expect("Basefold PCS setup");
-    let (pp, vp) = Pcs::trim(pcs_param, 1 << 20).expect("Basefold trim");
+    Pcs::setup(1 << MAX_NUM_VARIABLES, SecurityLevel::default()).expect("Basefold PCS setup");
+    let (pp, vp) = Pcs::trim((), 1 << MAX_NUM_VARIABLES).expect("Basefold trim");
     let mut zkvm_cs = ZKVMConstraintSystem::default();
     // opcode circuits
     let add_config = zkvm_cs.register_opcode_circuit::<AddInstruction<E>>();
@@ -286,7 +253,6 @@
     let u16_range_config = zkvm_cs.register_table_circuit::<U16TableCircuit<E>>();
 
     let prog_config = zkvm_cs.register_table_circuit::<ProgramTableCircuit<E>>();
-    zkvm_cs.register_global_state::<GlobalState>();
 
     let mut zkvm_fixed_traces = ZKVMFixedTraces::default();
     zkvm_fixed_traces.register_opcode_circuit::<AddInstruction<E>>(&zkvm_cs, &add_config);
@@ -336,14 +302,8 @@
     assert_eq!(halt_records.len(), 1);
 
     // proving
-<<<<<<< HEAD
-    println!("new gpu prover");
-    let backend = GpuBackend::<E, Pcs>::new();
-    let device = GpuProver::new(backend);
-=======
     let backend: Rc<_> = CpuBackend::<E, Pcs>::new(24, Conjecture100bits).into();
     let device = CpuProver::new(backend);
->>>>>>> 04e0608f
     let mut prover = ZKVMProver::new(pk, device);
     let verifier = ZKVMVerifier::new(vk);
     let mut zkvm_witness = ZKVMWitnesses::default();
@@ -408,7 +368,7 @@
         let last_layer_splitted_fanin: Vec<MultilinearExtension<E>> =
             vec![first.to_vec().into_mle(), second.to_vec().into_mle()];
         let layers = infer_tower_product_witness(num_vars, last_layer_splitted_fanin, 2);
-        let (rt_tower_p, tower_proof) = GpuTowerProver::create_proof::<E, WhirDefault<E>>(
+        let (rt_tower_p, tower_proof) = CpuTowerProver::create_proof::<E, WhirDefault<E>>(
             vec![TowerProverSpec {
                 witness: layers.clone(),
             }],
