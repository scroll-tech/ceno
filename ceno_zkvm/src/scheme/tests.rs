use std::{marker::PhantomData, mem::MaybeUninit};

use ceno_emul::{
    ByteAddr,
    InsnKind::{ADD, EANY},
    StepRecord, VMState, CENO_PLATFORM,
};
use ff::Field;
use ff_ext::ExtensionField;
use goldilocks::GoldilocksExt2;
use itertools::Itertools;
use mpcs::{Basefold, BasefoldDefault, BasefoldRSParams, PolynomialCommitmentScheme};
use rand_chacha::ChaCha8Rng;
use transcript::Transcript;

use crate::{
    circuit_builder::CircuitBuilder,
    error::ZKVMError,
    expression::{Expression, ToExpr, WitIn},
<<<<<<< HEAD
    instructions::{Instruction, riscv::arith::AddInstruction},
=======
    instructions::{
        riscv::{arith::AddInstruction, ecall::HaltInstruction},
        Instruction,
    },
>>>>>>> 25118bdc
    set_val,
    structs::{PointAndEval, ZKVMConstraintSystem, ZKVMFixedTraces, ZKVMWitnesses},
    tables::{ProgramTableCircuit, U16TableCircuit},
    witness::LkMultiplicity,
};

use super::{
    constants::{MAX_NUM_VARIABLES, NUM_FANIN},
    prover::ZKVMProver,
    verifier::ZKVMVerifier,
    PublicValues,
};

struct TestConfig {
    pub(crate) reg_id: WitIn,
}
struct TestCircuit<E: ExtensionField, const RW: usize, const L: usize> {
    phantom: PhantomData<E>,
}

impl<E: ExtensionField, const L: usize, const RW: usize> Instruction<E> for TestCircuit<E, RW, L> {
    type InstructionConfig = TestConfig;

    fn name() -> String {
        "TEST".into()
    }

    fn construct_circuit(cb: &mut CircuitBuilder<E>) -> Result<Self::InstructionConfig, ZKVMError> {
        let reg_id = cb.create_witin(|| "reg_id")?;
        (0..RW).try_for_each(|_| {
            let record = cb.rlc_chip_record(vec![
                Expression::<E>::Constant(E::BaseField::ONE),
                reg_id.expr(),
            ]);
            cb.read_record(|| "read", record.clone())?;
            cb.write_record(|| "write", record)?;
            Result::<(), ZKVMError>::Ok(())
        })?;
        (0..L).try_for_each(|_| {
            cb.assert_ux::<_, _, 16>(|| "regid_in_range", reg_id.expr())?;
            Result::<(), ZKVMError>::Ok(())
        })?;
        assert_eq!(cb.cs.lk_expressions.len(), L);
        assert_eq!(cb.cs.r_expressions.len(), RW);
        assert_eq!(cb.cs.w_expressions.len(), RW);

        Ok(TestConfig { reg_id })
    }

    fn assign_instance(
        config: &Self::InstructionConfig,
        instance: &mut [MaybeUninit<E::BaseField>],
        _lk_multiplicity: &mut LkMultiplicity,
        _step: &StepRecord,
    ) -> Result<(), ZKVMError> {
        set_val!(instance, config.reg_id, E::BaseField::ONE);

        Ok(())
    }
}

#[test]
fn test_rw_lk_expression_combination() {
    fn test_rw_lk_expression_combination_inner<const L: usize, const RW: usize>() {
        type E = GoldilocksExt2;
        type Pcs = BasefoldDefault<E>;

        // pcs setup
        let param = Pcs::setup(1 << 13).unwrap();
        let (pp, vp) = Pcs::trim(&param, 1 << 13).unwrap();

        // configure
        let name = TestCircuit::<E, RW, L>::name();
        let mut zkvm_cs = ZKVMConstraintSystem::default();
        let config = zkvm_cs.register_opcode_circuit::<TestCircuit<E, RW, L>>();

        // generate fixed traces
        let mut zkvm_fixed_traces = ZKVMFixedTraces::default();
        zkvm_fixed_traces.register_opcode_circuit::<TestCircuit<E, RW, L>>(&zkvm_cs);

        // keygen
        let pk = zkvm_cs
            .clone()
            .key_gen::<Pcs>(pp, vp, zkvm_fixed_traces)
            .unwrap();
        let vk = pk.get_vk();

        // generate mock witness
        let num_instances = 1 << 8;
        let mut zkvm_witness = ZKVMWitnesses::default();
        zkvm_witness
            .assign_opcode_circuit::<TestCircuit<E, RW, L>>(
                &zkvm_cs,
                &config,
                vec![StepRecord::default(); num_instances],
            )
            .unwrap();

        // get proof
        let prover = ZKVMProver::new(pk);
        let mut transcript = Transcript::new(b"test");
        let wits_in = zkvm_witness.witnesses.remove(&name).unwrap().into_mles();
        // commit to main traces
        let commit = Pcs::batch_commit_and_write(&prover.pk.pp, &wits_in, &mut transcript).unwrap();
        let wits_in = wits_in.into_iter().map(|v| v.into()).collect_vec();
        let prover_challenges = [
            transcript.read_challenge().elements,
            transcript.read_challenge().elements,
        ];

        let proof = prover
            .create_opcode_proof(
                name.as_str(),
                &prover.pk.pp,
                prover.pk.circuit_pks.get(&name).unwrap(),
                wits_in,
                commit,
                &[],
                num_instances,
                1,
                &mut transcript,
                &prover_challenges,
            )
            .expect("create_proof failed");

        // verify proof
        let verifier = ZKVMVerifier::new(vk.clone());
        let mut v_transcript = Transcript::new(b"test");
        // write commitment into transcript and derive challenges from it
        Pcs::write_commitment(&proof.wits_commit, &mut v_transcript).unwrap();
        let verifier_challenges = [
            v_transcript.read_challenge().elements,
            v_transcript.read_challenge().elements,
        ];

        assert_eq!(prover_challenges, verifier_challenges);
        let _rt_input = verifier
            .verify_opcode_proof(
                name.as_str(),
                &vk.vp,
                verifier.vk.circuit_vks.get(&name).unwrap(),
                &proof,
                &[],
                &mut v_transcript,
                NUM_FANIN,
                &PointAndEval::default(),
                &verifier_challenges,
            )
            .expect("verifier failed");
    }

    // <lookup count, rw count>
    test_rw_lk_expression_combination_inner::<19, 17>();
    test_rw_lk_expression_combination_inner::<61, 17>();
    test_rw_lk_expression_combination_inner::<17, 61>();
}

#[allow(clippy::unusual_byte_groupings)]
const ECALL_HALT: u32 = 0b_000000000000_00000_000_00000_1110011;
#[allow(clippy::unusual_byte_groupings)]
const PROGRAM_CODE: [u32; 4] = [
    // func7   rs2   rs1   f3  rd    opcode
    0b_0000000_00100_00001_000_00100_0110011, // add x4, x4, x1 <=> addi x4, x4, 1
    ECALL_HALT,                               // ecall halt
    ECALL_HALT,                               // ecall halt
    ECALL_HALT,                               // ecall halt
];
#[ignore = "this case is already tested in riscv_example as ecall_halt has only one instance"]
#[test]
fn test_single_add_instance_e2e() {
    type E = GoldilocksExt2;
    type Pcs = Basefold<GoldilocksExt2, BasefoldRSParams, ChaCha8Rng>;

    let pcs_param = Pcs::setup(1 << MAX_NUM_VARIABLES).expect("Basefold PCS setup");
    let (pp, vp) = Pcs::trim(&pcs_param, 1 << MAX_NUM_VARIABLES).expect("Basefold trim");
    let mut zkvm_cs = ZKVMConstraintSystem::default();
    // opcode circuits
    let add_config = zkvm_cs.register_opcode_circuit::<AddInstruction<E>>();
    let halt_config = zkvm_cs.register_opcode_circuit::<HaltInstruction<E>>();
    let u16_range_config = zkvm_cs.register_table_circuit::<U16TableCircuit<E>>();

    let prog_config = zkvm_cs.register_table_circuit::<ProgramTableCircuit<E>>();

    let program_code: Vec<u32> = PROGRAM_CODE.to_vec();
    let mut zkvm_fixed_traces = ZKVMFixedTraces::default();
    zkvm_fixed_traces.register_opcode_circuit::<AddInstruction<E>>(&zkvm_cs);
    zkvm_fixed_traces.register_opcode_circuit::<HaltInstruction<E>>(&zkvm_cs);

    zkvm_fixed_traces.register_table_circuit::<U16TableCircuit<E>>(
        &zkvm_cs,
        u16_range_config.clone(),
        &(),
    );

    zkvm_fixed_traces.register_table_circuit::<ProgramTableCircuit<E>>(
        &zkvm_cs,
        prog_config.clone(),
        &program_code,
    );

    let pk = zkvm_cs
        .clone()
        .key_gen::<Pcs>(pp, vp, zkvm_fixed_traces)
        .expect("keygen failed");
    let vk = pk.get_vk();

    // single instance
    let mut vm = VMState::new(CENO_PLATFORM);
    let pc_start = ByteAddr(CENO_PLATFORM.pc_start()).waddr();
    for (i, insn) in PROGRAM_CODE.iter().enumerate() {
        vm.init_memory(pc_start + i, *insn);
    }
    let all_records = vm
        .iter_until_halt()
        .collect::<Result<Vec<StepRecord>, _>>()
        .expect("vm exec failed")
        .into_iter()
        .collect::<Vec<_>>();
    let mut add_records = vec![];
    let mut halt_records = vec![];
    all_records.into_iter().for_each(|record| {
        let kind = record.insn().kind().1;
        match kind {
            ADD => add_records.push(record),
            EANY => {
                if record.rs1().unwrap().value == CENO_PLATFORM.ecall_halt() {
                    halt_records.push(record);
                }
            }
            _ => {}
        }
    });
    assert_eq!(add_records.len(), 1);
    assert_eq!(halt_records.len(), 1);

    // proving
    let prover = ZKVMProver::new(pk);
    let verifier = ZKVMVerifier::new(vk);
    let mut zkvm_witness = ZKVMWitnesses::default();
    // assign opcode circuits
    zkvm_witness
        .assign_opcode_circuit::<AddInstruction<E>>(&zkvm_cs, &add_config, add_records)
        .unwrap();
    zkvm_witness
        .assign_opcode_circuit::<HaltInstruction<E>>(&zkvm_cs, &halt_config, halt_records)
        .unwrap();
    zkvm_witness.finalize_lk_multiplicities();
    zkvm_witness
        .assign_table_circuit::<U16TableCircuit<E>>(&zkvm_cs, &u16_range_config, &())
        .unwrap();
    zkvm_witness
        .assign_table_circuit::<ProgramTableCircuit<E>>(&zkvm_cs, &prog_config, &program_code.len())
        .unwrap();

    let pi = PublicValues::new(0, 0);
    let transcript = Transcript::new(b"riscv");
    let zkvm_proof = prover
        .create_proof(zkvm_witness, pi, 1, transcript)
        .expect("create_proof failed");

    let transcript = Transcript::new(b"riscv");
    assert!(
        verifier
            .verify_proof(zkvm_proof, transcript)
            .expect("verify proof return with error"),
    );
}<|MERGE_RESOLUTION|>--- conflicted
+++ resolved
@@ -1,9 +1,9 @@
 use std::{marker::PhantomData, mem::MaybeUninit};
 
 use ceno_emul::{
-    ByteAddr,
+    ByteAddr, CENO_PLATFORM,
     InsnKind::{ADD, EANY},
-    StepRecord, VMState, CENO_PLATFORM,
+    StepRecord, VMState,
 };
 use ff::Field;
 use ff_ext::ExtensionField;
@@ -17,14 +17,10 @@
     circuit_builder::CircuitBuilder,
     error::ZKVMError,
     expression::{Expression, ToExpr, WitIn},
-<<<<<<< HEAD
-    instructions::{Instruction, riscv::arith::AddInstruction},
-=======
     instructions::{
+        Instruction,
         riscv::{arith::AddInstruction, ecall::HaltInstruction},
-        Instruction,
     },
->>>>>>> 25118bdc
     set_val,
     structs::{PointAndEval, ZKVMConstraintSystem, ZKVMFixedTraces, ZKVMWitnesses},
     tables::{ProgramTableCircuit, U16TableCircuit},
@@ -32,10 +28,10 @@
 };
 
 use super::{
+    PublicValues,
     constants::{MAX_NUM_VARIABLES, NUM_FANIN},
     prover::ZKVMProver,
     verifier::ZKVMVerifier,
-    PublicValues,
 };
 
 struct TestConfig {
