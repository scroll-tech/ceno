--- conflicted
+++ resolved
@@ -12,11 +12,6 @@
     structs::{ProgramParams, ProvingKey, RAMType, VerifyingKey, WitnessId},
 };
 use p3::field::PrimeCharacteristicRing;
-
-<<<<<<< HEAD
-use p3::field::PrimeCharacteristicRing;
-=======
->>>>>>> 6af5c6f7
 use witness::RowMajorMatrix;
 
 /// namespace used for annotation, preserve meta info during circuit construction
