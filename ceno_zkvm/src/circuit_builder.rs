--- conflicted
+++ resolved
@@ -11,13 +11,9 @@
     expression::{Expression, Fixed, Instance, StructuralWitIn, WitIn},
     structs::{ProgramParams, ProvingKey, RAMType, VerifyingKey, WitnessId},
 };
-<<<<<<< HEAD
-
-use p3_field::PrimeCharacteristicRing;
+
+use p3::field::PrimeCharacteristicRing;
 use witness::RowMajorMatrix;
-=======
-use p3::field::PrimeCharacteristicRing;
->>>>>>> e7ce6531
 
 /// namespace used for annotation, preserve meta info during circuit construction
 #[derive(Clone, Debug, Default, serde::Serialize)]
