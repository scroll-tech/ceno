use crate::{
    circuit_builder::{CircuitBuilder, ConstraintSystem},
    error::ZKVMError,
    instructions::Instruction,
    state::StateCircuit,
    tables::{RMMCollections, TableCircuit},
};
use ceno_emul::{CENO_PLATFORM, Platform, StepRecord};
use ff_ext::ExtensionField;
use gkr_iop::{gkr::GKRCircuit, tables::LookupTable, utils::lk_multiplicity::Multiplicity};
use itertools::Itertools;
use mpcs::{Point, PolynomialCommitmentScheme};
use multilinear_extensions::{Expression, Instance};
use serde::{Deserialize, Serialize, de::DeserializeOwned};
use std::{
    collections::{BTreeMap, HashMap},
    sync::Arc,
};
use sumcheck::structs::IOPProverMessage;
use witness::RowMajorMatrix;

#[derive(Clone, Serialize, Deserialize)]
#[serde(bound(
    serialize = "E::BaseField: Serialize",
    deserialize = "E::BaseField: DeserializeOwned"
))]
pub struct TowerProofs<E: ExtensionField> {
    pub proofs: Vec<Vec<IOPProverMessage<E>>>,
    // specs -> layers -> evals
    pub prod_specs_eval: Vec<Vec<Vec<E>>>,
    // specs -> layers -> point
    #[serde(skip)] // verifier can derive points itself
    pub prod_specs_points: Vec<Vec<Point<E>>>,
    // specs -> layers -> evals
    pub logup_specs_eval: Vec<Vec<Vec<E>>>,
    // specs -> layers -> point
    #[serde(skip)] // verifier can derive points itself
    pub logup_specs_points: Vec<Vec<Point<E>>>,
}

pub type WitnessId = u16;
pub type ChallengeId = u16;

pub type ROMType = LookupTable;

pub type RAMType = gkr_iop::RAMType;

pub type PointAndEval<F> = multilinear_extensions::mle::PointAndEval<F>;

#[derive(Clone)]
pub struct ProvingKey<E: ExtensionField> {
    pub vk: VerifyingKey<E>,
}

impl<E: ExtensionField> ProvingKey<E> {
    pub fn get_cs(&self) -> &ComposedConstrainSystem<E> {
        self.vk.get_cs()
    }
}

#[derive(Clone, Debug, serde::Serialize, serde::Deserialize)]
#[serde(bound = "E: ExtensionField + DeserializeOwned")]
pub struct VerifyingKey<E: ExtensionField> {
    pub cs: ComposedConstrainSystem<E>,
}

impl<E: ExtensionField> VerifyingKey<E> {
    pub fn get_cs(&self) -> &ComposedConstrainSystem<E> {
        &self.cs
    }
}

#[derive(Clone, Debug)]
pub struct ProgramParams {
    pub platform: Platform,
    pub program_size: usize,
    pub pubio_len: usize,
    pub static_memory_len: usize,
}

impl Default for ProgramParams {
    fn default() -> Self {
        ProgramParams {
            platform: CENO_PLATFORM,
            program_size: (1 << 14),
            pubio_len: (1 << 2),
            static_memory_len: (1 << 16),
        }
    }
}

#[derive(Clone, Debug, serde::Serialize, serde::Deserialize)]
#[serde(bound = "E: ExtensionField + DeserializeOwned")]
pub struct ComposedConstrainSystem<E: ExtensionField> {
    // TODO combine zkvm_v1_css to `GKRCircuit<E>`
    // right now both co-exist because gkr_circuit couldn't cope with dynamic layers features which required by tower argument
    pub zkvm_v1_css: ConstraintSystem<E>,
    pub gkr_circuit: Option<GKRCircuit<E>>,
}

impl<E: ExtensionField> ComposedConstrainSystem<E> {
    pub fn key_gen(self) -> ProvingKey<E> {
        ProvingKey {
            vk: VerifyingKey { cs: self },
        }
    }
    pub fn num_witin(&self) -> usize {
        self.zkvm_v1_css.num_witin.into()
    }

    pub fn num_fixed(&self) -> usize {
        self.zkvm_v1_css.num_fixed
    }

    pub fn num_reads(&self) -> usize {
        self.zkvm_v1_css.r_expressions.len() + self.zkvm_v1_css.r_table_expressions.len()
    }

    pub fn num_writes(&self) -> usize {
        self.zkvm_v1_css.w_expressions.len() + self.zkvm_v1_css.w_table_expressions.len()
    }

    pub fn instance_name_map(&self) -> &HashMap<Instance, String> {
        &self.zkvm_v1_css.instance_name_map
    }

    pub fn is_opcode_circuit(&self) -> bool {
        self.zkvm_v1_css.lk_table_expressions.is_empty()
            && self.zkvm_v1_css.r_table_expressions.is_empty()
            && self.zkvm_v1_css.w_table_expressions.is_empty()
    }

    /// return number of lookup operation
    pub fn num_lks(&self) -> usize {
        self.zkvm_v1_css.lk_expressions.len() + self.zkvm_v1_css.lk_table_expressions.len()
    }

    /// return num_vars belongs to rotation
    pub fn rotation_vars(&self) -> Option<usize> {
        self.zkvm_v1_css
            .rotation_params
            .as_ref()
            .map(|param| param.rotation_cyclic_group_log2)
    }
}

#[derive(Clone)]
pub struct ZKVMConstraintSystem<E: ExtensionField> {
    pub(crate) circuit_css: BTreeMap<String, ComposedConstrainSystem<E>>,
    pub(crate) initial_global_state_expr: Expression<E>,
    pub(crate) finalize_global_state_expr: Expression<E>,
    // pub keccak_gkr_iop: Option<KeccakGKRIOP<E>>,
    pub params: ProgramParams,
}

impl<E: ExtensionField> Default for ZKVMConstraintSystem<E> {
    fn default() -> Self {
        ZKVMConstraintSystem {
            circuit_css: BTreeMap::new(),
            initial_global_state_expr: Expression::ZERO,
            finalize_global_state_expr: Expression::ZERO,
            params: ProgramParams::default(),
            // keccak_gkr_iop: None,
        }
    }
}

impl<E: ExtensionField> ZKVMConstraintSystem<E> {
    pub fn new_with_platform(params: ProgramParams) -> Self {
        ZKVMConstraintSystem {
            params,
            ..Default::default()
        }
    }

    pub fn register_opcode_circuit<OC: Instruction<E>>(&mut self) -> OC::InstructionConfig {
        let mut cs = ConstraintSystem::new(|| format!("riscv_opcode/{}", OC::name()));
        let mut circuit_builder = CircuitBuilder::<E>::new(&mut cs);
        let (config, gkr_iop_circuit) =
            OC::build_gkr_iop_circuit(&mut circuit_builder, &self.params).unwrap();
        let cs = ComposedConstrainSystem {
            zkvm_v1_css: cs,
            gkr_circuit: Some(gkr_iop_circuit),
        };
        tracing::trace!(
            "opcode circuit {} has {} witnesses, {} reads, {} writes, {} lookups",
            OC::name(),
            cs.num_witin(),
            cs.zkvm_v1_css.r_expressions.len(),
            cs.zkvm_v1_css.w_expressions.len(),
            cs.zkvm_v1_css.lk_expressions.len(),
        );
        assert!(self.circuit_css.insert(OC::name(), cs).is_none());
        config
    }

    pub fn register_table_circuit<TC: TableCircuit<E>>(&mut self) -> TC::TableConfig {
        let mut cs = ConstraintSystem::new(|| format!("riscv_table/{}", TC::name()));
        let mut circuit_builder = CircuitBuilder::<E>::new(&mut cs);
        let config = TC::construct_circuit(&mut circuit_builder, &self.params).unwrap();
        assert!(
            self.circuit_css
                .insert(
                    TC::name(),
                    ComposedConstrainSystem {
                        zkvm_v1_css: cs,
                        gkr_circuit: None
                    }
                )
                .is_none()
        );
        config
    }

    pub fn register_global_state<SC: StateCircuit<E>>(&mut self) {
        let mut cs = ConstraintSystem::new(|| "riscv_state");
        let mut circuit_builder = CircuitBuilder::<E>::new(&mut cs);
        self.initial_global_state_expr =
            SC::initial_global_state(&mut circuit_builder).expect("global_state_in failed");
        self.finalize_global_state_expr =
            SC::finalize_global_state(&mut circuit_builder).expect("global_state_out failed");
    }

    pub fn get_css(&self) -> &BTreeMap<String, ComposedConstrainSystem<E>> {
        &self.circuit_css
    }

    pub fn get_cs(&self, name: &String) -> Option<&ComposedConstrainSystem<E>> {
        self.circuit_css.get(name)
    }
}

#[derive(Default, Clone)]
pub struct ZKVMFixedTraces<E: ExtensionField> {
    pub circuit_fixed_traces: BTreeMap<String, Option<RowMajorMatrix<E::BaseField>>>,
}

impl<E: ExtensionField> ZKVMFixedTraces<E> {
    pub fn register_opcode_circuit<OC: Instruction<E>>(
        &mut self,
        cs: &ZKVMConstraintSystem<E>,
        config: &OC::InstructionConfig,
    ) {
        let cs = cs.get_cs(&OC::name()).expect("cs not found");
        assert!(
            self.circuit_fixed_traces
                .insert(
                    OC::name(),
                    OC::generate_fixed_traces(config, cs.zkvm_v1_css.num_fixed,)
                )
                .is_none()
        );
    }

    pub fn register_table_circuit<TC: TableCircuit<E>>(
        &mut self,
        cs: &ZKVMConstraintSystem<E>,
        config: &TC::TableConfig,
        input: &TC::FixedInput,
    ) {
        let cs = cs.get_cs(&TC::name()).expect("cs not found");
        assert!(
            self.circuit_fixed_traces
                .insert(
                    TC::name(),
                    Some(TC::generate_fixed_traces(
                        config,
                        cs.zkvm_v1_css.num_fixed,
                        input
                    )),
                )
                .is_none()
        );
    }
}

#[derive(Default, Clone)]
pub struct ZKVMWitnesses<E: ExtensionField> {
    witnesses_opcodes: BTreeMap<String, RMMCollections<E::BaseField>>,
    witnesses_tables: BTreeMap<String, RMMCollections<E::BaseField>>,
    lk_mlts: BTreeMap<String, Multiplicity<u64>>,
    combined_lk_mlt: Option<Vec<HashMap<u64, usize>>>,
}

impl<E: ExtensionField> ZKVMWitnesses<E> {
    pub fn get_opcode_witness(&self, name: &String) -> Option<&RMMCollections<E::BaseField>> {
        self.witnesses_opcodes.get(name)
    }

    pub fn get_table_witness(&self, name: &String) -> Option<&RMMCollections<E::BaseField>> {
        self.witnesses_tables.get(name)
    }

    pub fn get_lk_mlt(&self, name: &String) -> Option<&Multiplicity<u64>> {
        self.lk_mlts.get(name)
    }

    pub fn assign_opcode_circuit<OC: Instruction<E>>(
        &mut self,
        cs: &ZKVMConstraintSystem<E>,
        config: &OC::InstructionConfig,
        records: Vec<StepRecord>,
    ) -> Result<(), ZKVMError> {
        assert!(self.combined_lk_mlt.is_none());

        let cs = cs.get_cs(&OC::name()).unwrap();
        let (witness, logup_multiplicity) = OC::assign_instances(
            config,
            cs.zkvm_v1_css.num_witin as usize,
            cs.zkvm_v1_css.num_structural_witin as usize,
            records,
        )?;
        assert!(self.witnesses_opcodes.insert(OC::name(), witness).is_none());
        assert!(!self.witnesses_tables.contains_key(&OC::name()));
        assert!(
            self.lk_mlts
                .insert(OC::name(), logup_multiplicity)
                .is_none()
        );

        Ok(())
    }

    // merge the multiplicities in each opcode circuit into one
    pub fn finalize_lk_multiplicities(&mut self) {
        assert!(self.combined_lk_mlt.is_none());
        assert!(!self.lk_mlts.is_empty());

        let mut combined_lk_mlt = vec![];
        let keys = self.lk_mlts.keys().cloned().collect_vec();
        for name in keys {
<<<<<<< HEAD
            let lk_mlt = if is_keep_raw_lk_mlts {
                // mock prover needs the lk_mlt for processing, so we do not remove it
                self.lk_mlts.get(&name).cloned().unwrap()
            } else {
                self.lk_mlts.remove(&name).unwrap()
            };
=======
            let lk_mlt = self.lk_mlts.get(&name).unwrap();
>>>>>>> 4b4de4f6

            if combined_lk_mlt.is_empty() {
                combined_lk_mlt = lk_mlt.to_vec();
            } else {
                combined_lk_mlt
                    .iter_mut()
                    .zip_eq(lk_mlt.iter())
                    .for_each(|(m1, m2)| {
                        for (key, value) in m2 {
                            *m1.entry(*key).or_insert(0) += value;
                        }
                    });
            }
        }

        self.combined_lk_mlt = Some(combined_lk_mlt);
    }

    pub fn assign_table_circuit<TC: TableCircuit<E>>(
        &mut self,
        cs: &ZKVMConstraintSystem<E>,
        config: &TC::TableConfig,
        input: &TC::WitnessInput,
    ) -> Result<(), ZKVMError> {
        assert!(self.combined_lk_mlt.is_some());
        let cs = cs.get_cs(&TC::name()).unwrap();
        let witness = TC::assign_instances(
            config,
            cs.zkvm_v1_css.num_witin as usize,
            cs.zkvm_v1_css.num_structural_witin as usize,
            self.combined_lk_mlt.as_ref().unwrap(),
            input,
        )?;
        assert!(self.witnesses_tables.insert(TC::name(), witness).is_none());
        assert!(!self.witnesses_opcodes.contains_key(&TC::name()));

        Ok(())
    }

    /// Iterate opcode/table circuits, sorted by alphabetical order.
    pub fn into_iter_sorted(
        self,
    ) -> impl Iterator<Item = (String, Vec<RowMajorMatrix<E::BaseField>>)> {
        self.witnesses_opcodes
            .into_iter()
            .map(|(name, witnesses)| (name, witnesses.into()))
            .chain(
                self.witnesses_tables
                    .into_iter()
                    .map(|(name, witnesses)| (name, witnesses.into())),
            )
            .collect::<BTreeMap<_, _>>()
            .into_iter()
    }
}
pub struct ZKVMProvingKey<E: ExtensionField, PCS: PolynomialCommitmentScheme<E>> {
    pub pp: PCS::ProverParam,
    pub vp: PCS::VerifierParam,
    // pk for opcode and table circuits
    pub circuit_pks: BTreeMap<String, ProvingKey<E>>,
    pub fixed_commit_wd: Option<Arc<<PCS as PolynomialCommitmentScheme<E>>::CommitmentWithWitness>>,
    pub fixed_commit: Option<<PCS as PolynomialCommitmentScheme<E>>::Commitment>,

    // expression for global state in/out
    pub initial_global_state_expr: Expression<E>,
    pub finalize_global_state_expr: Expression<E>,
}

impl<E: ExtensionField, PCS: PolynomialCommitmentScheme<E>> ZKVMProvingKey<E, PCS> {
    pub(crate) fn new(pp: PCS::ProverParam, vp: PCS::VerifierParam) -> Self {
        Self {
            pp,
            vp,
            circuit_pks: BTreeMap::new(),
            initial_global_state_expr: Expression::ZERO,
            finalize_global_state_expr: Expression::ZERO,
            fixed_commit_wd: None,
            fixed_commit: None,
        }
    }

    pub(crate) fn commit_fixed(
        &mut self,
        fixed_traces: BTreeMap<usize, RowMajorMatrix<<E as ExtensionField>::BaseField>>,
    ) -> Result<(), ZKVMError> {
        if !fixed_traces.is_empty() {
            let fixed_commit_wd =
                PCS::batch_commit(&self.pp, fixed_traces.into_values().collect_vec())
                    .map_err(ZKVMError::PCSError)?;
            let fixed_commit = PCS::get_pure_commitment(&fixed_commit_wd);
            self.fixed_commit_wd = Some(Arc::new(fixed_commit_wd));
            self.fixed_commit = Some(fixed_commit);
        } else {
            self.fixed_commit_wd = None;
            self.fixed_commit = None;
        }
        Ok(())
    }
}

impl<E: ExtensionField, PCS: PolynomialCommitmentScheme<E>> ZKVMProvingKey<E, PCS> {
    pub fn get_vk_slow(&self) -> ZKVMVerifyingKey<E, PCS> {
        ZKVMVerifyingKey {
            vp: self.vp.clone(),
            circuit_vks: self
                .circuit_pks
                .iter()
                .map(|(name, pk)| (name.clone(), pk.vk.clone()))
                .collect(),
            fixed_commit: self.fixed_commit.clone(),
            // expression for global state in/out
            initial_global_state_expr: self.initial_global_state_expr.clone(),
            finalize_global_state_expr: self.finalize_global_state_expr.clone(),
            circuit_index_to_name: self
                .circuit_pks
                .keys()
                .enumerate()
                .map(|(index, name)| (index, name.clone()))
                .collect(),
        }
    }
}

#[derive(Clone, Serialize, Deserialize)]
#[serde(bound(
    serialize = "E::BaseField: Serialize",
    deserialize = "E::BaseField: DeserializeOwned",
))]
pub struct ZKVMVerifyingKey<E: ExtensionField, PCS: PolynomialCommitmentScheme<E>> {
    pub vp: PCS::VerifierParam,
    // vk for opcode and table circuits
    pub circuit_vks: BTreeMap<String, VerifyingKey<E>>,
    pub fixed_commit: Option<<PCS as PolynomialCommitmentScheme<E>>::Commitment>,
    // expression for global state in/out
    pub initial_global_state_expr: Expression<E>,
    pub finalize_global_state_expr: Expression<E>,
    // circuit index -> circuit name
    // mainly used for debugging
    pub circuit_index_to_name: BTreeMap<usize, String>,
}<|MERGE_RESOLUTION|>--- conflicted
+++ resolved
@@ -329,16 +329,7 @@
         let mut combined_lk_mlt = vec![];
         let keys = self.lk_mlts.keys().cloned().collect_vec();
         for name in keys {
-<<<<<<< HEAD
-            let lk_mlt = if is_keep_raw_lk_mlts {
-                // mock prover needs the lk_mlt for processing, so we do not remove it
-                self.lk_mlts.get(&name).cloned().unwrap()
-            } else {
-                self.lk_mlts.remove(&name).unwrap()
-            };
-=======
             let lk_mlt = self.lk_mlts.get(&name).unwrap();
->>>>>>> 4b4de4f6
 
             if combined_lk_mlt.is_empty() {
                 combined_lk_mlt = lk_mlt.to_vec();
