use crate::{
    circuit_builder::{CircuitBuilder, ConstraintSystem},
    e2e::ShardContext,
    error::ZKVMError,
    instructions::{
        Instruction,
        global::{GlobalChip, GlobalChipInput, GlobalPoint, GlobalRecord},
    },
    scheme::septic_curve::SepticPoint,
    state::StateCircuit,
    tables::{RMMCollections, TableCircuit},
};
use ceno_emul::{CENO_PLATFORM, Platform, StepRecord};
use ff_ext::{ExtensionField, PoseidonField};
use gkr_iop::{gkr::GKRCircuit, tables::LookupTable, utils::lk_multiplicity::Multiplicity};
use itertools::Itertools;
use mpcs::{Point, PolynomialCommitmentScheme};
use multilinear_extensions::{Expression, Instance};
use rayon::iter::{IntoParallelRefIterator, ParallelIterator};
use serde::{Deserialize, Serialize, de::DeserializeOwned};
use std::{
    collections::{BTreeMap, HashMap},
    sync::Arc,
};
use sumcheck::structs::{IOPProof, IOPProverMessage};
use witness::RowMajorMatrix;

/// proof that the sum of N=2^n EC points is equal to `sum`
/// in one layer instead of GKR layered circuit approach
/// note that this one layer IOP borrowed ideas from
/// [Quark paper](https://eprint.iacr.org/2020/1275.pdf)
#[derive(Clone, Serialize, Deserialize)]
#[serde(bound(
    serialize = "E::BaseField: Serialize",
    deserialize = "E::BaseField: DeserializeOwned"
))]
pub struct EccQuarkProof<E: ExtensionField> {
    pub zerocheck_proof: IOPProof<E>,
    pub num_instances: usize,
    pub evals: Vec<E>, // x[rt,0], x[rt,1], y[rt,0], y[rt,1], x[0,rt], y[0,rt], s[0,rt]
    pub rt: Point<E>,
    pub sum: SepticPoint<E::BaseField>,
}

#[derive(Clone, Serialize, Deserialize)]
#[serde(bound(
    serialize = "E::BaseField: Serialize",
    deserialize = "E::BaseField: DeserializeOwned"
))]
pub struct TowerProofs<E: ExtensionField> {
    pub proofs: Vec<Vec<IOPProverMessage<E>>>,
    // specs -> layers -> evals
    pub prod_specs_eval: Vec<Vec<Vec<E>>>,
    // specs -> layers -> point
    #[serde(skip)] // verifier can derive points itself
    pub prod_specs_points: Vec<Vec<Point<E>>>,
    // specs -> layers -> evals
    pub logup_specs_eval: Vec<Vec<Vec<E>>>,
    // specs -> layers -> point
    #[serde(skip)] // verifier can derive points itself
    pub logup_specs_points: Vec<Vec<Point<E>>>,
}

pub type WitnessId = u16;
pub type ChallengeId = u16;

pub type ROMType = LookupTable;

pub type RAMType = gkr_iop::RAMType;

pub type PointAndEval<F> = multilinear_extensions::mle::PointAndEval<F>;

#[derive(Clone)]
pub struct ProvingKey<E: ExtensionField> {
    pub vk: VerifyingKey<E>,
}

impl<E: ExtensionField> ProvingKey<E> {
    pub fn get_cs(&self) -> &ComposedConstrainSystem<E> {
        self.vk.get_cs()
    }
}

#[derive(Clone, Debug, serde::Serialize, serde::Deserialize)]
#[serde(bound = "E: ExtensionField + DeserializeOwned")]
pub struct VerifyingKey<E: ExtensionField> {
    pub cs: ComposedConstrainSystem<E>,
}

impl<E: ExtensionField> VerifyingKey<E> {
    pub fn get_cs(&self) -> &ComposedConstrainSystem<E> {
        &self.cs
    }
}

#[derive(Clone, Debug)]
pub struct ProgramParams {
    pub platform: Platform,
    pub program_size: usize,
    pub pubio_len: usize,
    pub static_memory_len: usize,
}

impl Default for ProgramParams {
    fn default() -> Self {
        ProgramParams {
            platform: CENO_PLATFORM,
            program_size: (1 << 14),
            pubio_len: (1 << 2),
            static_memory_len: (1 << 16),
        }
    }
}

#[derive(Clone, Debug, serde::Serialize, serde::Deserialize)]
#[serde(bound = "E: ExtensionField + DeserializeOwned")]
pub struct ComposedConstrainSystem<E: ExtensionField> {
    // TODO combine zkvm_v1_css to `GKRCircuit<E>`
    // right now both co-exist because gkr_circuit couldn't cope with dynamic layers features which required by tower argument
    pub zkvm_v1_css: ConstraintSystem<E>,
    pub gkr_circuit: Option<GKRCircuit<E>>,
}

impl<E: ExtensionField> ComposedConstrainSystem<E> {
    pub fn key_gen(self) -> ProvingKey<E> {
        ProvingKey {
            vk: VerifyingKey { cs: self },
        }
    }
    pub fn num_witin(&self) -> usize {
        self.zkvm_v1_css.num_witin.into()
    }

    pub fn num_structural_witin(&self) -> usize {
        self.zkvm_v1_css.num_structural_witin.into()
    }

    pub fn num_fixed(&self) -> usize {
        self.zkvm_v1_css.num_fixed
    }

    /// static circuit means there is only fixed column
    pub fn is_static_circuit(&self) -> bool {
        (self.num_witin() + self.num_structural_witin()) == 0 && self.num_fixed() > 0
    }

    pub fn num_reads(&self) -> usize {
        self.zkvm_v1_css.r_expressions.len() + self.zkvm_v1_css.r_table_expressions.len()
    }

    pub fn num_writes(&self) -> usize {
        self.zkvm_v1_css.w_expressions.len() + self.zkvm_v1_css.w_table_expressions.len()
    }

<<<<<<< HEAD
    pub fn instance_openings(&self) -> &[Instance] {
        &self.zkvm_v1_css.instance_openings
    }

    pub fn is_with_lk_table(&self) -> bool {
        !self.zkvm_v1_css.lk_table_expressions.is_empty()
=======
    pub fn has_ecc_ops(&self) -> bool {
        !self.zkvm_v1_css.ec_final_sum.is_empty()
    }

    pub fn instance_name_map(&self) -> &HashMap<Instance, String> {
        &self.zkvm_v1_css.instance_name_map
    }

    pub fn is_opcode_circuit(&self) -> bool {
        // TODO: is global chip opcode circuit??
        self.gkr_circuit.is_some() || self.has_ecc_ops()
>>>>>>> 3bfffadc
    }

    /// return number of lookup operation
    pub fn num_lks(&self) -> usize {
        self.zkvm_v1_css.lk_expressions.len() + self.zkvm_v1_css.lk_table_expressions.len()
    }

    /// return num_vars belongs to rotation
    pub fn rotation_vars(&self) -> Option<usize> {
        self.zkvm_v1_css
            .rotation_params
            .as_ref()
            .map(|param| param.rotation_cyclic_group_log2)
    }

    /// return rotation sub_group size
    pub fn rotation_subgroup_size(&self) -> Option<usize> {
        self.zkvm_v1_css
            .rotation_params
            .as_ref()
            .map(|param| param.rotation_cyclic_subgroup_size)
    }
}

#[derive(Clone)]
pub struct ZKVMConstraintSystem<E: ExtensionField> {
    pub(crate) circuit_css: BTreeMap<String, ComposedConstrainSystem<E>>,
    pub(crate) initial_global_state_expr: Expression<E>,
    pub(crate) finalize_global_state_expr: Expression<E>,
    // pub keccak_gkr_iop: Option<KeccakGKRIOP<E>>,
    pub params: ProgramParams,
}

impl<E: ExtensionField> Default for ZKVMConstraintSystem<E> {
    fn default() -> Self {
        ZKVMConstraintSystem {
            circuit_css: BTreeMap::new(),
            initial_global_state_expr: Expression::ZERO,
            finalize_global_state_expr: Expression::ZERO,
            params: ProgramParams::default(),
            // keccak_gkr_iop: None,
        }
    }
}

impl<E: ExtensionField> ZKVMConstraintSystem<E> {
    pub fn new_with_platform(params: ProgramParams) -> Self {
        ZKVMConstraintSystem {
            params,
            ..Default::default()
        }
    }

    pub fn register_opcode_circuit<OC: Instruction<E>>(&mut self) -> OC::InstructionConfig {
        let mut cs = ConstraintSystem::new(|| format!("riscv_opcode/{}", OC::name()));
        let mut circuit_builder = CircuitBuilder::<E>::new(&mut cs);
        let (config, gkr_iop_circuit) =
            OC::build_gkr_iop_circuit(&mut circuit_builder, &self.params).unwrap();
        let cs = ComposedConstrainSystem {
            zkvm_v1_css: cs,
            gkr_circuit: Some(gkr_iop_circuit),
        };
        tracing::trace!(
            "opcode circuit {} has {} witnesses, {} reads, {} writes, {} lookups",
            OC::name(),
            cs.num_witin(),
            cs.zkvm_v1_css.r_expressions.len(),
            cs.zkvm_v1_css.w_expressions.len(),
            cs.zkvm_v1_css.lk_expressions.len(),
        );
        assert!(
            self.circuit_css.insert(OC::name(), cs).is_none(),
            "opcode circuit {} already registered",
            OC::name()
        );
        config
    }

    pub fn register_table_circuit<TC: TableCircuit<E>>(&mut self) -> TC::TableConfig {
        let mut cs = ConstraintSystem::new(|| format!("riscv_table/{}", TC::name()));
        let mut circuit_builder = CircuitBuilder::<E>::new(&mut cs);
        let (config, gkr_iop_circuit) =
            TC::build_gkr_iop_circuit(&mut circuit_builder, &self.params).unwrap();
        let cs = ComposedConstrainSystem {
            zkvm_v1_css: cs,
            gkr_circuit: gkr_iop_circuit,
        };
        assert!(self.circuit_css.insert(TC::name(), cs).is_none());
        config
    }

    pub fn register_global_state<SC: StateCircuit<E>>(&mut self) {
        let mut cs = ConstraintSystem::new(|| "riscv_state");
        let mut circuit_builder = CircuitBuilder::<E>::new(&mut cs);
        self.initial_global_state_expr =
            SC::initial_global_state(&mut circuit_builder).expect("global_state_in failed");
        self.finalize_global_state_expr =
            SC::finalize_global_state(&mut circuit_builder).expect("global_state_out failed");
    }

    pub fn get_css(&self) -> &BTreeMap<String, ComposedConstrainSystem<E>> {
        &self.circuit_css
    }

    pub fn get_cs(&self, name: &String) -> Option<&ComposedConstrainSystem<E>> {
        self.circuit_css.get(name)
    }
}

#[derive(Default, Clone)]
pub struct ZKVMFixedTraces<E: ExtensionField> {
    pub circuit_fixed_traces: BTreeMap<String, Option<RowMajorMatrix<E::BaseField>>>,
}

impl<E: ExtensionField> ZKVMFixedTraces<E> {
    pub fn register_opcode_circuit<OC: Instruction<E>>(
        &mut self,
        cs: &ZKVMConstraintSystem<E>,
        config: &OC::InstructionConfig,
    ) {
        let cs = cs.get_cs(&OC::name()).expect("cs not found");
        assert!(
            self.circuit_fixed_traces
                .insert(
                    OC::name(),
                    OC::generate_fixed_traces(config, cs.zkvm_v1_css.num_fixed,)
                )
                .is_none()
        );
    }

    pub fn register_table_circuit<TC: TableCircuit<E>>(
        &mut self,
        cs: &ZKVMConstraintSystem<E>,
        config: &TC::TableConfig,
        input: &TC::FixedInput,
    ) {
        let cs = cs.get_cs(&TC::name()).expect("cs not found");
        assert!(
            self.circuit_fixed_traces
                .insert(
                    TC::name(),
                    Some(TC::generate_fixed_traces(
                        config,
                        cs.zkvm_v1_css.num_fixed,
                        input
                    )),
                )
                .is_none()
        );
    }
}

#[derive(Default, Clone)]
pub struct ZKVMWitnesses<E: ExtensionField> {
    witnesses_opcodes: BTreeMap<String, RMMCollections<E::BaseField>>,
    witnesses_tables: BTreeMap<String, RMMCollections<E::BaseField>>,
    lk_mlts: BTreeMap<String, Multiplicity<u64>>,
    combined_lk_mlt: Option<Vec<HashMap<u64, usize>>>,
    // in ram bus chip, num_instances length would be > 1
    pub num_instances: BTreeMap<String, Vec<usize>>,
}

impl<E: ExtensionField> ZKVMWitnesses<E> {
    pub fn get_opcode_witness(&self, name: &String) -> Option<&RMMCollections<E::BaseField>> {
        self.witnesses_opcodes.get(name)
    }

    pub fn get_table_witness(&self, name: &String) -> Option<&RMMCollections<E::BaseField>> {
        self.witnesses_tables.get(name)
    }

    pub fn get_lk_mlt(&self, name: &String) -> Option<&Multiplicity<u64>> {
        self.lk_mlts.get(name)
    }

    pub fn assign_opcode_circuit<OC: Instruction<E>>(
        &mut self,
        cs: &ZKVMConstraintSystem<E>,
        shard_ctx: &mut ShardContext,
        config: &OC::InstructionConfig,
        records: Vec<StepRecord>,
    ) -> Result<(), ZKVMError> {
        assert!(self.combined_lk_mlt.is_none());

        let cs = cs.get_cs(&OC::name()).unwrap();
        let (witness, logup_multiplicity) = OC::assign_instances(
            config,
            shard_ctx,
            cs.zkvm_v1_css.num_witin as usize,
            cs.zkvm_v1_css.num_structural_witin as usize,
            records,
        )?;
        assert!(
            self.num_instances
                .insert(OC::name(), vec![witness[0].num_instances()])
                .is_none()
        );
        assert!(self.witnesses_opcodes.insert(OC::name(), witness).is_none());
        assert!(!self.witnesses_tables.contains_key(&OC::name()));
        assert!(
            self.lk_mlts
                .insert(OC::name(), logup_multiplicity)
                .is_none()
        );

        Ok(())
    }

    // merge the multiplicities in each opcode circuit into one
    pub fn finalize_lk_multiplicities(&mut self) {
        assert!(self.combined_lk_mlt.is_none());
        assert!(!self.lk_mlts.is_empty());

        let mut combined_lk_mlt = vec![];
        let keys = self.lk_mlts.keys().cloned().collect_vec();
        for name in keys {
            let lk_mlt = self.lk_mlts.get(&name).unwrap();

            if combined_lk_mlt.is_empty() {
                combined_lk_mlt = lk_mlt.to_vec();
            } else {
                combined_lk_mlt
                    .iter_mut()
                    .zip_eq(lk_mlt.iter())
                    .for_each(|(m1, m2)| {
                        for (key, value) in m2 {
                            *m1.entry(*key).or_insert(0) += value;
                        }
                    });
            }
        }

        self.combined_lk_mlt = Some(combined_lk_mlt);
    }

    pub fn assign_table_circuit<TC: TableCircuit<E>>(
        &mut self,
        cs: &ZKVMConstraintSystem<E>,
        config: &TC::TableConfig,
        input: &TC::WitnessInput,
    ) -> Result<(), ZKVMError> {
        assert!(self.combined_lk_mlt.is_some());
        let cs = cs.get_cs(&TC::name()).unwrap();
        let witness = TC::assign_instances(
            config,
            cs.zkvm_v1_css.num_witin as usize,
            cs.zkvm_v1_css.num_structural_witin as usize,
            self.combined_lk_mlt.as_ref().unwrap(),
            input,
        )?;
        let num_instances = std::cmp::max(witness[0].num_instances(), witness[1].num_instances());
        assert!(
            self.num_instances
                .insert(TC::name(), vec![num_instances])
                .is_none()
        );
        assert!(self.witnesses_tables.insert(TC::name(), witness).is_none());
        assert!(!self.witnesses_opcodes.contains_key(&TC::name()));

        Ok(())
    }

    pub fn assign_global_chip_circuit(
        &mut self,
        cs: &ZKVMConstraintSystem<E>,
        shard_ctx: &ShardContext,
        config: &<GlobalChip<E> as TableCircuit<E>>::TableConfig,
    ) -> Result<(), ZKVMError> {
        let perm = <E::BaseField as PoseidonField>::get_default_perm();
        let global_input = shard_ctx
            .write_records()
            .par_iter()
            .flat_map_iter(|records| {
                // global write -> local reads
                records.iter().map(|(vma, record)| {
                    let global_write: GlobalRecord = (vma, record, true).into();
                    let ec_point: GlobalPoint<E> = global_write.to_ec_point(&perm);
                    GlobalChipInput {
                        record: global_write,
                        ec_point,
                    }
                })
            })
            .chain(
                shard_ctx
                    .read_records()
                    .par_iter()
                    .flat_map_iter(|records| {
                        // global read -> local write
                        records.iter().map(|(vma, record)| {
                            let global_read: GlobalRecord = (vma, record, false).into();
                            let ec_point: GlobalPoint<E> = global_read.to_ec_point(&perm);
                            GlobalChipInput {
                                record: global_read,
                                ec_point,
                            }
                        })
                    }),
            )
            .collect::<Vec<_>>();
        assert!(self.combined_lk_mlt.is_some());
        let cs = cs.get_cs(&GlobalChip::<E>::name()).unwrap();
        let witness = GlobalChip::assign_instances(
            config,
            cs.zkvm_v1_css.num_witin as usize,
            cs.zkvm_v1_css.num_structural_witin as usize,
            self.combined_lk_mlt.as_ref().unwrap(),
            &global_input,
        )?;
        // set num_read, num_write as separate instance
        assert!(
            self.num_instances
                .insert(
                    GlobalChip::<E>::name(),
                    vec![
                        // global write -> local read
                        shard_ctx
                            .write_records()
                            .iter()
                            .map(|records| records.len())
                            .sum(),
                        // global read -> local write
                        shard_ctx
                            .read_records()
                            .iter()
                            .map(|records| records.len())
                            .sum(),
                    ]
                )
                .is_none()
        );
        assert!(
            self.witnesses_tables
                .insert(GlobalChip::<E>::name(), witness)
                .is_none()
        );
        assert!(
            !self
                .witnesses_opcodes
                .contains_key(&GlobalChip::<E>::name())
        );

        Ok(())
    }

    /// Iterate opcode/table circuits, sorted by alphabetical order.
    pub fn into_iter_sorted(
        self,
    ) -> impl Iterator<Item = (String, Vec<RowMajorMatrix<E::BaseField>>)> {
        self.witnesses_opcodes
            .into_iter()
            .map(|(name, witnesses)| (name, witnesses.into()))
            .chain(
                self.witnesses_tables
                    .into_iter()
                    .map(|(name, witnesses)| (name, witnesses.into())),
            )
            .collect::<BTreeMap<_, _>>()
            .into_iter()
    }
}
pub struct ZKVMProvingKey<E: ExtensionField, PCS: PolynomialCommitmentScheme<E>> {
    pub pp: PCS::ProverParam,
    pub vp: PCS::VerifierParam,
    // pk for opcode and table circuits
    pub circuit_pks: BTreeMap<String, ProvingKey<E>>,
    pub fixed_commit_wd: Option<Arc<<PCS as PolynomialCommitmentScheme<E>>::CommitmentWithWitness>>,
    pub fixed_commit: Option<<PCS as PolynomialCommitmentScheme<E>>::Commitment>,
    pub circuit_index_fixed_num_instances: BTreeMap<usize, usize>,

    // expression for global state in/out
    pub initial_global_state_expr: Expression<E>,
    pub finalize_global_state_expr: Expression<E>,
}

impl<E: ExtensionField, PCS: PolynomialCommitmentScheme<E>> ZKVMProvingKey<E, PCS> {
    pub(crate) fn new(pp: PCS::ProverParam, vp: PCS::VerifierParam) -> Self {
        Self {
            pp,
            vp,
            circuit_pks: BTreeMap::new(),
            initial_global_state_expr: Expression::ZERO,
            finalize_global_state_expr: Expression::ZERO,
            circuit_index_fixed_num_instances: BTreeMap::new(),
            fixed_commit_wd: None,
            fixed_commit: None,
        }
    }

    pub(crate) fn commit_fixed(
        &mut self,
        fixed_traces: BTreeMap<usize, RowMajorMatrix<<E as ExtensionField>::BaseField>>,
    ) -> Result<(), ZKVMError> {
        if !fixed_traces.is_empty() {
            let fixed_commit_wd =
                PCS::batch_commit(&self.pp, fixed_traces.into_values().collect_vec())
                    .map_err(ZKVMError::PCSError)?;
            let fixed_commit = PCS::get_pure_commitment(&fixed_commit_wd);
            self.fixed_commit_wd = Some(Arc::new(fixed_commit_wd));
            self.fixed_commit = Some(fixed_commit);
        } else {
            self.fixed_commit_wd = None;
            self.fixed_commit = None;
        }
        Ok(())
    }
}

impl<E: ExtensionField, PCS: PolynomialCommitmentScheme<E>> ZKVMProvingKey<E, PCS> {
    pub fn get_vk_slow(&self) -> ZKVMVerifyingKey<E, PCS> {
        ZKVMVerifyingKey {
            vp: self.vp.clone(),
            circuit_vks: self
                .circuit_pks
                .iter()
                .map(|(name, pk)| (name.clone(), pk.vk.clone()))
                .collect(),
            fixed_commit: self.fixed_commit.clone(),
            // expression for global state in/out
            initial_global_state_expr: self.initial_global_state_expr.clone(),
            finalize_global_state_expr: self.finalize_global_state_expr.clone(),
            circuit_index_to_name: self
                .circuit_pks
                .keys()
                .enumerate()
                .map(|(index, name)| (index, name.clone()))
                .collect(),
        }
    }
}

#[derive(Clone, Serialize, Deserialize)]
#[serde(bound(
    serialize = "E::BaseField: Serialize",
    deserialize = "E::BaseField: DeserializeOwned",
))]
pub struct ZKVMVerifyingKey<E: ExtensionField, PCS: PolynomialCommitmentScheme<E>> {
    pub vp: PCS::VerifierParam,
    // vk for opcode and table circuits
    pub circuit_vks: BTreeMap<String, VerifyingKey<E>>,
    pub fixed_commit: Option<<PCS as PolynomialCommitmentScheme<E>>::Commitment>,
    // expression for global state in/out
    pub initial_global_state_expr: Expression<E>,
    pub finalize_global_state_expr: Expression<E>,
    // circuit index -> circuit name
    // mainly used for debugging
    pub circuit_index_to_name: BTreeMap<usize, String>,
}<|MERGE_RESOLUTION|>--- conflicted
+++ resolved
@@ -152,26 +152,15 @@
         self.zkvm_v1_css.w_expressions.len() + self.zkvm_v1_css.w_table_expressions.len()
     }
 
-<<<<<<< HEAD
     pub fn instance_openings(&self) -> &[Instance] {
         &self.zkvm_v1_css.instance_openings
     }
+    pub fn has_ecc_ops(&self) -> bool {
+        !self.zkvm_v1_css.ec_final_sum.is_empty()
+    }
 
     pub fn is_with_lk_table(&self) -> bool {
         !self.zkvm_v1_css.lk_table_expressions.is_empty()
-=======
-    pub fn has_ecc_ops(&self) -> bool {
-        !self.zkvm_v1_css.ec_final_sum.is_empty()
-    }
-
-    pub fn instance_name_map(&self) -> &HashMap<Instance, String> {
-        &self.zkvm_v1_css.instance_name_map
-    }
-
-    pub fn is_opcode_circuit(&self) -> bool {
-        // TODO: is global chip opcode circuit??
-        self.gkr_circuit.is_some() || self.has_ecc_ops()
->>>>>>> 3bfffadc
     }
 
     /// return number of lookup operation
