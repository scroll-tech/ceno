--- conflicted
+++ resolved
@@ -1,32 +1,19 @@
 use crate::{
     circuit_builder::{CircuitBuilder, ConstraintSystem},
     error::ZKVMError,
-<<<<<<< HEAD
-    expression::Expression,
     instructions::{GKRIOPInstruction, Instruction, riscv::dummy::LargeEcallDummy},
-=======
-    instructions::Instruction,
->>>>>>> 75d75ea4
     state::StateCircuit,
     tables::{RMMCollections, TableCircuit},
     witness::LkMultiplicity,
 };
-<<<<<<< HEAD
 use ceno_emul::{CENO_PLATFORM, KeccakSpec, Platform, StepRecord, SyscallSpec};
-use ff_ext::ExtensionField;
+use ff_ext::{ExtensionField, SmallField};
 use gkr_iop::{gkr::GKRCircuitWitness, precompiles::KeccakLayout};
-use itertools::Itertools;
-use mpcs::{Point, PolynomialCommitmentScheme};
-use multilinear_extensions::{
-    mle::DenseMultilinearExtension, virtual_poly::ArcMultilinearExtension,
-=======
-use ceno_emul::{CENO_PLATFORM, Platform, StepRecord};
-use ff_ext::{ExtensionField, SmallField};
 use itertools::{Either, Itertools};
 use mpcs::{Point, PolynomialCommitmentScheme};
 use multilinear_extensions::{
-    Expression, impl_expr_from_unsigned, virtual_poly::ArcMultilinearExtension,
->>>>>>> 75d75ea4
+    Expression, impl_expr_from_unsigned, mle::DenseMultilinearExtension,
+    virtual_poly::ArcMultilinearExtension,
 };
 use serde::{Deserialize, Serialize, de::DeserializeOwned};
 use std::collections::{BTreeMap, HashMap};
@@ -59,12 +46,6 @@
     pub witness: Vec<Vec<ArcMultilinearExtension<'a, E>>>,
 }
 
-<<<<<<< HEAD
-pub type WitnessId = u32;
-pub type ChallengeId = u16;
-
-=======
->>>>>>> 75d75ea4
 #[derive(
     Copy, Clone, Debug, EnumIter, PartialEq, Eq, Hash, serde::Serialize, serde::Deserialize,
 )]
