--- conflicted
+++ resolved
@@ -62,11 +62,7 @@
 #[derive(Clone, Debug, serde::Serialize, serde::Deserialize)]
 #[serde(bound = "E: ExtensionField + DeserializeOwned")]
 pub struct VerifyingKey<E: ExtensionField> {
-<<<<<<< HEAD
-    pub cs: ConstraintSystem<E>,
-=======
-    pub(crate) cs: ComposedConstrainSystem<E>,
->>>>>>> 80a33d33
+    pub cs: ComposedConstrainSystem<E>,
 }
 
 impl<E: ExtensionField> VerifyingKey<E> {
