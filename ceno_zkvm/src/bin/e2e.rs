use ceno_emul::{IterAddresses, Platform, Program, WORD_SIZE, Word};
use ceno_host::{CenoStdin, memory_from_file};
#[cfg(all(feature = "jemalloc", unix, not(test)))]
use ceno_zkvm::print_allocated_bytes;
use ceno_zkvm::{
    e2e::{
        Checkpoint, FieldType, PcsKind, Preset, run_e2e_with_checkpoint, setup_platform,
        setup_platform_debug, verify,
    },
    scheme::{
        ZKVMProof, constants::MAX_NUM_VARIABLES, mock_prover::LkMultiplicityKey,
        verifier::ZKVMVerifier,
    },
    with_panic_hook,
};
use clap::Parser;
use ff_ext::{BabyBearExt4, ExtensionField, GoldilocksExt2};
use mpcs::{
    Basefold, BasefoldRSParams, PolynomialCommitmentScheme, SecurityLevel, Whir, WhirDefaultSpec,
};
use p3::field::FieldAlgebra;
use serde::{Serialize, de::DeserializeOwned};
use std::{fs, panic, panic::AssertUnwindSafe, path::PathBuf};
use tracing::{error, level_filters::LevelFilter};
use tracing_forest::ForestLayer;
use tracing_subscriber::{
    EnvFilter, Registry, filter::filter_fn, fmt, layer::SubscriberExt, util::SubscriberInitExt,
};
use transcript::BasicTranscript as Transcript;

// Use jemalloc as global allocator for performance
#[cfg(all(feature = "jemalloc", unix, not(test)))]
#[global_allocator]
static GLOBAL: tikv_jemallocator::Jemalloc = tikv_jemallocator::Jemalloc;

fn parse_size(s: &str) -> Result<u32, parse_size::Error> {
    parse_size::Config::new()
        .with_binary()
        .parse_size(s)
        .map(|size| size as u32)
}
/// Prove the execution of a fixed RISC-V program.
#[derive(Parser, Debug)]
#[command(version, about, long_about = None)]
struct Args {
    /// The path to the ELF file to execute.
    elf: PathBuf,
    /// The path to the proof file to write.
    #[arg(default_value = "proof.bin")]
    proof_file: PathBuf,

    /// The path to the verification key file to write.
    #[arg(default_value = "vk.bin")]
    vk_file: PathBuf,

    /// The maximum number of steps to execute the program.
    #[arg(short, long)]
    max_steps: Option<usize>,

    // Profiling granularity.
    // Setting any value restricts logs to profiling information
    #[arg(long)]
    profiling: Option<usize>,

    /// The preset configuration to use.
    #[arg(long, value_enum, default_value_t = Preset::Ceno)]
    platform: Preset,

    /// The polynomial commitment scheme to use.
    #[arg(long, value_enum, default_value_t = PcsKind::default())]
    pcs: PcsKind,
    /// The field to use, eg. goldilocks
    #[arg(long, value_enum, default_value_t = FieldType::default())]
    field: FieldType,

    /// Hints: prover-private unconstrained input.
    /// This is a raw file mapped as a memory segment.
    /// Zero-padded to the right to the next power-of-two size.
    #[arg(long, conflicts_with = "hints")]
    hints_file: Option<String>,

    #[arg(long, conflicts_with = "hints_file", value_parser, num_args = 1.., value_delimiter = ',')]
    hints: Option<Vec<Word>>,

    #[arg(long, default_value = "100")]
    n: u32,

    /// Stack size in bytes.
    #[arg(long, default_value = "2M", value_parser = parse_size)]
    stack_size: u32,

    /// Heap size in bytes.
    #[arg(long, default_value = "2M", value_parser = parse_size)]
    heap_size: u32,

    /// Max number of variables
    #[clap(long, default_value_t = MAX_NUM_VARIABLES)]
    max_num_variables: usize,

    #[arg(long, value_parser, num_args = 1.., value_delimiter = ',')]
    public_io: Option<Vec<Word>>,

    /// The security level to use.
    #[arg(short, long, value_enum, default_value_t = SecurityLevel::default())]
    security_level: SecurityLevel,
}

fn main() {
    let args = {
        let mut args = Args::parse();
        args.stack_size = args.stack_size.next_multiple_of(WORD_SIZE as u32);
        args.heap_size = args.heap_size.next_multiple_of(WORD_SIZE as u32);
        args
    };

    // default filter
    let default_filter = EnvFilter::builder()
        .with_default_directive(LevelFilter::DEBUG.into())
        .from_env_lossy();

    // filter by profiling level;
    // spans with level i contain the field "profiling_{i}"
    // this restricts statistics to first (args.profiling) levels
    let profiling_level = args.profiling.unwrap_or(1);
    let filter_by_profiling_level = filter_fn(move |metadata| {
        (1..=profiling_level)
            .map(|i| format!("profiling_{i}"))
            .any(|field| metadata.fields().field(&field).is_some())
    });

    let fmt_layer = fmt::layer()
        .compact()
        .with_thread_ids(false)
        .with_thread_names(false)
        .without_time();

    Registry::default()
        .with(args.profiling.is_some().then_some(ForestLayer::default()))
        .with(fmt_layer)
        // if some profiling granularity is specified, use the profiling filter,
        // otherwise use the default
        .with(
            args.profiling
                .is_some()
                .then_some(filter_by_profiling_level),
        )
        .with(args.profiling.is_none().then_some(default_filter))
        .init();

    // process public input first
    let public_io = args
        .public_io
        .and_then(|public_io| {
            // if the vector contains only one element, write it as a raw `u32`
            // otherwise, write the entire vector
            // in both cases, convert the resulting `CenoStdin` into a `Vec<u32>`
            if public_io.len() == 1 {
                CenoStdin::default()
                    .write(&public_io[0])
                    .ok()
                    .map(|stdin| Into::<Vec<u32>>::into(&*stdin))
            } else {
                CenoStdin::default()
                    .write(&public_io)
                    .ok()
                    .map(|stdin| Into::<Vec<u32>>::into(&*stdin))
            }
        })
        .unwrap_or_default();

    // estimate required pub io size, which is required in platform/key setup phase
    let pub_io_size: u32 = ((public_io.len() * WORD_SIZE) as u32)
        .next_power_of_two()
        .max(16);

    tracing::info!("Loading ELF file: {}", args.elf.display());
    let elf_bytes = fs::read(&args.elf).expect("read elf file");
    let program = Program::load_elf(&elf_bytes, u32::MAX).unwrap();
    let platform = if cfg!(debug_assertions) {
        setup_platform_debug(
            args.platform,
            &program,
            args.stack_size,
            args.heap_size,
            pub_io_size,
        )
    } else {
        setup_platform(
            args.platform,
            &program,
            args.stack_size,
            args.heap_size,
            pub_io_size,
        )
    };
    tracing::info!("Running on platform {:?} {}", args.platform, platform);
    tracing::info!(
        "Stack: {} bytes. Heap: {} bytes.",
        args.stack_size,
        args.heap_size
    );

    let hints = args
        .hints_file
        .as_ref()
        .map(|file_path| {
            tracing::info!("Loading hints file: {:?}", file_path);
            let hints = memory_from_file(file_path).expect("failed to read hints file");
            assert!(
                hints.len() <= platform.hints.iter_addresses().len(),
                "hints must fit in {} bytes",
                platform.hints.len()
            );
            hints
        })
        .or_else(|| {
            args.hints.and_then(|hint| {
                // if the vector contains only one element, write it as a raw `u32`
                // otherwise, write the entire vector
                // in both cases, convert the resulting `CenoStdin` into a `Vec<u32>`
                if hint.len() == 1 {
                    CenoStdin::default()
                        .write(&hint[0])
                        .ok()
                        .map(|stdin| Into::<Vec<u32>>::into(&*stdin))
                } else {
                    CenoStdin::default()
                        .write(&hint)
                        .ok()
                        .map(|stdin| Into::<Vec<u32>>::into(&*stdin))
                }
            })
        })
        .unwrap_or_default();

    let max_steps = args.max_steps.unwrap_or(usize::MAX);

    match (args.pcs, args.field) {
        (PcsKind::Basefold, FieldType::Goldilocks) => {
            run_inner::<GoldilocksExt2, Basefold<GoldilocksExt2, BasefoldRSParams>>(
                program,
                platform,
                &hints,
                &public_io,
                max_steps,
                args.max_num_variables,
                args.proof_file,
                args.vk_file,
                args.security_level,
                Checkpoint::Complete,
            )
        }
        (PcsKind::Basefold, FieldType::BabyBear) => {
            run_inner::<BabyBearExt4, Basefold<BabyBearExt4, BasefoldRSParams>>(
                program,
                platform,
                &hints,
                &public_io,
                max_steps,
                args.max_num_variables,
                args.proof_file,
                args.vk_file,
                args.security_level,
                Checkpoint::PrepVerify, // FIXME: when whir and babybear is ready
            )
        }
        (PcsKind::Whir, FieldType::Goldilocks) => {
            run_inner::<GoldilocksExt2, Whir<GoldilocksExt2, WhirDefaultSpec>>(
                program,
                platform,
                &hints,
                &public_io,
                max_steps,
                args.max_num_variables,
                args.proof_file,
                args.vk_file,
                args.security_level,
                Checkpoint::PrepVerify, // FIXME: when whir and babybear is ready
            )
        }
        (PcsKind::Whir, FieldType::BabyBear) => {
            run_inner::<BabyBearExt4, Whir<BabyBearExt4, WhirDefaultSpec>>(
                program,
                platform,
                &hints,
                &public_io,
                max_steps,
                args.max_num_variables,
                args.proof_file,
                args.vk_file,
                args.security_level,
                Checkpoint::PrepVerify, // FIXME: when whir and babybear is ready
            )
        }
    };

    #[cfg(all(feature = "jemalloc", unix, not(test)))]
    {
        print_allocated_bytes();
    }
}

#[allow(clippy::too_many_arguments)]
fn run_inner<
    E: ExtensionField + LkMultiplicityKey + DeserializeOwned,
    PCS: PolynomialCommitmentScheme<E> + Serialize + 'static,
>(
    program: Program,
    platform: Platform,
    hints: &[u32],
    public_io: &[u32],
    max_steps: usize,
    max_num_variables: usize,
    proof_file: PathBuf,
    vk_file: PathBuf,
    security_level: SecurityLevel,
    checkpoint: Checkpoint,
) {
    let result = run_e2e_with_checkpoint::<E, PCS>(
        program,
        platform,
        hints,
        public_io,
        max_steps,
<<<<<<< HEAD
        args.max_num_variables,
        Checkpoint::PrepProof,
=======
        max_num_variables,
        security_level,
        checkpoint,
>>>>>>> 3a9d1960
    );

    let zkvm_proof = result
        .proof
        .expect("PrepSanityCheck should yield zkvm_proof.");
    let vk = result.vk.expect("PrepSanityCheck should yield vk.");

    let proof_bytes = bincode::serialize(&zkvm_proof).unwrap();
    fs::write(&proof_file, proof_bytes).unwrap();
    let vk_bytes = bincode::serialize(&vk).unwrap();
    fs::write(&vk_file, vk_bytes).unwrap();

<<<<<<< HEAD
    return; // early terminate

    let verifier = ZKVMVerifier::new(vk);
    verify(&zkvm_proof, &verifier).expect("Verification failed");
    // FIXME: it is a bit wired, let us move it else where later.
    soundness_test(zkvm_proof, &verifier);
=======
    if checkpoint > Checkpoint::PrepVerify {
        let verifier = ZKVMVerifier::new(vk);
        verify(&zkvm_proof, &verifier).expect("Verification failed");
        soundness_test(zkvm_proof, &verifier);
    }
>>>>>>> 3a9d1960
}

fn soundness_test<E: ExtensionField, Pcs: PolynomialCommitmentScheme<E>>(
    mut zkvm_proof: ZKVMProof<E, Pcs>,
    verifier: &ZKVMVerifier<E, Pcs>,
) {
    // do sanity check
    let transcript = Transcript::new(b"riscv");
    // change public input maliciously should cause verifier to reject proof
    zkvm_proof.raw_pi[0] = vec![E::BaseField::ONE];
    zkvm_proof.raw_pi[1] = vec![E::BaseField::ONE];

    // capture panic message, if have
    let result = with_panic_hook(Box::new(|_info| ()), || {
        panic::catch_unwind(AssertUnwindSafe(|| {
            verifier.verify_proof(zkvm_proof, transcript)
        }))
    });
    match result {
        Ok(res) => {
            res.expect_err("verify proof should return with error");
        }
        Err(err) => {
            let msg: String = if let Some(message) = err.downcast_ref::<&str>() {
                message.to_string()
            } else if let Some(message) = err.downcast_ref::<String>() {
                message.to_string()
            } else if let Some(message) = err.downcast_ref::<&String>() {
                message.to_string()
            } else {
                unreachable!()
            };

            if !msg.starts_with("0th round's prover message is not consistent with the claim") {
                error!("unknown panic {msg:?}");
                panic::resume_unwind(err);
            };
        }
    };
}<|MERGE_RESOLUTION|>--- conflicted
+++ resolved
@@ -322,14 +322,9 @@
         hints,
         public_io,
         max_steps,
-<<<<<<< HEAD
-        args.max_num_variables,
-        Checkpoint::PrepProof,
-=======
         max_num_variables,
         security_level,
         checkpoint,
->>>>>>> 3a9d1960
     );
 
     let zkvm_proof = result
@@ -340,22 +335,15 @@
     let proof_bytes = bincode::serialize(&zkvm_proof).unwrap();
     fs::write(&proof_file, proof_bytes).unwrap();
     let vk_bytes = bincode::serialize(&vk).unwrap();
-    fs::write(&vk_file, vk_bytes).unwrap();
-
-<<<<<<< HEAD
+    std::fs::write(&args.vk_file, vk_bytes).unwrap();
+
     return; // early terminate
 
-    let verifier = ZKVMVerifier::new(vk);
-    verify(&zkvm_proof, &verifier).expect("Verification failed");
-    // FIXME: it is a bit wired, let us move it else where later.
-    soundness_test(zkvm_proof, &verifier);
-=======
     if checkpoint > Checkpoint::PrepVerify {
         let verifier = ZKVMVerifier::new(vk);
         verify(&zkvm_proof, &verifier).expect("Verification failed");
         soundness_test(zkvm_proof, &verifier);
     }
->>>>>>> 3a9d1960
 }
 
 fn soundness_test<E: ExtensionField, Pcs: PolynomialCommitmentScheme<E>>(
