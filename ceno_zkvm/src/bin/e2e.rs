--- conflicted
+++ resolved
@@ -215,11 +215,8 @@
                 args.max_num_variables,
                 args.proof_file,
                 args.vk_file,
-<<<<<<< HEAD
+                args.security_level,
                 Checkpoint::Complete,
-=======
-                args.security_level,
->>>>>>> 86858c0e
             )
         }
         (PcsKind::Basefold, FieldType::BabyBear) => {
@@ -232,11 +229,8 @@
                 args.max_num_variables,
                 args.proof_file,
                 args.vk_file,
-<<<<<<< HEAD
+                args.security_level,
                 Checkpoint::PrepVerify, // FIXME: when whir and babybear is ready
-=======
-                args.security_level,
->>>>>>> 86858c0e
             )
         }
         (PcsKind::Whir, FieldType::Goldilocks) => {
@@ -249,11 +243,8 @@
                 args.max_num_variables,
                 args.proof_file,
                 args.vk_file,
-<<<<<<< HEAD
+                args.security_level,
                 Checkpoint::PrepVerify, // FIXME: when whir and babybear is ready
-=======
-                args.security_level,
->>>>>>> 86858c0e
             )
         }
         (PcsKind::Whir, FieldType::BabyBear) => {
@@ -266,11 +257,8 @@
                 args.max_num_variables,
                 args.proof_file,
                 args.vk_file,
-<<<<<<< HEAD
+                args.security_level,
                 Checkpoint::PrepVerify, // FIXME: when whir and babybear is ready
-=======
-                args.security_level,
->>>>>>> 86858c0e
             )
         }
     }
@@ -289,11 +277,8 @@
     max_num_variables: usize,
     proof_file: PathBuf,
     vk_file: PathBuf,
-<<<<<<< HEAD
+    security_level: SecurityLevel,
     checkpoint: Checkpoint,
-=======
-    security_level: SecurityLevel,
->>>>>>> 86858c0e
 ) {
     let result = run_e2e_with_checkpoint::<E, PCS>(
         program,
@@ -302,12 +287,8 @@
         public_io,
         max_steps,
         max_num_variables,
-<<<<<<< HEAD
+        security_level,
         checkpoint,
-=======
-        Checkpoint::PrepSanityCheck,
-        security_level,
->>>>>>> 86858c0e
     );
 
     let zkvm_proof = result
