use ceno_emul::{IterAddresses, Program, WORD_SIZE, Word};
use ceno_zkvm::{
    e2e::{Checkpoint, Preset, run_e2e_with_checkpoint, setup_platform},
    with_panic_hook,
};
use clap::Parser;
use ff_ext::GoldilocksExt2;
use itertools::Itertools;
use mpcs::{Basefold, BasefoldRSParams};
use p3_field::PrimeCharacteristicRing;
use p3_goldilocks::Goldilocks;
use std::{cell::RefCell, fs, panic};
use tracing::level_filters::LevelFilter;
use tracing_forest::ForestLayer;
use tracing_subscriber::{
    EnvFilter, Registry, filter::filter_fn, fmt, layer::SubscriberExt, util::SubscriberInitExt,
};
use transcript::{
    BasicTranscript as Transcript, BasicTranscriptWithStat as TranscriptWithStat, StatisticRecorder,
};

fn parse_size(s: &str) -> Result<u32, parse_size::Error> {
    parse_size::Config::new()
        .with_binary()
        .parse_size(s)
        .map(|size| size as u32)
}

/// Prove the execution of a fixed RISC-V program.
#[derive(Parser, Debug)]
#[command(version, about, long_about = None)]
struct Args {
    /// The path to the ELF file to execute.
    elf: String,

    /// The maximum number of steps to execute the program.
    #[arg(short, long)]
    max_steps: Option<usize>,

    // Profiling granularity.
    // Setting any value restricts logs to profiling information
    #[arg(long)]
    profiling: Option<usize>,

    /// The preset configuration to use.
    #[arg(short, long, value_enum, default_value_t = Preset::Ceno)]
    platform: Preset,

    /// Hints: prover-private unconstrained input.
    /// This is a raw file mapped as a memory segment.
    /// Zero-padded to the right to the next power-of-two size.
    #[arg(long)]
    hints: Option<String>,

    /// Stack size in bytes.
    #[arg(long, default_value = "32k", value_parser = parse_size)]
    stack_size: u32,

    /// Heap size in bytes.
    #[arg(long, default_value = "2M", value_parser = parse_size)]
    heap_size: u32,
}

fn main() {
    let args = {
        let mut args = Args::parse();
        args.stack_size = args.stack_size.next_multiple_of(WORD_SIZE as u32);
        args.heap_size = args.heap_size.next_multiple_of(WORD_SIZE as u32);
        args
    };
    let pub_io_size = 16; // TODO: configure.

    // default filter
    let default_filter = EnvFilter::builder()
        .with_default_directive(LevelFilter::DEBUG.into())
        .from_env_lossy();

    // filter by profiling level;
    // spans with level i contain the field "profiling_{i}"
    // this restricts statistics to first (args.profiling) levels
    let profiling_level = args.profiling.unwrap_or(1);
    let filter_by_profiling_level = filter_fn(move |metadata| {
        (1..=profiling_level)
            .map(|i| format!("profiling_{i}"))
            .any(|field| metadata.fields().field(&field).is_some())
    });

    let fmt_layer = fmt::layer()
        .compact()
        .with_thread_ids(false)
        .with_thread_names(false)
        .without_time();

    Registry::default()
        .with(args.profiling.is_some().then_some(ForestLayer::default()))
        .with(fmt_layer)
        // if some profiling granularity is specified, use the profiling filter,
        // otherwise use the default
        .with(
            args.profiling
                .is_some()
                .then_some(filter_by_profiling_level),
        )
        .with(args.profiling.is_none().then_some(default_filter))
        .init();

    tracing::info!("Loading ELF file: {}", &args.elf);
    let elf_bytes = fs::read(&args.elf).expect("read elf file");
    let program = Program::load_elf(&elf_bytes, u32::MAX).unwrap();
    let platform = setup_platform(
        args.platform,
        &program,
        args.stack_size,
        args.heap_size,
        pub_io_size,
    );
    tracing::info!("Running on platform {:?} {}", args.platform, platform);
    tracing::info!(
        "Stack: {} bytes. Heap: {} bytes.",
        args.stack_size,
        args.heap_size
    );

    tracing::info!("Loading hints file: {:?}", args.hints);
    let hints = memory_from_file(&args.hints);
    assert!(
        hints.len() <= platform.hints.iter_addresses().len(),
        "hints must fit in {} bytes",
        platform.hints.len()
    );

    let max_steps = args.max_steps.unwrap_or(usize::MAX);

    type E = GoldilocksExt2;
    type B = Goldilocks;
    type Pcs = Basefold<GoldilocksExt2, BasefoldRSParams>;

    let (state, _) = run_e2e_with_checkpoint::<E, Pcs>(
        program,
        platform,
        hints,
        max_steps,
        Checkpoint::PrepSanityCheck,
    );

    let (mut zkvm_proof, verifier) = state.expect("PrepSanityCheck should yield state.");

    // do statistics
<<<<<<< HEAD
    if cfg!(feature = "ro_query_stats") {
        let stat_recorder = StatisticRecorder::default();
        let basic_transcript = RefCell::new(Transcript::new(b"riscv"));
        let transcript = TranscriptWithStat::new(&stat_recorder, &basic_transcript);
        verifier.verify_proof(zkvm_proof.clone(), transcript).ok();
        println!("{}", basic_transcript.into_inner(),);
        println!(
            "append_field_count: {}",
            stat_recorder.into_inner().field_appended_num
        )
    }
=======
    let stat_recorder = StatisticRecorder::default();
    let transcript = TranscriptWithStat::new(&stat_recorder, b"riscv");
    assert!(
        verifier
            .verify_proof_halt(zkvm_proof.clone(), transcript, zkvm_proof.has_halt())
            .is_ok()
    );
>>>>>>> 3e3ebfac
    println!("e2e proof stat: {}", zkvm_proof);

    // do sanity check
    let transcript = Transcript::new(b"riscv");
    // change public input maliciously should cause verifier to reject proof
    zkvm_proof.raw_pi[0] = vec![B::ONE];
    zkvm_proof.raw_pi[1] = vec![B::ONE];

    // capture panic message, if have
    let result = with_panic_hook(Box::new(|_info| ()), || {
        panic::catch_unwind(|| verifier.verify_proof(zkvm_proof, transcript))
    });
    match result {
        Ok(res) => {
            res.expect_err("verify proof should return with error");
        }
        Err(err) => {
            let msg: String = if let Some(message) = err.downcast_ref::<&str>() {
                message.to_string()
            } else if let Some(message) = err.downcast_ref::<String>() {
                message.to_string()
            } else if let Some(message) = err.downcast_ref::<&String>() {
                message.to_string()
            } else {
                unreachable!()
            };

            if !msg.starts_with("0th round's prover message is not consistent with the claim") {
                println!("unknown panic {msg:?}");
                panic::resume_unwind(err);
            };
        }
    };
}
fn memory_from_file(path: &Option<String>) -> Vec<u32> {
    path.as_ref()
        .map(|path| {
            let mut buf = fs::read(path).expect("could not read file");
            buf.resize(buf.len().next_multiple_of(WORD_SIZE), 0);
            buf.chunks_exact(WORD_SIZE)
                .map(|word| Word::from_le_bytes(word.try_into().unwrap()))
                .collect_vec()
        })
        .unwrap_or_default()
}<|MERGE_RESOLUTION|>--- conflicted
+++ resolved
@@ -146,27 +146,17 @@
     let (mut zkvm_proof, verifier) = state.expect("PrepSanityCheck should yield state.");
 
     // do statistics
-<<<<<<< HEAD
     if cfg!(feature = "ro_query_stats") {
         let stat_recorder = StatisticRecorder::default();
         let basic_transcript = RefCell::new(Transcript::new(b"riscv"));
         let transcript = TranscriptWithStat::new(&stat_recorder, &basic_transcript);
-        verifier.verify_proof(zkvm_proof.clone(), transcript).ok();
+        assert!(
+            verifier
+                .verify_proof_halt(zkvm_proof.clone(), transcript, zkvm_proof.has_halt())
+                .is_ok()
+        );
         println!("{}", basic_transcript.into_inner(),);
-        println!(
-            "append_field_count: {}",
-            stat_recorder.into_inner().field_appended_num
-        )
     }
-=======
-    let stat_recorder = StatisticRecorder::default();
-    let transcript = TranscriptWithStat::new(&stat_recorder, b"riscv");
-    assert!(
-        verifier
-            .verify_proof_halt(zkvm_proof.clone(), transcript, zkvm_proof.has_halt())
-            .is_ok()
-    );
->>>>>>> 3e3ebfac
     println!("e2e proof stat: {}", zkvm_proof);
 
     // do sanity check
