use ceno_emul::{IterAddresses, Program, WORD_SIZE, Word};
use ceno_host::CenoStdin;
use ceno_zkvm::{
    e2e::{Checkpoint, Preset, run_e2e_with_checkpoint, setup_platform},
    scheme::{ZKVMProof, verifier::ZKVMVerifier},
    structs::ZKVMVerifyingKey,
    with_panic_hook,
};
use clap::Parser;
use ff_ext::GoldilocksExt2;
use itertools::Itertools;
use mpcs::{Basefold, BasefoldRSParams};
use p3::{field::PrimeCharacteristicRing, goldilocks::Goldilocks};
use std::{
    fs,
    panic::{self, AssertUnwindSafe},
};
use tracing::level_filters::LevelFilter;
use tracing_forest::ForestLayer;
use tracing_subscriber::{
    EnvFilter, Registry, filter::filter_fn, fmt, layer::SubscriberExt, util::SubscriberInitExt,
};
use transcript::{
    BasicTranscript as Transcript, BasicTranscriptWithStat as TranscriptWithStat, StatisticRecorder,
};

fn parse_size(s: &str) -> Result<u32, parse_size::Error> {
    parse_size::Config::new()
        .with_binary()
        .parse_size(s)
        .map(|size| size as u32)
}
/// Prove the execution of a fixed RISC-V program.
#[derive(Parser, Debug)]
#[command(version, about, long_about = None)]
struct Args {
    /// The path to the ELF file to execute.
    elf: String,

    /// The path to the proof file to write.
    #[arg(default_value = "proof.bin")]
    proof_file: String,

    /// The path to the verification key file to write.
    #[arg(default_value = "vk.bin")]
    vk_file: String,

    /// The maximum number of steps to execute the program.
    #[arg(short, long)]
    max_steps: Option<usize>,

    // Profiling granularity.
    // Setting any value restricts logs to profiling information
    #[arg(long)]
    profiling: Option<usize>,

    /// The preset configuration to use.
    #[arg(short, long, value_enum, default_value_t = Preset::Ceno)]
    platform: Preset,

    /// Hints: prover-private unconstrained input.
    /// This is a raw file mapped as a memory segment.
    /// Zero-padded to the right to the next power-of-two size.
    #[arg(long, conflicts_with = "hints")]
    hints_file: Option<String>,

    #[arg(long, conflicts_with = "hints_file", value_parser, num_args = 1.., value_delimiter = ',')]
    hints: Option<Vec<Word>>,

    #[arg(long, default_value = "100")]
    n: u32,

    /// Stack size in bytes.
    #[arg(long, default_value = "2M", value_parser = parse_size)]
    stack_size: u32,

    /// Heap size in bytes.
    #[arg(long, default_value = "2M", value_parser = parse_size)]
    heap_size: u32,

    #[arg(long, value_parser, num_args = 1.., value_delimiter = ',')]
    public_io: Option<Vec<Word>>,
}

type E = GoldilocksExt2;
type B = Goldilocks;
type Pcs = Basefold<GoldilocksExt2, BasefoldRSParams>;

fn main() {
    let args = {
        let mut args = Args::parse();
        args.stack_size = args.stack_size.next_multiple_of(WORD_SIZE as u32);
        args.heap_size = args.heap_size.next_multiple_of(WORD_SIZE as u32);
        args
    };

    // default filter
    let default_filter = EnvFilter::builder()
        .with_default_directive(LevelFilter::DEBUG.into())
        .from_env_lossy();

    // filter by profiling level;
    // spans with level i contain the field "profiling_{i}"
    // this restricts statistics to first (args.profiling) levels
    let profiling_level = args.profiling.unwrap_or(1);
    let filter_by_profiling_level = filter_fn(move |metadata| {
        (1..=profiling_level)
            .map(|i| format!("profiling_{i}"))
            .any(|field| metadata.fields().field(&field).is_some())
    });

    let fmt_layer = fmt::layer()
        .compact()
        .with_thread_ids(false)
        .with_thread_names(false)
        .without_time();

    Registry::default()
        .with(args.profiling.is_some().then_some(ForestLayer::default()))
        .with(fmt_layer)
        // if some profiling granularity is specified, use the profiling filter,
        // otherwise use the default
        .with(
            args.profiling
                .is_some()
                .then_some(filter_by_profiling_level),
        )
        .with(args.profiling.is_none().then_some(default_filter))
        .init();

    // process public input first
    let public_io = args
        .public_io
        .and_then(|public_io| {
            public_io
                .iter()
                .try_fold(CenoStdin::default(), |mut std_in, public_io| {
                    std_in.write(public_io)?;
                    Ok::<CenoStdin, rkyv::rancor::Error>(std_in)
                })
                .ok()
                .map(|std_in| Into::<Vec<u32>>::into(&std_in))
        })
        .unwrap_or_default();

    // estimate required pub io size, which is required in platform/key setup phase
    let pub_io_size: u32 = ((public_io.len() * WORD_SIZE) as u32)
        .next_power_of_two()
        .max(16);

    tracing::info!("Loading ELF file: {}", &args.elf);
    // let elf_bytes = fs::read(&args.elf).expect("read elf file");
    let elf_bytes = ceno_examples::is_prime;
    let program = Program::load_elf(&elf_bytes, u32::MAX).unwrap();
    let platform = setup_platform(
        args.platform,
        &program,
        args.stack_size,
        args.heap_size,
        pub_io_size,
    );
    tracing::info!("Running on platform {:?} {}", args.platform, platform);
    tracing::info!(
        "Stack: {} bytes. Heap: {} bytes.",
        args.stack_size,
        args.heap_size
    );

<<<<<<< HEAD
    let hints = args
        .hints_file
        .as_ref()
        .map(|file_path| {
            tracing::info!("Loading hints file: {:?}", file_path);
            let hints = memory_from_file(file_path);
            assert!(
                hints.len() <= platform.hints.iter_addresses().len(),
                "hints must fit in {} bytes",
                platform.hints.len()
            );
            hints
        })
        .or_else(|| {
            args.hints.and_then(|hint| {
                hint.iter()
                    .try_fold(CenoStdin::default(), |mut std_in, hint| {
                        std_in.write(hint)?;
                        Ok::<CenoStdin, rkyv::rancor::Error>(std_in)
                    })
                    .ok()
                    .map(|std_in| Into::<Vec<u32>>::into(&std_in))
            })
        })
        .unwrap_or_default();
=======
    tracing::info!("Loading hints file: {:?}", args.hints);
    // let hints = memory_from_file(&args.hints);
    let mut hints = CenoStdin::default();
    _ = hints.write(&args.n);
    let hints: Vec<u32> = (&hints).into();
    assert!(
        hints.len() <= platform.hints.iter_addresses().len(),
        "hints must fit in {} bytes",
        platform.hints.len()
    );
>>>>>>> 22434fca

    let max_steps = args.max_steps.unwrap_or(usize::MAX);

    let (state, _) = run_e2e_with_checkpoint::<E, Pcs>(
        program,
        platform,
        hints,
        public_io,
        max_steps,
        Checkpoint::PrepSanityCheck,
    );

    let (zkvm_proof, vk) = state.expect("PrepSanityCheck should yield state.");

    let proof_bytes = bincode::serialize(&zkvm_proof).unwrap();
    std::fs::write(&args.proof_file, proof_bytes).unwrap();
    let vk_bytes = bincode::serialize(&vk).unwrap();
    std::fs::write(&args.vk_file, vk_bytes).unwrap();

    verify(&args.proof_file, &args.vk_file);
}

fn verify(proof_file: &str, vk_file: &str) {
    let proof_bytes = std::fs::read(proof_file).unwrap();
    let zkvm_proof: ZKVMProof<E, Pcs> = bincode::deserialize(&proof_bytes).unwrap();

    let vk_bytes = std::fs::read(vk_file).unwrap();
    let vk: ZKVMVerifyingKey<E, Pcs> = bincode::deserialize(&vk_bytes).unwrap();

    let verifier = ZKVMVerifier::new(vk.clone());
    // print verification statistics like proof size and hash count
    let stat_recorder = StatisticRecorder::default();
    let transcript = TranscriptWithStat::new(&stat_recorder, b"riscv");
    assert!(
        verifier
            .verify_proof_halt(zkvm_proof.clone(), transcript, zkvm_proof.has_halt())
            .is_ok()
    );
    println!("e2e proof stat: {}", zkvm_proof);
    println!(
        "hashes count = {}",
        stat_recorder.into_inner().field_appended_num
    );

    // FIXME: it is a bit wired, let us move it else where later.
    soundness_test(zkvm_proof, &verifier);
}

fn soundness_test(mut zkvm_proof: ZKVMProof<E, Pcs>, verifier: &ZKVMVerifier<E, Pcs>) {
    // do sanity check
    let transcript = Transcript::new(b"riscv");
    // change public input maliciously should cause verifier to reject proof
    zkvm_proof.raw_pi[0] = vec![B::ONE];
    zkvm_proof.raw_pi[1] = vec![B::ONE];

    // capture panic message, if have
    let result = with_panic_hook(Box::new(|_info| ()), || {
        panic::catch_unwind(AssertUnwindSafe(|| {
            verifier.verify_proof(zkvm_proof, transcript)
        }))
    });
    match result {
        Ok(res) => {
            res.expect_err("verify proof should return with error");
        }
        Err(err) => {
            let msg: String = if let Some(message) = err.downcast_ref::<&str>() {
                message.to_string()
            } else if let Some(message) = err.downcast_ref::<String>() {
                message.to_string()
            } else if let Some(message) = err.downcast_ref::<&String>() {
                message.to_string()
            } else {
                unreachable!()
            };

            if !msg.starts_with("0th round's prover message is not consistent with the claim") {
                println!("unknown panic {msg:?}");
                panic::resume_unwind(err);
            };
        }
    };
}

fn memory_from_file(path: &String) -> Vec<u32> {
    let mut buf = fs::read(path).expect("could not read file");
    buf.resize(buf.len().next_multiple_of(WORD_SIZE), 0);
    buf.chunks_exact(WORD_SIZE)
        .map(|word| Word::from_le_bytes(word.try_into().unwrap()))
        .collect_vec()
}<|MERGE_RESOLUTION|>--- conflicted
+++ resolved
@@ -166,7 +166,6 @@
         args.heap_size
     );
 
-<<<<<<< HEAD
     let hints = args
         .hints_file
         .as_ref()
@@ -192,18 +191,6 @@
             })
         })
         .unwrap_or_default();
-=======
-    tracing::info!("Loading hints file: {:?}", args.hints);
-    // let hints = memory_from_file(&args.hints);
-    let mut hints = CenoStdin::default();
-    _ = hints.write(&args.n);
-    let hints: Vec<u32> = (&hints).into();
-    assert!(
-        hints.len() <= platform.hints.iter_addresses().len(),
-        "hints must fit in {} bytes",
-        platform.hints.len()
-    );
->>>>>>> 22434fca
 
     let max_steps = args.max_steps.unwrap_or(usize::MAX);
 
