--- conflicted
+++ resolved
@@ -265,24 +265,11 @@
         }
     };
 }
-<<<<<<< HEAD
+
 fn memory_from_file(path: &String) -> Vec<u32> {
     let mut buf = fs::read(path).expect("could not read file");
     buf.resize(buf.len().next_multiple_of(WORD_SIZE), 0);
     buf.chunks_exact(WORD_SIZE)
         .map(|word| Word::from_le_bytes(word.try_into().unwrap()))
         .collect_vec()
-=======
-
-fn memory_from_file(path: &Option<String>) -> Vec<u32> {
-    path.as_ref()
-        .map(|path| {
-            let mut buf = fs::read(path).expect("could not read file");
-            buf.resize(buf.len().next_multiple_of(WORD_SIZE), 0);
-            buf.chunks_exact(WORD_SIZE)
-                .map(|word| Word::from_le_bytes(word.try_into().unwrap()))
-                .collect_vec()
-        })
-        .unwrap_or_default()
->>>>>>> 3015bc2d
 }