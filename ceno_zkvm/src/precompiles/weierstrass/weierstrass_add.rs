--- conflicted
+++ resolved
@@ -132,20 +132,8 @@
             slope_times_p_x_minus_x: FieldOpCols::create(cb, || "slope_times_p_x_minus_x"),
         };
 
-<<<<<<< HEAD
         let eq = cb.create_placeholder_structural_witin(|| "weierstrass_add_eq");
-=======
-        let eq = cb.create_structural_witin(
-            || "weierstrass_add_eq",
-            StructuralWitInType::EqualDistanceSequence {
-                max_len: 0,
-                offset: 0,
-                multi_factor: 0,
-                descending: false,
-            },
-        );
         let sel = SelectorType::Prefix(eq.expr());
->>>>>>> 3bfffadc
         let selector_type_layout = SelectorTypeLayout {
             sel_mem_read: sel.clone(),
             sel_mem_write: sel.clone(),
