// The crate weierstrass add circuit is modified from succinctlabs/sp1 under MIT license

// The MIT License (MIT)

// Copyright (c) 2023 Succinct Labs

// Permission is hereby granted, free of charge, to any person obtaining a copy
// of this software and associated documentation files (the "Software"), to deal
// in the Software without restriction, including without limitation the rights
// to use, copy, modify, merge, publish, distribute, sublicense, and/or sell
// copies of the Software, and to permit persons to whom the Software is
// furnished to do so, subject to the following conditions:

// The above copyright notice and this permission notice shall be included in
// all copies or substantial portions of the Software.

// THE SOFTWARE IS PROVIDED "AS IS", WITHOUT WARRANTY OF ANY KIND, EXPRESS OR
// IMPLIED, INCLUDING BUT NOT LIMITED TO THE WARRANTIES OF MERCHANTABILITY,
// FITNESS FOR A PARTICULAR PURPOSE AND NONINFRINGEMENT. IN NO EVENT SHALL THE
// AUTHORS OR COPYRIGHT HOLDERS BE LIABLE FOR ANY CLAIM, DAMAGES OR OTHER
// LIABILITY, WHETHER IN AN ACTION OF CONTRACT, TORT OR OTHERWISE, ARISING FROM,
// OUT OF OR IN CONNECTION WITH THE SOFTWARE OR THE USE OR OTHER DEALINGS IN
// THE SOFTWARE.

use std::{array, fmt::Debug, sync::Arc};

use ceno_emul::{ByteAddr, MemOp, StepRecord};
use core::{borrow::BorrowMut, mem::size_of};
use derive::AlignedBorrow;
use ff_ext::{ExtensionField, SmallField};
use generic_array::{GenericArray, sequence::GenericSequence, typenum::Unsigned};
use gkr_iop::{
    OutEvalGroups, ProtocolBuilder, ProtocolWitnessGenerator,
    chip::Chip,
    circuit_builder::{CircuitBuilder, ConstraintSystem},
    cpu::{CpuBackend, CpuProver},
    error::{BackendError, CircuitBuilderError},
    gkr::{GKRCircuit, GKRProof, GKRProverOutput, layer::Layer, mock::MockProver},
    selector::SelectorType,
};
use itertools::{Itertools, izip};
use mpcs::PolynomialCommitmentScheme;
use multilinear_extensions::{
    Expression, StructuralWitInType, ToExpr, WitIn,
    util::{ceil_log2, max_usable_threads},
};
use num::BigUint;
use p3::field::FieldAlgebra;
use rayon::{
    iter::{IndexedParallelIterator, ParallelIterator},
    prelude::{IntoParallelRefIterator, ParallelSlice},
};
use sp1_curves::{
    AffinePoint, EllipticCurve,
    params::{FieldParameters, Limbs, NumLimbs, NumWords},
};
use sumcheck::{
    macros::{entered_span, exit_span},
    util::optimal_sumcheck_threads,
};
use transcript::{BasicTranscript, Transcript};
use witness::{InstancePaddingStrategy, RowMajorMatrix};

use crate::{
    chip_handler::MemoryExpr,
    error::ZKVMError,
    gadgets::{FieldOperation, field_op::FieldOpCols},
    instructions::riscv::insn_base::{StateInOut, WriteMEM},
    precompiles::{
        SelectorTypeLayout, utils::merge_u8_limbs_to_u16_limbs_pairs_and_extend,
        weierstrass::EllipticCurveAddInstance,
    },
    scheme::utils::gkr_witness,
    structs::PointAndEval,
    witness::LkMultiplicity,
};

#[derive(Clone, Debug, AlignedBorrow)]
#[repr(C)]
pub struct WeierstrassAddAssignWitCols<WitT, P: FieldParameters + NumLimbs> {
    pub p_x: Limbs<WitT, P::Limbs>,
    pub p_y: Limbs<WitT, P::Limbs>,
    pub q_x: Limbs<WitT, P::Limbs>,
    pub q_y: Limbs<WitT, P::Limbs>,
    pub(crate) slope_denominator: FieldOpCols<WitT, P>,
    pub(crate) slope_numerator: FieldOpCols<WitT, P>,
    pub(crate) slope: FieldOpCols<WitT, P>,
    pub(crate) slope_squared: FieldOpCols<WitT, P>,
    pub(crate) p_x_plus_q_x: FieldOpCols<WitT, P>,
    pub(crate) x3_ins: FieldOpCols<WitT, P>,
    pub(crate) p_x_minus_x: FieldOpCols<WitT, P>,
    pub(crate) y3_ins: FieldOpCols<WitT, P>,
    pub(crate) slope_times_p_x_minus_x: FieldOpCols<WitT, P>,
}

/// Weierstrass addition is implemented by a single layer.
#[derive(Clone, Debug)]
#[repr(C)]
pub struct WeierstrassAddAssignLayer<WitT, P: FieldParameters + NumWords> {
    pub wits: WeierstrassAddAssignWitCols<WitT, P>,
}

#[derive(Clone, Debug)]
pub struct WeierstrassAddAssignLayout<E: ExtensionField, EC: EllipticCurve> {
    pub layer_exprs: WeierstrassAddAssignLayer<WitIn, EC::BaseField>,
    pub selector_type_layout: SelectorTypeLayout<E>,
    pub input32_exprs:
        [GenericArray<MemoryExpr<E>, <EC::BaseField as NumWords>::WordsCurvePoint>; 2],
    pub output32_exprs: GenericArray<MemoryExpr<E>, <EC::BaseField as NumWords>::WordsCurvePoint>,
    pub n_fixed: usize,
    pub n_committed: usize,
    pub n_structural_witin: usize,
    pub n_challenges: usize,
}

impl<E: ExtensionField, EC: EllipticCurve> WeierstrassAddAssignLayout<E, EC> {
    fn new(cb: &mut CircuitBuilder<E>) -> Self {
        let wits = WeierstrassAddAssignWitCols {
            p_x: Limbs(GenericArray::generate(|_| cb.create_witin(|| "p_x"))),
            p_y: Limbs(GenericArray::generate(|_| cb.create_witin(|| "p_y"))),
            q_x: Limbs(GenericArray::generate(|_| cb.create_witin(|| "q_x"))),
            q_y: Limbs(GenericArray::generate(|_| cb.create_witin(|| "q_y"))),
            slope_denominator: FieldOpCols::create(cb, || "slope_denominator"),
            slope_numerator: FieldOpCols::create(cb, || "slope_numerator"),
            slope: FieldOpCols::create(cb, || "slope"),
            slope_squared: FieldOpCols::create(cb, || "slope_squared"),
            p_x_plus_q_x: FieldOpCols::create(cb, || "p_x_plus_q_x"),
            x3_ins: FieldOpCols::create(cb, || "x3_ins"),
            p_x_minus_x: FieldOpCols::create(cb, || "p_x_minus_x"),
            y3_ins: FieldOpCols::create(cb, || "y3_ins"),
            slope_times_p_x_minus_x: FieldOpCols::create(cb, || "slope_times_p_x_minus_x"),
        };

        // Although the eqs correspond to the same point, but the selectors of memory operations and lookups
        // have different pad. So we just create two eqs to derive the correct n_structural_wit.
        let eq = cb.create_structural_witin(
            || "weierstrass_eq",
            StructuralWitInType::EqualDistanceSequence {
                max_len: 0,
                offset: 0,
                multi_factor: 0,
                descending: false,
            },
        );
        let selector_type_layout = SelectorTypeLayout {
            sel_mem_read: SelectorType::Prefix(E::BaseField::ZERO, eq.expr()),
            sel_mem_write: SelectorType::Prefix(E::BaseField::ZERO, eq.expr()),
            sel_lookup: SelectorType::Prefix(E::BaseField::ZERO, eq.expr()),
            sel_zero: SelectorType::Prefix(E::BaseField::ZERO, eq.expr()),
        };

        // Default expression, will be updated in build_layer_logic
        let input32_exprs: [GenericArray<
            MemoryExpr<E>,
            <EC::BaseField as NumWords>::WordsCurvePoint,
        >; 2] = array::from_fn(|_| {
            GenericArray::generate(|_| array::from_fn(|_| Expression::WitIn(0)))
        });
        // Default expression, will be updated in build_layer_logic
        let output32_exprs: GenericArray<
            MemoryExpr<E>,
            <EC::BaseField as NumWords>::WordsCurvePoint,
        > = GenericArray::generate(|_| array::from_fn(|_| Expression::WitIn(0)));

        Self {
            layer_exprs: WeierstrassAddAssignLayer { wits },
            selector_type_layout,
            input32_exprs,
            output32_exprs,
            n_fixed: 0,
            n_committed: 0,
            n_challenges: 0,
            n_structural_witin: 0,
        }
    }

    #[allow(clippy::too_many_arguments)]
    fn populate_field_ops(
        blu_events: &mut LkMultiplicity,
        cols: &mut WeierstrassAddAssignWitCols<E::BaseField, EC::BaseField>,
        p_x: BigUint,
        p_y: BigUint,
        q_x: BigUint,
        q_y: BigUint,
    ) {
        // This populates necessary field operations to calculate the addition of two points on a
        // Weierstrass curve.

        // slope = (q.y - p.y) / (q.x - p.x).
        let slope = {
            let slope_numerator =
                cols.slope_numerator
                    .populate(blu_events, &q_y, &p_y, FieldOperation::Sub);

            let slope_denominator =
                cols.slope_denominator
                    .populate(blu_events, &q_x, &p_x, FieldOperation::Sub);

            cols.slope.populate(
                blu_events,
                &slope_numerator,
                &slope_denominator,
                FieldOperation::Div,
            )
        };

        // x = slope * slope - (p.x + q.x).
        let x = {
            let slope_squared =
                cols.slope_squared
                    .populate(blu_events, &slope, &slope, FieldOperation::Mul);
            let p_x_plus_q_x =
                cols.p_x_plus_q_x
                    .populate(blu_events, &p_x, &q_x, FieldOperation::Add);
            cols.x3_ins.populate(
                blu_events,
                &slope_squared,
                &p_x_plus_q_x,
                FieldOperation::Sub,
            )
        };

        // y = slope * (p.x - x_3n) - p.y.
        {
            let p_x_minus_x = cols
                .p_x_minus_x
                .populate(blu_events, &p_x, &x, FieldOperation::Sub);
            let slope_times_p_x_minus_x = cols.slope_times_p_x_minus_x.populate(
                blu_events,
                &slope,
                &p_x_minus_x,
                FieldOperation::Mul,
            );
            cols.y3_ins.populate(
                blu_events,
                &slope_times_p_x_minus_x,
                &p_y,
                FieldOperation::Sub,
            );
        }
    }
}

impl<E: ExtensionField, EC: EllipticCurve> ProtocolBuilder<E>
    for WeierstrassAddAssignLayout<E, EC>
{
    type Params = ();

    fn build_layer_logic(
        cb: &mut CircuitBuilder<E>,
        _params: Self::Params,
    ) -> Result<Self, CircuitBuilderError> {
        let mut layout = WeierstrassAddAssignLayout::new(cb);
        let wits = &layout.layer_exprs.wits;

        // slope = (q.y - p.y) / (q.x - p.x).
        let slope = {
            wits.slope_numerator
                .eval(cb, &wits.q_y, &wits.p_y, FieldOperation::Sub)?;

            wits.slope_denominator
                .eval(cb, &wits.q_x, &wits.p_x, FieldOperation::Sub)?;

            wits.slope.eval(
                cb,
                &wits.slope_numerator.result,
                &wits.slope_denominator.result,
                FieldOperation::Div,
            )?;

            &wits.slope.result
        };

        // x = slope * slope - self.x - other.x.
        let x = {
            wits.slope_squared
                .eval(cb, slope, slope, FieldOperation::Mul)?;

            wits.p_x_plus_q_x
                .eval(cb, &wits.p_x, &wits.q_x, FieldOperation::Add)?;

            wits.x3_ins.eval(
                cb,
                &wits.slope_squared.result,
                &wits.p_x_plus_q_x.result,
                FieldOperation::Sub,
            )?;

            &wits.x3_ins.result
        };

        // y = slope * (p.x - x_3n) - q.y.
        {
            wits.p_x_minus_x
                .eval(cb, &wits.p_x, x, FieldOperation::Sub)?;

            wits.slope_times_p_x_minus_x.eval(
                cb,
                slope,
                &wits.p_x_minus_x.result,
                FieldOperation::Mul,
            )?;

            wits.y3_ins.eval(
                cb,
                &wits.slope_times_p_x_minus_x.result,
                &wits.p_y,
                FieldOperation::Sub,
            )?;
        }

        // Constraint output32 from wits.x3_ins || wits.y3_ins by converting 8-bit limbs to 2x16-bit felts
        let mut output32 = Vec::with_capacity(<EC::BaseField as NumWords>::WordsCurvePoint::USIZE);
        for limbs in [&wits.x3_ins.result, &wits.y3_ins.result] {
            merge_u8_limbs_to_u16_limbs_pairs_and_extend::<E, EC::BaseField>(limbs, &mut output32);
        }
        let output32 = output32.try_into().unwrap();

        let mut p_input32 = Vec::with_capacity(<EC::BaseField as NumWords>::WordsCurvePoint::USIZE);
        for limbs in [&wits.p_x, &wits.p_y] {
            merge_u8_limbs_to_u16_limbs_pairs_and_extend::<E, EC::BaseField>(limbs, &mut p_input32);
        }
        let p_input32 = p_input32.try_into().unwrap();

        let mut q_input32 = Vec::with_capacity(<EC::BaseField as NumWords>::WordsCurvePoint::USIZE);
        for limbs in [&wits.q_x, &wits.q_y] {
            merge_u8_limbs_to_u16_limbs_pairs_and_extend::<E, EC::BaseField>(limbs, &mut q_input32);
        }
        let q_input32 = q_input32.try_into().unwrap();

        // set input32/output32 expr
        layout.input32_exprs = [p_input32, q_input32];
        layout.output32_exprs = output32;

        Ok(layout)
    }

    fn finalize(&mut self, cb: &mut CircuitBuilder<E>) -> (OutEvalGroups, Chip<E>) {
        self.n_fixed = cb.cs.num_fixed;
        self.n_committed = cb.cs.num_witin as usize;
        self.n_structural_witin = cb.cs.num_structural_witin as usize;
        self.n_challenges = 0;

        // register selector to legacy constrain system
        cb.cs.r_selector = Some(self.selector_type_layout.sel_mem_read.clone());
        cb.cs.w_selector = Some(self.selector_type_layout.sel_mem_write.clone());
        cb.cs.lk_selector = Some(self.selector_type_layout.sel_lookup.clone());
        cb.cs.zero_selector = Some(self.selector_type_layout.sel_zero.clone());

        let w_len = cb.cs.w_expressions.len();
        let r_len = cb.cs.r_expressions.len();
        let lk_len = cb.cs.lk_expressions.len();
        let zero_len =
            cb.cs.assert_zero_expressions.len() + cb.cs.assert_zero_sumcheck_expressions.len();
        (
            [
                // r_record
                (0..r_len).collect_vec(),
                // w_record
                (r_len..r_len + w_len).collect_vec(),
                // lk_record
                (r_len + w_len..r_len + w_len + lk_len).collect_vec(),
                // zero_record
                (0..zero_len).collect_vec(),
            ],
            Chip::new_from_cb(cb, self.n_challenges),
        )
    }

    fn n_committed(&self) -> usize {
        todo!()
    }

    fn n_fixed(&self) -> usize {
        todo!()
    }

    fn n_challenges(&self) -> usize {
        todo!()
    }

    fn n_evaluations(&self) -> usize {
        todo!()
    }

    fn n_layers(&self) -> usize {
        todo!()
    }
}

#[derive(Clone, Default)]
pub struct WeierstrassAddAssignTrace<P: NumWords> {
    pub instances: Vec<EllipticCurveAddInstance<P>>,
}

impl<E: ExtensionField, EC: EllipticCurve> ProtocolWitnessGenerator<E>
    for WeierstrassAddAssignLayout<E, EC>
{
    type Trace = WeierstrassAddAssignTrace<EC::BaseField>;

    fn fixed_witness_group(&self) -> RowMajorMatrix<E::BaseField> {
        RowMajorMatrix::new(0, 0, InstancePaddingStrategy::Default)
    }

    fn phase1_witness_group(
        &self,
        phase1: Self::Trace,
        wits: [&mut RowMajorMatrix<E::BaseField>; 2],
        lk_multiplicity: &mut LkMultiplicity,
    ) {
        let num_instances = wits[0].num_instances();
        let nthreads = max_usable_threads();
        let num_instance_per_batch = num_instances.div_ceil(nthreads).max(1);
        let num_wit_cols = size_of::<WeierstrassAddAssignWitCols<u8, EC::BaseField>>();
<<<<<<< HEAD
        let [wits, structural_wits] = wits;
        let raw_witin_iter = wits.par_batch_iter_mut(num_instance_per_batch);
        let raw_structural_wits_iter = structural_wits.par_batch_iter_mut(num_instance_per_batch);
        raw_witin_iter
            .zip_eq(raw_structural_wits_iter)
            .zip_eq(phase1.instances.par_chunks(num_instance_per_batch))
            .for_each(|((rows, eqs), phase1_instances)| {
                let mut lk_multiplicity = lk_multiplicity.clone();
                rows.chunks_mut(self.n_committed)
                    .zip_eq(eqs.chunks_mut(self.n_structural_witin))
                    .zip_eq(phase1_instances)
                    .for_each(|((row, eqs), phase1_instance)| {
                        let cols: &mut WeierstrassAddAssignWitCols<E::BaseField, EC::BaseField> =
                            row[self.layer_exprs.wits.p_x.0[0].id as usize..][..num_wit_cols] // TODO: Find a better way to write it.
                                .borrow_mut();
                        Self::populate_row(phase1_instance, cols, &mut lk_multiplicity);
                        for x in eqs.iter_mut() {
                            *x = E::BaseField::ONE;
                        }
                    });
=======
        let num_instances = phase1.instances.len();

        let dummy_wit_row = vec![E::BaseField::ZERO; num_wit_cols];

        let [wits, structural_wits] = wits;
        wits.values
            .par_chunks_mut(self.n_committed)
            .zip_eq(
                structural_wits
                    .values
                    .par_chunks_mut(self.n_structural_witin),
            )
            .zip(phase1.instances.par_iter())
            .enumerate()
            .for_each(|(idx, ((row, eqs), phase1_instance))| {
                let mut lk_multiplicity = lk_multiplicity.clone();
                if idx < num_instances {
                    let cols: &mut WeierstrassAddAssignWitCols<E::BaseField, EC::BaseField> = row
                        [self.layer_exprs.wits.p_x.0[0].id as usize..][..num_wit_cols] // TODO: Find a better way to write it.
                        .borrow_mut();
                    Self::populate_row(phase1_instance, cols, &mut lk_multiplicity);
                    for x in eqs.iter_mut() {
                        *x = E::BaseField::ONE;
                    }
                } else {
                    row[..num_wit_cols].copy_from_slice(&dummy_wit_row);
                    for x in eqs.iter_mut() {
                        *x = E::BaseField::ZERO;
                    }
                }
>>>>>>> 39bb47b9
            });
    }
}

impl<E: ExtensionField, EC: EllipticCurve> WeierstrassAddAssignLayout<E, EC> {
    pub fn populate_row(
        event: &EllipticCurveAddInstance<EC::BaseField>,
        cols: &mut WeierstrassAddAssignWitCols<E::BaseField, EC::BaseField>,
        new_byte_lookup_events: &mut LkMultiplicity,
    ) {
        // Decode affine points.
        let p = &event.p;
        let q = &event.q;
        let p = AffinePoint::<EC>::from_words_le(p);
        let (p_x, p_y) = (p.x, p.y);
        let q = AffinePoint::<EC>::from_words_le(q);
        let (q_x, q_y) = (q.x, q.y);

        // Populate basic columns.
        cols.p_x = EC::BaseField::to_limbs_field(&p_x);
        cols.p_y = EC::BaseField::to_limbs_field(&p_y);
        cols.q_x = EC::BaseField::to_limbs_field(&q_x);
        cols.q_y = EC::BaseField::to_limbs_field(&q_y);

        Self::populate_field_ops(new_byte_lookup_events, cols, p_x, p_y, q_x, q_y);
    }
}

/// this is for testing purpose
pub struct TestWeierstrassAddLayout<E: ExtensionField, EC: EllipticCurve> {
    layout: WeierstrassAddAssignLayout<E, EC>,
    mem_rw: Vec<WriteMEM>,
    vm_state: StateInOut<E>,
    _point_ptr_0: WitIn,
}

#[allow(clippy::type_complexity)]
pub fn setup_gkr_circuit<E: ExtensionField, EC: EllipticCurve>()
-> Result<(TestWeierstrassAddLayout<E, EC>, GKRCircuit<E>, u16, u16), ZKVMError> {
    let mut cs = ConstraintSystem::new(|| "weierstrass_add");
    let mut cb = CircuitBuilder::<E>::new(&mut cs);
    // constrain vmstate
    let vm_state = StateInOut::construct_circuit(&mut cb, false)?;

    let point_ptr_0 = cb.create_witin(|| "state_ptr_0");

    let mut layout = WeierstrassAddAssignLayout::build_layer_logic(&mut cb, ())?;

    // Write the result to the same address of the first input point.
    let mut mem_rw = izip!(&layout.input32_exprs[0], &layout.output32_exprs)
        .enumerate()
        .map(|(i, (val_before, val_after))| {
            WriteMEM::construct_circuit(
                &mut cb,
                // mem address := state_ptr_0 + i
                point_ptr_0.expr() + E::BaseField::from_canonical_u32(i as u32).expr(),
                val_before.clone(),
                val_after.clone(),
                vm_state.ts,
            )
        })
        .collect::<Result<Vec<WriteMEM>, _>>()?;

    // Keep the second input point unchanged in memory.
    mem_rw.extend(
        layout.input32_exprs[1]
            .iter()
            .enumerate()
            .map(|(i, val_before)| {
                WriteMEM::construct_circuit(
                    &mut cb,
                    // mem address := state_ptr_1 + i
                    point_ptr_0.expr()
                        + E::BaseField::from_canonical_u32(
                            (layout.output32_exprs.len() + i) as u32,
                        )
                        .expr(),
                    val_before.clone(),
                    val_before.clone(),
                    vm_state.ts,
                )
            })
            .collect::<Result<Vec<WriteMEM>, _>>()?,
    );

    let (out_evals, mut chip) = layout.finalize(&mut cb);

    let layer = Layer::from_circuit_builder(
        &cb,
        "weierstrass_add".to_string(),
        layout.n_challenges,
        out_evals,
    );
    chip.add_layer(layer);

    Ok((
        TestWeierstrassAddLayout {
            layout,
            vm_state,
            _point_ptr_0: point_ptr_0,
            mem_rw,
        },
        chip.gkr_circuit(),
        cs.num_witin,
        cs.num_structural_witin,
    ))
}

#[tracing::instrument(
    skip_all,
    name = "run_weierstrass_add",
    level = "trace",
    fields(profiling_1)
)]
pub fn run_weierstrass_add<
    E: ExtensionField,
    PCS: PolynomialCommitmentScheme<E> + 'static,
    EC: EllipticCurve,
>(
    (layout, gkr_circuit, num_witin, num_structual_witin): (
        TestWeierstrassAddLayout<E, EC>,
        GKRCircuit<E>,
        u16,
        u16,
    ),
    points: Vec<[GenericArray<u32, <EC::BaseField as NumWords>::WordsCurvePoint>; 2]>,
    verify: bool,
    test_outputs: bool,
) -> Result<GKRProof<E>, BackendError> {
    let num_instances = points.len();
    let log2_num_instance = ceil_log2(num_instances);
    let num_threads = optimal_sumcheck_threads(log2_num_instance);
    let mut instances: Vec<EllipticCurveAddInstance<EC::BaseField>> =
        Vec::with_capacity(num_instances);

    let span = entered_span!("instances", profiling_2 = true);
    for [p, q] in &points {
        let instance = EllipticCurveAddInstance {
            p: p.clone(),
            q: q.clone(),
        };
        instances.push(instance);
    }
    exit_span!(span);

    let span = entered_span!("phase1_witness", profiling_2 = true);
    let nthreads = max_usable_threads();
    let num_instance_per_batch = num_instances.div_ceil(nthreads).max(1);

    let mut lk_multiplicity = LkMultiplicity::default();
    let mut phase1_witness = RowMajorMatrix::<E::BaseField>::new(
        instances.len(),
        num_witin as usize,
        InstancePaddingStrategy::Default,
    );
    let mut structural_witness = RowMajorMatrix::<E::BaseField>::new(
        instances.len(),
        num_structual_witin as usize,
        InstancePaddingStrategy::Default,
    );
    let raw_witin_iter = phase1_witness.par_batch_iter_mut(num_instance_per_batch);
    raw_witin_iter
        .zip_eq(instances.par_chunks(num_instance_per_batch))
        .for_each(|(instances, steps)| {
            let mut lk_multiplicity = lk_multiplicity.clone();
            instances
                .chunks_mut(num_witin as usize)
                .zip_eq(steps)
                .for_each(|(instance, _step)| {
                    layout
                        .vm_state
                        .assign_instance(
                            instance,
                            &StepRecord::new_ecall_any(10, ByteAddr::from(0)),
                        )
                        .expect("assign vm_state error");
                    layout.mem_rw.iter().for_each(|mem_config| {
                        mem_config
                            .assign_op(
                                instance,
                                &mut lk_multiplicity,
                                10,
                                &MemOp {
                                    previous_cycle: 0,
                                    addr: ByteAddr::from(0).waddr(),
                                    value: Default::default(),
                                },
                            )
                            .expect("assign error");
                    });
                })
        });

    layout.layout.phase1_witness_group(
        WeierstrassAddAssignTrace { instances },
        [&mut phase1_witness, &mut structural_witness],
        &mut lk_multiplicity,
    );
    exit_span!(span);

    if test_outputs {
        // Test got output == expected output.
        // n_points x (result_x_words || result_y_words) in little endian
        let expected_outputs = points
            .iter()
            .map(|[a, b]| {
                let a = AffinePoint::<EC>::from_words_le(a);
                let b = AffinePoint::<EC>::from_words_le(b);
                let c = a + b;
                c.to_words_le()
                    .into_iter()
                    .flat_map(|word| {
                        [
                            word & 0xFF,
                            (word >> 8) & 0xFF,
                            (word >> 16) & 0xFF,
                            (word >> 24) & 0xFF,
                        ]
                    })
                    .collect_vec()
            })
            .collect_vec();

        let x_output_index_start = layout.layout.layer_exprs.wits.x3_ins.result[0].id as usize;
        let y_output_index_start = layout.layout.layer_exprs.wits.y3_ins.result[0].id as usize;
        let got_outputs = phase1_witness
            .iter_rows()
            .take(num_instances)
            .map(|cols| {
                [
                    cols[x_output_index_start..][..<EC::BaseField as NumLimbs>::Limbs::USIZE]
                        .iter()
                        .map(|x| x.to_canonical_u64() as u32)
                        .collect_vec(),
                    cols[y_output_index_start..][..<EC::BaseField as NumLimbs>::Limbs::USIZE]
                        .iter()
                        .map(|y| y.to_canonical_u64() as u32)
                        .collect_vec(),
                ]
                .concat()
            })
            .collect_vec();
        assert_eq!(expected_outputs, got_outputs);
    }

    let mut prover_transcript = BasicTranscript::<E>::new(b"protocol");
    let challenges = [
        prover_transcript.read_challenge().elements,
        prover_transcript.read_challenge().elements,
    ];

    let span = entered_span!("gkr_witness", profiling_2 = true);
    let phase1_witness_group = phase1_witness
        .to_mles()
        .into_iter()
        .map(Arc::new)
        .collect_vec();
    let structural_witness = structural_witness
        .to_mles()
        .into_iter()
        .map(Arc::new)
        .collect_vec();
    let fixed = layout
        .layout
        .fixed_witness_group()
        .to_mles()
        .into_iter()
        .map(Arc::new)
        .collect_vec();
    #[allow(clippy::type_complexity)]
    let (gkr_witness, gkr_output) = gkr_witness::<E, PCS, CpuBackend<E, PCS>, CpuProver<_>>(
        &gkr_circuit,
        &phase1_witness_group,
        &structural_witness,
        &fixed,
        &[],
        &challenges,
    );
    exit_span!(span);

    let span = entered_span!("out_eval", profiling_2 = true);
    let out_evals = {
        let mut point = Vec::with_capacity(log2_num_instance);
        point.extend(prover_transcript.sample_vec(log2_num_instance).to_vec());

        let out_evals = gkr_output
            .0
            .par_iter()
            .map(|wit| {
                let point = point[point.len() - wit.num_vars()..point.len()].to_vec();
                PointAndEval {
                    point: point.clone(),
                    eval: wit.evaluate(&point),
                }
            })
            .collect::<Vec<_>>();

        if out_evals.is_empty() {
            vec![PointAndEval {
                point: point[point.len() - log2_num_instance..point.len()].to_vec(),
                eval: E::ZERO,
            }]
        } else {
            out_evals
        }
    };
    exit_span!(span);

    if cfg!(debug_assertions) {
        // mock prover
        let out_wits = gkr_output.0.0.clone();
        MockProver::check(&gkr_circuit, &gkr_witness, out_wits, challenges.to_vec())
            .expect("mock prover failed");
    }

    let span = entered_span!("create_proof", profiling_2 = true);
    let GKRProverOutput { gkr_proof, .. } = gkr_circuit
        .prove::<CpuBackend<E, PCS>, CpuProver<_>>(
            num_threads,
            log2_num_instance,
            gkr_witness,
            &out_evals,
            &[],
            &challenges,
            &mut prover_transcript,
            num_instances,
        )
        .expect("Failed to prove phase");
    exit_span!(span);

    if verify {
        {
            let mut verifier_transcript = BasicTranscript::<E>::new(b"protocol");
            let challenges = [
                verifier_transcript.read_challenge().elements,
                verifier_transcript.read_challenge().elements,
            ];

            // This is to make prover/verifier match
            let mut point = Vec::with_capacity(log2_num_instance);
            point.extend(verifier_transcript.sample_vec(log2_num_instance).to_vec());

            gkr_circuit
                .verify(
                    log2_num_instance,
                    gkr_proof.clone(),
                    &out_evals,
                    &[],
                    &challenges,
                    &mut verifier_transcript,
                    num_instances,
                )
                .expect("GKR verify failed");

            // Omit the PCS opening phase.
        }
    }
    Ok(gkr_proof)
}

#[cfg(test)]
mod tests {

    use super::*;

    use crate::precompiles::weierstrass::test_utils::random_point_pairs;
    use ff_ext::BabyBearExt4;
    use mpcs::BasefoldDefault;
    use sp1_curves::weierstrass::{
        SwCurve, WeierstrassParameters, bls12_381::Bls12381, bn254::Bn254, secp256k1::Secp256k1,
        secp256r1::Secp256r1,
    };

    fn test_weierstrass_add_helper<WP: WeierstrassParameters>() {
        type E = BabyBearExt4;
        type Pcs = BasefoldDefault<E>;

        let points = random_point_pairs::<WP>(8);

        let _ = run_weierstrass_add::<E, Pcs, SwCurve<WP>>(
            setup_gkr_circuit::<E, SwCurve<WP>>().expect("setup gkr circuit failed"),
            points,
            true,
            true,
        )
        .inspect_err(|err| {
            eprintln!("{:?}", err);
        })
        .expect("weierstrass_add failed");
    }

    #[test]
    fn test_weierstrass_add_bn254() {
        test_weierstrass_add_helper::<Bn254>();
    }

    #[test]
    fn test_weierstrass_add_bls12381() {
        test_weierstrass_add_helper::<Bls12381>();
    }

    #[test]
    fn test_weierstrass_add_secp256k1() {
        test_weierstrass_add_helper::<Secp256k1>();
    }

    #[test]
    fn test_weierstrass_add_secp256r1() {
        test_weierstrass_add_helper::<Secp256r1>();
    }

    fn test_weierstrass_add_nonpow2_helper<WP: WeierstrassParameters>() {
        type E = BabyBearExt4;
        type Pcs = BasefoldDefault<E>;

        let points = random_point_pairs::<WP>(5);
        let _ = run_weierstrass_add::<E, Pcs, SwCurve<WP>>(
            setup_gkr_circuit::<E, SwCurve<WP>>().expect("setup gkr circuit failed"),
            points,
            true,
            true,
        )
        .inspect_err(|err| {
            eprintln!("{:?}", err);
        })
        .expect("weierstrass_add_nonpow2 failed");
    }

    #[test]
    fn test_weierstrass_add_nonpow2_bn254() {
        test_weierstrass_add_nonpow2_helper::<Bn254>();
    }

    #[test]
    fn test_weierstrass_add_nonpow2_bls12381() {
        test_weierstrass_add_nonpow2_helper::<Bls12381>();
    }

    #[test]
    fn test_weierstrass_add_nonpow2_secp256k1() {
        test_weierstrass_add_nonpow2_helper::<Secp256k1>();
    }

    #[test]
    fn test_weierstrass_add_nonpow2_secp256r1() {
        test_weierstrass_add_nonpow2_helper::<Secp256r1>();
    }
}<|MERGE_RESOLUTION|>--- conflicted
+++ resolved
@@ -412,7 +412,6 @@
         let nthreads = max_usable_threads();
         let num_instance_per_batch = num_instances.div_ceil(nthreads).max(1);
         let num_wit_cols = size_of::<WeierstrassAddAssignWitCols<u8, EC::BaseField>>();
-<<<<<<< HEAD
         let [wits, structural_wits] = wits;
         let raw_witin_iter = wits.par_batch_iter_mut(num_instance_per_batch);
         let raw_structural_wits_iter = structural_wits.par_batch_iter_mut(num_instance_per_batch);
@@ -433,38 +432,6 @@
                             *x = E::BaseField::ONE;
                         }
                     });
-=======
-        let num_instances = phase1.instances.len();
-
-        let dummy_wit_row = vec![E::BaseField::ZERO; num_wit_cols];
-
-        let [wits, structural_wits] = wits;
-        wits.values
-            .par_chunks_mut(self.n_committed)
-            .zip_eq(
-                structural_wits
-                    .values
-                    .par_chunks_mut(self.n_structural_witin),
-            )
-            .zip(phase1.instances.par_iter())
-            .enumerate()
-            .for_each(|(idx, ((row, eqs), phase1_instance))| {
-                let mut lk_multiplicity = lk_multiplicity.clone();
-                if idx < num_instances {
-                    let cols: &mut WeierstrassAddAssignWitCols<E::BaseField, EC::BaseField> = row
-                        [self.layer_exprs.wits.p_x.0[0].id as usize..][..num_wit_cols] // TODO: Find a better way to write it.
-                        .borrow_mut();
-                    Self::populate_row(phase1_instance, cols, &mut lk_multiplicity);
-                    for x in eqs.iter_mut() {
-                        *x = E::BaseField::ONE;
-                    }
-                } else {
-                    row[..num_wit_cols].copy_from_slice(&dummy_wit_row);
-                    for x in eqs.iter_mut() {
-                        *x = E::BaseField::ZERO;
-                    }
-                }
->>>>>>> 39bb47b9
             });
     }
 }
