// The crate weierstrass add circuit is modified from succinctlabs/sp1 under MIT license

// The MIT License (MIT)

// Copyright (c) 2023 Succinct Labs

// Permission is hereby granted, free of charge, to any person obtaining a copy
// of this software and associated documentation files (the "Software"), to deal
// in the Software without restriction, including without limitation the rights
// to use, copy, modify, merge, publish, distribute, sublicense, and/or sell
// copies of the Software, and to permit persons to whom the Software is
// furnished to do so, subject to the following conditions:

// The above copyright notice and this permission notice shall be included in
// all copies or substantial portions of the Software.

// THE SOFTWARE IS PROVIDED "AS IS", WITHOUT WARRANTY OF ANY KIND, EXPRESS OR
// IMPLIED, INCLUDING BUT NOT LIMITED TO THE WARRANTIES OF MERCHANTABILITY,
// FITNESS FOR A PARTICULAR PURPOSE AND NONINFRINGEMENT. IN NO EVENT SHALL THE
// AUTHORS OR COPYRIGHT HOLDERS BE LIABLE FOR ANY CLAIM, DAMAGES OR OTHER
// LIABILITY, WHETHER IN AN ACTION OF CONTRACT, TORT OR OTHERWISE, ARISING FROM,
// OUT OF OR IN CONNECTION WITH THE SOFTWARE OR THE USE OR OTHER DEALINGS IN
// THE SOFTWARE.

use std::{array, fmt::Debug, marker::PhantomData, sync::Arc};

use ceno_emul::{ByteAddr, MemOp, StepRecord};
use core::{borrow::BorrowMut, mem::size_of};
use derive::AlignedBorrow;
use ff_ext::{ExtensionField, SmallField};
use generic_array::{GenericArray, sequence::GenericSequence, typenum::Unsigned};
use gkr_iop::{
    OutEvalGroups, ProtocolBuilder, ProtocolWitnessGenerator,
    chip::Chip,
    circuit_builder::{CircuitBuilder, ConstraintSystem},
    cpu::{CpuBackend, CpuProver},
    error::{BackendError, CircuitBuilderError},
    gkr::{GKRCircuit, GKRProof, GKRProverOutput, layer::Layer, mock::MockProver},
    selector::{SelectorContext, SelectorType},
};
use itertools::{Itertools, izip};
use mpcs::PolynomialCommitmentScheme;
use multilinear_extensions::{
    Expression, ToExpr, WitIn,
    macros::{entered_span, exit_span},
    util::{ceil_log2, max_usable_threads},
};
use num::{BigUint, One, Zero};
use p3::field::FieldAlgebra;
use rayon::{
    iter::{IndexedParallelIterator, ParallelIterator},
    prelude::{IntoParallelRefIterator, ParallelSlice},
};
use sp1_curves::{
    CurveType, EllipticCurve,
    params::{FieldParameters, Limbs, NumLimbs, NumWords},
    polynomial::Polynomial,
    weierstrass::{
        WeierstrassParameters,
        secp256k1::{secp256k1_decompress, secp256k1_sqrt},
        secp256r1::{secp256r1_decompress, secp256r1_sqrt},
    },
};
use sumcheck::util::optimal_sumcheck_threads;
use transcript::{BasicTranscript, Transcript};
use witness::{InstancePaddingStrategy, RowMajorMatrix};

use crate::{
    chip_handler::MemoryExpr,
    e2e::ShardContext,
    error::ZKVMError,
    gadgets::{
        FieldOperation, field_inner_product::FieldInnerProductCols, field_op::FieldOpCols,
        field_sqrt::FieldSqrtCols, range::FieldLtCols,
    },
    instructions::riscv::{
        constants::UINT_LIMBS,
        insn_base::{StateInOut, WriteMEM},
    },
    precompiles::{
        SelectorTypeLayout, utils::merge_u8_slice_to_u16_limbs_pairs_and_extend,
        weierstrass::EllipticCurveDecompressInstance,
    },
    scheme::utils::gkr_witness,
    structs::PointAndEval,
    witness::LkMultiplicity,
};

#[derive(Clone, Debug, AlignedBorrow)]
#[repr(C)]
pub struct WeierstrassDecompressWitCols<WitT, P: FieldParameters + NumLimbs + NumWords> {
    pub sign_bit: WitT,
    pub(crate) x_limbs: Limbs<WitT, P::Limbs>,
    pub(crate) y_limbs: Limbs<WitT, P::Limbs>,
    pub(crate) old_output32: GenericArray<[WitT; UINT_LIMBS], P::WordsFieldElement>,
    pub(crate) range_x: FieldLtCols<WitT, P>,
    pub(crate) neg_y_range_check: FieldLtCols<WitT, P>,
    pub(crate) x_2: FieldOpCols<WitT, P>,
    pub(crate) x_3: FieldOpCols<WitT, P>,
    pub(crate) ax_plus_b: FieldInnerProductCols<WitT, P>,
    pub(crate) x_3_plus_b_plus_ax: FieldOpCols<WitT, P>,
    pub(crate) pos_y: FieldSqrtCols<WitT, P>,
    pub(crate) neg_y: FieldOpCols<WitT, P>,
}

/// Weierstrass decompress is implemented by a single layer.
#[derive(Clone, Debug)]
#[repr(C)]
pub struct WeierstrassDecompressLayer<WitT, P: FieldParameters + NumWords> {
    pub wits: WeierstrassDecompressWitCols<WitT, P>,
}

#[derive(Clone, Debug)]
pub struct WeierstrassDecompressLayout<E: ExtensionField, EC: EllipticCurve> {
    pub layer_exprs: WeierstrassDecompressLayer<WitIn, EC::BaseField>,
    pub selector_type_layout: SelectorTypeLayout<E>,
    pub input32_exprs: GenericArray<MemoryExpr<E>, <EC::BaseField as NumWords>::WordsFieldElement>,
    pub old_output32_exprs:
        GenericArray<MemoryExpr<E>, <EC::BaseField as NumWords>::WordsFieldElement>,
    pub output32_exprs: GenericArray<MemoryExpr<E>, <EC::BaseField as NumWords>::WordsFieldElement>,
    pub n_fixed: usize,
    pub n_committed: usize,
    pub n_structural_witin: usize,
    pub n_challenges: usize,
}

impl<E: ExtensionField, EC: EllipticCurve + WeierstrassParameters>
    WeierstrassDecompressLayout<E, EC>
{
    fn new(cb: &mut CircuitBuilder<E>) -> Self {
        match EC::CURVE_TYPE {
            CurveType::Secp256k1 | CurveType::Secp256r1 => {}
            _ => panic!("Unsupported curve"),
        }

        let wits = WeierstrassDecompressWitCols {
            sign_bit: cb.create_bit(|| "sign_bit").unwrap(),
            x_limbs: Limbs(GenericArray::generate(|_| cb.create_witin(|| "x"))),
            y_limbs: Limbs(GenericArray::generate(|_| cb.create_witin(|| "y"))),
            old_output32: GenericArray::generate(|i| {
                array::from_fn(|j| cb.create_witin(|| format!("old_output32_{}_{}", i, j)))
            }),
            range_x: FieldLtCols::create(cb, || "range_x"),
            neg_y_range_check: FieldLtCols::create(cb, || "neg_y_range_check"),
            x_2: FieldOpCols::create(cb, || "x_2"),
            x_3: FieldOpCols::create(cb, || "x_3"),
            ax_plus_b: FieldInnerProductCols::create(cb, || "ax_plus_b"),
            x_3_plus_b_plus_ax: FieldOpCols::create(cb, || "x_3_plus_b_plus_ax"),
            pos_y: FieldSqrtCols::create(cb, || "y"),
            neg_y: FieldOpCols::create(cb, || "neg_y"),
        };

<<<<<<< HEAD
        let eq = cb.create_placeholder_structural_witin(|| "weierstrass_decompress_eq");
=======
        let eq = cb.create_structural_witin(
            || "weierstrass_decompress_eq",
            StructuralWitInType::EqualDistanceSequence {
                max_len: 0,
                offset: 0,
                multi_factor: 0,
                descending: false,
            },
        );
        let sel = SelectorType::Prefix(eq.expr());
>>>>>>> 3bfffadc
        let selector_type_layout = SelectorTypeLayout {
            sel_mem_read: sel.clone(),
            sel_mem_write: sel.clone(),
            sel_lookup: sel.clone(),
            sel_zero: sel.clone(),
        };

        let input32_exprs: GenericArray<
            MemoryExpr<E>,
            <EC::BaseField as NumWords>::WordsFieldElement,
        > = GenericArray::generate(|_| array::from_fn(|_| Expression::WitIn(0)));
        let old_output32_exprs: GenericArray<
            MemoryExpr<E>,
            <EC::BaseField as NumWords>::WordsFieldElement,
        > = GenericArray::generate(|_| {
            array::from_fn(|i| cb.create_witin(|| format!("old_output32_{}", i)).expr())
        });
        let output32_exprs: GenericArray<
            MemoryExpr<E>,
            <EC::BaseField as NumWords>::WordsFieldElement,
        > = GenericArray::generate(|_| array::from_fn(|_| Expression::WitIn(0)));

        Self {
            layer_exprs: WeierstrassDecompressLayer { wits },
            selector_type_layout,
            input32_exprs,
            old_output32_exprs,
            output32_exprs,
            n_fixed: 0,
            n_committed: 0,
            n_structural_witin: 0,
            n_challenges: 0,
        }
    }

    #[allow(clippy::too_many_arguments)]
    fn populate(
        record: &mut LkMultiplicity,
        cols: &mut WeierstrassDecompressWitCols<E::BaseField, EC::BaseField>,
        instance: &EllipticCurveDecompressInstance<EC::BaseField>,
    ) {
        cols.sign_bit = E::BaseField::from_bool(instance.sign_bit);
        cols.old_output32 = GenericArray::generate(|i| {
            [
                E::BaseField::from_canonical_u32(instance.old_y_words[i] & ((1 << 16) - 1)),
                E::BaseField::from_canonical_u32((instance.old_y_words[i] >> 16) & ((1 << 16) - 1)),
            ]
        });

        let x = &instance.x;
        // Y = sqrt(x^3 + ax + b)
        cols.x_limbs = EC::BaseField::to_limbs_field(x);
        cols.range_x.populate(record, x, &EC::BaseField::modulus());
        let x_2 = cols.x_2.populate(record, x, x, FieldOperation::Mul);
        let x_3 = cols.x_3.populate(record, &x_2, x, FieldOperation::Mul);
        let b = EC::b_int();
        let a = EC::a_int();
        let param_vec = vec![a, b];
        let x_vec = vec![x.clone(), BigUint::one()];
        let ax_plus_b = cols.ax_plus_b.populate(record, &param_vec, &x_vec);
        let x_3_plus_b_plus_ax =
            cols.x_3_plus_b_plus_ax
                .populate(record, &x_3, &ax_plus_b, FieldOperation::Add);

        let sqrt_fn = match EC::CURVE_TYPE {
            CurveType::Secp256k1 => secp256k1_sqrt,
            CurveType::Secp256r1 => secp256r1_sqrt,
            _ => panic!("Unsupported curve"),
        };

        let y = cols.pos_y.populate(record, &x_3_plus_b_plus_ax, sqrt_fn);

        let zero = BigUint::zero();
        let neg_y = cols.neg_y.populate(record, &zero, &y, FieldOperation::Sub);
        cols.neg_y_range_check
            .populate(record, &neg_y, &EC::BaseField::modulus());

        if cols.pos_y.lsb.to_canonical_u64() == instance.sign_bit as u64 {
            cols.y_limbs = EC::BaseField::to_limbs_field(&y);
        } else {
            cols.y_limbs = EC::BaseField::to_limbs_field(&neg_y);
        }
    }
}

impl<E: ExtensionField, EC: EllipticCurve + WeierstrassParameters> ProtocolBuilder<E>
    for WeierstrassDecompressLayout<E, EC>
{
    type Params = ();

    fn build_layer_logic(
        cb: &mut CircuitBuilder<E>,
        _params: Self::Params,
    ) -> Result<Self, CircuitBuilderError> {
        let mut layout = match EC::CURVE_TYPE {
            CurveType::Secp256k1 | CurveType::Secp256r1 => WeierstrassDecompressLayout::new(cb),
            _ => panic!("Unsupported curve"),
        };
        let wits = &layout.layer_exprs.wits;

        let x_limbs = &wits.x_limbs;
        let max_num_limbs = EC::BaseField::to_limbs_expr(&EC::BaseField::modulus());

        wits.range_x.eval(cb, x_limbs, &max_num_limbs)?;
        wits.x_2.eval(cb, x_limbs, x_limbs, FieldOperation::Mul)?;
        wits.x_3
            .eval(cb, &wits.x_2.result, x_limbs, FieldOperation::Mul)?;

        let b_const = EC::BaseField::to_limbs_expr::<E>(&EC::b_int());
        let a_const = EC::BaseField::to_limbs_expr::<E>(&EC::a_int());
        let params = [a_const, b_const];
        let p_x: Polynomial<Expression<E>> = x_limbs.clone().into();
        let p_one: Polynomial<Expression<E>> =
            EC::BaseField::to_limbs_expr::<E>(&BigUint::one()).into();
        wits.ax_plus_b.eval(cb, &params, &[p_x, p_one])?;
        wits.x_3_plus_b_plus_ax.eval(
            cb,
            &wits.x_3.result,
            &wits.ax_plus_b.result,
            FieldOperation::Add,
        )?;

        wits.neg_y.eval(
            cb,
            &[Expression::<E>::ZERO].iter(),
            &wits.pos_y.multiplication.result,
            FieldOperation::Sub,
        )?;
        // Range check the `neg_y.result` to be canonical.
        let modulus_limbs = EC::BaseField::to_limbs_expr(&EC::BaseField::modulus());
        wits.neg_y_range_check
            .eval(cb, &wits.neg_y.result, &modulus_limbs)?;

        // Constrain that `y` is a square root. Note that `y.multiplication.result` is constrained
        // to be canonical here. Since `y_limbs` is constrained to be either
        // `y.multiplication.result` or `neg_y.result`, `y_limbs` will be canonical.
        wits.pos_y
            .eval(cb, &wits.x_3_plus_b_plus_ax.result, wits.pos_y.lsb)?;

        // When the sign rule is LeastSignificantBit, the sign_bit should match the parity
        // of the result. The parity of the square root result is given by the wits.y.lsb
        // value. Thus, if the sign_bit matches the wits.y.lsb value, then the result
        // should be the square root of the y value. Otherwise, the result should be the
        // negative square root of the y value.
        let cond: Expression<E> = 1
            - (wits.pos_y.lsb.expr() + wits.sign_bit.expr()
                - 2 * wits.pos_y.lsb.expr() * wits.sign_bit.expr());
        for (y, sqrt_y, neg_sqrt_y) in izip!(
            wits.y_limbs.0.iter(),
            wits.pos_y.multiplication.result.0.iter(),
            wits.neg_y.result.0.iter()
        ) {
            cb.condition_require_equal(
                || "when lsb == sign_bit, y_limbs = sqrt(y), otherwise y_limbs = -sqrt(y)",
                cond.expr(),
                y.expr(),
                sqrt_y.expr(),
                neg_sqrt_y.expr(),
            )?;
        }

        let mut output32 =
            Vec::with_capacity(<EC::BaseField as NumWords>::WordsFieldElement::USIZE);
        merge_u8_slice_to_u16_limbs_pairs_and_extend::<E>(
            &wits.y_limbs.0.iter().rev().cloned().collect::<Vec<_>>(),
            &mut output32,
        );
        let output32 = output32.try_into().unwrap();

        let mut input32 = Vec::with_capacity(<EC::BaseField as NumWords>::WordsFieldElement::USIZE);
        merge_u8_slice_to_u16_limbs_pairs_and_extend::<E>(
            &wits.x_limbs.0.iter().rev().cloned().collect::<Vec<_>>(),
            &mut input32,
        );
        let input32 = input32.try_into().unwrap();

        // set input32/output32 expr
        layout.input32_exprs = input32;
        layout.output32_exprs = output32;
        layout.old_output32_exprs =
            GenericArray::generate(|i| array::from_fn(|j| wits.old_output32[i][j].expr()));

        Ok(layout)
    }

    fn finalize(&mut self, cb: &mut CircuitBuilder<E>) -> (OutEvalGroups, Chip<E>) {
        self.n_fixed = cb.cs.num_fixed;
        self.n_committed = cb.cs.num_witin as usize;
        self.n_structural_witin = cb.cs.num_structural_witin as usize;
        self.n_challenges = 0;

        // register selector to legacy constrain system
        cb.cs.r_selector = Some(self.selector_type_layout.sel_mem_read.clone());
        cb.cs.w_selector = Some(self.selector_type_layout.sel_mem_write.clone());
        cb.cs.lk_selector = Some(self.selector_type_layout.sel_lookup.clone());
        cb.cs.zero_selector = Some(self.selector_type_layout.sel_zero.clone());

        let w_len = cb.cs.w_expressions.len();
        let r_len = cb.cs.r_expressions.len();
        let lk_len = cb.cs.lk_expressions.len();
        let zero_len =
            cb.cs.assert_zero_expressions.len() + cb.cs.assert_zero_sumcheck_expressions.len();
        (
            [
                // r_record
                (0..r_len).collect_vec(),
                // w_record
                (r_len..r_len + w_len).collect_vec(),
                // lk_record
                (r_len + w_len..r_len + w_len + lk_len).collect_vec(),
                // zero_record
                (0..zero_len).collect_vec(),
            ],
            Chip::new_from_cb(cb, self.n_challenges),
        )
    }

    fn n_committed(&self) -> usize {
        todo!()
    }

    fn n_fixed(&self) -> usize {
        todo!()
    }

    fn n_challenges(&self) -> usize {
        todo!()
    }

    fn n_evaluations(&self) -> usize {
        todo!()
    }

    fn n_layers(&self) -> usize {
        todo!()
    }
}

#[derive(Clone, Default)]
pub struct WeierstrassDecompressTrace<P: NumLimbs + NumWords> {
    pub instances: Vec<EllipticCurveDecompressInstance<P>>,
    pub _phantom: PhantomData<P>,
}

impl<E: ExtensionField, EC: EllipticCurve + WeierstrassParameters> ProtocolWitnessGenerator<E>
    for WeierstrassDecompressLayout<E, EC>
{
    type Trace = WeierstrassDecompressTrace<EC::BaseField>;

    fn fixed_witness_group(&self) -> RowMajorMatrix<E::BaseField> {
        RowMajorMatrix::new(0, 0, InstancePaddingStrategy::Default)
    }

    fn phase1_witness_group(
        &self,
        phase1: Self::Trace,
        wits: [&mut RowMajorMatrix<E::BaseField>; 2],
        lk_multiplicity: &mut LkMultiplicity,
    ) {
        let num_instances = wits[0].num_instances();
        let nthreads = max_usable_threads();
        let num_instance_per_batch = num_instances.div_ceil(nthreads).max(1);

        // The number of columns used for weierstrass decompress subcircuit.
        let num_main_wit_cols = size_of::<WeierstrassDecompressWitCols<u8, EC::BaseField>>();

        let [wits, structural_wits] = wits;
        let raw_witin_iter = wits.par_batch_iter_mut(num_instance_per_batch);
        let raw_structural_wits_iter = structural_wits.par_batch_iter_mut(num_instance_per_batch);
        raw_witin_iter
            .zip_eq(raw_structural_wits_iter)
            .zip_eq(phase1.instances.par_chunks(num_instance_per_batch))
            .for_each(|((rows, eqs), phase1_instances)| {
                let mut lk_multiplicity = lk_multiplicity.clone();
                rows.chunks_mut(self.n_committed)
                    .zip_eq(eqs.chunks_mut(self.n_structural_witin))
                    .zip_eq(phase1_instances)
                    .for_each(|((row, eqs), phase1_instance)| {
                        let cols: &mut WeierstrassDecompressWitCols<E::BaseField, EC::BaseField> =
                            row[self.layer_exprs.wits.sign_bit.id as usize..][..num_main_wit_cols] // TODO: Find a better way to write it.
                                .borrow_mut();
                        Self::populate(&mut lk_multiplicity, cols, phase1_instance);

                        for x in eqs.iter_mut() {
                            *x = E::BaseField::ONE;
                        }
                    });
            });
    }
}

/// this is for testing purpose
pub struct TestWeierstrassDecompressLayout<E: ExtensionField, EC: EllipticCurve> {
    layout: WeierstrassDecompressLayout<E, EC>,
    mem_rw: Vec<WriteMEM>,
    vm_state: StateInOut<E>,
    _field_ptr: WitIn,
}

#[allow(clippy::type_complexity)]
pub fn setup_gkr_circuit<E: ExtensionField, EC: EllipticCurve + WeierstrassParameters>() -> Result<
    (
        TestWeierstrassDecompressLayout<E, EC>,
        GKRCircuit<E>,
        u16,
        u16,
    ),
    ZKVMError,
> {
    let mut cs = ConstraintSystem::new(|| "weierstrass_decompress");
    let mut cb = CircuitBuilder::<E>::new(&mut cs);

    // constrain vmstate
    let vm_state = StateInOut::construct_circuit(&mut cb, false)?;

    let field_ptr = cb.create_witin(|| "field_ptr");

    let mut layout = WeierstrassDecompressLayout::build_layer_logic(&mut cb, ())?;

    let num_limbs = <EC::BaseField as NumLimbs>::Limbs::U32;
    let mut mem_rw = layout
        .input32_exprs
        .iter()
        .enumerate()
        .map(|(i, val)| {
            WriteMEM::construct_circuit(
                &mut cb,
                // mem address := field_ptr + i * 4
                field_ptr.expr() + (i as u32) * 4,
                val.clone(),
                val.clone(),
                vm_state.ts,
            )
        })
        .collect::<Result<Vec<WriteMEM>, _>>()?;

    mem_rw.extend(
        izip!(
            layout.old_output32_exprs.iter(),
            layout.output32_exprs.iter()
        )
        .enumerate()
        .map(|(i, (val_before, val_after))| {
            WriteMEM::construct_circuit(
                &mut cb,
                // mem address := field_ptr + i * 4 + num_limbs
                field_ptr.expr() + (i as u32) * 4 + num_limbs,
                val_before.clone(),
                val_after.clone(),
                vm_state.ts,
            )
        })
        .collect::<Result<Vec<WriteMEM>, _>>()?,
    );

    let (out_evals, mut chip) = layout.finalize(&mut cb);

    let layer = Layer::from_circuit_builder(
        &cb,
        "weierstrass_decompress".to_string(),
        layout.n_challenges,
        out_evals,
    );
    chip.add_layer(layer);

    Ok((
        TestWeierstrassDecompressLayout {
            layout,
            vm_state,
            _field_ptr: field_ptr,
            mem_rw,
        },
        chip.gkr_circuit(),
        cs.num_witin,
        cs.num_structural_witin,
    ))
}

#[tracing::instrument(
    skip_all,
    name = "run_weierstrass_decompress",
    level = "trace",
    fields(profiling_1)
)]
pub fn run_weierstrass_decompress<
    E: ExtensionField,
    PCS: PolynomialCommitmentScheme<E> + 'static,
    EC: EllipticCurve + WeierstrassParameters,
>(
    (layout, gkr_circuit, num_witin, num_structual_witin): (
        TestWeierstrassDecompressLayout<E, EC>,
        GKRCircuit<E>,
        u16,
        u16,
    ),
    instances: Vec<EllipticCurveDecompressInstance<EC::BaseField>>,
    test_outputs: bool,
    verify: bool,
) -> Result<GKRProof<E>, BackendError> {
    let mut shard_ctx = ShardContext::default();
    let num_instances = instances.len();
    let log2_num_instance = ceil_log2(num_instances);
    let num_threads = optimal_sumcheck_threads(log2_num_instance);

    let span = entered_span!("phase1_witness", profiling_2 = true);
    let nthreads = max_usable_threads();
    let num_instance_per_batch = num_instances.div_ceil(nthreads).max(1);

    let mut lk_multiplicity = LkMultiplicity::default();
    let mut phase1_witness = RowMajorMatrix::<E::BaseField>::new(
        instances.len(),
        num_witin as usize,
        InstancePaddingStrategy::Default,
    );
    let mut structural_witness = RowMajorMatrix::<E::BaseField>::new(
        instances.len(),
        num_structual_witin as usize,
        InstancePaddingStrategy::Default,
    );
    let raw_witin_iter = phase1_witness.par_batch_iter_mut(num_instance_per_batch);
    let shard_ctx_vec = shard_ctx.get_forked();
    raw_witin_iter
        .zip_eq(instances.par_chunks(num_instance_per_batch))
        .zip(shard_ctx_vec)
        .for_each(|((instances, steps), mut shard_ctx)| {
            let mut lk_multiplicity = lk_multiplicity.clone();
            instances
                .chunks_mut(num_witin as usize)
                .zip_eq(steps)
                .for_each(|(instance, _step)| {
                    layout
                        .vm_state
                        .assign_instance(
                            instance,
                            &shard_ctx,
                            &StepRecord::new_ecall_any(10, ByteAddr::from(0)),
                        )
                        .expect("assign vm_state error");
                    layout.mem_rw.iter().for_each(|mem_config| {
                        mem_config
                            .assign_op(
                                instance,
                                &mut shard_ctx,
                                &mut lk_multiplicity,
                                10,
                                &MemOp {
                                    previous_cycle: 0,
                                    addr: ByteAddr::from(0).waddr(),
                                    value: Default::default(),
                                },
                            )
                            .expect("assign error");
                    });
                })
        });

    layout.layout.phase1_witness_group(
        WeierstrassDecompressTrace {
            instances: instances.clone(),
            _phantom: PhantomData,
        },
        [&mut phase1_witness, &mut structural_witness],
        &mut lk_multiplicity,
    );

    exit_span!(span);

    if test_outputs {
        let decompress_fn = match EC::CURVE_TYPE {
            CurveType::Secp256k1 => secp256k1_decompress::<EC>,
            CurveType::Secp256r1 => secp256r1_decompress::<EC>,
            _ => panic!("Unsupported curve"),
        };

        let expected_outputs = instances
            .iter()
            .map(
                |EllipticCurveDecompressInstance {
                     x,
                     sign_bit,
                     old_y_words: _,
                 }| {
                    let computed_point = decompress_fn(&x.to_bytes_be(), *sign_bit as u32);
                    EC::BaseField::to_limbs(&computed_point.y)
                },
            )
            .collect_vec();

        let y_output_index_start = layout.layout.layer_exprs.wits.y_limbs.0[0].id as usize;
        let got_outputs = phase1_witness
            .iter_rows()
            .take(num_instances)
            .map(|cols| {
                cols[y_output_index_start..][..<EC::BaseField as NumLimbs>::Limbs::USIZE]
                    .iter()
                    .map(|y| y.to_canonical_u64() as u8)
                    .collect_vec()
            })
            .collect_vec();
        assert_eq!(expected_outputs, got_outputs);
    }

    let mut prover_transcript = BasicTranscript::<E>::new(b"protocol");
    let challenges = [
        prover_transcript.read_challenge().elements,
        prover_transcript.read_challenge().elements,
    ];

    let span = entered_span!("gkr_witness", profiling_2 = true);
    let phase1_witness_group = phase1_witness
        .to_mles()
        .into_iter()
        .map(Arc::new)
        .collect_vec();
    let structural_witness = structural_witness
        .to_mles()
        .into_iter()
        .map(Arc::new)
        .collect_vec();
    let fixed = layout
        .layout
        .fixed_witness_group()
        .to_mles()
        .into_iter()
        .map(Arc::new)
        .collect_vec();
    #[allow(clippy::type_complexity)]
    let (gkr_witness, gkr_output) = gkr_witness::<E, PCS, CpuBackend<E, PCS>, CpuProver<_>>(
        &gkr_circuit,
        &phase1_witness_group,
        &structural_witness,
        &fixed,
        &[],
        &[],
        &challenges,
    );
    exit_span!(span);

    let span = entered_span!("out_eval", profiling_2 = true);
    let out_evals = {
        let mut point = Vec::with_capacity(log2_num_instance);
        point.extend(prover_transcript.sample_vec(log2_num_instance).to_vec());

        let out_evals = gkr_output
            .0
            .par_iter()
            .map(|wit| {
                let point = point[point.len() - wit.num_vars()..point.len()].to_vec();
                PointAndEval {
                    point: point.clone(),
                    eval: wit.evaluate(&point),
                }
            })
            .collect::<Vec<_>>();

        if out_evals.is_empty() {
            vec![PointAndEval {
                point: point[point.len() - log2_num_instance..point.len()].to_vec(),
                eval: E::ZERO,
            }]
        } else {
            out_evals
        }
    };
    exit_span!(span);

    if cfg!(debug_assertions) {
        // mock prover
        let out_wits = gkr_output.0.0.clone();
        MockProver::check(&gkr_circuit, &gkr_witness, out_wits, challenges.to_vec())
            .expect("mock prover failed");
    }

    let span = entered_span!("create_proof", profiling_2 = true);
    let selector_ctxs = vec![SelectorContext::new(0, num_instances, log2_num_instance); 1];
    let GKRProverOutput { gkr_proof, .. } = gkr_circuit
        .prove::<CpuBackend<E, PCS>, CpuProver<_>>(
            num_threads,
            log2_num_instance,
            gkr_witness,
            &out_evals,
            &[],
            &challenges,
            &mut prover_transcript,
            &selector_ctxs,
        )
        .expect("Failed to prove phase");
    exit_span!(span);

    if verify {
        {
            let mut verifier_transcript = BasicTranscript::<E>::new(b"protocol");
            let challenges = [
                verifier_transcript.read_challenge().elements,
                verifier_transcript.read_challenge().elements,
            ];

            // This is to make prover/verifier match
            let mut point = Vec::with_capacity(log2_num_instance);
            point.extend(verifier_transcript.sample_vec(log2_num_instance).to_vec());

            gkr_circuit
                .verify(
                    log2_num_instance,
                    gkr_proof.clone(),
                    &out_evals,
                    &[],
                    &[],
                    &challenges,
                    &mut verifier_transcript,
                    &selector_ctxs,
                )
                .expect("GKR verify failed");

            // Omit the PCS opening phase.
        }
    }
    Ok(gkr_proof)
}

#[cfg(test)]
mod tests {
    use crate::precompiles::weierstrass::test_utils::random_decompress_instances;

    use super::*;
    use ff_ext::BabyBearExt4;
    use mpcs::BasefoldDefault;
    use sp1_curves::weierstrass::{
        SwCurve, WeierstrassParameters, secp256k1::Secp256k1, secp256r1::Secp256r1,
    };

    fn test_weierstrass_decompress_helper<WP: WeierstrassParameters>() {
        type E = BabyBearExt4;
        type Pcs = BasefoldDefault<E>;

        let instances = random_decompress_instances::<SwCurve<WP>>(8);

        let _ = run_weierstrass_decompress::<E, Pcs, SwCurve<WP>>(
            setup_gkr_circuit::<E, SwCurve<WP>>().expect("setup gkr circuit failed"),
            instances,
            true,
            true,
        );
    }

    #[test]
    fn test_weierstrass_decompress_secp256k1() {
        test_weierstrass_decompress_helper::<Secp256k1>();
    }

    #[test]
    fn test_weierstrass_decompress_secp256r1() {
        test_weierstrass_decompress_helper::<Secp256r1>();
    }

    fn test_weierstrass_decompress_nonpow2_helper<WP: WeierstrassParameters>() {
        type E = BabyBearExt4;
        type Pcs = BasefoldDefault<E>;

        let instances = random_decompress_instances::<SwCurve<WP>>(5);
        let _ = run_weierstrass_decompress::<E, Pcs, SwCurve<WP>>(
            setup_gkr_circuit::<E, SwCurve<WP>>().expect("setup gkr circuit failed"),
            instances,
            true,
            true,
        );
    }

    #[test]
    fn test_weierstrass_decompress_nonpow2_secp256k1() {
        test_weierstrass_decompress_nonpow2_helper::<Secp256k1>();
    }

    #[test]
    fn test_weierstrass_decompress_nonpow2_secp256r1() {
        test_weierstrass_decompress_nonpow2_helper::<Secp256r1>();
    }
}<|MERGE_RESOLUTION|>--- conflicted
+++ resolved
@@ -150,20 +150,8 @@
             neg_y: FieldOpCols::create(cb, || "neg_y"),
         };
 
-<<<<<<< HEAD
         let eq = cb.create_placeholder_structural_witin(|| "weierstrass_decompress_eq");
-=======
-        let eq = cb.create_structural_witin(
-            || "weierstrass_decompress_eq",
-            StructuralWitInType::EqualDistanceSequence {
-                max_len: 0,
-                offset: 0,
-                multi_factor: 0,
-                descending: false,
-            },
-        );
         let sel = SelectorType::Prefix(eq.expr());
->>>>>>> 3bfffadc
         let selector_type_layout = SelectorTypeLayout {
             sel_mem_read: sel.clone(),
             sel_mem_write: sel.clone(),
