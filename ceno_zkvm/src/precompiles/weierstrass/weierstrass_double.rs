--- conflicted
+++ resolved
@@ -598,12 +598,8 @@
     let shard_ctx_vec = shard_ctx.get_forked();
     raw_witin_iter
         .zip_eq(instances.par_chunks(num_instance_per_batch))
-<<<<<<< HEAD
         .zip(shard_ctx_vec)
         .for_each(|((instances, steps), mut shard_ctx)| {
-=======
-        .for_each(|(instances, steps)| {
->>>>>>> 8e9c2d2b
             let mut lk_multiplicity = lk_multiplicity.clone();
             instances
                 .chunks_mut(num_witin as usize)
@@ -613,6 +609,7 @@
                         .vm_state
                         .assign_instance(
                             instance,
+                            &shard_ctx,
                             &StepRecord::new_ecall_any(10, ByteAddr::from(0)),
                         )
                         .expect("assign vm_state error");
@@ -620,28 +617,7 @@
                         mem_config
                             .assign_op(
                                 instance,
-<<<<<<< HEAD
-                                &shard_ctx,
-                                &StepRecord::new_ecall_any(10, ByteAddr::from(0)),
-                            )
-                            .expect("assign vm_state error");
-                        layout.mem_rw.iter().for_each(|mem_config| {
-                            mem_config
-                                .assign_op(
-                                    instance,
-                                    &mut shard_ctx,
-                                    &mut lk_multiplicity,
-                                    10,
-                                    &MemOp {
-                                        previous_cycle: 0,
-                                        addr: ByteAddr::from(0).waddr(),
-                                        value: Default::default(),
-                                    },
-                                )
-                                .expect("assign error");
-                        });
-                    }
-=======
+                                &mut shard_ctx,
                                 &mut lk_multiplicity,
                                 10,
                                 &MemOp {
@@ -652,7 +628,6 @@
                             )
                             .expect("assign error");
                     });
->>>>>>> 8e9c2d2b
                 })
         });
 
