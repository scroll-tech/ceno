use ceno_emul::{ByteAddr, Cycle, MemOp, StepRecord};
use ff_ext::ExtensionField;
use gkr_iop::{
    OutEvalGroups, ProtocolBuilder, ProtocolWitnessGenerator,
    chip::Chip,
    circuit_builder::{
        CircuitBuilder, ConstraintSystem, RotationParams, expansion_expr, rotation_split,
    },
    cpu::{CpuBackend, CpuProver},
    error::{BackendError, CircuitBuilderError},
    gkr::{
        GKRCircuit, GKRProof, GKRProverOutput,
        booleanhypercube::{BooleanHypercube, CYCLIC_POW2_5},
        layer::Layer,
        mock::MockProver,
    },
    selector::SelectorType,
    utils::lk_multiplicity::LkMultiplicity,
};
use itertools::{Itertools, iproduct, izip, zip_eq};
use mpcs::PolynomialCommitmentScheme;
use multilinear_extensions::{
    Expression, StructuralWitIn, ToExpr, WitIn,
    mle::PointAndEval,
    util::{ceil_log2, max_usable_threads},
};
use ndarray::{ArrayView, Ix2, Ix3, s};
use p3::field::FieldAlgebra;
use rayon::{
    iter::{IndexedParallelIterator, IntoParallelRefIterator, ParallelIterator},
    slice::{ParallelSlice, ParallelSliceMut},
};
use std::{array, mem::transmute, sync::Arc};
use sumcheck::{
    macros::{entered_span, exit_span},
    util::optimal_sumcheck_threads,
};
use transcript::{BasicTranscript, Transcript};
use witness::{InstancePaddingStrategy, RowMajorMatrix};

use crate::{
    chip_handler::MemoryExpr,
    error::ZKVMError,
    instructions::riscv::insn_base::{StateInOut, WriteMEM},
    precompiles::utils::{
        MaskRepresentation, not8_expr, set_slice_felts_from_u64 as push_instance,
    },
};

pub const ROUNDS: usize = 24;
const ROUNDS_CEIL_LOG2: usize = 5; // log_2(2^32)

const RC: [u64; ROUNDS] = [
    1u64,
    0x8082u64,
    0x800000000000808au64,
    0x8000000080008000u64,
    0x808bu64,
    0x80000001u64,
    0x8000000080008081u64,
    0x8000000000008009u64,
    0x8au64,
    0x88u64,
    0x80008009u64,
    0x8000000au64,
    0x8000808bu64,
    0x800000000000008bu64,
    0x8000000000008089u64,
    0x8000000000008003u64,
    0x8000000000008002u64,
    0x8000000000000080u64,
    0x800au64,
    0x800000008000000au64,
    0x8000000080008081u64,
    0x8000000000008080u64,
    0x80000001u64,
    0x8000000080008008u64,
];

const ROTATION_CONSTANTS: [[usize; 5]; 5] = [
    [0, 1, 62, 28, 27],
    [36, 44, 6, 55, 20],
    [3, 10, 43, 25, 39],
    [41, 45, 15, 21, 8],
    [18, 2, 61, 56, 14],
];

pub const KECCAK_INPUT32_SIZE: usize = 50;
pub const KECCAK_OUTPUT32_SIZE: usize = 50;

// number of non zero out within keccak circuit
pub const KECCAK_OUT_EVAL_SIZE: usize = size_of::<KeccakOutEvals<u8>>();

const AND_LOOKUPS_PER_ROUND: usize = 200;
const XOR_LOOKUPS_PER_ROUND: usize = 608;
const RANGE_LOOKUPS_PER_ROUND: usize = 290;
const LOOKUP_FELTS_PER_ROUND: usize =
    AND_LOOKUPS_PER_ROUND + XOR_LOOKUPS_PER_ROUND + RANGE_LOOKUPS_PER_ROUND;

pub const AND_LOOKUPS: usize = AND_LOOKUPS_PER_ROUND;
pub const XOR_LOOKUPS: usize = XOR_LOOKUPS_PER_ROUND;
pub const RANGE_LOOKUPS: usize = RANGE_LOOKUPS_PER_ROUND;
pub const STRUCTURAL_WITIN: usize = 6;

#[derive(Clone, Debug)]
#[repr(C)]
pub struct KeccakInOutCols<T> {
    pub output32: [T; KECCAK_OUTPUT32_SIZE],
    pub input32: [T; KECCAK_INPUT32_SIZE],
}

#[derive(Clone, Debug)]
pub struct KeccakParams;

#[derive(Clone, Debug)]
#[repr(C)]
pub struct KeccakOutEvals<T> {
    pub lookup_entries: [T; LOOKUP_FELTS_PER_ROUND],
}

#[allow(dead_code)]
#[derive(Clone, Debug)]
#[repr(C)]
pub struct KeccakFixedCols<T> {
    pub rc: [T; 8],
}

#[derive(Clone, Debug)]
#[repr(C)]
pub struct KeccakWitCols<T> {
    pub input8: [T; 200],
    pub c_aux: [T; 200],
    pub c_temp: [T; 40],
    pub c_rot: [T; 40],
    pub d: [T; 40],
    pub theta_output: [T; 200],
    pub rotation_witness: [T; 196],
    pub rhopi_output: [T; 200],
    pub nonlinear: [T; 200],
    pub chi_output: [T; 8],
    pub iota_output: [T; 200],
    // TODO temporarily define rc as witness
    pub rc: [T; 8],
}

#[derive(Clone, Debug)]
#[repr(C)]
pub struct KeccakLayer<WitT, EqT> {
    pub wits: KeccakWitCols<WitT>,
    //  pub fixed: KeccakFixedCols<FixedT>,
    pub(crate) eq_rotation_left: EqT,
    pub(crate) eq_rotation_right: EqT,
    pub(crate) eq_rotation: EqT,
}

#[derive(Clone, Debug)]
pub struct SelectorTypeLayout<E: ExtensionField> {
    pub sel_mem_read: SelectorType<E>,
    pub sel_mem_write: SelectorType<E>,
    pub sel_lookup: SelectorType<E>,
    pub sel_zero: SelectorType<E>,
}

#[derive(Clone, Debug)]
pub struct KeccakLayout<E: ExtensionField> {
    pub params: KeccakParams,
    pub layer_exprs: KeccakLayer<WitIn, StructuralWitIn>,
    pub selector_type_layout: SelectorTypeLayout<E>,
    pub input32_exprs: [MemoryExpr<E>; KECCAK_INPUT32_SIZE],
    pub output32_exprs: [MemoryExpr<E>; KECCAK_OUTPUT32_SIZE],
    pub n_fixed: usize,
    pub n_committed: usize,
    pub n_structural_witin: usize,
    pub n_challenges: usize,
}

impl<E: ExtensionField> KeccakLayout<E> {
    fn new(cb: &mut CircuitBuilder<E>, params: KeccakParams) -> Self {
        // allocate witnesses, fixed, and eqs
        let (
            wits,
            // fixed,
            [
                sel_mem_read,
                sel_mem_write,
                eq_zero,
                eq_rotation_left,
                eq_rotation_right,
                eq_rotation,
            ],
        ): (KeccakWitCols<WitIn>, [StructuralWitIn; STRUCTURAL_WITIN]) = unsafe {
            (
                transmute::<[WitIn; size_of::<KeccakWitCols<u8>>()], KeccakWitCols<WitIn>>(
                    array::from_fn(|id| cb.create_witin(|| format!("keccak_witin_{}", id))),
                ),
                // transmute::<[Fixed; 8], KeccakFixedCols<Fixed>>(array::from_fn(|id| {
                //     cb.create_fixed(|| format!("keccak_fixed_{}", id))
                // })),
                array::from_fn(|id| {
                    cb.create_structural_witin(|| format!("keccak_eq_{}", id), 0, 0, 0, false)
                }),
            )
        };

        // indices to activate zero/lookup constraints
        let checked_indices = CYCLIC_POW2_5
            .iter()
            .take(ROUNDS)
            .sorted()
            .copied()
            .map(|v| v as usize)
            .collect_vec();
        Self {
            params,
            layer_exprs: KeccakLayer {
                wits,
                // fixed,
                eq_rotation_left,
                eq_rotation_right,
                eq_rotation,
            },
            selector_type_layout: SelectorTypeLayout {
                sel_mem_read: SelectorType::OrderedSparse32 {
                    indices: vec![CYCLIC_POW2_5[0] as usize],
                    expression: sel_mem_read.expr(),
                },
                sel_mem_write: SelectorType::OrderedSparse32 {
                    indices: vec![CYCLIC_POW2_5[ROUNDS - 1] as usize],
                    expression: sel_mem_write.expr(),
                },
                sel_lookup: SelectorType::OrderedSparse32 {
                    indices: checked_indices.clone(),
                    expression: eq_zero.expr(),
                },
                sel_zero: SelectorType::OrderedSparse32 {
                    indices: checked_indices,
                    expression: eq_zero.expr(),
                },
            },
            input32_exprs: array::from_fn(|_| array::from_fn(|_| Expression::WitIn(0))),
            output32_exprs: array::from_fn(|_| array::from_fn(|_| Expression::WitIn(0))),
            n_fixed: 0,
            n_committed: 0,
            n_structural_witin: STRUCTURAL_WITIN,
            n_challenges: 0,
        }
    }
}

impl<E: ExtensionField> ProtocolBuilder<E> for KeccakLayout<E> {
    type Params = KeccakParams;

    fn build_layer_logic(
        cb: &mut CircuitBuilder<E>,
        params: Self::Params,
    ) -> Result<Self, CircuitBuilderError> {
        let mut layout = Self::new(cb, params);
        let system = cb;

        let KeccakWitCols {
            input8,
            c_aux,
            c_temp,
            c_rot,
            d,
            theta_output,
            rotation_witness,
            rhopi_output,
            nonlinear,
            chi_output,
            iota_output,
            rc,
        } = &layout.layer_exprs.wits;

        // let KeccakFixedCols { rc } = &layout.layer_exprs.fixed;

        // TODO: ndarrays can be replaced with normal arrays
        // Input state of the round in 8-bit chunks
        let state8: ArrayView<WitIn, Ix3> = ArrayView::from_shape((5, 5, 8), input8).unwrap();

        // The purpose is to compute the auxiliary array
        // c[i] = XOR (state[j][i]) for j in 0..5
        // We unroll it into
        // c_aux[i][j] = XOR (state[k][i]) for k in 0..j
        // We use c_aux[i][4] instead of c[i]
        // c_aux is also stored in 8-bit chunks
        let c_aux: ArrayView<WitIn, Ix3> = ArrayView::from_shape((5, 5, 8), c_aux).unwrap();

        for i in 0..5 {
            for k in 0..8 {
                // Initialize first element
                system.require_equal(
                    || "init c_aux".to_string(),
                    state8[[0, i, k]].into(),
                    c_aux[[i, 0, k]].into(),
                )?;
            }
            for j in 1..5 {
                // Check xor using lookups over all chunks
                for k in 0..8 {
                    system.lookup_xor_byte(
                        c_aux[[i, j - 1, k]].into(),
                        state8[[j, i, k]].into(),
                        c_aux[[i, j, k]].into(),
                    )?;
                }
            }
        }

        // Compute c_rot[i] = c[i].rotate_left(1)
        // To understand how rotations are performed in general, consult the
        // documentation of `constrain_left_rotation64`. Here c_temp is the split
        // witness for a 1-rotation.

        let c_temp: ArrayView<WitIn, Ix2> = ArrayView::from_shape((5, 8), c_temp).unwrap();
        let c_rot: ArrayView<WitIn, Ix2> = ArrayView::from_shape((5, 8), c_rot).unwrap();

        let (sizes, _) = rotation_split(1);

        for i in 0..5 {
            assert_eq!(c_temp.slice(s![i, ..]).iter().len(), sizes.iter().len());

            system.require_left_rotation64(
                || format!("theta rotation_{i}"),
                &c_aux
                    .slice(s![i, 4, ..])
                    .iter()
                    .map(|e| e.expr())
                    .collect_vec(),
                &zip_eq(c_temp.slice(s![i, ..]).iter(), sizes.iter())
                    .map(|(e, sz)| (*sz, e.expr()))
                    .collect_vec(),
                &c_rot
                    .slice(s![i, ..])
                    .iter()
                    .map(|e| e.expr())
                    .collect_vec(),
                1,
            )?;
        }

        // d is computed simply as XOR of required elements of c (and rotations)
        // again stored as 8-bit chunks
        let d: ArrayView<WitIn, Ix2> = ArrayView::from_shape((5, 8), d).unwrap();

        for i in 0..5 {
            for k in 0..8 {
                system.lookup_xor_byte(
                    c_aux[[(i + 5 - 1) % 5, 4, k]].into(),
                    c_rot[[(i + 1) % 5, k]].into(),
                    d[[i, k]].into(),
                )?;
            }
        }

        // output state of the Theta sub-round, simple XOR, in 8-bit chunks
        let theta_output: ArrayView<WitIn, Ix3> =
            ArrayView::from_shape((5, 5, 8), theta_output).unwrap();

        for i in 0..5 {
            for j in 0..5 {
                for k in 0..8 {
                    system.lookup_xor_byte(
                        state8[[j, i, k]].into(),
                        d[[i, k]].into(),
                        theta_output[[j, i, k]].into(),
                    )?
                }
            }
        }

        // output state after applying both Rho and Pi sub-rounds
        // sub-round Pi is a simple permutation of 64-bit lanes
        // sub-round Rho requires rotations
        let rhopi_output: ArrayView<WitIn, Ix3> =
            ArrayView::from_shape((5, 5, 8), rhopi_output).unwrap();

        // iterator over split witnesses
        let mut rotation_witness = rotation_witness.iter();

        for i in 0..5 {
            #[allow(clippy::needless_range_loop)]
            for j in 0..5 {
                let arg = theta_output
                    .slice(s!(j, i, ..))
                    .iter()
                    .map(|e| e.expr())
                    .collect_vec();
                let (sizes, _) = rotation_split(ROTATION_CONSTANTS[j][i]);
                let many = sizes.len();
                let rep_split = zip_eq(sizes, rotation_witness.by_ref().take(many))
                    .map(|(sz, wit)| (sz, wit.expr()))
                    .collect_vec();
                let arg_rotated = rhopi_output
                    .slice(s!((2 * i + 3 * j) % 5, j, ..))
                    .iter()
                    .map(|e| e.expr())
                    .collect_vec();
                system.require_left_rotation64(
                    || format!("RHOPI {i}, {j}"),
                    &arg,
                    &rep_split,
                    &arg_rotated,
                    ROTATION_CONSTANTS[j][i],
                )?;
            }
        }
        assert!(rotation_witness.next().is_none());

        let mut chi_output = chi_output.to_vec();
        chi_output.extend(iota_output[8..].to_vec());
        let chi_output: ArrayView<WitIn, Ix3> =
            ArrayView::from_shape((5, 5, 8), &chi_output).unwrap();

        // for the Chi sub-round, we use an intermediate witness storing the result of
        // the required AND
        let nonlinear: ArrayView<WitIn, Ix3> = ArrayView::from_shape((5, 5, 8), nonlinear).unwrap();

        for i in 0..5 {
            for j in 0..5 {
                for k in 0..8 {
                    system.lookup_and_byte(
                        not8_expr(rhopi_output[[j, (i + 1) % 5, k]].into()),
                        rhopi_output[[j, (i + 2) % 5, k]].into(),
                        nonlinear[[j, i, k]].into(),
                    )?;

                    system.lookup_xor_byte(
                        rhopi_output[[j, i, k]].into(),
                        nonlinear[[j, i, k]].into(),
                        chi_output[[j, i, k]].into(),
                    )?;
                }
            }
        }

        let iota_output_arr: ArrayView<WitIn, Ix3> =
            ArrayView::from_shape((5, 5, 8), iota_output).unwrap();

        for k in 0..8 {
            system.lookup_xor_byte(
                chi_output[[0, 0, k]].into(),
                rc[k].into(),
                iota_output_arr[[0, 0, k]].into(),
            )?;
        }

        let keccak_input8: ArrayView<WitIn, Ix3> =
            ArrayView::from_shape((5, 5, 8), input8).unwrap();
        let keccak_output8: ArrayView<WitIn, Ix3> =
            ArrayView::from_shape((5, 5, 8), iota_output).unwrap();

        // process keccak output
        let mut keccak_output32 = Vec::with_capacity(KECCAK_OUTPUT32_SIZE);
        for x in 0..5 {
            for y in 0..5 {
                for k in 0..2 {
                    // create an expression combining 4 elements of state8 into a 2x16-bit felt
                    let output8_slice = keccak_output8
                        .slice(s![x, y, 4 * k..4 * (k + 1)])
                        .iter()
                        .map(|e| (8, e.expr()))
                        .collect_vec();
                    keccak_output32.push([
                        expansion_expr::<E, 16>(&output8_slice[0..2]),
                        expansion_expr::<E, 16>(&output8_slice[2..4]),
                    ])
                }
            }
        }

        let mut keccak_input32 = Vec::with_capacity(KECCAK_INPUT32_SIZE);
        // process keccak input
        for x in 0..5 {
            for y in 0..5 {
                for k in 0..2 {
                    // create an expression combining 4 elements of state8 into a single 2x16-bit felt
                    let input8_slice = keccak_input8
                        .slice(s![x, y, 4 * k..4 * (k + 1)])
                        .iter()
                        .map(|e| (8, e.expr()))
                        .collect_vec();
                    keccak_input32.push([
                        expansion_expr::<E, 16>(&input8_slice[0..2]),
                        expansion_expr::<E, 16>(&input8_slice[2..4]),
                    ])
                }
            }
        }
        // set input/output32 expr
        layout.input32_exprs = keccak_input32.try_into().unwrap();
        layout.output32_exprs = keccak_output32.try_into().unwrap();

        // rotation constrain: rotation(keccak_input8).next() == keccak_output8
        izip!(keccak_input8, keccak_output8)
            .for_each(|(input, output)| system.rotate_and_assert_eq(input.expr(), output.expr()));
        system.set_rotation_params(RotationParams {
            rotation_eqs: Some([
                layout.layer_exprs.eq_rotation_left.expr(),
                layout.layer_exprs.eq_rotation_right.expr(),
                layout.layer_exprs.eq_rotation.expr(),
            ]),
            rotation_cyclic_group_log2: ROUNDS_CEIL_LOG2,
            rotation_cyclic_subgroup_size: ROUNDS - 1,
        });

        Ok(layout)
    }

    fn finalize(&mut self, cb: &mut CircuitBuilder<E>) -> (OutEvalGroups, Chip<E>) {
        self.n_fixed = cb.cs.num_fixed;
        self.n_committed = cb.cs.num_witin as usize;
        self.n_challenges = self.n_challenges();

        // register selector to legacy constrain system
        cb.cs.r_selector = Some(self.selector_type_layout.sel_mem_read.clone());
        cb.cs.w_selector = Some(self.selector_type_layout.sel_mem_write.clone());
        cb.cs.lk_selector = Some(self.selector_type_layout.sel_lookup.clone());
        cb.cs.zero_selector = Some(self.selector_type_layout.sel_zero.clone());

        let w_len = cb.cs.w_expressions.len();
        let r_len = cb.cs.r_expressions.len();
        let lk_len = cb.cs.lk_expressions.len();
        let zero_len =
            cb.cs.assert_zero_expressions.len() + cb.cs.assert_zero_sumcheck_expressions.len();
        (
            [
                // r_record
                (0..r_len).collect_vec(),
                // w_record
                (r_len..r_len + w_len).collect_vec(),
                // lk_record
                (r_len + w_len..r_len + w_len + lk_len).collect_vec(),
                // zero_record
                (0..zero_len).collect_vec(),
            ],
            Chip::new_from_cb(cb, self.n_challenges()),
        )
    }

    fn n_committed(&self) -> usize {
        unimplemented!("retrieve from constrain system")
    }

    fn n_fixed(&self) -> usize {
        unimplemented!("retrieve from constrain system")
    }

    fn n_challenges(&self) -> usize {
        0
    }

    fn n_evaluations(&self) -> usize {
        unimplemented!()
    }

    fn n_layers(&self) -> usize {
        1
    }
}

#[derive(Clone)]
pub struct KeccakStateInstance {
    pub state_ptr_address: ByteAddr,
    pub cur_ts: Cycle,
    pub read_ts: [Cycle; KECCAK_INPUT32_SIZE],
}

impl Default for KeccakStateInstance {
    fn default() -> Self {
        Self {
            state_ptr_address: Default::default(),
            cur_ts: Default::default(),
            read_ts: [Cycle::default(); KECCAK_INPUT32_SIZE],
        }
    }
}

#[derive(Clone)]
pub struct KeccakWitInstance {
    pub instance: [u32; KECCAK_INPUT32_SIZE],
}

impl Default for KeccakWitInstance {
    fn default() -> Self {
        Self {
            instance: [0u32; KECCAK_INPUT32_SIZE],
        }
    }
}

#[derive(Clone, Default)]
pub struct KeccakInstance {
    pub state: KeccakStateInstance,
    pub witin: KeccakWitInstance,
}

#[derive(Clone, Default)]
pub struct KeccakTrace {
    pub instances: Vec<KeccakInstance>,
}

impl<E> ProtocolWitnessGenerator<E> for KeccakLayout<E>
where
    E: ExtensionField,
{
    type Trace = KeccakTrace;

    // 1 instance will derive 24 round result + 8 round padding to pow2 for easiler rotation design
    fn phase1_witin_rmm_height(&self, num_instances: usize) -> usize {
        num_instances * ROUNDS.next_power_of_two()
    }

    fn fixed_witness_group(&self) -> RowMajorMatrix<E::BaseField> {
        // TODO remove this after recover RC
        RowMajorMatrix::new(0, 0, InstancePaddingStrategy::Default)
        // RowMajorMatrix::new_by_values(
        //     RC.iter()
        //         .flat_map(|x| {
        //             (0..8)
        //                 .map(|i| E::BaseField::from_canonical_u64((x >> (i << 3)) & 0xFF))
        //                 .collect_vec()
        //         })
        //         .collect_vec(),
        //     8,
        //     InstancePaddingStrategy::Default,
        // )
    }

    fn phase1_witness_group(
        &self,
        phase1: Self::Trace,
        wits: [&mut RowMajorMatrix<E::BaseField>; 2],
        lk_multiplicity: &mut LkMultiplicity,
    ) {
        // TODO assign eq (selectors) to _structural_wits
        let [wits, structural_wits] = wits;
        let KeccakLayer {
            wits:
                KeccakWitCols {
                    input8: input8_witin,
                    c_aux: c_aux_witin,
                    c_temp: c_temp_witin,
                    c_rot: c_rot_witin,
                    d: d_witin,
                    theta_output: theta_output_witin,
                    rotation_witness: rotation_witness_witin,
                    rhopi_output: rhopi_output_witin,
                    nonlinear: nonlinear_witin,
                    chi_output: chi_output_witin,
                    iota_output: iota_output_witin,
                    rc: rc_witin,
                },
            ..
        } = self.layer_exprs;

        let num_instances = phase1.instances.len();

        fn conv64to8(input: u64) -> [u64; 8] {
            MaskRepresentation::new(vec![(64, input).into()])
                .convert(vec![8; 8])
                .values()
                .try_into()
                .unwrap()
        }

        // keccak instance full rounds (24 rounds + 8 round padding) as chunk size
        // we need to do assignment on respective 31 cyclic group index
        wits.values
            .par_chunks_mut(self.n_committed * ROUNDS.next_power_of_two())
            .take(num_instances)
            .zip_eq(
                structural_wits
                    .values
                    .par_chunks_mut(self.n_structural_witin * ROUNDS.next_power_of_two())
                    .take(num_instances),
            )
            .zip(&phase1.instances)
            .for_each(|((wits, structural_wits), KeccakInstance { witin, .. })| {
                let mut lk_multiplicity = lk_multiplicity.clone();
                let state_32_iter = witin.instance.iter().map(|e| *e as u64);
                let mut state64 = [[0u64; 5]; 5];
                zip_eq(iproduct!(0..5, 0..5), state_32_iter.tuples())
                    .map(|((x, y), (lo, hi))| {
                        state64[x][y] = lo | (hi << 32);
                    })
                    .count();

                let bh = BooleanHypercube::new(ROUNDS_CEIL_LOG2);
                let mut cyclic_group = bh.into_iter();

                let (mut sel_mem_read_iter, sel_mem_read_structural_witin) = (
                    self.selector_type_layout
                        .sel_mem_read
                        .sparse32_indices()
                        .iter(),
                    self.selector_type_layout.sel_mem_read.selector_expr().id(),
                );
                let (mut sel_mem_write_iter, sel_mem_write_structural_witin) = (
                    self.selector_type_layout
                        .sel_mem_write
                        .sparse32_indices()
                        .iter(),
                    self.selector_type_layout.sel_mem_write.selector_expr().id(),
                );
                let (mut sel_lookup_iter, sel_lookup_structural_witin) = (
                    self.selector_type_layout
                        .sel_lookup
                        .sparse32_indices()
                        .iter(),
                    self.selector_type_layout.sel_lookup.selector_expr().id(),
                );
                let (mut sel_zero_iter, sel_zero_structural_witin) = (
                    self.selector_type_layout.sel_zero.sparse32_indices().iter(),
                    self.selector_type_layout.sel_zero.selector_expr().id(),
                );

                #[allow(clippy::needless_range_loop)]
                for round in 0..ROUNDS {
                    let round_index = cyclic_group.next().unwrap();
                    let wits =
                        &mut wits[round_index as usize * self.n_committed..][..self.n_committed];

                    // set selector
                    if let Some(index) = sel_mem_read_iter.next() {
                        structural_wits
                            [index * self.n_structural_witin + sel_mem_read_structural_witin] =
                            E::BaseField::ONE;
                    }
                    if let Some(index) = sel_mem_write_iter.next() {
                        structural_wits
                            [index * self.n_structural_witin + sel_mem_write_structural_witin] =
                            E::BaseField::ONE;
                    }
                    if let Some(index) = sel_lookup_iter.next() {
                        structural_wits
                            [index * self.n_structural_witin + sel_lookup_structural_witin] =
                            E::BaseField::ONE;
                    }
                    if let Some(index) = sel_zero_iter.next() {
                        structural_wits
                            [index * self.n_structural_witin + sel_zero_structural_witin] =
                            E::BaseField::ONE;
                    }

                    let mut state8 = [[[0u64; 8]; 5]; 5];
                    for x in 0..5 {
                        for y in 0..5 {
                            state8[x][y] = conv64to8(state64[x][y]);
                        }
                    }

                    push_instance::<E, _>(
                        wits,
                        input8_witin[0].id.into(),
                        state8.into_iter().flatten().flatten(),
                    );

                    let mut c_aux64 = [[0u64; 5]; 5];
                    let mut c_aux8 = [[[0u64; 8]; 5]; 5];

                    for i in 0..5 {
                        c_aux64[i][0] = state64[0][i];
                        c_aux8[i][0] = conv64to8(c_aux64[i][0]);
                        for j in 1..5 {
                            c_aux64[i][j] = state64[j][i] ^ c_aux64[i][j - 1];
                            for k in 0..8 {
                                lk_multiplicity
                                    .lookup_xor_byte(c_aux8[i][j - 1][k], state8[j][i][k]);
                            }
                            c_aux8[i][j] = conv64to8(c_aux64[i][j]);
                        }
                    }

                    let mut c64 = [0u64; 5];
                    let mut c8 = [[0u64; 8]; 5];

                    for x in 0..5 {
                        c64[x] = c_aux64[x][4];
                        c8[x] = conv64to8(c64[x]);
                    }

                    let mut c_temp = [[0u64; 8]; 5];
                    for i in 0..5 {
                        let rep = MaskRepresentation::new(vec![(64, c64[i]).into()])
                            .convert(vec![15, 1, 15, 1, 15, 1, 15, 1])
                            .values();
                        for (j, size) in [15, 1, 15, 1, 15, 1, 15, 1].iter().enumerate() {
<<<<<<< HEAD
                            lk_multiplicity.assert_ux_v2(rep[j], *size);
=======
                            lk_multiplicity.assert_ux_in_u16(*size, rep[j]);
>>>>>>> a446cc81
                        }
                        c_temp[i] = rep.try_into().unwrap();
                    }

                    let mut crot64 = [0u64; 5];
                    let mut crot8 = [[0u64; 8]; 5];
                    for i in 0..5 {
                        crot64[i] = c64[i].rotate_left(1);
                        crot8[i] = conv64to8(crot64[i]);
                    }

                    let mut d64 = [0u64; 5];
                    let mut d8 = [[0u64; 8]; 5];
                    for x in 0..5 {
                        d64[x] = c64[(x + 4) % 5] ^ c64[(x + 1) % 5].rotate_left(1);
                        for k in 0..8 {
                            lk_multiplicity.lookup_xor_byte(
                                c_aux8[(x + 5 - 1) % 5][4][k],
                                crot8[(x + 1) % 5][k],
                            );
                        }
                        d8[x] = conv64to8(d64[x]);
                    }

                    let mut theta_state64 = state64;
                    let mut theta_state8 = [[[0u64; 8]; 5]; 5];
                    let mut rotation_witness = vec![];

                    for x in 0..5 {
                        for y in 0..5 {
                            theta_state64[y][x] ^= d64[x];
                            for k in 0..8 {
                                lk_multiplicity.lookup_xor_byte(state8[y][x][k], d8[x][k])
                            }
                            theta_state8[y][x] = conv64to8(theta_state64[y][x]);

                            let (sizes, _) = rotation_split(ROTATION_CONSTANTS[y][x]);
                            let rep =
                                MaskRepresentation::new(vec![(64, theta_state64[y][x]).into()])
                                    .convert(sizes.clone())
                                    .values();
                            for (j, size) in sizes.iter().enumerate() {
<<<<<<< HEAD
                                lk_multiplicity.assert_ux_v2(rep[j], *size);
=======
                                match *size {
                                    32 | 1 => (),
                                    18 => lk_multiplicity.assert_ux::<18>(rep[j]),
                                    16 => lk_multiplicity.assert_ux::<16>(rep[j]),
                                    14 => lk_multiplicity.assert_ux::<14>(rep[j]),
                                    8 => lk_multiplicity.assert_ux::<8>(rep[j]),
                                    5 => lk_multiplicity.assert_ux::<5>(rep[j]),
                                    _ => lk_multiplicity.assert_ux_in_u16(*size, rep[j]),
                                }
>>>>>>> a446cc81
                            }
                            rotation_witness.extend(rep);
                        }
                    }
                    assert_eq!(rotation_witness.len(), rotation_witness_witin.len());

                    // Rho and Pi steps
                    let mut rhopi_output64 = [[0u64; 5]; 5];
                    let mut rhopi_output8 = [[[0u64; 8]; 5]; 5];

                    for x in 0..5 {
                        for y in 0..5 {
                            rhopi_output64[(2 * x + 3 * y) % 5][y % 5] =
                                theta_state64[y][x].rotate_left(ROTATION_CONSTANTS[y][x] as u32);
                        }
                    }

                    for x in 0..5 {
                        for y in 0..5 {
                            rhopi_output8[x][y] = conv64to8(rhopi_output64[x][y]);
                        }
                    }

                    // Chi step
                    let mut nonlinear64 = [[0u64; 5]; 5];
                    let mut nonlinear8 = [[[0u64; 8]; 5]; 5];
                    for x in 0..5 {
                        for y in 0..5 {
                            nonlinear64[y][x] =
                                !rhopi_output64[y][(x + 1) % 5] & rhopi_output64[y][(x + 2) % 5];
                            for k in 0..8 {
                                lk_multiplicity.lookup_and_byte(
                                    0xFF - rhopi_output8[y][(x + 1) % 5][k],
                                    rhopi_output8[y][(x + 2) % 5][k],
                                );
                            }
                            nonlinear8[y][x] = conv64to8(nonlinear64[y][x]);
                        }
                    }

                    let mut chi_output64 = [[0u64; 5]; 5];
                    let mut chi_output8 = [[[0u64; 8]; 5]; 5];
                    for x in 0..5 {
                        for y in 0..5 {
                            chi_output64[y][x] = nonlinear64[y][x] ^ rhopi_output64[y][x];
                            for k in 0..8 {
                                lk_multiplicity
                                    .lookup_xor_byte(rhopi_output8[y][x][k], nonlinear8[y][x][k]);
                            }
                            chi_output8[y][x] = conv64to8(chi_output64[y][x]);
                        }
                    }

                    // Iota step
                    let mut iota_output64 = chi_output64;
                    let mut iota_output8 = [[[0u64; 8]; 5]; 5];
                    // TODO figure out how to deal with RC, since it's not a constant in rotation
                    iota_output64[0][0] ^= RC[round];

                    for k in 0..8 {
                        let rc8 = conv64to8(RC[round]);
                        lk_multiplicity.lookup_xor_byte(chi_output8[0][0][k], rc8[k]);
                    }

                    for x in 0..5 {
                        for y in 0..5 {
                            iota_output8[x][y] = conv64to8(iota_output64[x][y]);
                        }
                    }

                    // set witness
                    push_instance::<E, _>(
                        wits,
                        c_aux_witin[0].id.into(),
                        c_aux8.into_iter().flatten().flatten(),
                    );
                    push_instance::<E, _>(
                        wits,
                        c_temp_witin[0].id.into(),
                        c_temp.into_iter().flatten(),
                    );
                    push_instance::<E, _>(
                        wits,
                        c_rot_witin[0].id.into(),
                        crot8.into_iter().flatten(),
                    );
                    push_instance::<E, _>(wits, d_witin[0].id.into(), d8.into_iter().flatten());
                    push_instance::<E, _>(
                        wits,
                        theta_output_witin[0].id.into(),
                        theta_state8.into_iter().flatten().flatten(),
                    );
                    push_instance::<E, _>(
                        wits,
                        rotation_witness_witin[0].id.into(),
                        rotation_witness.into_iter(),
                    );
                    push_instance::<E, _>(
                        wits,
                        rhopi_output_witin[0].id.into(),
                        rhopi_output8.into_iter().flatten().flatten(),
                    );
                    push_instance::<E, _>(
                        wits,
                        nonlinear_witin[0].id.into(),
                        nonlinear8.into_iter().flatten().flatten(),
                    );
                    push_instance::<E, _>(
                        wits,
                        chi_output_witin[0].id.into(),
                        chi_output8[0][0].iter().copied(),
                    );
                    push_instance::<E, _>(
                        wits,
                        iota_output_witin[0].id.into(),
                        iota_output8.into_iter().flatten().flatten(),
                    );
                    // TODO temporarily move RC to witness
                    push_instance::<E, _>(
                        wits,
                        rc_witin[0].id.into(),
                        (0..8).map(|i| ((RC[round] >> (i << 3)) & 0xFF)),
                    );

                    state64 = iota_output64;
                }
            });
    }
}

/// this is for testing purpose
pub struct TestKeccakLayout<E: ExtensionField> {
    layout: KeccakLayout<E>,
    mem_rw: Vec<WriteMEM>,
    vm_state: StateInOut<E>,
    _state_ptr: WitIn,
}

pub fn setup_gkr_circuit<E: ExtensionField>()
-> Result<(TestKeccakLayout<E>, GKRCircuit<E>, u16, u16), ZKVMError> {
    let mut cs = ConstraintSystem::new(|| "lookup_keccak");
    let mut cb = CircuitBuilder::<E>::new(&mut cs);

    // constrain vmstate
    let vm_state = StateInOut::construct_circuit(&mut cb, false)?;

    let state_ptr = cb.create_witin(|| "state_ptr");

    let mut layout = KeccakLayout::build_layer_logic(&mut cb, KeccakParams {})?;

    let mem_rw = izip!(&layout.input32_exprs, &layout.output32_exprs)
        .enumerate()
        .map(|(i, (val_before, val_after))| {
            WriteMEM::construct_circuit(
                &mut cb,
                // mem address := state_ptr + i
                state_ptr.expr() + E::BaseField::from_canonical_u32(i as u32).expr(),
                val_before.clone(),
                val_after.clone(),
                vm_state.ts,
            )
        })
        .collect::<Result<Vec<WriteMEM>, _>>()?;

    let (out_evals, mut chip) = layout.finalize(&mut cb);

    let layer =
        Layer::from_circuit_builder(&cb, "Rounds".to_string(), layout.n_challenges(), out_evals);
    chip.add_layer(layer);

    Ok((
        TestKeccakLayout {
            layout,
            vm_state,
            _state_ptr: state_ptr,
            mem_rw,
        },
        chip.gkr_circuit(),
        cs.num_witin,
        cs.num_structural_witin,
    ))
}

#[tracing::instrument(
    skip_all,
    name = "run_faster_keccakf",
    level = "trace",
    fields(profiling_1)
)]
pub fn run_faster_keccakf<E: ExtensionField, PCS: PolynomialCommitmentScheme<E> + 'static>(
    (layout, gkr_circuit, num_witin, num_structual_witin): (
        TestKeccakLayout<E>,
        GKRCircuit<E>,
        u16,
        u16,
    ),
    states: Vec<[u64; 25]>,
    verify: bool,
    test_outputs: bool,
) -> Result<GKRProof<E>, BackendError> {
    let num_instances = states.len();
    let num_instances_rounds = num_instances * ROUNDS.next_power_of_two();
    let log2_num_instance_rounds = ceil_log2(num_instances_rounds);
    let num_threads = optimal_sumcheck_threads(log2_num_instance_rounds);
    let mut instances = Vec::with_capacity(num_instances);

    let span = entered_span!("instances", profiling_2 = true);
    for state in &states {
        let state_mask64 = MaskRepresentation::from(state.iter().map(|e| (64, *e)).collect_vec());
        let state_mask32 = state_mask64.convert(vec![32; 50]);

        let instance = KeccakInstance {
            state: KeccakStateInstance {
                state_ptr_address: ByteAddr::from(0),
                cur_ts: 0,
                read_ts: [0; KECCAK_INPUT32_SIZE],
            },
            witin: KeccakWitInstance {
                instance: state_mask32
                    .values()
                    .iter()
                    .map(|e| *e as u32)
                    .collect_vec()
                    .try_into()
                    .unwrap(),
            },
        };
        instances.push(instance);
    }
    exit_span!(span);

    let span = entered_span!("phase1_witness", profiling_2 = true);
    let nthreads = max_usable_threads();
    let num_instance_per_batch = states.len().div_ceil(nthreads).max(1);

    let mut lk_multiplicity = LkMultiplicity::default();
    let mut phase1_witness = RowMajorMatrix::<E::BaseField>::new(
        layout.layout.phase1_witin_rmm_height(states.len()),
        num_witin as usize,
        InstancePaddingStrategy::Default,
    );
    let mut structural_witness = RowMajorMatrix::<E::BaseField>::new(
        layout.layout.phase1_witin_rmm_height(states.len()),
        num_structual_witin as usize,
        InstancePaddingStrategy::Default,
    );
    let raw_witin_iter =
        phase1_witness.par_batch_iter_mut(num_instance_per_batch * ROUNDS.next_power_of_two());
    raw_witin_iter
        .zip_eq(instances.par_chunks(num_instance_per_batch))
        .for_each(|(instances, steps)| {
            let mut lk_multiplicity = lk_multiplicity.clone();
            instances
                .chunks_mut(num_witin as usize * ROUNDS.next_power_of_two())
                .zip_eq(steps)
                .for_each(|(instance_with_rotation, step)| {
                    // assign full rotation with same witness
                    for instance in instance_with_rotation.chunks_mut(num_witin as usize) {
                        layout
                            .vm_state
                            .assign_instance(
                                instance,
                                &StepRecord::new_ecall_any(10, ByteAddr::from(0)),
                            )
                            .expect("assign vm_state error");
                        layout.mem_rw.iter().zip_eq(step.witin.instance).for_each(
                            |(mem_config, _input_32)| {
                                mem_config
                                    .assign_op(
                                        instance,
                                        &mut lk_multiplicity,
                                        10,
                                        &MemOp {
                                            previous_cycle: 0,
                                            addr: ByteAddr::from(0).waddr(),
                                            value: Default::default(),
                                        },
                                    )
                                    .expect("assign error");
                            },
                        );
                    }
                })
        });

    layout.layout.phase1_witness_group(
        KeccakTrace { instances },
        [&mut phase1_witness, &mut structural_witness],
        &mut lk_multiplicity,
    );

    exit_span!(span);

    let mut prover_transcript = BasicTranscript::<E>::new(b"protocol");
    let challenges = [
        prover_transcript.read_challenge().elements,
        prover_transcript.read_challenge().elements,
    ];

    let span = entered_span!("gkr_witness", profiling_2 = true);
    let phase1_witness_group = phase1_witness
        .to_mles()
        .into_iter()
        .map(Arc::new)
        .collect_vec();
    let structural_witness = structural_witness
        .to_mles()
        .into_iter()
        .map(Arc::new)
        .collect_vec();
    let fixed = layout
        .layout
        .fixed_witness_group()
        .to_mles()
        .into_iter()
        .map(Arc::new)
        .collect_vec();
    #[allow(clippy::type_complexity)]
    let (gkr_witness, gkr_output) = layout
        .layout
        .gkr_witness::<CpuBackend<E, PCS>, CpuProver<_>>(
            &gkr_circuit,
            &phase1_witness_group,
            &structural_witness,
            &fixed,
            &[],
            &challenges,
        );
    exit_span!(span);

    let span = entered_span!("out_eval", profiling_2 = true);
    let out_evals = {
        let mut point = Vec::with_capacity(log2_num_instance_rounds);
        point.extend(
            prover_transcript
                .sample_vec(log2_num_instance_rounds)
                .to_vec(),
        );

        if test_outputs {
            // Confront outputs with tiny_keccak::keccakf call
            let mut instance_outputs = vec![vec![]; num_instances];
            for base in gkr_witness
                .layers
                .last()
                .unwrap()
                .iter()
                .take(KECCAK_OUTPUT32_SIZE)
            {
                assert_eq!(
                    base.evaluations().len(),
                    (num_instances * ROUNDS.next_power_of_two()).next_power_of_two()
                );

                for (i, instance_output) in
                    instance_outputs.iter_mut().enumerate().take(num_instances)
                {
                    instance_output.push(base.get_base_field_vec()[i]);
                }
            }

            // TODO Need fix to check rotation mode
            // for i in 0..num_instances {
            //     let mut state = states[i];
            //     keccakf(&mut state);
            //     assert_eq!(
            //         state
            //             .to_vec()
            //             .iter()
            //             .flat_map(|e| vec![*e as u32, (e >> 32) as u32])
            //             .map(|e| Goldilocks::from_canonical_u64(e as u64))
            //             .collect_vec(),
            //         instance_outputs[i]
            //     );
            // }
        }

        let out_evals = gkr_output
            .0
            .par_iter()
            .map(|wit| {
                let point = point[point.len() - wit.num_vars()..point.len()].to_vec();
                PointAndEval {
                    point: point.clone(),
                    eval: wit.evaluate(&point),
                }
            })
            .collect::<Vec<_>>();

        // assert_eq!(out_evals.len(), KECCAK_OUT_EVAL_SIZE);

        out_evals
    };
    exit_span!(span);

    if cfg!(debug_assertions) {
        // mock prover
        let out_wits = gkr_output.0.0.clone();
        MockProver::check(&gkr_circuit, &gkr_witness, out_wits, challenges.to_vec())
            .expect("mock prover failed");
    }

    let span = entered_span!("create_proof", profiling_2 = true);
    let GKRProverOutput { gkr_proof, .. } = gkr_circuit
        .prove::<CpuBackend<E, PCS>, CpuProver<_>>(
            num_threads,
            log2_num_instance_rounds,
            gkr_witness,
            &out_evals,
            &[],
            &challenges,
            &mut prover_transcript,
            num_instances,
        )
        .expect("Failed to prove phase");
    exit_span!(span);

    if verify {
        {
            let mut verifier_transcript = BasicTranscript::<E>::new(b"protocol");
            let challenges = [
                verifier_transcript.read_challenge().elements,
                verifier_transcript.read_challenge().elements,
            ];

            // This is to make prover/verifier match
            let mut point = Vec::with_capacity(log2_num_instance_rounds);
            point.extend(
                verifier_transcript
                    .sample_vec(log2_num_instance_rounds)
                    .to_vec(),
            );

            gkr_circuit
                .verify(
                    log2_num_instance_rounds,
                    gkr_proof.clone(),
                    &out_evals,
                    &[],
                    &challenges,
                    &mut verifier_transcript,
                    num_instances,
                )
                .expect("GKR verify failed");

            // Omit the PCS opening phase.
        }
    }
    Ok(gkr_proof)
}

#[cfg(test)]
mod tests {
    use super::*;
    use ff_ext::GoldilocksExt2;
    use mpcs::BasefoldDefault;
    use rand::{RngCore, SeedableRng};

    #[test]
    fn test_keccakf() {
        type E = GoldilocksExt2;
        type Pcs = BasefoldDefault<E>;
        let mut rng = rand::rngs::StdRng::seed_from_u64(42);

        let num_instances = 8;
        let mut states: Vec<[u64; 25]> = Vec::with_capacity(num_instances);
        for _ in 0..num_instances {
            states.push(std::array::from_fn(|_| rng.next_u64()));
        }
        let _ = run_faster_keccakf::<E, Pcs>(
            setup_gkr_circuit::<E>().expect("setup gkr circuit failed"),
            states,
            true,
            true,
        );
    }

    #[test]
    fn test_keccakf_nonpow2() {
        type E = GoldilocksExt2;
        type Pcs = BasefoldDefault<E>;

        let mut rng = rand::rngs::StdRng::seed_from_u64(42);

        let num_instances = 5;
        let mut states: Vec<[u64; 25]> = Vec::with_capacity(num_instances);
        for _ in 0..num_instances {
            states.push(std::array::from_fn(|_| rng.next_u64()));
        }

        let _ = run_faster_keccakf::<E, Pcs>(
            setup_gkr_circuit::<E>().expect("setup gkr circuit failed"),
            states,
            true,
            true,
        );
    }
}<|MERGE_RESOLUTION|>--- conflicted
+++ resolved
@@ -786,11 +786,7 @@
                             .convert(vec![15, 1, 15, 1, 15, 1, 15, 1])
                             .values();
                         for (j, size) in [15, 1, 15, 1, 15, 1, 15, 1].iter().enumerate() {
-<<<<<<< HEAD
                             lk_multiplicity.assert_ux_v2(rep[j], *size);
-=======
-                            lk_multiplicity.assert_ux_in_u16(*size, rep[j]);
->>>>>>> a446cc81
                         }
                         c_temp[i] = rep.try_into().unwrap();
                     }
@@ -833,19 +829,7 @@
                                     .convert(sizes.clone())
                                     .values();
                             for (j, size) in sizes.iter().enumerate() {
-<<<<<<< HEAD
                                 lk_multiplicity.assert_ux_v2(rep[j], *size);
-=======
-                                match *size {
-                                    32 | 1 => (),
-                                    18 => lk_multiplicity.assert_ux::<18>(rep[j]),
-                                    16 => lk_multiplicity.assert_ux::<16>(rep[j]),
-                                    14 => lk_multiplicity.assert_ux::<14>(rep[j]),
-                                    8 => lk_multiplicity.assert_ux::<8>(rep[j]),
-                                    5 => lk_multiplicity.assert_ux::<5>(rep[j]),
-                                    _ => lk_multiplicity.assert_ux_in_u16(*size, rep[j]),
-                                }
->>>>>>> a446cc81
                             }
                             rotation_witness.extend(rep);
                         }
