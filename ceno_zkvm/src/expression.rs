mod monomial;

use std::{
    cmp::max,
    fmt::Display,
    iter::{Product, Sum},
    mem::MaybeUninit,
    ops::{Add, AddAssign, Deref, Mul, MulAssign, Neg, Shl, ShlAssign, Sub, SubAssign},
};

use ceno_emul::InsnKind;
use ff::Field;
use ff_ext::ExtensionField;
use goldilocks::SmallField;

#[cfg(test)]
use multilinear_extensions::virtual_poly_v2::ArcMultilinearExtension;

use crate::{
    circuit_builder::CircuitBuilder,
    error::ZKVMError,
    structs::{ChallengeId, RAMType, WitnessId},
};

<<<<<<< HEAD
#[derive(Clone, Debug, PartialEq, Eq, Hash, PartialOrd, Ord)]
=======
#[derive(Clone, Debug, PartialEq, Eq, PartialOrd, Ord)]
>>>>>>> f36a5b1c
pub enum Expression<E: ExtensionField> {
    /// WitIn(Id)
    WitIn(WitnessId),
    /// This multi-linear polynomial is known at the setup/keygen phase.
    Fixed(Fixed),
    /// Public Values
    Instance(Instance),
    /// Constant poly
    Constant(E::BaseField),
    /// This is the sum of two expressions
    Sum(Box<Expression<E>>, Box<Expression<E>>),
    /// This is the product of two expressions
    Product(Box<Expression<E>>, Box<Expression<E>>),
    /// ScaledSum(x, a, b) represents a * x + b
    /// where x is one of wit / fixed / instance, a and b are either constants or challenges
    ScaledSum(Box<Expression<E>>, Box<Expression<E>>, Box<Expression<E>>),
    /// Challenge(challenge_id, power, scalar, offset)
    Challenge(ChallengeId, usize, E, E),
}

/// this is used as finite state machine state
/// for differentiate an expression is in monomial form or not
enum MonomialState {
    SumTerm,
    ProductTerm,
}

impl<E: ExtensionField> Expression<E> {
    pub const ZERO: Expression<E> = Expression::Constant(E::BaseField::ZERO);
    pub const ONE: Expression<E> = Expression::Constant(E::BaseField::ONE);

    pub fn degree(&self) -> usize {
        match self {
            Expression::Fixed(_) => 1,
            Expression::WitIn(_) => 1,
            Expression::Instance(_) => 0,
            Expression::Constant(_) => 0,
            Expression::Sum(a_expr, b_expr) => max(a_expr.degree(), b_expr.degree()),
            Expression::Product(a_expr, b_expr) => a_expr.degree() + b_expr.degree(),
            Expression::ScaledSum(x, _, _) => x.degree(),
            Expression::Challenge(_, _, _, _) => 0,
        }
    }

    #[allow(clippy::too_many_arguments)]
    pub fn evaluate<T>(
        &self,
        fixed_in: &impl Fn(&Fixed) -> T,
        wit_in: &impl Fn(WitnessId) -> T, // witin id
        constant: &impl Fn(E::BaseField) -> T,
        challenge: &impl Fn(ChallengeId, usize, E, E) -> T,
        sum: &impl Fn(T, T) -> T,
        product: &impl Fn(T, T) -> T,
        scaled: &impl Fn(T, T, T) -> T,
    ) -> T {
        self.evaluate_with_instance(
            fixed_in,
            wit_in,
            &|_| unreachable!(),
            constant,
            challenge,
            sum,
            product,
            scaled,
        )
    }

    #[allow(clippy::too_many_arguments)]
    pub fn evaluate_with_instance<T>(
        &self,
        fixed_in: &impl Fn(&Fixed) -> T,
        wit_in: &impl Fn(WitnessId) -> T, // witin id
        instance: &impl Fn(Instance) -> T,
        constant: &impl Fn(E::BaseField) -> T,
        challenge: &impl Fn(ChallengeId, usize, E, E) -> T,
        sum: &impl Fn(T, T) -> T,
        product: &impl Fn(T, T) -> T,
        scaled: &impl Fn(T, T, T) -> T,
    ) -> T {
        match self {
            Expression::Fixed(f) => fixed_in(f),
            Expression::WitIn(witness_id) => wit_in(*witness_id),
            Expression::Instance(i) => instance(*i),
            Expression::Constant(scalar) => constant(*scalar),
            Expression::Sum(a, b) => {
                let a = a.evaluate_with_instance(
                    fixed_in, wit_in, instance, constant, challenge, sum, product, scaled,
                );
                let b = b.evaluate_with_instance(
                    fixed_in, wit_in, instance, constant, challenge, sum, product, scaled,
                );
                sum(a, b)
            }
            Expression::Product(a, b) => {
                let a = a.evaluate_with_instance(
                    fixed_in, wit_in, instance, constant, challenge, sum, product, scaled,
                );
                let b = b.evaluate_with_instance(
                    fixed_in, wit_in, instance, constant, challenge, sum, product, scaled,
                );
                product(a, b)
            }
            Expression::ScaledSum(x, a, b) => {
                let x = x.evaluate_with_instance(
                    fixed_in, wit_in, instance, constant, challenge, sum, product, scaled,
                );
                let a = a.evaluate_with_instance(
                    fixed_in, wit_in, instance, constant, challenge, sum, product, scaled,
                );
                let b = b.evaluate_with_instance(
                    fixed_in, wit_in, instance, constant, challenge, sum, product, scaled,
                );
                scaled(x, a, b)
            }
            Expression::Challenge(challenge_id, pow, scalar, offset) => {
                challenge(*challenge_id, *pow, *scalar, *offset)
            }
        }
    }

    pub fn is_monomial_form(&self) -> bool {
        Self::is_monomial_form_inner(MonomialState::SumTerm, self)
    }

    pub fn to_monomial_form(&self) -> Self {
        self.to_monomial_form_inner()
    }

    pub fn unpack_sum(&self) -> Option<(Expression<E>, Expression<E>)> {
        match self {
            Expression::Sum(a, b) => Some((a.deref().clone(), b.deref().clone())),
            _ => None,
        }
    }

    fn is_zero_expr(expr: &Expression<E>) -> bool {
        match expr {
            Expression::Fixed(_) => false,
            Expression::WitIn(_) => false,
            Expression::Instance(_) => false,
            Expression::Constant(c) => *c == E::BaseField::ZERO,
            Expression::Sum(a, b) => Self::is_zero_expr(a) && Self::is_zero_expr(b),
            Expression::Product(a, b) => Self::is_zero_expr(a) || Self::is_zero_expr(b),
            Expression::ScaledSum(x, a, b) => {
                (Self::is_zero_expr(x) || Self::is_zero_expr(a)) && Self::is_zero_expr(b)
            }
            Expression::Challenge(_, _, scalar, offset) => *scalar == E::ZERO && *offset == E::ZERO,
        }
    }

    fn is_monomial_form_inner(s: MonomialState, expr: &Expression<E>) -> bool {
        match (expr, s) {
            (
                Expression::Fixed(_)
                | Expression::WitIn(_)
                | Expression::Challenge(..)
                | Expression::Constant(_)
                | Expression::Instance(_),
                _,
            ) => true,
            (Expression::Sum(a, b), MonomialState::SumTerm) => {
                Self::is_monomial_form_inner(MonomialState::SumTerm, a)
                    && Self::is_monomial_form_inner(MonomialState::SumTerm, b)
            }
            (Expression::Sum(_, _), MonomialState::ProductTerm) => false,
            (Expression::Product(a, b), MonomialState::SumTerm) => {
                Self::is_monomial_form_inner(MonomialState::ProductTerm, a)
                    && Self::is_monomial_form_inner(MonomialState::ProductTerm, b)
            }
            (Expression::Product(a, b), MonomialState::ProductTerm) => {
                Self::is_monomial_form_inner(MonomialState::ProductTerm, a)
                    && Self::is_monomial_form_inner(MonomialState::ProductTerm, b)
            }
            (Expression::ScaledSum(_, _, _), MonomialState::SumTerm) => true,
            (Expression::ScaledSum(x, a, b), MonomialState::ProductTerm) => {
                Self::is_zero_expr(x) || Self::is_zero_expr(a) || Self::is_zero_expr(b)
            }
        }
    }
}

impl<E: ExtensionField> Neg for Expression<E> {
    type Output = Expression<E>;
    fn neg(self) -> Self::Output {
        match self {
            Expression::Fixed(_) | Expression::WitIn(_) | Expression::Instance(_) => {
                Expression::ScaledSum(
                    Box::new(self),
                    Box::new(Expression::Constant(E::BaseField::ONE.neg())),
                    Box::new(Expression::Constant(E::BaseField::ZERO)),
                )
            }
            Expression::Constant(c1) => Expression::Constant(c1.neg()),
            Expression::Sum(a, b) => {
                Expression::Sum(Box::new(-a.deref().clone()), Box::new(-b.deref().clone()))
            }
            Expression::Product(a, b) => {
                Expression::Product(Box::new(-a.deref().clone()), Box::new(b.deref().clone()))
            }
            Expression::ScaledSum(x, a, b) => Expression::ScaledSum(
                x,
                Box::new(-a.deref().clone()),
                Box::new(-b.deref().clone()),
            ),
            Expression::Challenge(challenge_id, pow, scalar, offset) => {
                Expression::Challenge(challenge_id, pow, scalar.neg(), offset.neg())
            }
        }
    }
}

impl<E: ExtensionField> Add for Expression<E> {
    type Output = Expression<E>;
    fn add(self, rhs: Expression<E>) -> Expression<E> {
        match (&self, &rhs) {
            // constant + witness
            // constant + fixed
            // constant + instance
            (Expression::WitIn(_), Expression::Constant(_))
            | (Expression::Fixed(_), Expression::Constant(_))
            | (Expression::Instance(_), Expression::Constant(_)) => Expression::ScaledSum(
                Box::new(self),
                Box::new(Expression::Constant(E::BaseField::ONE)),
                Box::new(rhs),
            ),
            (Expression::Constant(_), Expression::WitIn(_))
            | (Expression::Constant(_), Expression::Fixed(_))
            | (Expression::Constant(_), Expression::Instance(_)) => Expression::ScaledSum(
                Box::new(rhs),
                Box::new(Expression::Constant(E::BaseField::ONE)),
                Box::new(self),
            ),
            // challenge + witness
            // challenge + fixed
            // challenge + instance
            (Expression::WitIn(_), Expression::Challenge(..))
            | (Expression::Fixed(_), Expression::Challenge(..))
            | (Expression::Instance(_), Expression::Challenge(..)) => Expression::ScaledSum(
                Box::new(self),
                Box::new(Expression::Constant(E::BaseField::ONE)),
                Box::new(rhs),
            ),
            (Expression::Challenge(..), Expression::WitIn(_))
            | (Expression::Challenge(..), Expression::Fixed(_))
            | (Expression::Challenge(..), Expression::Instance(_)) => Expression::ScaledSum(
                Box::new(rhs),
                Box::new(Expression::Constant(E::BaseField::ONE)),
                Box::new(self),
            ),
            // constant + challenge
            (
                Expression::Constant(c1),
                Expression::Challenge(challenge_id, pow, scalar, offset),
            )
            | (
                Expression::Challenge(challenge_id, pow, scalar, offset),
                Expression::Constant(c1),
            ) => Expression::Challenge(*challenge_id, *pow, *scalar, *offset + c1),

            // challenge + challenge
            (
                Expression::Challenge(challenge_id1, pow1, scalar1, offset1),
                Expression::Challenge(challenge_id2, pow2, scalar2, offset2),
            ) => {
                if challenge_id1 == challenge_id2 && pow1 == pow2 {
                    Expression::Challenge(
                        *challenge_id1,
                        *pow1,
                        *scalar1 + scalar2,
                        *offset1 + offset2,
                    )
                } else {
                    Expression::Sum(Box::new(self), Box::new(rhs))
                }
            }

            // constant + constant
            (Expression::Constant(c1), Expression::Constant(c2)) => Expression::Constant(*c1 + c2),

            // constant + scaled sum
            (c1 @ Expression::Constant(_), Expression::ScaledSum(x, a, b))
            | (Expression::ScaledSum(x, a, b), c1 @ Expression::Constant(_)) => {
                Expression::ScaledSum(
                    x.clone(),
                    a.clone(),
                    Box::new(b.deref().clone() + c1.clone()),
                )
            }

            _ => Expression::Sum(Box::new(self), Box::new(rhs)),
        }
    }
}

macro_rules! binop_assign_instances {
    ($op_assign: ident, $fun_assign: ident, $op: ident, $fun: ident) => {
        impl<E: ExtensionField, Rhs> $op_assign<Rhs> for Expression<E>
        where
            Expression<E>: $op<Rhs, Output = Expression<E>>,
        {
            fn $fun_assign(&mut self, rhs: Rhs) {
                // TODO: consider in-place?
                *self = self.clone().$fun(rhs);
            }
        }
    };
}

binop_assign_instances!(AddAssign, add_assign, Add, add);
binop_assign_instances!(SubAssign, sub_assign, Sub, sub);
binop_assign_instances!(MulAssign, mul_assign, Mul, mul);

impl<E: ExtensionField> Shl<usize> for Expression<E> {
    type Output = Expression<E>;
    fn shl(self, rhs: usize) -> Expression<E> {
        self * (1_usize << rhs)
    }
}

impl<E: ExtensionField> Shl<usize> for &Expression<E> {
    type Output = Expression<E>;
    fn shl(self, rhs: usize) -> Expression<E> {
        self.clone() << rhs
    }
}

impl<E: ExtensionField> Shl<usize> for &mut Expression<E> {
    type Output = Expression<E>;
    fn shl(self, rhs: usize) -> Expression<E> {
        self.clone() << rhs
    }
}

impl<E: ExtensionField> ShlAssign<usize> for Expression<E> {
    fn shl_assign(&mut self, rhs: usize) {
        *self = self.clone() << rhs;
    }
}

impl<E: ExtensionField> Sum for Expression<E> {
    fn sum<I: Iterator<Item = Expression<E>>>(iter: I) -> Expression<E> {
        iter.fold(Expression::ZERO, |acc, x| acc + x)
    }
}

impl<E: ExtensionField> Product for Expression<E> {
    fn product<I: Iterator<Item = Expression<E>>>(iter: I) -> Self {
        iter.fold(Expression::ONE, |acc, x| acc * x)
    }
}

impl<E: ExtensionField> Sub for Expression<E> {
    type Output = Expression<E>;
    fn sub(self, rhs: Expression<E>) -> Expression<E> {
        match (&self, &rhs) {
            // witness - constant
            // fixed - constant
            // instance - constant
            (Expression::WitIn(_), Expression::Constant(_))
            | (Expression::Fixed(_), Expression::Constant(_))
            | (Expression::Instance(_), Expression::Constant(_)) => Expression::ScaledSum(
                Box::new(self),
                Box::new(Expression::Constant(E::BaseField::ONE)),
                Box::new(rhs.neg()),
            ),

            // constant - witness
            // constant - fixed
            // constant - instance
            (Expression::Constant(_), Expression::WitIn(_))
            | (Expression::Constant(_), Expression::Fixed(_))
            | (Expression::Constant(_), Expression::Instance(_)) => Expression::ScaledSum(
                Box::new(rhs),
                Box::new(Expression::Constant(E::BaseField::ONE.neg())),
                Box::new(self),
            ),

            // witness - challenge
            // fixed - challenge
            // instance - challenge
            (Expression::WitIn(_), Expression::Challenge(..))
            | (Expression::Fixed(_), Expression::Challenge(..))
            | (Expression::Instance(_), Expression::Challenge(..)) => Expression::ScaledSum(
                Box::new(self),
                Box::new(Expression::Constant(E::BaseField::ONE)),
                Box::new(rhs.neg()),
            ),

            // challenge - witness
            // challenge - fixed
            // challenge - instance
            (Expression::Challenge(..), Expression::WitIn(_))
            | (Expression::Challenge(..), Expression::Fixed(_))
            | (Expression::Challenge(..), Expression::Instance(_)) => Expression::ScaledSum(
                Box::new(rhs),
                Box::new(Expression::Constant(E::BaseField::ONE.neg())),
                Box::new(self),
            ),

            // constant - challenge
            (
                Expression::Constant(c1),
                Expression::Challenge(challenge_id, pow, scalar, offset),
            ) => Expression::Challenge(*challenge_id, *pow, *scalar, offset.neg() + c1),

            // challenge - constant
            (
                Expression::Challenge(challenge_id, pow, scalar, offset),
                Expression::Constant(c1),
            ) => Expression::Challenge(*challenge_id, *pow, *scalar, *offset - c1),

            // challenge - challenge
            (
                Expression::Challenge(challenge_id1, pow1, scalar1, offset1),
                Expression::Challenge(challenge_id2, pow2, scalar2, offset2),
            ) => {
                if challenge_id1 == challenge_id2 && pow1 == pow2 {
                    Expression::Challenge(
                        *challenge_id1,
                        *pow1,
                        *scalar1 - scalar2,
                        *offset1 - offset2,
                    )
                } else {
                    Expression::Sum(Box::new(self), Box::new(-rhs))
                }
            }

            // constant - constant
            (Expression::Constant(c1), Expression::Constant(c2)) => Expression::Constant(*c1 - c2),

            // constant - scalesum
            (c1 @ Expression::Constant(_), Expression::ScaledSum(x, a, b)) => {
                Expression::ScaledSum(
                    x.clone(),
                    Box::new(-a.deref().clone()),
                    Box::new(c1.clone() - b.deref().clone()),
                )
            }

            // scalesum - constant
            (Expression::ScaledSum(x, a, b), c1 @ Expression::Constant(_)) => {
                Expression::ScaledSum(
                    x.clone(),
                    a.clone(),
                    Box::new(b.deref().clone() - c1.clone()),
                )
            }

            // challenge - scalesum
            (c1 @ Expression::Challenge(..), Expression::ScaledSum(x, a, b)) => {
                Expression::ScaledSum(
                    x.clone(),
                    Box::new(-a.deref().clone()),
                    Box::new(c1.clone() - b.deref().clone()),
                )
            }

            // scalesum - challenge
            (Expression::ScaledSum(x, a, b), c1 @ Expression::Challenge(..)) => {
                Expression::ScaledSum(
                    x.clone(),
                    a.clone(),
                    Box::new(b.deref().clone() - c1.clone()),
                )
            }

            _ => Expression::Sum(Box::new(self), Box::new(-rhs)),
        }
    }
}

/// Instances for binary operations that mix Expression and &Expression
macro_rules! ref_binop_instances {
    ($op: ident, $fun: ident) => {
        impl<E: ExtensionField> $op<&Expression<E>> for Expression<E> {
            type Output = Expression<E>;

            fn $fun(self, rhs: &Expression<E>) -> Expression<E> {
                self.$fun(rhs.clone())
            }
        }

        impl<E: ExtensionField> $op<Expression<E>> for &Expression<E> {
            type Output = Expression<E>;

            fn $fun(self, rhs: Expression<E>) -> Expression<E> {
                self.clone().$fun(rhs)
            }
        }

        impl<E: ExtensionField> $op<&Expression<E>> for &Expression<E> {
            type Output = Expression<E>;

            fn $fun(self, rhs: &Expression<E>) -> Expression<E> {
                self.clone().$fun(rhs.clone())
            }
        }

        // for mutable references
        impl<E: ExtensionField> $op<&mut Expression<E>> for Expression<E> {
            type Output = Expression<E>;

            fn $fun(self, rhs: &mut Expression<E>) -> Expression<E> {
                self.$fun(rhs.clone())
            }
        }

        impl<E: ExtensionField> $op<Expression<E>> for &mut Expression<E> {
            type Output = Expression<E>;

            fn $fun(self, rhs: Expression<E>) -> Expression<E> {
                self.clone().$fun(rhs)
            }
        }

        impl<E: ExtensionField> $op<&mut Expression<E>> for &mut Expression<E> {
            type Output = Expression<E>;

            fn $fun(self, rhs: &mut Expression<E>) -> Expression<E> {
                self.clone().$fun(rhs.clone())
            }
        }
    };
}
ref_binop_instances!(Add, add);
ref_binop_instances!(Sub, sub);
ref_binop_instances!(Mul, mul);

macro_rules! mixed_binop_instances {
    ($op: ident, $fun: ident, ($($t:ty),*)) => {
        $(impl<E: ExtensionField> $op<Expression<E>> for $t {
            type Output = Expression<E>;

            fn $fun(self, rhs: Expression<E>) -> Expression<E> {
                Expression::<E>::from(self).$fun(rhs)
            }
        }

        impl<E: ExtensionField> $op<$t> for Expression<E> {
            type Output = Expression<E>;

            fn $fun(self, rhs: $t) -> Expression<E> {
                self.$fun(Expression::<E>::from(rhs))
            }
        }

        impl<E: ExtensionField> $op<&Expression<E>> for $t {
            type Output = Expression<E>;

            fn $fun(self, rhs: &Expression<E>) -> Expression<E> {
                Expression::<E>::from(self).$fun(rhs)
            }
        }

        impl<E: ExtensionField> $op<$t> for &Expression<E> {
            type Output = Expression<E>;

            fn $fun(self, rhs: $t) -> Expression<E> {
                self.$fun(Expression::<E>::from(rhs))
            }
        }
    )*
    };
}

mixed_binop_instances!(
    Add,
    add,
    (u8, u16, u32, u64, usize, i8, i16, i32, i64, i128, isize)
);
mixed_binop_instances!(
    Sub,
    sub,
    (u8, u16, u32, u64, usize, i8, i16, i32, i64, i128, isize)
);
mixed_binop_instances!(
    Mul,
    mul,
    (u8, u16, u32, u64, usize, i8, i16, i32, i64, i128, isize)
);

impl<E: ExtensionField> Mul for Expression<E> {
    type Output = Expression<E>;
    fn mul(self, rhs: Expression<E>) -> Expression<E> {
        match (&self, &rhs) {
            // constant * witin
            // constant * fixed
            (c @ Expression::Constant(_), w @ Expression::WitIn(..))
            | (w @ Expression::WitIn(..), c @ Expression::Constant(_))
            | (c @ Expression::Constant(_), w @ Expression::Fixed(..))
            | (w @ Expression::Fixed(..), c @ Expression::Constant(_)) => Expression::ScaledSum(
                Box::new(w.clone()),
                Box::new(c.clone()),
                Box::new(Expression::Constant(E::BaseField::ZERO)),
            ),
            // challenge * witin
            // challenge * fixed
            (c @ Expression::Challenge(..), w @ Expression::WitIn(..))
            | (w @ Expression::WitIn(..), c @ Expression::Challenge(..))
            | (c @ Expression::Challenge(..), w @ Expression::Fixed(..))
            | (w @ Expression::Fixed(..), c @ Expression::Challenge(..)) => Expression::ScaledSum(
                Box::new(w.clone()),
                Box::new(c.clone()),
                Box::new(Expression::Constant(E::BaseField::ZERO)),
            ),
            // instance * witin
            // instance * fixed
            (c @ Expression::Instance(..), w @ Expression::WitIn(..))
            | (w @ Expression::WitIn(..), c @ Expression::Instance(..))
            | (c @ Expression::Instance(..), w @ Expression::Fixed(..))
            | (w @ Expression::Fixed(..), c @ Expression::Instance(..)) => Expression::ScaledSum(
                Box::new(w.clone()),
                Box::new(c.clone()),
                Box::new(Expression::Constant(E::BaseField::ZERO)),
            ),
            // constant * challenge
            (
                Expression::Constant(c1),
                Expression::Challenge(challenge_id, pow, scalar, offset),
            )
            | (
                Expression::Challenge(challenge_id, pow, scalar, offset),
                Expression::Constant(c1),
            ) => Expression::Challenge(*challenge_id, *pow, *scalar * c1, *offset * c1),
            // challenge * challenge
            (
                Expression::Challenge(challenge_id1, pow1, s1, offset1),
                Expression::Challenge(challenge_id2, pow2, s2, offset2),
            ) => {
                if challenge_id1 == challenge_id2 {
                    // (s1 * s2 * c1^(pow1 + pow2) + offset2 * s1 * c1^(pow1) + offset1 * s2 * c2^(pow2))
                    // + offset1 * offset2

                    // (s1 * s2 * c1^(pow1 + pow2) + offset1 * offset2
                    let mut result = Expression::Challenge(
                        *challenge_id1,
                        pow1 + pow2,
                        *s1 * s2,
                        *offset1 * offset2,
                    );

                    // offset2 * s1 * c1^(pow1)
                    if *s1 != E::ZERO && *offset2 != E::ZERO {
                        result = Expression::Sum(
                            Box::new(result),
                            Box::new(Expression::Challenge(
                                *challenge_id1,
                                *pow1,
                                *offset2 * *s1,
                                E::ZERO,
                            )),
                        );
                    }

                    // offset1 * s2 * c2^(pow2))
                    if *s2 != E::ZERO && *offset1 != E::ZERO {
                        result = Expression::Sum(
                            Box::new(result),
                            Box::new(Expression::Challenge(
                                *challenge_id1,
                                *pow2,
                                *offset1 * *s2,
                                E::ZERO,
                            )),
                        );
                    }

                    result
                } else {
                    Expression::Product(Box::new(self), Box::new(rhs))
                }
            }

            // constant * constant
            (Expression::Constant(c1), Expression::Constant(c2)) => Expression::Constant(*c1 * c2),
            // scaledsum * constant
            (Expression::ScaledSum(x, a, b), c2 @ Expression::Constant(_))
            | (c2 @ Expression::Constant(_), Expression::ScaledSum(x, a, b)) => {
                Expression::ScaledSum(
                    x.clone(),
                    Box::new(a.deref().clone() * c2.clone()),
                    Box::new(b.deref().clone() * c2.clone()),
                )
            }
            // scaled * challenge => scaled
            (Expression::ScaledSum(x, a, b), c2 @ Expression::Challenge(..))
            | (c2 @ Expression::Challenge(..), Expression::ScaledSum(x, a, b)) => {
                Expression::ScaledSum(
                    x.clone(),
                    Box::new(a.deref().clone() * c2.clone()),
                    Box::new(b.deref().clone() * c2.clone()),
                )
            }
            _ => Expression::Product(Box::new(self), Box::new(rhs)),
        }
    }
}

#[derive(Clone, Debug, Copy)]
pub struct WitIn {
    pub id: WitnessId,
}

#[derive(Copy, Clone, Debug, Ord, PartialOrd, Eq, PartialEq, Hash)]
pub struct Fixed(pub usize);

#[derive(Copy, Clone, Debug, Ord, PartialOrd, Eq, PartialEq, Hash)]
pub struct Instance(pub usize);

impl WitIn {
    pub fn from_expr<E: ExtensionField, N, NR>(
        name: N,
        circuit_builder: &mut CircuitBuilder<E>,
        input: Expression<E>,
        debug: bool,
    ) -> Result<Self, ZKVMError>
    where
        NR: Into<String> + Clone,
        N: FnOnce() -> NR,
    {
        circuit_builder.namespace(
            || "from_expr",
            |cb| {
                let name = name().into();
                let wit = cb.create_witin(|| name.clone());
                if !debug {
                    cb.require_zero(|| name.clone(), wit.expr() - input)?;
                }
                Ok(wit)
            },
        )
    }

    pub fn assign<E: ExtensionField>(
        &self,
        instance: &mut [MaybeUninit<E::BaseField>],
        value: E::BaseField,
    ) {
        instance[self.id as usize] = MaybeUninit::new(value);
    }
}

pub trait ToExpr<E: ExtensionField> {
    type Output;
    fn expr(&self) -> Self::Output;
}

impl<E: ExtensionField> ToExpr<E> for WitIn {
    type Output = Expression<E>;
    fn expr(&self) -> Expression<E> {
        Expression::WitIn(self.id)
    }
}

impl<E: ExtensionField> ToExpr<E> for &WitIn {
    type Output = Expression<E>;
    fn expr(&self) -> Expression<E> {
        Expression::WitIn(self.id)
    }
}

impl<E: ExtensionField> ToExpr<E> for Fixed {
    type Output = Expression<E>;
    fn expr(&self) -> Expression<E> {
        Expression::Fixed(*self)
    }
}

impl<E: ExtensionField> ToExpr<E> for &Fixed {
    type Output = Expression<E>;
    fn expr(&self) -> Expression<E> {
        Expression::Fixed(**self)
    }
}

impl<E: ExtensionField> ToExpr<E> for Instance {
    type Output = Expression<E>;
    fn expr(&self) -> Expression<E> {
        Expression::Instance(*self)
    }
}

impl<F: SmallField, E: ExtensionField<BaseField = F>> ToExpr<E> for F {
    type Output = Expression<E>;
    fn expr(&self) -> Expression<E> {
        Expression::Constant(*self)
    }
}

macro_rules! impl_from_via_ToExpr {
    ($($t:ty),*) => {
        $(
            impl<E: ExtensionField> From<$t> for Expression<E> {
                fn from(value: $t) -> Self {
                    value.expr()
                }
            }
        )*
    };
}
impl_from_via_ToExpr!(WitIn, Fixed, Instance);
impl_from_via_ToExpr!(&WitIn, &Fixed, &Instance);

// Implement From trait for unsigned types of at most 64 bits
macro_rules! impl_from_unsigned {
    ($($t:ty),*) => {
        $(
            impl<F: SmallField, E: ExtensionField<BaseField = F>> From<$t> for Expression<E> {
                fn from(value: $t) -> Self {
                    Expression::Constant(F::from(value as u64))
                }
            }
        )*
    };
}
impl_from_unsigned!(u8, u16, u32, u64, usize, RAMType, InsnKind);

// Implement From trait for u128 separately since it requires explicit reduction
impl<F: SmallField, E: ExtensionField<BaseField = F>> From<u128> for Expression<E> {
    fn from(value: u128) -> Self {
        let reduced = value.rem_euclid(F::MODULUS_U64 as u128) as u64;
        Expression::Constant(F::from(reduced))
    }
}

// Implement From trait for signed types
macro_rules! impl_from_signed {
    ($($t:ty),*) => {
        $(
            impl<F: SmallField, E: ExtensionField<BaseField = F>> From<$t> for Expression<E> {
                fn from(value: $t) -> Self {
                    let reduced = (value as i128).rem_euclid(F::MODULUS_U64 as i128) as u64;
                    Expression::Constant(F::from(reduced))
                }
            }
        )*
    };
}
impl_from_signed!(i8, i16, i32, i64, i128, isize);

impl<E: ExtensionField> Display for Expression<E> {
    fn fmt(&self, f: &mut std::fmt::Formatter<'_>) -> std::fmt::Result {
        let mut wtns = vec![];
        write!(f, "{}", fmt::expr(self, &mut wtns, false))
    }
}

pub mod fmt {
    use super::*;
    use std::fmt::Write;

    pub fn expr<E: ExtensionField>(
        expression: &Expression<E>,
        wtns: &mut Vec<WitnessId>,
        add_parens_sum: bool,
    ) -> String {
        match expression {
            Expression::WitIn(wit_in) => {
                if !wtns.contains(wit_in) {
                    wtns.push(*wit_in);
                }
                format!("WitIn({})", wit_in)
            }
            Expression::Challenge(id, pow, scaler, offset) => {
                if *pow == 1 && *scaler == 1.into() && *offset == 0.into() {
                    format!("Challenge({})", id)
                } else {
                    let mut s = String::new();
                    if *scaler != 1.into() {
                        write!(s, "{}*", field(scaler)).unwrap();
                    }
                    write!(s, "Challenge({})", id,).unwrap();
                    if *pow > 1 {
                        write!(s, "^{}", pow).unwrap();
                    }
                    if *offset != 0.into() {
                        write!(s, "+{}", field(offset)).unwrap();
                    }
                    s
                }
            }
            Expression::Constant(constant) => {
                base_field::<E::BaseField>(constant, true).to_string()
            }
            Expression::Fixed(fixed) => format!("{:?}", fixed),
            Expression::Instance(i) => format!("{:?}", i),
            Expression::Sum(left, right) => {
                let s = format!("{} + {}", expr(left, wtns, false), expr(right, wtns, false));
                if add_parens_sum {
                    format!("({})", s)
                } else {
                    s
                }
            }
            Expression::Product(left, right) => {
                format!("{} * {}", expr(left, wtns, true), expr(right, wtns, true))
            }
            Expression::ScaledSum(x, a, b) => {
                let s = format!(
                    "{} * {} + {}",
                    expr(a, wtns, true),
                    expr(x, wtns, true),
                    expr(b, wtns, false)
                );
                if add_parens_sum {
                    format!("({})", s)
                } else {
                    s
                }
            }
        }
    }

    pub fn field<E: ExtensionField>(field: &E) -> String {
        let name = format!("{:?}", field);
        let name = name.split('(').next().unwrap_or("ExtensionField");

        let data = field
            .as_bases()
            .iter()
            .map(|b| base_field::<E::BaseField>(b, false))
            .collect::<Vec<String>>();
        let only_one_limb = field.as_bases()[1..].iter().all(|&x| x == 0.into());

        if only_one_limb {
            data[0].to_string()
        } else {
            format!("{name}[{}]", data.join(","))
        }
    }

    pub fn base_field<F: SmallField>(base_field: &F, add_parens: bool) -> String {
        let value = base_field.to_canonical_u64();

        if value > F::MODULUS_U64 - u16::MAX as u64 {
            // beautiful format for negative number > -65536
            parens(format!("-{}", F::MODULUS_U64 - value), add_parens)
        } else if value < u16::MAX as u64 {
            format!("{value}")
        } else {
            // hex
            if value > F::MODULUS_U64 - (u32::MAX as u64 + u16::MAX as u64) {
                parens(format!("-{:#x}", F::MODULUS_U64 - value), add_parens)
            } else {
                format!("{value:#x}")
            }
        }
    }

    pub fn parens(s: String, add_parens: bool) -> String {
        if add_parens { format!("({})", s) } else { s }
    }

    #[cfg(test)]
    pub fn wtns<E: ExtensionField>(
        wtns: &[WitnessId],
        wits_in: &[ArcMultilinearExtension<E>],
        inst_id: usize,
        wits_in_name: &[String],
    ) -> String {
        use itertools::Itertools;
        use multilinear_extensions::mle::FieldType;

        wtns.iter()
            .sorted()
            .map(|wt_id| {
                let wit = &wits_in[*wt_id as usize];
                let name = &wits_in_name[*wt_id as usize];
                let value_fmt = match wit.evaluations() {
                    FieldType::Base(vec) => base_field::<E::BaseField>(&vec[inst_id], true),
                    FieldType::Ext(vec) => field(&vec[inst_id]),
                    FieldType::Unreachable => unreachable!(),
                };
                format!("  WitIn({wt_id})={value_fmt} {name:?}")
            })
            .join("\n")
    }
}

#[cfg(test)]
mod tests {
    use goldilocks::GoldilocksExt2;

    use crate::circuit_builder::{CircuitBuilder, ConstraintSystem};

    use super::{Expression, ToExpr, fmt};
    use ff::Field;

    #[test]
    fn test_expression_arithmetics() {
        type E = GoldilocksExt2;
        let mut cs = ConstraintSystem::new(|| "test_root");
        let mut cb = CircuitBuilder::<E>::new(&mut cs);
        let x = cb.create_witin(|| "x");

        // scaledsum * challenge
        // 3 * x + 2
        let expr: Expression<E> = 3 * x.expr() + 2;
        // c^3 + 1
        let c = Expression::Challenge(0, 3, 1.into(), 1.into());
        // res
        // x* (c^3*3 + 3) + 2c^3 + 2
        assert_eq!(
            c * expr,
            Expression::ScaledSum(
                Box::new(x.expr()),
                Box::new(Expression::Challenge(0, 3, 3.into(), 3.into())),
                Box::new(Expression::Challenge(0, 3, 2.into(), 2.into()))
            )
        );

        // constant * witin
        // 3 * x
        let expr: Expression<E> = 3 * x.expr();
        assert_eq!(
            expr,
            Expression::ScaledSum(
                Box::new(x.expr()),
                Box::new(Expression::Constant(3.into())),
                Box::new(Expression::Constant(0.into()))
            )
        );

        // constant * challenge
        // 3 * (c^3 + 1)
        let expr: Expression<E> = Expression::Constant(3.into());
        let c = Expression::Challenge(0, 3, 1.into(), 1.into());
        assert_eq!(expr * c, Expression::Challenge(0, 3, 3.into(), 3.into()));

        // challenge * challenge
        // (2c^3 + 1) * (2c^2 + 1) = 4c^5 + 2c^3 + 2c^2 + 1
        let res: Expression<E> = Expression::Challenge(0, 3, 2.into(), 1.into())
            * Expression::Challenge(0, 2, 2.into(), 1.into());
        assert_eq!(
            res,
            Expression::Sum(
                Box::new(Expression::Sum(
                    // (s1 * s2 * c1^(pow1 + pow2) + offset1 * offset2
                    Box::new(Expression::Challenge(
                        0,
                        3 + 2,
                        (2 * 2).into(),
                        E::ONE * E::ONE,
                    )),
                    // offset2 * s1 * c1^(pow1)
                    Box::new(Expression::Challenge(0, 3, 2.into(), E::ZERO)),
                )),
                // offset1 * s2 * c2^(pow2))
                Box::new(Expression::Challenge(0, 2, 2.into(), E::ZERO)),
            )
        );
    }

    #[test]
    fn test_is_monomial_form() {
        type E = GoldilocksExt2;
        let mut cs = ConstraintSystem::new(|| "test_root");
        let mut cb = CircuitBuilder::<E>::new(&mut cs);
        let x = cb.create_witin(|| "x");
        let y = cb.create_witin(|| "y");
        let z = cb.create_witin(|| "z");
        // scaledsum * challenge
        // 3 * x + 2
        let expr: Expression<E> = 3 * x.expr() + 2;
        assert!(expr.is_monomial_form());

        // 2 product term
        let expr: Expression<E> = 3 * x.expr() * y.expr() + 2 * x.expr();
        assert!(expr.is_monomial_form());

        // complex linear operation
        // (2c + 3) * x * y - 6z
        let expr: Expression<E> =
            Expression::Challenge(0, 1, 2_u64.into(), 3_u64.into()) * x.expr() * y.expr()
                - 6 * z.expr();
        assert!(expr.is_monomial_form());

        // complex linear operation
        // (2c + 3) * x * y - 6z
        let expr: Expression<E> =
            Expression::Challenge(0, 1, 2_u64.into(), 3_u64.into()) * x.expr() * y.expr()
                - 6 * z.expr();
        assert!(expr.is_monomial_form());

        // complex linear operation
        // (2 * x + 3) * 3 + 6 * 8
        let expr: Expression<E> = (2 * x.expr() + 3) * 3 + 6 * 8;
        assert!(expr.is_monomial_form());
    }

    #[test]
    fn test_not_monomial_form() {
        type E = GoldilocksExt2;
        let mut cs = ConstraintSystem::new(|| "test_root");
        let mut cb = CircuitBuilder::<E>::new(&mut cs);
        let x = cb.create_witin(|| "x");
        let y = cb.create_witin(|| "y");
        // scaledsum * challenge
        // (x + 1) * (y + 1)
        let expr: Expression<E> = (1 + x.expr()) * (2 + y.expr());
        assert!(!expr.is_monomial_form());
    }

    #[test]
    fn test_fmt_expr_challenge_1() {
        let a = Expression::<GoldilocksExt2>::Challenge(0, 2, 3.into(), 4.into());
        let b = Expression::<GoldilocksExt2>::Challenge(0, 5, 6.into(), 7.into());

        let mut wtns_acc = vec![];
        let s = fmt::expr(&(a * b), &mut wtns_acc, false);

        assert_eq!(
            s,
            "18*Challenge(0)^7+28 + 21*Challenge(0)^2 + 24*Challenge(0)^5"
        );
    }

    #[test]
    fn test_fmt_expr_challenge_2() {
        let a = Expression::<GoldilocksExt2>::Challenge(0, 1, 1.into(), 0.into());
        let b = Expression::<GoldilocksExt2>::Challenge(0, 1, 1.into(), 0.into());

        let mut wtns_acc = vec![];
        let s = fmt::expr(&(a * b), &mut wtns_acc, false);

        assert_eq!(s, "Challenge(0)^2");
    }

    #[test]
    fn test_fmt_expr_wtns_acc_1() {
        let expr = Expression::<GoldilocksExt2>::WitIn(0);
        let mut wtns_acc = vec![];
        let s = fmt::expr(&expr, &mut wtns_acc, false);
        assert_eq!(s, "WitIn(0)");
        assert_eq!(wtns_acc, vec![0]);
    }
}<|MERGE_RESOLUTION|>--- conflicted
+++ resolved
@@ -22,11 +22,7 @@
     structs::{ChallengeId, RAMType, WitnessId},
 };
 
-<<<<<<< HEAD
 #[derive(Clone, Debug, PartialEq, Eq, Hash, PartialOrd, Ord)]
-=======
-#[derive(Clone, Debug, PartialEq, Eq, PartialOrd, Ord)]
->>>>>>> f36a5b1c
 pub enum Expression<E: ExtensionField> {
     /// WitIn(Id)
     WitIn(WitnessId),
