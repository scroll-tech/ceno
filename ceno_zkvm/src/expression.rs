--- conflicted
+++ resolved
@@ -21,11 +21,7 @@
     structs::{ChallengeId, WitnessId},
 };
 
-<<<<<<< HEAD
-#[derive(Clone, Debug, PartialEq, Eq, Hash)]
-=======
-#[derive(Clone, Debug, PartialEq, Eq, PartialOrd, Ord)]
->>>>>>> 38c6a28f
+#[derive(Clone, Debug, PartialEq, Eq, Hash, PartialOrd, Ord)]
 pub enum Expression<E: ExtensionField> {
     /// WitIn(Id)
     WitIn(WitnessId),
