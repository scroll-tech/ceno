use std::{
    collections::{BTreeSet, HashMap},
    fmt::Display,
    hash::Hash,
    mem,
    panic::{self, PanicHookInfo},
};

use ff_ext::{ExtensionField, SmallField};
use itertools::Itertools;
use multilinear_extensions::{
    util::max_usable_threads, virtual_poly::ArcMultilinearExtension,
    virtual_polys::VirtualPolynomials,
};
use p3_field::Field;
use transcript::Transcript;

use crate::expression::Expression;

pub fn i64_to_base<F: SmallField>(x: i64) -> F {
    if x >= 0 {
        F::from_u64(x as u64)
    } else {
        -F::from_u64((-x) as u64)
    }
}

pub fn split_to_u8<T: From<u8>>(value: u32) -> Vec<T> {
    (0..(u32::BITS / 8))
        .scan(value, |acc, _| {
            let limb = ((*acc & 0xFF) as u8).into();
            *acc >>= 8;
            Some(limb)
        })
        .collect_vec()
}

/// Compile time evaluated minimum function
/// returns min(a, b)
pub(crate) const fn const_min(a: usize, b: usize) -> usize {
    if a <= b { a } else { b }
}

/// Assumes each limb < max_value
/// adds 1 to the big value, while preserving the above constraint
pub(crate) fn add_one_to_big_num<F: Field>(limb_modulo: F, limbs: &[F]) -> Vec<F> {
    let mut should_add_one = true;
    let mut result = vec![];

    for limb in limbs {
        let mut new_limb_value = *limb;
        if should_add_one {
            new_limb_value += F::ONE;
            if new_limb_value == limb_modulo {
                new_limb_value = F::ZERO;
            } else {
                should_add_one = false;
            }
        }
        result.push(new_limb_value);
    }

    result
}

/// derive challenge from transcript and return all pows result
pub fn get_challenge_pows<E: ExtensionField>(
    size: usize,
    transcript: &mut impl Transcript<E>,
) -> Vec<E> {
    // println!("alpha_pow");
    let alpha = transcript
        .sample_and_append_challenge(b"combine subset evals")
        .elements;
    (0..size)
        .scan(E::ONE, |state, _| {
            let res = *state;
            *state *= alpha;
            Some(res)
        })
        .collect_vec()
}

// split single u64 value into W slices, each slice got C bits.
// all the rest slices will be filled with 0 if W x C > 64
pub fn u64vec<const W: usize, const C: usize>(x: u64) -> [u64; W] {
    assert!(C <= 64);
    let mut x = x;
    let mut ret = [0; W];
    for ret in ret.iter_mut() {
        *ret = x & ((1 << C) - 1);
        x >>= C;
    }
    ret
}

/// we expect each thread at least take 4 num of sumcheck variables
/// return optimal num threads to run sumcheck
pub fn optimal_sumcheck_threads(num_vars: usize) -> usize {
    let expected_max_threads = max_usable_threads();
    let min_numvar_per_thread = 4;
    if num_vars <= min_numvar_per_thread {
        1
    } else {
        (1 << (num_vars - min_numvar_per_thread)).min(expected_max_threads)
    }
}

/// TODO this is copy from gkr crate
/// including gkr crate after gkr clippy fix
///
/// This is to compute a variant of eq(\mathbf{x}, \mathbf{y}) for indices in
/// [0..=max_idx]. Specifically, it is an MLE of the following vector:
///     partial_eq_{\mathbf{x}}(\mathbf{y})
///         = \sum_{\mathbf{b}=0}^{max_idx} \prod_{i=0}^{n-1} (x_i y_i b_i + (1 - x_i)(1 - y_i)(1 - b_i))
pub(crate) fn eq_eval_less_or_equal_than<E: ExtensionField>(max_idx: usize, a: &[E], b: &[E]) -> E {
    assert!(a.len() >= b.len());
    // Compute running product of ( x_i y_i + (1 - x_i)(1 - y_i) )_{0 <= i <= n}
    let running_product = {
        let mut running_product = Vec::with_capacity(b.len() + 1);
        running_product.push(E::ONE);
        for i in 0..b.len() {
            let x = running_product[i] * (a[i] * b[i] + (E::ONE - a[i]) * (E::ONE - b[i]));
            running_product.push(x);
        }
        running_product
    };

    let running_product2 = {
        let mut running_product = vec![E::ZERO; b.len() + 1];
        running_product[b.len()] = E::ONE;
        for i in (0..b.len()).rev() {
            let bit = E::from_u64(((max_idx >> i) & 1) as u64);
            running_product[i] = running_product[i + 1]
                * (a[i] * b[i] * bit + (E::ONE - a[i]) * (E::ONE - b[i]) * (E::ONE - bit));
        }
        running_product
    };

    // Here is an example of how this works:
    // Suppose max_idx = (110101)_2
    // Then ans = eq(a, b)
    //          - eq(11011, a[1..6], b[1..6])eq(a[0..1], b[0..1])
    //          - eq(111, a[3..6], b[3..6])eq(a[0..3], b[0..3])
    let mut ans = running_product[b.len()];
    for i in 0..b.len() {
        let bit = (max_idx >> i) & 1;
        if bit == 1 {
            continue;
        }
        ans -= running_product[i] * running_product2[i + 1] * a[i] * b[i];
    }
    for v in a.iter().skip(b.len()) {
        ans *= E::ONE - *v;
    }
    ans
}

/// evaluate MLE M(x0, x1, x2, ..., xn) address vector with it evaluation format a*[0, 1, 2, 3, ....2^n-1] + b
/// on r = [r0, r1, r2, ...rn] succintly
/// a, b, is constant
/// the result M(r0, r1,... rn) = r0 + r1 * 2 + r2 * 2^2 + .... rn * 2^n
pub fn eval_wellform_address_vec<E: ExtensionField>(offset: u64, scaled: u64, r: &[E]) -> E {
    let (offset, scaled) = (E::from_u64(offset), E::from_u64(scaled));
    offset
        + scaled
            * r.iter()
                .scan(E::ONE, |state, x| {
                    let result = *x * *state;
                    *state *= E::from_u64(2); // Update the state for the next power of 2
                    Some(result)
                })
                .sum::<E>()
}

<<<<<<< HEAD
/// transpose 2d vector without clone
pub fn transpose<T>(v: Vec<Vec<T>>) -> Vec<Vec<T>> {
    assert!(!v.is_empty());
    let len = v[0].len();
    let mut iters: Vec<_> = v.into_iter().map(|n| n.into_iter()).collect();
    (0..len)
        .map(|_| {
            iters
                .iter_mut()
                .map(|n| n.next().unwrap())
                .collect::<Vec<T>>()
        })
        .collect()
}

=======
>>>>>>> a0b719d6
pub fn display_hashmap<K: Display, V: Display>(map: &HashMap<K, V>) -> String {
    format!(
        "[{}]",
        map.iter().map(|(k, v)| format!("{k}: {v}")).join(",")
    )
}

pub fn merge_frequency_tables<K: Hash + std::cmp::Eq>(
    lhs: HashMap<K, usize>,
    rhs: HashMap<K, usize>,
) -> HashMap<K, usize> {
    let mut ret = lhs;
    rhs.into_iter().for_each(|(key, value)| {
        *ret.entry(key).or_insert(0) += value;
    });
    ret
}

/// Temporarily override the panic hook
///
/// We restore the original hook after we are done.
pub fn with_panic_hook<F, R>(
    hook: Box<dyn Fn(&PanicHookInfo<'_>) + Sync + Send + 'static>,
    f: F,
) -> R
where
    F: FnOnce() -> R,
{
    // Save the current panic hook
    let original_hook = panic::take_hook();

    // Set the new panic hook
    panic::set_hook(hook);

    let result = f();

    // Restore the original panic hook
    panic::set_hook(original_hook);

    result
}

/// add mle terms into virtual poly by expression
/// return distinct witin in set
pub fn add_mle_list_by_expr<'a, E: ExtensionField>(
    virtual_polys: &mut VirtualPolynomials<'a, E>,
    selector: Option<&'a ArcMultilinearExtension<'a, E>>,
    wit_ins: Vec<&'a ArcMultilinearExtension<'a, E>>,
    expr: &Expression<E>,
    challenges: &[E],
    // sumcheck batch challenge
    alpha: E,
) -> BTreeSet<u16> {
    assert!(expr.is_monomial_form());
    let monomial_terms = expr.evaluate(
        &|_| unreachable!(),
        &|witness_id| vec![(E::ONE, { vec![witness_id] })],
        &|structural_witness_id, _, _, _| vec![(E::ONE, { vec![structural_witness_id] })],
        &|scalar| vec![(E::from(scalar), { vec![] })],
        &|challenge_id, pow, scalar, offset| {
            let challenge = challenges[challenge_id as usize];
            vec![(challenge.exp_u64(pow as u64) * scalar + offset, vec![])]
        },
        &|mut a, b| {
            a.extend(b);
            a
        },
        &|mut a, mut b| {
            assert!(a.len() <= 2);
            assert!(b.len() <= 2);
            // special logic to deal with scaledsum
            // scaledsum second parameter must be 0
            if a.len() == 2 {
                assert!((a[1].0, a[1].1.is_empty()) == (E::ZERO, true));
                a.truncate(1);
            }
            if b.len() == 2 {
                assert!((b[1].0, b[1].1.is_empty()) == (E::ZERO, true));
                b.truncate(1);
            }

            a[0].1.extend(mem::take(&mut b[0].1));
            // return [ab]
            vec![(a[0].0 * b[0].0, mem::take(&mut a[0].1))]
        },
        &|mut x, a, b| {
            assert!(a.len() == 1 && a[0].1.is_empty()); // for challenge or constant, term should be empty
            assert!(b.len() == 1 && b[0].1.is_empty()); // for challenge or constant, term should be empty
            assert!(x.len() == 1 && (x[0].0, x[0].1.len()) == (E::ONE, 1)); // witin size only 1
            if b[0].0 == E::ZERO {
                // only include first term if b = 0
                vec![(a[0].0, mem::take(&mut x[0].1))]
            } else {
                // return [ax, b]
                vec![(a[0].0, mem::take(&mut x[0].1)), (b[0].0, vec![])]
            }
        },
    );
    for (constant, monomial_term) in monomial_terms.iter() {
        if *constant != E::ZERO && monomial_term.is_empty() && selector.is_none() {
            todo!("make virtual poly support pure constant")
        }
        let sel = selector.map(|sel| vec![sel]).unwrap_or_default();
        let terms_polys = monomial_term
            .iter()
            .map(|wit_id| wit_ins[*wit_id as usize])
            .collect_vec();

        virtual_polys.add_mle_list([sel, terms_polys].concat(), *constant * alpha);
    }

    monomial_terms
        .into_iter()
        .flat_map(|(_, monomial_term)| monomial_term.into_iter().collect_vec())
        .collect::<BTreeSet<u16>>()
}

#[cfg(test)]
mod tests {
    use ff_ext::GoldilocksExt2;
    use itertools::Itertools;
    use multilinear_extensions::{
        mle::IntoMLE, virtual_poly::ArcMultilinearExtension, virtual_polys::VirtualPolynomials,
    };
    use p3_field::PrimeCharacteristicRing;

    use crate::{
        circuit_builder::{CircuitBuilder, ConstraintSystem},
        expression::{Expression, ToExpr},
        utils::add_mle_list_by_expr,
    };

    #[test]
    fn test_add_mle_list_by_expr() {
        type E = ff_ext::GoldilocksExt2;
        type F = p3_goldilocks::Goldilocks;
        let mut cs = ConstraintSystem::new(|| "test_root");
        let mut cb = CircuitBuilder::<E>::new(&mut cs);
        let x = cb.create_witin(|| "x");
        let y = cb.create_witin(|| "y");

        let wits_in: Vec<ArcMultilinearExtension<E>> = (0..cs.num_witin as usize)
            .map(|_| vec![F::from_u64(1)].into_mle().into())
            .collect();

        let mut virtual_polys = VirtualPolynomials::new(1, 0);

        // 3xy + 2y
        let expr: Expression<E> = 3 * x.expr() * y.expr() + 2 * y.expr();

        let distrinct_zerocheck_terms_set = add_mle_list_by_expr(
            &mut virtual_polys,
            None,
            wits_in.iter().collect_vec(),
            &expr,
            &[],
            GoldilocksExt2::ONE,
        );
        assert!(distrinct_zerocheck_terms_set.len() == 2);
        assert!(virtual_polys.degree() == 2);

        // 3x^3
        let expr: Expression<E> = 3 * x.expr() * x.expr() * x.expr();
        let distrinct_zerocheck_terms_set = add_mle_list_by_expr(
            &mut virtual_polys,
            None,
            wits_in.iter().collect_vec(),
            &expr,
            &[],
            GoldilocksExt2::ONE,
        );
        assert!(distrinct_zerocheck_terms_set.len() == 1);
        assert!(virtual_polys.degree() == 3);
    }
}<|MERGE_RESOLUTION|>--- conflicted
+++ resolved
@@ -173,7 +173,6 @@
                 .sum::<E>()
 }
 
-<<<<<<< HEAD
 /// transpose 2d vector without clone
 pub fn transpose<T>(v: Vec<Vec<T>>) -> Vec<Vec<T>> {
     assert!(!v.is_empty());
@@ -189,8 +188,6 @@
         .collect()
 }
 
-=======
->>>>>>> a0b719d6
 pub fn display_hashmap<K: Display, V: Display>(map: &HashMap<K, V>) -> String {
     format!(
         "[{}]",
