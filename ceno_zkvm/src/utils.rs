use ff::Field;
use ff_ext::ExtensionField;
use goldilocks::SmallField;
use itertools::Itertools;
use transcript::Transcript;

/// convert ext field element to u64, assume it is inside the range
#[allow(dead_code)]
pub fn ext_to_u64<E: ExtensionField>(x: &E) -> u64 {
    let bases = x.as_bases();
    bases[0].to_canonical_u64()
}

<<<<<<< HEAD
#[allow(dead_code)]
pub fn i64_to_ext<E: ExtensionField>(x: i64) -> E {
    let x0 = if x >= 0 {
        E::BaseField::from(x as u64)
=======
pub fn i64_to_base<F: SmallField>(x: i64) -> F {
    if x >= 0 {
        F::from(x as u64)
>>>>>>> 41ceaaab
    } else {
        -F::from((-x) as u64)
    }
}

/// This is helper function to convert witness of u8 limb into u16 limb
/// TODO: need a better way to keep consistency of VALUE_BIT_WIDTH
pub fn limb_u8_to_u16(input: &[u8]) -> Vec<u16> {
    input
        .chunks(2)
        .map(|chunk| {
            let low = chunk[0] as u16;
            let high = if chunk.len() > 1 { chunk[1] as u16 } else { 0 };
            high * 256 + low
        })
        .collect()
}

/// Compile time evaluated minimum function
/// returns min(a, b)
pub(crate) const fn const_min(a: usize, b: usize) -> usize {
    if a <= b { a } else { b }
}

/// Assumes each limb < max_value
/// adds 1 to the big value, while preserving the above constraint
pub(crate) fn add_one_to_big_num<F: Field>(limb_modulo: F, limbs: &[F]) -> Vec<F> {
    let mut should_add_one = true;
    let mut result = vec![];

    for limb in limbs {
        let mut new_limb_value = *limb;
        if should_add_one {
            new_limb_value += F::ONE;
            if new_limb_value == limb_modulo {
                new_limb_value = F::ZERO;
            } else {
                should_add_one = false;
            }
        }
        result.push(new_limb_value);
    }

    result
}

#[allow(dead_code)]
pub(crate) fn i64_to_base_field<E: ExtensionField>(x: i64) -> E::BaseField {
    if x >= 0 {
        E::BaseField::from(x as u64)
    } else {
        -E::BaseField::from((-x) as u64)
    }
}

/// derive challenge from transcript and return all pows result
pub fn get_challenge_pows<E: ExtensionField>(
    size: usize,
    transcript: &mut Transcript<E>,
) -> Vec<E> {
    // println!("alpha_pow");
    let alpha = transcript
        .get_and_append_challenge(b"combine subset evals")
        .elements;
    (0..size)
        .scan(E::ONE, |state, _| {
            let res = *state;
            *state *= alpha;
            Some(res)
        })
        .collect_vec()
}

// split single u64 value into W slices, each slice got C bits.
// all the rest slices will be filled with 0 if W x C > 64
pub fn u64vec<const W: usize, const C: usize>(x: u64) -> [u64; W] {
    assert!(C <= 64);
    let mut x = x;
    let mut ret = [0; W];
    for ret in ret.iter_mut() {
        *ret = x & ((1 << C) - 1);
        x >>= C;
    }
    ret
}

/// we expect each thread at least take 4 num of sumcheck variables
/// return optimal num threads to run sumcheck
pub fn proper_num_threads(num_vars: usize, expected_max_threads: usize) -> usize {
    let min_numvar_per_thread = 4;
    if num_vars <= min_numvar_per_thread {
        1
    } else {
        (1 << (num_vars - min_numvar_per_thread)).min(expected_max_threads)
    }
}

// evaluate sel(r) for raw MLE where the length of [1] equal to #num_instance
pub fn sel_eval<E: ExtensionField>(num_instances: usize, r: &[E]) -> E {
    assert!(num_instances > 0 && !r.is_empty());
    // e.g. lagrange basis with boolean hypercube n=3 can be viewed as binary tree
    //         root
    //       /     \
    //      / \   / \
    //     /\ /\ /\ /\
    // with 2^n leafs as [eq(r, 000), eq(r, 001), eq(r, 010), eq(r, 011), eq(r, 100), eq(r, 101), eq(r, 110), eq(r, 111)]

    // giving a selector for evaluations e.g. [1, 1, 1, 1, 1, 1, 0, 0]
    // it's equivalent that we only wanna sum up to 6th terms, in index position should be 6-1 = 5 = (101)_2
    //       /     \
    //      / \   / \
    //     /\ /\ /\ /\
    //     11 11 11 00

    // which algorithms can be view as traversing (101)_2 from msb to lsb order and check bit ?= 1
    // if bit = 1 we need to sum all the left sub-tree, otherwise we do nothing
    // and finally, add the leaf term to final sum

    // sum for all lagrange terms = 1 = (1-r2 + r2) x (1-r1 + r1) x (1-r0 + r0)...
    // for left sub-tree terms of root, it's equivalent to (1-r2) x (1-r1 + r1) x (1-r0 + r0) = (1-r2)
    // observe from the rule, the left sub-tree of any intermediate node is eq(r.rev()[..depth], bit_patterns) x (1-r[depth]) x 1
    // bit_patterns := bit traverse from root to this node

    // so for the above case
    // sum
    // = (1-r2) -> left sub-tree from root
    // + 0 -> goes to left, therefore do nothing
    // + (r2) x (1-r1) x (1-r0) -> goes to right, therefore add left sub-tree
    // + (r2) x (1-r1) x (r0) -> final term

    let mut acc = E::ONE;
    let mut sum = E::ZERO;

    let (bits, _) = (0..r.len()).fold((vec![], num_instances - 1), |(mut bits, mut cur_num), _| {
        let bit = cur_num & 1;
        bits.push(bit);
        cur_num >>= 1;

        (bits, cur_num)
    });

    for (r, bit) in r.iter().rev().zip(bits.iter().rev()) {
        if *bit == 1 {
            // push left sub tree
            sum += acc * (E::ONE - r);
            // acc
            acc *= r
        } else {
            acc *= E::ONE - r;
        }
    }
    sum += acc; // final term
    sum
}

/// transpose 2d vector without clone
pub fn transpose<T>(v: Vec<Vec<T>>) -> Vec<Vec<T>> {
    assert!(!v.is_empty());
    let len = v[0].len();
    let mut iters: Vec<_> = v.into_iter().map(|n| n.into_iter()).collect();
    (0..len)
        .map(|_| {
            iters
                .iter_mut()
                .map(|n| n.next().unwrap())
                .collect::<Vec<T>>()
        })
        .collect()
}

#[cfg(test)]
mod tests {
    use goldilocks::GoldilocksExt2;

    use crate::utils::sel_eval;
    use ff::Field;

    #[test]
    fn test_sel_eval() {
        type E = GoldilocksExt2;
        let ra = [E::from(2), E::from(3), E::from(4)]; // r2, r1, r0

        assert_eq!(
            sel_eval(6, &ra),
            (E::from(1) - E::from(4)) // 1-r0
                + (E::from(4)) * (E::ONE - E::from(3)) * (E::ONE - E::from(2)) // (r0) * (1-r1) * (1-r2)
                + (E::from(4)) * (E::ONE - E::from(3)) * (E::from(2)) // (r0) * (1-r1) * (r2)
        );

        assert_eq!(
            sel_eval(5, &ra),
            (E::from(1) - E::from(4)) // 1-r0
                + (E::from(4)) * (E::ONE - E::from(3)) * (E::ONE - E::from(2)) /* (r0) * (1-r1) * (1-r2) */
        );

        // assert_eq!(sel_eval(7, &ra), sel_eval_ori(7, &ra));
    }
}<|MERGE_RESOLUTION|>--- conflicted
+++ resolved
@@ -11,16 +11,9 @@
     bases[0].to_canonical_u64()
 }
 
-<<<<<<< HEAD
-#[allow(dead_code)]
-pub fn i64_to_ext<E: ExtensionField>(x: i64) -> E {
-    let x0 = if x >= 0 {
-        E::BaseField::from(x as u64)
-=======
 pub fn i64_to_base<F: SmallField>(x: i64) -> F {
     if x >= 0 {
         F::from(x as u64)
->>>>>>> 41ceaaab
     } else {
         -F::from((-x) as u64)
     }
