--- conflicted
+++ resolved
@@ -8,16 +8,11 @@
 
 use ff_ext::{ExtensionField, SmallField};
 use itertools::Itertools;
-<<<<<<< HEAD
-use multilinear_extensions::util::max_usable_threads;
-use p3::field::Field;
-=======
 use multilinear_extensions::{
     util::max_usable_threads, virtual_poly::ArcMultilinearExtension,
     virtual_polys::VirtualPolynomials,
 };
-use p3_field::Field;
->>>>>>> a0b719d6
+use p3::field::Field;
 use transcript::Transcript;
 
 use crate::expression::Expression;
@@ -302,18 +297,19 @@
     use multilinear_extensions::{
         mle::IntoMLE, virtual_poly::ArcMultilinearExtension, virtual_polys::VirtualPolynomials,
     };
-    use p3_field::PrimeCharacteristicRing;
+    use p3::field::PrimeCharacteristicRing;
 
     use crate::{
         circuit_builder::{CircuitBuilder, ConstraintSystem},
         expression::{Expression, ToExpr},
         utils::add_mle_list_by_expr,
     };
+    use p3::goldilocks::Goldilocks;
 
     #[test]
     fn test_add_mle_list_by_expr() {
-        type E = ff_ext::GoldilocksExt2;
-        type F = p3_goldilocks::Goldilocks;
+        type E = GoldilocksExt2;
+        type F = Goldilocks;
         let mut cs = ConstraintSystem::new(|| "test_root");
         let mut cb = CircuitBuilder::<E>::new(&mut cs);
         let x = cb.create_witin(|| "x");
