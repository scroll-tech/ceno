use std::{
    collections::{BTreeSet, HashMap},
    fmt::Display,
    hash::Hash,
    mem,
    panic::{self, PanicHookInfo},
};

use ff_ext::{ExtensionField, SmallField};
use itertools::Itertools;
use multilinear_extensions::{
    util::max_usable_threads, virtual_poly::ArcMultilinearExtension,
    virtual_polys::VirtualPolynomials,
};
use p3_field::Field;
use transcript::Transcript;

use crate::expression::Expression;

pub fn i64_to_base<F: SmallField>(x: i64) -> F {
    if x >= 0 {
        F::from_u64(x as u64)
    } else {
        -F::from_u64((-x) as u64)
    }
}

pub fn split_to_u8<T: From<u8>>(value: u32) -> Vec<T> {
    (0..(u32::BITS / 8))
        .scan(value, |acc, _| {
            let limb = ((*acc & 0xFF) as u8).into();
            *acc >>= 8;
            Some(limb)
        })
        .collect_vec()
}

/// Compile time evaluated minimum function
/// returns min(a, b)
pub(crate) const fn const_min(a: usize, b: usize) -> usize {
    if a <= b { a } else { b }
}

/// Assumes each limb < max_value
/// adds 1 to the big value, while preserving the above constraint
pub(crate) fn add_one_to_big_num<F: Field>(limb_modulo: F, limbs: &[F]) -> Vec<F> {
    let mut should_add_one = true;
    let mut result = vec![];

    for limb in limbs {
        let mut new_limb_value = *limb;
        if should_add_one {
            new_limb_value += F::ONE;
            if new_limb_value == limb_modulo {
                new_limb_value = F::ZERO;
            } else {
                should_add_one = false;
            }
        }
        result.push(new_limb_value);
    }

    result
}

/// derive challenge from transcript and return all pows result
pub fn get_challenge_pows<E: ExtensionField>(
    size: usize,
    transcript: &mut impl Transcript<E>,
) -> Vec<E> {
    // println!("alpha_pow");
    let alpha = transcript
        .sample_and_append_challenge(b"combine subset evals")
        .elements;
    (0..size)
        .scan(E::ONE, |state, _| {
            let res = *state;
            *state *= alpha;
            Some(res)
        })
        .collect_vec()
}

// split single u64 value into W slices, each slice got C bits.
// all the rest slices will be filled with 0 if W x C > 64
pub fn u64vec<const W: usize, const C: usize>(x: u64) -> [u64; W] {
    assert!(C <= 64);
    let mut x = x;
    let mut ret = [0; W];
    for ret in ret.iter_mut() {
        *ret = x & ((1 << C) - 1);
        x >>= C;
    }
    ret
}

/// we expect each thread at least take 4 num of sumcheck variables
/// return optimal num threads to run sumcheck
pub fn optimal_sumcheck_threads(num_vars: usize) -> usize {
    let expected_max_threads = max_usable_threads();
    let min_numvar_per_thread = 4;
    if num_vars <= min_numvar_per_thread {
        1
    } else {
        (1 << (num_vars - min_numvar_per_thread)).min(expected_max_threads)
    }
}

/// TODO this is copy from gkr crate
/// including gkr crate after gkr clippy fix
///
/// This is to compute a variant of eq(\mathbf{x}, \mathbf{y}) for indices in
/// [0..=max_idx]. Specifically, it is an MLE of the following vector:
///     partial_eq_{\mathbf{x}}(\mathbf{y})
///         = \sum_{\mathbf{b}=0}^{max_idx} \prod_{i=0}^{n-1} (x_i y_i b_i + (1 - x_i)(1 - y_i)(1 - b_i))
pub(crate) fn eq_eval_less_or_equal_than<E: ExtensionField>(max_idx: usize, a: &[E], b: &[E]) -> E {
    assert!(a.len() >= b.len());
    // Compute running product of ( x_i y_i + (1 - x_i)(1 - y_i) )_{0 <= i <= n}
    let running_product = {
        let mut running_product = Vec::with_capacity(b.len() + 1);
        running_product.push(E::ONE);
        for i in 0..b.len() {
            let x = running_product[i] * (a[i] * b[i] + (E::ONE - a[i]) * (E::ONE - b[i]));
            running_product.push(x);
        }
        running_product
    };

    let running_product2 = {
        let mut running_product = vec![E::ZERO; b.len() + 1];
        running_product[b.len()] = E::ONE;
        for i in (0..b.len()).rev() {
            let bit = E::from_u64(((max_idx >> i) & 1) as u64);
            running_product[i] = running_product[i + 1]
                * (a[i] * b[i] * bit + (E::ONE - a[i]) * (E::ONE - b[i]) * (E::ONE - bit));
        }
        running_product
    };

    // Here is an example of how this works:
    // Suppose max_idx = (110101)_2
    // Then ans = eq(a, b)
    //          - eq(11011, a[1..6], b[1..6])eq(a[0..1], b[0..1])
    //          - eq(111, a[3..6], b[3..6])eq(a[0..3], b[0..3])
    let mut ans = running_product[b.len()];
    for i in 0..b.len() {
        let bit = (max_idx >> i) & 1;
        if bit == 1 {
            continue;
        }
        ans -= running_product[i] * running_product2[i + 1] * a[i] * b[i];
    }
    for v in a.iter().skip(b.len()) {
        ans *= E::ONE - *v;
    }
    ans
}

/// evaluate MLE M(x0, x1, x2, ..., xn) address vector with it evaluation format a*[0, 1, 2, 3, ....2^n-1] + b
/// on r = [r0, r1, r2, ...rn] succintly
/// a, b, is constant
/// the result M(r0, r1,... rn) = r0 + r1 * 2 + r2 * 2^2 + .... rn * 2^n
pub fn eval_wellform_address_vec<E: ExtensionField>(offset: u64, scaled: u64, r: &[E]) -> E {
    let (offset, scaled) = (E::from_u64(offset), E::from_u64(scaled));
    offset
        + scaled
            * r.iter()
                .scan(E::ONE, |state, x| {
                    let result = *x * *state;
                    *state *= E::from_u64(2); // Update the state for the next power of 2
                    Some(result)
                })
                .sum::<E>()
}

<<<<<<< HEAD
/// transpose 2d vector without clone
pub fn transpose<T>(v: Vec<Vec<T>>) -> Vec<Vec<T>> {
    assert!(!v.is_empty());
    let len = v[0].len();
    let mut iters: Vec<_> = v.into_iter().map(|n| n.into_iter()).collect();
    (0..len)
        .map(|_| {
            iters
                .iter_mut()
                .map(|n| n.next().unwrap())
                .collect::<Vec<T>>()
        })
        .collect()
}

=======
>>>>>>> a0b719d6
pub fn display_hashmap<K: Display, V: Display>(map: &HashMap<K, V>) -> String {
    format!(
        "[{}]",
        map.iter().map(|(k, v)| format!("{k}: {v}")).join(",")
    )
}

pub fn merge_frequency_tables<K: Hash + std::cmp::Eq>(
    lhs: HashMap<K, usize>,
    rhs: HashMap<K, usize>,
) -> HashMap<K, usize> {
    let mut ret = lhs;
    rhs.into_iter().for_each(|(key, value)| {
        *ret.entry(key).or_insert(0) += value;
    });
    ret
}

/// Temporarily override the panic hook
///
/// We restore the original hook after we are done.
pub fn with_panic_hook<F, R>(
    hook: Box<dyn Fn(&PanicHookInfo<'_>) + Sync + Send + 'static>,
    f: F,
) -> R
where
    F: FnOnce() -> R,
{
    // Save the current panic hook
    let original_hook = panic::take_hook();

    // Set the new panic hook
    panic::set_hook(hook);

    let result = f();

    // Restore the original panic hook
    panic::set_hook(original_hook);

    result
}

/// add mle terms into virtual poly by expression
/// return distinct witin in set
pub fn add_mle_list_by_expr<'a, E: ExtensionField>(
    virtual_polys: &mut VirtualPolynomials<'a, E>,
    selector: Option<&'a ArcMultilinearExtension<'a, E>>,
    wit_ins: Vec<&'a ArcMultilinearExtension<'a, E>>,
    expr: &Expression<E>,
    challenges: &[E],
    // sumcheck batch challenge
    alpha: E,
) -> BTreeSet<u16> {
    assert!(expr.is_monomial_form());
    let monomial_terms = expr.evaluate(
        &|_| unreachable!(),
        &|witness_id| vec![(E::ONE, { vec![witness_id] })],
        &|structural_witness_id, _, _, _| vec![(E::ONE, { vec![structural_witness_id] })],
        &|scalar| vec![(E::from(scalar), { vec![] })],
        &|challenge_id, pow, scalar, offset| {
            let challenge = challenges[challenge_id as usize];
            vec![(challenge.exp_u64(pow as u64) * scalar + offset, vec![])]
        },
        &|mut a, b| {
            a.extend(b);
            a
        },
        &|mut a, mut b| {
            assert!(a.len() <= 2);
            assert!(b.len() <= 2);
            // special logic to deal with scaledsum
            // scaledsum second parameter must be 0
            if a.len() == 2 {
                assert!((a[1].0, a[1].1.is_empty()) == (E::ZERO, true));
                a.truncate(1);
            }
            if b.len() == 2 {
                assert!((b[1].0, b[1].1.is_empty()) == (E::ZERO, true));
                b.truncate(1);
            }

            a[0].1.extend(mem::take(&mut b[0].1));
            // return [ab]
            vec![(a[0].0 * b[0].0, mem::take(&mut a[0].1))]
        },
        &|mut x, a, b| {
            assert!(a.len() == 1 && a[0].1.is_empty()); // for challenge or constant, term should be empty
            assert!(b.len() == 1 && b[0].1.is_empty()); // for challenge or constant, term should be empty
            assert!(x.len() == 1 && (x[0].0, x[0].1.len()) == (E::ONE, 1)); // witin size only 1
            if b[0].0 == E::ZERO {
                // only include first term if b = 0
                vec![(a[0].0, mem::take(&mut x[0].1))]
            } else {
                // return [ax, b]
                vec![(a[0].0, mem::take(&mut x[0].1)), (b[0].0, vec![])]
            }
        },
    );
    for (constant, monomial_term) in monomial_terms.iter() {
        if *constant != E::ZERO && monomial_term.is_empty() && selector.is_none() {
            todo!("make virtual poly support pure constant")
        }
        let sel = selector.map(|sel| vec![sel]).unwrap_or_default();
        let terms_polys = monomial_term
            .iter()
            .map(|wit_id| wit_ins[*wit_id as usize])
            .collect_vec();

        virtual_polys.add_mle_list([sel, terms_polys].concat(), *constant * alpha);
    }

    monomial_terms
        .into_iter()
        .flat_map(|(_, monomial_term)| monomial_term.into_iter().collect_vec())
        .collect::<BTreeSet<u16>>()
}

#[cfg(test)]
mod tests {
    use ff_ext::GoldilocksExt2;
    use itertools::Itertools;
    use multilinear_extensions::{
        mle::IntoMLE, virtual_poly::ArcMultilinearExtension, virtual_polys::VirtualPolynomials,
    };
    use p3_field::PrimeCharacteristicRing;

    use crate::{
        circuit_builder::{CircuitBuilder, ConstraintSystem},
        expression::{Expression, ToExpr},
        utils::add_mle_list_by_expr,
    };

    #[test]
    fn test_add_mle_list_by_expr() {
        type E = ff_ext::GoldilocksExt2;
        type F = p3_goldilocks::Goldilocks;
        let mut cs = ConstraintSystem::new(|| "test_root");
        let mut cb = CircuitBuilder::<E>::new(&mut cs);
        let x = cb.create_witin(|| "x");
        let y = cb.create_witin(|| "y");

        let wits_in: Vec<ArcMultilinearExtension<E>> = (0..cs.num_witin as usize)
            .map(|_| vec![F::from_u64(1)].into_mle().into())
            .collect();

        let mut virtual_polys = VirtualPolynomials::new(1, 0);

        // 3xy + 2y
        let expr: Expression<E> = 3 * x.expr() * y.expr() + 2 * y.expr();

        let distrinct_zerocheck_terms_set = add_mle_list_by_expr(
            &mut virtual_polys,
            None,
            wits_in.iter().collect_vec(),
            &expr,
            &[],
            GoldilocksExt2::ONE,
        );
        assert!(distrinct_zerocheck_terms_set.len() == 2);
        assert!(virtual_polys.degree() == 2);

        // 3x^3
        let expr: Expression<E> = 3 * x.expr() * x.expr() * x.expr();
        let distrinct_zerocheck_terms_set = add_mle_list_by_expr(
            &mut virtual_polys,
            None,
            wits_in.iter().collect_vec(),
            &expr,
            &[],
            GoldilocksExt2::ONE,
        );
        assert!(distrinct_zerocheck_terms_set.len() == 1);
        assert!(virtual_polys.degree() == 3);
    }
}<|MERGE_RESOLUTION|>--- conflicted
+++ resolved
@@ -173,24 +173,6 @@
                 .sum::<E>()
 }
 
-<<<<<<< HEAD
-/// transpose 2d vector without clone
-pub fn transpose<T>(v: Vec<Vec<T>>) -> Vec<Vec<T>> {
-    assert!(!v.is_empty());
-    let len = v[0].len();
-    let mut iters: Vec<_> = v.into_iter().map(|n| n.into_iter()).collect();
-    (0..len)
-        .map(|_| {
-            iters
-                .iter_mut()
-                .map(|n| n.next().unwrap())
-                .collect::<Vec<T>>()
-        })
-        .collect()
-}
-
-=======
->>>>>>> a0b719d6
 pub fn display_hashmap<K: Display, V: Display>(map: &HashMap<K, V>) -> String {
     format!(
         "[{}]",
