use ff_ext::ExtensionField;

use super::Expression;
use Expression::*;

impl<E: ExtensionField> Expression<E> {
    pub(super) fn to_monomial_form_inner(&self) -> Self {
        Self::sum_terms(Self::combine(self.distribute()))
    }

    fn distribute(&self) -> Vec<Term<E>> {
        match self {
            Constant(_) => {
                vec![Term {
                    coeff: self.clone(),
                    vars: vec![],
                }]
            }

            Fixed(_) | WitIn(_) | Instance(_) | Challenge(..) => {
                vec![Term {
                    coeff: Expression::ONE,
                    vars: vec![self.clone()],
                }]
            }

            Sum(a, b) => {
                let mut res = a.distribute();
                res.extend(b.distribute());
                res
            }

            Product(a, b) => {
                let a = a.distribute();
                let b = b.distribute();
                let mut res = vec![];
                for a in a {
                    for b in &b {
                        res.push(Term {
                            coeff: a.coeff.clone() * b.coeff.clone(),
                            vars: a.vars.iter().chain(b.vars.iter()).cloned().collect(),
                        });
                    }
                }
                res
            }

            ScaledSum(x, a, b) => {
                let x = x.distribute();
                let a = a.distribute();
                let mut res = b.distribute();
                for x in x {
                    for a in &a {
                        res.push(Term {
                            coeff: x.coeff.clone() * a.coeff.clone(),
                            vars: x.vars.iter().chain(a.vars.iter()).cloned().collect(),
                        });
                    }
                }
                res
            }
        }
    }

    fn combine(terms: Vec<Term<E>>) -> Vec<Term<E>> {
        let mut res: Vec<Term<E>> = vec![];
        for mut term in terms {
            term.vars.sort();

            if let Some(res_term) = res.iter_mut().find(|res_term| res_term.vars == term.vars) {
                res_term.coeff = res_term.coeff.clone() + term.coeff.clone();
            } else {
                res.push(term);
            }
        }
        res
    }

    fn sum_terms(terms: Vec<Term<E>>) -> Self {
        terms
            .into_iter()
            .map(|term| term.vars.into_iter().fold(term.coeff, |a, b| a * b))
            .reduce(|a, b| a + b)
            .unwrap_or(Expression::ZERO)
    }
}

// TODO(Matthias): What's the meaning of `Term`?  Add a doc comment.
#[derive(Clone, Debug)]
struct Term<E: ExtensionField> {
    coeff: Expression<E>,
    vars: Vec<Expression<E>>,
}

<<<<<<< HEAD
// Define a lexicographic order for expressions. It compares the types first, then the arguments left-to-right.
impl<E: ExtensionField> Ord for Expression<E> {
    fn cmp(&self, other: &Self) -> Ordering {
        use Ordering::*;

        match (self, other) {
            (Fixed(a), Fixed(b)) => a.cmp(b),
            (WitIn(a), WitIn(b)) => a.cmp(b),
            (Instance(a), Instance(b)) => a.cmp(b),
            (Challenge(a, b, c, d), Challenge(e, f, g, h)) => {
                (a, b, for_cmp_ext(c), for_cmp_ext(d)).cmp(&(e, f, for_cmp_ext(g), for_cmp_ext(h)))
            }
            (Fixed(_), _) => Less,
            (Instance(_), Fixed(_)) => Greater,
            (Instance(_), _) => Less,
            (WitIn(_), Fixed(_)) => Greater,
            (WitIn(_), Instance(_)) => Greater,
            (WitIn(_), _) => Less,
            (Challenge(..), Fixed(_)) => Greater,
            (Challenge(..), Instance(_)) => Greater,
            (Challenge(..), WitIn(_)) => Greater,
            // TODO(Matthias): remove this, and check whether we got all the cases.
            _ => unreachable!(),
        }
    }
}

impl<E: ExtensionField> PartialOrd for Expression<E> {
    fn partial_cmp(&self, other: &Self) -> Option<Ordering> {
        Some(self.cmp(other))
    }
}

fn for_cmp_ext<E: ExtensionField>(a: &E) -> Vec<u64> {
    a.as_bases().iter().map(|f| f.to_canonical_u64()).collect()
}

=======
>>>>>>> ba221425
#[cfg(test)]
mod tests {
    use crate::{expression::Fixed as FixedS, scheme::utils::eval_by_expr_with_fixed};

    use super::*;
    use ff::Field;
    use goldilocks::{Goldilocks as F, GoldilocksExt2 as E};
    use rand_chacha::{ChaChaRng, rand_core::SeedableRng};

    #[test]
    fn test_to_monomial_form() {
        use Expression::*;

        let eval = make_eval();

        let a = || Fixed(FixedS(0));
        let b = || Fixed(FixedS(1));
        let c = || Fixed(FixedS(2));
        let x = || WitIn(0);
        let y = || WitIn(1);
        let z = || WitIn(2);
        let n = || Constant(104.into());
        let m = || Constant(-F::from(599));
        let r = || Challenge(0, 1, E::from(1), E::from(0));

        let test_exprs: &[Expression<E>] = &[
            a() * x() * x(),
            a(),
            x(),
            n(),
            r(),
            a() + b() + x() + y() + n() + m() + r(),
            a() * x() * n() * r(),
            x() * y() * z(),
            (x() + y() + a()) * b() * (y() + z()) + c(),
            (r() * x() + n() + z()) * m() * y(),
            (b() + y() + m() * z()) * (x() + y() + c()),
            a() * r() * x(),
        ];

        for factored in test_exprs {
            let monomials = factored.to_monomial_form_inner();
            assert!(monomials.is_monomial_form());

            // Check that the two forms are equivalent (Schwartz-Zippel test).
            let factored = eval(factored);
            let monomials = eval(&monomials);
            assert_eq!(monomials, factored);
        }
    }

    /// Create an evaluator of expressions. Fixed, witness, and challenge values are pseudo-random.
    fn make_eval() -> impl Fn(&Expression<E>) -> E {
        // Create a deterministic RNG from a seed.
        let mut rng = ChaChaRng::from_seed([12u8; 32]);
        let fixed = vec![
            E::random(&mut rng),
            E::random(&mut rng),
            E::random(&mut rng),
        ];
        let witnesses = vec![
            E::random(&mut rng),
            E::random(&mut rng),
            E::random(&mut rng),
        ];
        let challenges = vec![
            E::random(&mut rng),
            E::random(&mut rng),
            E::random(&mut rng),
        ];
        move |expr: &Expression<E>| eval_by_expr_with_fixed(&fixed, &witnesses, &challenges, expr)
    }
}<|MERGE_RESOLUTION|>--- conflicted
+++ resolved
@@ -92,46 +92,6 @@
     vars: Vec<Expression<E>>,
 }
 
-<<<<<<< HEAD
-// Define a lexicographic order for expressions. It compares the types first, then the arguments left-to-right.
-impl<E: ExtensionField> Ord for Expression<E> {
-    fn cmp(&self, other: &Self) -> Ordering {
-        use Ordering::*;
-
-        match (self, other) {
-            (Fixed(a), Fixed(b)) => a.cmp(b),
-            (WitIn(a), WitIn(b)) => a.cmp(b),
-            (Instance(a), Instance(b)) => a.cmp(b),
-            (Challenge(a, b, c, d), Challenge(e, f, g, h)) => {
-                (a, b, for_cmp_ext(c), for_cmp_ext(d)).cmp(&(e, f, for_cmp_ext(g), for_cmp_ext(h)))
-            }
-            (Fixed(_), _) => Less,
-            (Instance(_), Fixed(_)) => Greater,
-            (Instance(_), _) => Less,
-            (WitIn(_), Fixed(_)) => Greater,
-            (WitIn(_), Instance(_)) => Greater,
-            (WitIn(_), _) => Less,
-            (Challenge(..), Fixed(_)) => Greater,
-            (Challenge(..), Instance(_)) => Greater,
-            (Challenge(..), WitIn(_)) => Greater,
-            // TODO(Matthias): remove this, and check whether we got all the cases.
-            _ => unreachable!(),
-        }
-    }
-}
-
-impl<E: ExtensionField> PartialOrd for Expression<E> {
-    fn partial_cmp(&self, other: &Self) -> Option<Ordering> {
-        Some(self.cmp(other))
-    }
-}
-
-fn for_cmp_ext<E: ExtensionField>(a: &E) -> Vec<u64> {
-    a.as_bases().iter().map(|f| f.to_canonical_u64()).collect()
-}
-
-=======
->>>>>>> ba221425
 #[cfg(test)]
 mod tests {
     use crate::{expression::Fixed as FixedS, scheme::utils::eval_by_expr_with_fixed};
