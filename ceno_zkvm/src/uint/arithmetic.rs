use ff_ext::ExtensionField;
use goldilocks::SmallField;
use itertools::{Itertools, izip};

use super::{UIntLimbs, UintLimb};
use crate::{
    circuit_builder::CircuitBuilder,
    create_witin_from_expr,
    error::ZKVMError,
    expression::{Expression, ToExpr, WitIn},
    gadgets::AssertLTConfig,
    instructions::riscv::config::{IsEqualConfig, MsbConfig, UIntLtConfig, UIntLtuConfig},
};

impl<const M: usize, const C: usize, E: ExtensionField> UIntLimbs<M, C, E> {
    const POW_OF_C: usize = 2_usize.pow(C as u32);
    const LIMB_BIT_MASK: u64 = (1 << C) - 1;

    fn internal_add(
        &self,
        circuit_builder: &mut CircuitBuilder<E>,
        addend: &Vec<Expression<E>>,
        with_overflow: bool,
    ) -> Result<UIntLimbs<M, C, E>, ZKVMError> {
        let mut c = UIntLimbs::<M, C, E>::new_as_empty();

        // allocate witness cells and do range checks for carries
<<<<<<< HEAD
        c.alloc_carry_unchecked("add_carry", circuit_builder, with_overflow, Self::NUM_CELLS)?;
=======
        c.alloc_carry_unchecked(
            || "add_carry",
            circuit_builder,
            with_overflow,
            Self::NUM_LIMBS,
        )?;
>>>>>>> af88c04f
        let Some(carries) = &c.carries else {
            return Err(ZKVMError::CircuitError);
        };
        carries.iter().enumerate().try_for_each(|(i, carry)| {
            circuit_builder.assert_bit(format!("carry_{i}_in_as_bit"), carry.expr())
        })?;

        // perform add operation
        // c[i] = a[i] + b[i] + carry[i-1] - carry[i] * 2 ^ C
        c.limbs = UintLimb::Expression(
            (self.expr())
                .iter()
                .zip((*addend).iter())
                .enumerate()
                .map(|(i, (a, b))| {
                    let carries = c.carries.as_ref().unwrap();
                    let carry = if i > 0 { carries.get(i - 1) } else { None };
                    let next_carry = carries.get(i);

                    let mut limb_expr = a.clone() + b.clone();
                    if carry.is_some() {
                        limb_expr = limb_expr.clone() + carry.unwrap().expr();
                    }
                    if next_carry.is_some() {
                        limb_expr = limb_expr.clone() - next_carry.unwrap().expr() * Self::POW_OF_C;
                    }

                    circuit_builder
                        .assert_ux::<_, C>(format!("limb_{i}_in_{C}"), limb_expr.clone())?;
                    Ok(limb_expr)
                })
                .collect::<Result<Vec<Expression<E>>, ZKVMError>>()?,
        );

        Ok(c)
    }

    pub fn add_const<Name: Into<String>>(
        &self,
        name: Name,
        circuit_builder: &mut CircuitBuilder<E>,
        constant: Expression<E>,
        with_overflow: bool,
    ) -> Result<Self, ZKVMError> {
        circuit_builder.namespace(name, |cb| {
            let Expression::Constant(c) = constant else {
                panic!("addend is not a constant type");
            };
            let b = c.to_canonical_u64();

            // convert Expression::Constant to limbs
            let b_limbs = (0..Self::NUM_LIMBS)
                .map(|i| {
                    Expression::Constant(E::BaseField::from((b >> (C * i)) & Self::LIMB_BIT_MASK))
                })
                .collect_vec();

            self.internal_add(cb, &b_limbs, with_overflow)
        })
    }

    /// Little-endian addition.
    pub fn add<Name: Into<String>>(
        &self,
        name: Name,
        circuit_builder: &mut CircuitBuilder<E>,
        addend: &UIntLimbs<M, C, E>,
        with_overflow: bool,
    ) -> Result<UIntLimbs<M, C, E>, ZKVMError> {
        circuit_builder.namespace(name, |cb| {
            self.internal_add(cb, &addend.expr(), with_overflow)
        })
    }

    fn internal_mul<const M2: usize>(
        &mut self,
        circuit_builder: &mut CircuitBuilder<E>,
        multiplier: &mut UIntLimbs<M, C, E>,
        with_overflow: bool,
    ) -> Result<UIntLimbs<M2, C, E>, ZKVMError> {
        debug_assert!(M2 == M || M2 == 2 * M, "illegal M2 {M2} and M {M}");
        let is_hi_limb = M2 == 2 * M;
        let num_limbs = if is_hi_limb {
            2 * Self::NUM_LIMBS
        } else {
            Self::NUM_LIMBS
        };
        // with high limb, overall cell will be double
        let c_limbs: Vec<WitIn> = (0..num_limbs).try_fold(vec![], |mut c_limbs, i| {
            let limb = circuit_builder.create_witin(format!("limb_{i}"))?;
            circuit_builder.assert_ux::<_, C>(format!("limb_{i}_in_{C}"), limb.expr())?;
            c_limbs.push(limb);
            Result::<Vec<WitIn>, ZKVMError>::Ok(c_limbs)
        })?;
        let c_carries: Vec<WitIn> = (0..num_limbs).try_fold(vec![], |mut c_carries, i| {
            // skip last carry if with_overflow == false
            if i != num_limbs - 1 || with_overflow {
                let carry = circuit_builder.create_witin(format!("carry_{i}"))?;
                c_carries.push(carry);
            }
            Result::<Vec<WitIn>, ZKVMError>::Ok(c_carries)
        })?;
        // assert carry range less than max carry value constant
        let carries_auxiliary_lt_config = c_carries
            .iter()
            .enumerate()
            .map(|(i, carry)| {
                AssertLTConfig::construct_circuit(
                    circuit_builder,
                    format!("carry_{i}_in_less_than"),
                    carry.expr(),
                    (Self::MAX_DEGREE_2_MUL_CARRY_VALUE as usize).into(),
                    Self::MAX_DEGREE_2_MUL_CARRY_U16_LIMB,
                )
            })
            .collect::<Result<Vec<AssertLTConfig>, ZKVMError>>()?;

        // creating a witness constrained as expression to reduce overall degree
        let mut swap_witin =
            |name: &str, u: &mut UIntLimbs<M, C, E>| -> Result<Vec<Expression<E>>, ZKVMError> {
                if u.is_expr() {
                    circuit_builder.namespace(name.to_owned(), |cb| {
                        let existing_expr = u.expr();
                        // this will overwrite existing expressions
                        u.replace_limbs_with_witin("replace_limbs_with_witin".to_string(), cb)?;
                        // check if the new witness equals the existing expression
                        izip!(u.expr(), existing_expr).try_for_each(|(lhs, rhs)| {
                            cb.require_equal("new_witin_equal_expr".to_string(), lhs, rhs)
                        })?;
                        Ok(())
                    })?;
                }
                Ok(u.expr())
            };

        let a_expr = swap_witin("lhs", self)?;
        let b_expr = swap_witin("rhs", multiplier)?;

        // compute the result
        let mut result_c: Vec<Expression<E>> = Vec::<Expression<E>>::with_capacity(c_limbs.len());
        a_expr.iter().enumerate().for_each(|(i, a)| {
            b_expr.iter().enumerate().for_each(|(j, b)| {
                let idx = i + j;
                if idx < c_limbs.len() {
                    if result_c.get(idx).is_none() {
                        result_c.push(a.clone() * b.clone());
                    } else {
                        result_c[idx] = result_c[idx].clone() + a.clone() * b.clone();
                    }
                }
            });
        });
        result_c.resize(c_limbs.len(), Expression::ZERO);

        // constrain each limb with carry
        c_limbs.iter().enumerate().try_for_each(|(i, c_limb)| {
            let carry = if i > 0 { c_carries.get(i - 1) } else { None };
            let next_carry = c_carries.get(i);
            result_c[i] = result_c[i].clone() - c_limb.expr();
            if carry.is_some() {
                result_c[i] = result_c[i].clone() + carry.unwrap().expr();
            }
            if next_carry.is_some() {
                result_c[i] = result_c[i].clone() - next_carry.unwrap().expr() * Self::POW_OF_C;
            }
            circuit_builder.require_zero(format!("mul_zero_{i}"), result_c[i].clone())?;
            Ok::<(), ZKVMError>(())
        })?;

        Ok(UIntLimbs::from_witins_unchecked(
            c_limbs,
            Some(c_carries),
            Some(carries_auxiliary_lt_config),
        ))
    }

    pub fn mul<const M2: usize, Name: Into<String>>(
        &mut self,
        name: Name,
        circuit_builder: &mut CircuitBuilder<E>,
        multiplier: &mut UIntLimbs<M, C, E>,
        with_overflow: bool,
    ) -> Result<UIntLimbs<M2, C, E>, ZKVMError> {
        circuit_builder.namespace(name, |cb| self.internal_mul(cb, multiplier, with_overflow))
    }

    pub fn mul_add<const M2: usize, Name: Into<String>>(
        &mut self,
        name: Name,
        circuit_builder: &mut CircuitBuilder<E>,
        multiplier: &mut UIntLimbs<M, C, E>,
        addend: &UIntLimbs<M, C, E>,
        with_overflow: bool,
    ) -> Result<(UIntLimbs<M, C, E>, UIntLimbs<M2, C, E>), ZKVMError> {
        circuit_builder.namespace(name, |cb| {
            let mul = cb.namespace("mul", |cb| {
                self.internal_mul::<M2>(cb, multiplier, with_overflow)
            })?;
            let mul_lo_or_hi = if M2 == 2 * M {
                // hi limb
                let (_, mul_hi) = mul.as_lo_hi()?;
                mul_hi
            } else {
                // lo limb
                UIntLimbs::from_exprs_unchecked(mul.expr())?
            };
            let add = cb.namespace("add", |cb| {
                mul_lo_or_hi.internal_add(cb, &addend.expr(), with_overflow)
            })?;
            Ok((add, mul))
        })
    }

    /// Check two UIntLimbs are equal
    pub fn require_equal<Name: Into<String>>(
        &self,
        name: Name,
        circuit_builder: &mut CircuitBuilder<E>,
        rhs: &UIntLimbs<M, C, E>,
    ) -> Result<(), ZKVMError> {
        circuit_builder.require_equal(name, self.value(), rhs.value())
    }

    pub fn is_equal(
        &self,
        circuit_builder: &mut CircuitBuilder<E>,
        rhs: &UIntLimbs<M, C, E>,
    ) -> Result<IsEqualConfig, ZKVMError> {
        let n_limbs = Self::NUM_LIMBS;
        let (is_equal_per_limb, diff_inv_per_limb): (Vec<WitIn>, Vec<WitIn>) = self
            .limbs
            .iter()
            .zip_eq(rhs.limbs.iter())
            .map(|(a, b)| circuit_builder.is_equal(a.expr(), b.expr()))
            .collect::<Result<Vec<(WitIn, WitIn)>, ZKVMError>>()?
            .into_iter()
            .unzip();

        let sum_expr = is_equal_per_limb
            .iter()
            .fold(Expression::ZERO, |acc, flag| acc.clone() + flag.expr());

        let sum_flag = create_witin_from_expr!("sum_flag", circuit_builder, false, sum_expr)?;
        let (is_equal, diff_inv) =
            circuit_builder.is_equal(sum_flag.expr(), Expression::from(n_limbs))?;
        Ok(IsEqualConfig {
            is_equal_per_limb,
            diff_inv_per_limb,
            is_equal,
            diff_inv,
        })
    }
}

impl<const M: usize, E: ExtensionField> UIntLimbs<M, 8, E> {
    /// decompose x = (x_s, x_{<s})
    /// where x_s is highest bit, x_{<s} is the rest
    pub fn msb_decompose<F: SmallField>(
        &self,
        circuit_builder: &mut CircuitBuilder<E>,
    ) -> Result<MsbConfig, ZKVMError>
    where
        E: ExtensionField<BaseField = F>,
    {
<<<<<<< HEAD
        let high_limb_no_msb = circuit_builder.create_witin("high_limb_mask")?;
        let high_limb = self.limbs[Self::NUM_CELLS - 1].expr();
=======
        let high_limb_no_msb = circuit_builder.create_witin(|| "high_limb_mask")?;
        let high_limb = self.limbs[Self::NUM_LIMBS - 1].expr();
>>>>>>> af88c04f

        circuit_builder.lookup_and_byte(
            high_limb.clone(),
            Expression::from(0b0111_1111),
            high_limb_no_msb.expr(),
        )?;

        let inv_128 = F::from(128).invert().unwrap();
        let msb = (high_limb - high_limb_no_msb.expr()) * Expression::Constant(inv_128);
        let msb = create_witin_from_expr!("msb", circuit_builder, false, msb)?;
        Ok(MsbConfig {
            msb,
            high_limb_no_msb,
        })
    }

    /// compare unsigned intergers a < b
    pub fn ltu_limb8(
        &self,
        circuit_builder: &mut CircuitBuilder<E>,
        rhs: &UIntLimbs<M, 8, E>,
    ) -> Result<UIntLtuConfig, ZKVMError> {
        let n_bytes = Self::NUM_LIMBS;
        let indexes: Vec<WitIn> = (0..n_bytes)
            .map(|_| circuit_builder.create_witin("index"))
            .collect::<Result<_, ZKVMError>>()?;

        // indicate the first non-zero byte index i_0 of a[i] - b[i]
        // from high to low
        //        indexes
        //            .iter()
        //            .try_for_each(|idx| circuit_builder.assert_bit("bit assert", idx.expr()))?;
        //        let index_sum = indexes
        //            .iter()
        //            .fold(Expression::from(0), |acc, idx| acc + idx.expr());
        // circuit_builder.assert_bit("bit assert", index_sum)?;

        // equal zero if a==b, otherwise equal (a[i_0]-b[i_0])^{-1}
        let byte_diff_inv = circuit_builder.create_witin("byte_diff_inverse")?;

        // define accumulated index sum from high to low
        let si_expr: Vec<Expression<E>> = indexes
            .iter()
            .rev()
            .scan(Expression::from(0), |state, idx| {
                *state = state.clone() + idx.expr();
                Some(state.clone())
            })
            .collect();
        let si = si_expr
            .into_iter()
            .rev()
            .enumerate()
            .map(|(i, expr)| {
                create_witin_from_expr!(format!("si_expr_{i}"), circuit_builder, false, expr)
            })
            .collect::<Result<Vec<WitIn>, ZKVMError>>()?;

        // check byte diff that before the first non-zero i_0 equals zero
        si.iter()
            .zip(self.limbs.iter())
            .zip(rhs.limbs.iter())
            .enumerate()
            .try_for_each(|(i, ((flag, a), b))| {
                circuit_builder.require_zero(
                    format!("byte diff {i} zero check"),
                    a.expr() - b.expr() - flag.expr() * a.expr() + flag.expr() * b.expr(),
                )
            })?;

        // define accumulated byte sum
        // when a!= b, sa should equal the first non-zero byte a[i_0]
        let sa = self
            .limbs
            .iter()
            .zip_eq(indexes.iter())
            .fold(Expression::from(0), |acc, (ai, idx)| {
                acc.clone() + ai.expr() * idx.expr()
            });
        let sb = rhs
            .limbs
            .iter()
            .zip_eq(indexes.iter())
            .fold(Expression::from(0), |acc, (bi, idx)| {
                acc.clone() + bi.expr() * idx.expr()
            });

        // check the first byte difference has a inverse
        // unwrap is safe because vector len > 0
        let lhs_ne_byte =
            create_witin_from_expr!("lhs_ne_byte", circuit_builder, false, sa.clone())?;
        let rhs_ne_byte =
            create_witin_from_expr!("rhs_ne_byte", circuit_builder, false, sb.clone())?;
        let index_ne = si.first().unwrap();
        circuit_builder.require_zero(
            "byte inverse check",
            lhs_ne_byte.expr() * byte_diff_inv.expr()
                - rhs_ne_byte.expr() * byte_diff_inv.expr()
                - index_ne.expr(),
        )?;

        let is_ltu = circuit_builder.create_witin("is_ltu")?;
        // now we know the first non-equal byte pairs is  (lhs_ne_byte, rhs_ne_byte)
        circuit_builder.lookup_ltu_byte(lhs_ne_byte.expr(), rhs_ne_byte.expr(), is_ltu.expr())?;
        Ok(UIntLtuConfig {
            byte_diff_inv,
            indexes,
            acc_indexes: si,
            lhs_ne_byte,
            rhs_ne_byte,
            is_ltu,
        })
    }

    pub fn lt_limb8(
        &self,
        circuit_builder: &mut CircuitBuilder<E>,
        rhs: &UIntLimbs<M, 8, E>,
    ) -> Result<UIntLtConfig, ZKVMError> {
        let is_lt = circuit_builder.create_witin("is_lt")?;
        // circuit_builder.assert_bit("assert_bit", is_lt.expr())?;

        let lhs_msb = self.msb_decompose(circuit_builder)?;
        let rhs_msb = rhs.msb_decompose(circuit_builder)?;

        let mut lhs_limbs = self.limbs.iter().copied().collect_vec();
        lhs_limbs[Self::NUM_LIMBS - 1] = lhs_msb.high_limb_no_msb;
        let lhs_no_msb = Self::from_witins_unchecked(lhs_limbs, None, None);
        let mut rhs_limbs = rhs.limbs.iter().copied().collect_vec();
        rhs_limbs[Self::NUM_LIMBS - 1] = rhs_msb.high_limb_no_msb;
        let rhs_no_msb = Self::from_witins_unchecked(rhs_limbs, None, None);

        // (1) compute ltu(a_{<s},b_{<s})
        let is_ltu = lhs_no_msb.ltu_limb8(circuit_builder, &rhs_no_msb)?;
        // (2) compute $lt(a,b)=a_s\cdot (1-b_s)+eq(a_s,b_s)\cdot ltu(a_{<s},b_{<s})$
        // Refer Jolt 5.3: Set Less Than (https://people.cs.georgetown.edu/jthaler/Jolt-paper.pdf)
        let (msb_is_equal, msb_diff_inv) =
            circuit_builder.is_equal(lhs_msb.msb.expr(), rhs_msb.msb.expr())?;
        circuit_builder.require_zero(
            "is lt zero check",
            lhs_msb.msb.expr() - lhs_msb.msb.expr() * rhs_msb.msb.expr()
                + msb_is_equal.expr() * is_ltu.is_ltu.expr()
                - is_lt.expr(),
        )?;
        Ok(UIntLtConfig {
            lhs_msb,
            rhs_msb,
            msb_is_equal,
            msb_diff_inv,
            is_ltu,
            is_lt,
        })
    }
}

#[cfg(test)]
mod tests {

    mod add {
        use crate::{
            circuit_builder::{CircuitBuilder, ConstraintSystem},
            expression::{Expression, ToExpr},
            scheme::utils::eval_by_expr,
            uint::UIntLimbs,
        };
        use ff_ext::ExtensionField;
        use goldilocks::GoldilocksExt2;
        use itertools::Itertools;

        type E = GoldilocksExt2;
        #[test]
        fn test_add64_16_no_carries() {
            // a = 1 + 1 * 2^16
            // b = 2 + 1 * 2^16
            // c = 3 + 2 * 2^16 with 0 carries
            let a = vec![1, 1, 0, 0];
            let b = vec![2, 1, 0, 0];
            let carries = vec![0; 3]; // no overflow
            let witness_values = [a, b, carries].concat();
            verify::<64, 16, E>(witness_values, None, false);
        }

        #[test]
        fn test_add64_16_w_carry() {
            // a = 65535 + 1 * 2^16
            // b =   2   + 1 * 2^16
            // c =   1   + 3 * 2^16 with carries [1, 0, 0, 0]
            let a = vec![0xFFFF, 1, 0, 0];
            let b = vec![2, 1, 0, 0];
            let carries = vec![1, 0, 0]; // no overflow
            let witness_values = [a, b, carries].concat();
            verify::<64, 16, E>(witness_values, None, false);
        }

        #[test]
        fn test_add64_16_w_carries() {
            // a = 65535 + 65534 * 2^16
            // b =   2   +   1   * 2^16
            // c =   1   +   0   * 2^16 + 1 * 2^32 with carries [1, 1, 0, 0]
            let a = vec![0xFFFF, 0xFFFE, 0, 0];
            let b = vec![2, 1, 0, 0];
            let carries = vec![1, 1, 0]; // no overflow
            let witness_values = [a, b, carries].concat();
            verify::<64, 16, E>(witness_values, None, false);
        }

        #[test]
        fn test_add64_16_w_overflow() {
            // a = 1 + 1 * 2^16 + 0 + 65535 * 2^48
            // b = 2 + 1 * 2^16 + 0 +     2 * 2^48
            // c = 3 + 2 * 2^16 + 0 +     1 * 2^48 with carries [0, 0, 0, 1]
            let a = vec![1, 1, 0, 0xFFFF];
            let b = vec![2, 1, 0, 2];
            let carries = vec![0, 0, 0, 1];
            let witness_values = [a, b, carries].concat();
            verify::<64, 16, E>(witness_values, None, false);
        }

        #[test]
        fn test_add32_16_w_carry() {
            // a = 65535 + 1 * 2^16
            // b =   2   + 1 * 2^16
            // c =   1   + 3 * 2^16 with carries [1]
            let a = vec![0xFFFF, 1];
            let b = vec![2, 1];
            let carries = vec![1]; // no overflow
            let witness_values = [a, b, carries].concat();
            verify::<32, 16, E>(witness_values, None, false);
        }

        #[test]
        fn test_add32_5_w_carry() {
            // a = 31
            // b = 2 + 1 * 2^5
            // c = 1 + 1 * 2^5 with carries [1, 0, 0, 0]
            let a = vec![31, 1, 0, 0, 0, 0, 0];
            let b = vec![2, 1, 0, 0, 0, 0, 0];
            let carries = vec![1, 0, 0, 0, 0, 0]; // no overflow
            let witness_values = [a, b, carries].concat();
            verify::<32, 5, E>(witness_values, None, false);
        }

        #[test]
        fn test_add_const64_16_no_carries() {
            // a = 1 + 1 * 2^16
            // const b = 2
            // c = 3 + 1 * 2^16 with 0 carries
            let a = vec![1, 1, 0, 0];
            let carries = vec![0; 3]; // no overflow
            let witness_values = [a, carries].concat();
            verify::<64, 16, E>(witness_values, Some(2), false);
        }

        #[test]
        fn test_add_const64_16_w_carries() {
            // a = 65535 + 65534 * 2^16
            // const b =   2   +   1   * 2^16 = 65,538
            // c =   1   +   0   * 2^16 + 1 * 2^32 with carries [1, 1, 0, 0]
            let a = vec![0xFFFF, 0xFFFE, 0, 0];
            let carries = vec![1, 1, 0]; // no overflow
            let witness_values = [a, carries].concat();
            verify::<64, 16, E>(witness_values, Some(65538), false);
        }

        #[test]
        fn test_add_const32_16_w_carry() {
            // a = 65535 + 1 * 2^16
            // const b =   2   + 1 * 2^16 = 65,538
            // c =   1   + 3 * 2^16 with carries [1]
            let a = vec![0xFFFF, 1];
            let carries = vec![1]; // no overflow
            let witness_values = [a, carries].concat();
            verify::<32, 16, E>(witness_values, Some(65538), false);
        }

        #[test]
        fn test_add_const32_5_w_carry() {
            // a = 31
            // const b = 2 + 1 * 2^5 = 34
            // c = 1 + 1 * 2^5 with carries [1, 0, 0, 0]
            let a = vec![31, 1, 0, 0, 0, 0, 0];
            let carries = vec![1, 0, 0, 0, 0, 0]; // no overflow
            let witness_values = [a, carries].concat();
            verify::<32, 5, E>(witness_values, Some(34), false);
        }

        fn verify<const M: usize, const C: usize, E: ExtensionField>(
            witness_values: Vec<u64>,
            const_b: Option<u64>,
            overflow: bool,
        ) {
            let mut cs = ConstraintSystem::new("test_add");
            let mut cb = CircuitBuilder::<E>::new(&mut cs);
            let challenges = (0..witness_values.len()).map(|_| 1.into()).collect_vec();

            let uint_a = UIntLimbs::<M, C, E>::new("uint_a", &mut cb).unwrap();
            let uint_c = if const_b.is_none() {
                let uint_b = UIntLimbs::<M, C, E>::new("uint_b", &mut cb).unwrap();
                uint_a.add("uint_c", &mut cb, &uint_b, overflow).unwrap()
            } else {
                let const_b = Expression::Constant(const_b.unwrap().into());
                uint_a
                    .add_const("uint_c", &mut cb, const_b, overflow)
                    .unwrap()
            };

            let pow_of_c: u64 = 2_usize.pow(UIntLimbs::<M, C, E>::MAX_LIMB_BIT_WIDTH as u32) as u64;
            let single_wit_size = UIntLimbs::<M, C, E>::NUM_LIMBS;

            let a = &witness_values[0..single_wit_size];
            let mut const_b_pre_allocated = vec![0u64; single_wit_size];
            let b = if const_b.is_none() {
                &witness_values[single_wit_size..2 * single_wit_size]
            } else {
                let b = const_b.unwrap();
                let limb_bit_mask: u64 = (1 << C) - 1;
                const_b_pre_allocated
                    .iter_mut()
                    .enumerate()
                    .for_each(|(i, limb)| *limb = (b >> (C * i)) & limb_bit_mask);
                &const_b_pre_allocated
            };

            // the num of witness is 3, a, b and c_carries if it's a `add`
            // only the num is 2 if it's a `add_const` bcs there is no `b`
            let num_witness = if const_b.is_none() { 3 } else { 2 };
            let wit_end_idx = if overflow {
                num_witness * single_wit_size
            } else {
                num_witness * single_wit_size - 1
            };
            let carries = &witness_values[(num_witness - 1) * single_wit_size..wit_end_idx];

            // limbs cal.
            let mut result = vec![0u64; single_wit_size];
            a.iter()
                .zip(b)
                .enumerate()
                .for_each(|(i, (&limb_a, &limb_b))| {
                    let carry = carries.get(i);
                    result[i] = limb_a + limb_b;
                    if i != 0 {
                        result[i] += carries[i - 1];
                    }
                    if !overflow && carry.is_some() {
                        result[i] -= carry.unwrap() * pow_of_c;
                    }
                });

            // verify
            let wit: Vec<E> = witness_values.iter().map(|&w| w.into()).collect_vec();
            uint_c.expr().iter().zip(result).for_each(|(c, ret)| {
                assert_eq!(eval_by_expr(&wit, &challenges, c), E::from(ret));
            });

            // overflow
            if overflow {
                let carries = uint_c.carries.unwrap().last().unwrap().expr();
                assert_eq!(eval_by_expr(&wit, &challenges, &carries), E::ONE);
            } else {
                // non-overflow case, the len of carries should be (NUM_CELLS - 1)
                assert_eq!(uint_c.carries.unwrap().len(), single_wit_size - 1)
            }
        }
    }

    mod mul {
        use crate::{
            circuit_builder::{CircuitBuilder, ConstraintSystem},
            expression::ToExpr,
            scheme::utils::eval_by_expr,
            uint::UIntLimbs,
        };
        use ff_ext::ExtensionField;
        use goldilocks::GoldilocksExt2;
        use itertools::Itertools;

        type E = GoldilocksExt2; // 18446744069414584321
        #[test]
        fn test_mul64_16_no_carries() {
            // a = 1 + 1 * 2^16
            // b = 2 + 1 * 2^16
            // c = 2 + 3 * 2^16 + 1 * 2^32 = 4,295,163,906
            let wit_a = vec![1, 1, 0, 0];
            let wit_b = vec![2, 1, 0, 0];
            let wit_c = vec![2, 3, 1, 0];
            let wit_carries = vec![0, 0, 0];
            let witness_values = [wit_a, wit_b, wit_c, wit_carries].concat();
            verify::<64, 16, E>(witness_values, false);
        }

        #[test]
        fn test_mul64_16_w_carry() {
            // a = 256 + 1 * 2^16
            // b = 257 + 1 * 2^16
            // c = 256 + 514 * 2^16 + 1 * 2^32 = 4,328,653,056
            let wit_a = vec![256, 1, 0, 0];
            let wit_b = vec![257, 1, 0, 0];
            let wit_c = vec![256, 514, 1, 0];
            let wit_carries = vec![1, 0, 0];
            let witness_values = [wit_a, wit_b, wit_c, wit_carries].concat();
            verify::<64, 16, E>(witness_values, false);
        }

        #[test]
        fn test_mul64_16_w_carries() {
            // a = 256 + 256 * 2^16 = 16,777,472
            // b = 257 + 256 * 2^16 = 16,777,473
            // c = 256 + 257 * 2^16 + 2 * 2^32 + 1 * 2^48 = 281,483,583,488,256
            let wit_a = vec![256, 256, 0, 0];
            let wit_b = vec![257, 256, 0, 0];
            // result = [256 * 257, 256*256 + 256*257, 256*256, 0]
            // ==> [256 + 1 * (2^16), 256 + 2 * (2^16), 0 + 1 * (2^16), 0]
            // so we get wit_c = [256, 256, 0, 0] and carries = [1, 2, 1, 0]
            let wit_c = vec![256, 257, 2, 1];
            let wit_carries = vec![1, 2, 1];
            let witness_values = [wit_a, wit_b, wit_c, wit_carries].concat();
            verify::<64, 16, E>(witness_values, false);
        }

        #[test]
        fn test_mul64_16_w_overflow() {
            // 18,446,744,073,709,551,616
            // a = 1 * 2^16 + 1 * 2^32 = 4,295,032,832
            // b =            1 * 2^32 = 4,294,967,296
            // c = 1 * 2^48 + 1 * 2^64 = 18,447,025,548,686,262,272
            let wit_a = vec![0, 1, 1, 0];
            let wit_b = vec![0, 0, 1, 0];
            let wit_c = vec![0, 0, 0, 1];
            let wit_carries = vec![0, 0, 0, 1];
            let witness_values = [wit_a, wit_b, wit_c, wit_carries].concat();
            verify::<64, 16, E>(witness_values, true);
        }

        #[test]
        fn test_mul64_8_w_carries() {
            // a = 256
            // b = 257
            // c = 254 + 1 * 2^16 = 510
            let wit_a = vec![255, 0, 0, 0, 0, 0, 0, 0];
            let wit_b = vec![2, 0, 0, 0, 0, 0, 0, 0];
            let wit_c = vec![254, 1, 0, 0, 0, 0, 0, 0];
            let wit_carries = vec![1, 0, 0, 0, 0, 0, 0];
            let witness_values = [wit_a, wit_b, wit_c, wit_carries].concat();
            verify::<64, 8, E>(witness_values, false);
        }

        #[test]
        fn test_mul32_16_w_carries() {
            let wit_a = vec![48683, 2621];
            let wit_b = vec![7, 0];
            let wit_c = vec![13101, 18352];
            let wit_carries = vec![5, 0];
            let witness_values = [wit_a, wit_b, wit_c, wit_carries].concat();
            verify::<32, 16, E>(witness_values, false);
        }

        #[test]
        fn test_mul32_5_w_carries() {
            // a = 31
            // b = 2
            // c = 30 + 1 * 2^8 = 62
            let wit_a = vec![31, 0, 0, 0, 0, 0, 0];
            let wit_b = vec![2, 0, 0, 0, 0, 0, 0];
            let wit_c = vec![30, 1, 0, 0, 0, 0, 0];
            let wit_carries = vec![1, 0, 0, 0, 0, 0];
            let witness_values = [wit_a, wit_b, wit_c, wit_carries].concat();
            verify::<32, 5, E>(witness_values, false);
        }

        fn verify<const M: usize, const C: usize, E: ExtensionField>(
            witness_values: Vec<u64>,
            overflow: bool,
        ) {
            let pow_of_c: u64 = 2_usize.pow(UIntLimbs::<M, C, E>::MAX_LIMB_BIT_WIDTH as u32) as u64;
            let single_wit_size = UIntLimbs::<M, C, E>::NUM_LIMBS;
            if overflow {
                assert_eq!(
                    witness_values.len() % single_wit_size,
                    0,
                    "witness len is incorrect"
                )
            }

            let mut cs = ConstraintSystem::new("test_mul");
            let mut cb = CircuitBuilder::<E>::new(&mut cs);
            let challenges = (0..witness_values.len()).map(|_| 1.into()).collect_vec();

            let mut uint_a = UIntLimbs::<M, C, E>::new("uint_a", &mut cb).unwrap();
            let mut uint_b = UIntLimbs::<M, C, E>::new("uint_b", &mut cb).unwrap();
            let uint_c: UIntLimbs<M, C, E> = uint_a
                .mul("uint_c", &mut cb, &mut uint_b, overflow)
                .unwrap();

            let wit_end_idx = if overflow {
                4 * single_wit_size
            } else {
                4 * single_wit_size - 1
            };
            let a = &witness_values[0..single_wit_size];
            let b = &witness_values[single_wit_size..2 * single_wit_size];
            let carries = &witness_values[3 * single_wit_size..wit_end_idx];

            // limbs cal.
            let mut result = vec![0u64; single_wit_size];
            a.iter().enumerate().for_each(|(i, a_limb)| {
                b.iter().enumerate().for_each(|(j, b_limb)| {
                    let idx = i + j;
                    if idx < single_wit_size {
                        result[idx] += a_limb * b_limb;
                    }
                });
            });

            // take care carries
            result.iter_mut().enumerate().for_each(|(i, ret)| {
                if i != 0 {
                    *ret += carries[i - 1];
                }
                if !overflow && carries.get(i).is_some() {
                    *ret -= carries[i] * pow_of_c;
                }
            });

            // verify
            let wit: Vec<E> = witness_values.iter().map(|&w| w.into()).collect_vec();
            uint_c.expr().iter().zip(result).for_each(|(c, ret)| {
                assert_eq!(eval_by_expr(&wit, &challenges, c), E::from(ret));
            });

            // overflow
            if overflow {
                let overflow = uint_c.carries.unwrap().last().unwrap().expr();
                assert_eq!(eval_by_expr(&wit, &challenges, &overflow), E::ONE);
            } else {
                // non-overflow case, the len of carries should be (NUM_CELLS - 1)
                assert_eq!(uint_c.carries.unwrap().len(), single_wit_size - 1)
            }
        }
    }

    mod mul_add {
        use crate::{
            Value,
            circuit_builder::{CircuitBuilder, ConstraintSystem},
            gadgets::cal_lt_diff,
            scheme::mock_prover::MockProver,
            uint::UIntLimbs,
            witness::LkMultiplicity,
        };
        use ff_ext::ExtensionField;
        use goldilocks::GoldilocksExt2;
        use itertools::Itertools;
        use multilinear_extensions::{
            mle::DenseMultilinearExtension, virtual_poly_v2::ArcMultilinearExtension,
        };

        type E = GoldilocksExt2; // 18446744069414584321

        trait ValueToArcMle<E: ExtensionField> {
            #[allow(clippy::wrong_self_convention)]
            fn into_arc_mle<'a>(&self) -> Vec<ArcMultilinearExtension<'a, E>>;
        }

        impl<E: ExtensionField> ValueToArcMle<E> for Vec<u64> {
            fn into_arc_mle<'a>(&self) -> Vec<ArcMultilinearExtension<'a, E>> {
                self.iter()
                    .map(|a| {
                        let mle: ArcMultilinearExtension<E> =
                            DenseMultilinearExtension::from_evaluation_vec_smart(0, vec![
                                E::BaseField::from(*a),
                            ])
                            .into();
                        mle
                    })
                    .collect_vec()
            }
        }

        fn calculate_carry_diff<const M: usize, const C: usize>(carries: Vec<u64>) -> Vec<u64> {
            carries
                .into_iter()
                .flat_map(|carry| {
                    let max_carry_value = UIntLimbs::<M, C, E>::MAX_DEGREE_2_MUL_CARRY_VALUE;
                    let max_carry_u16_limb = UIntLimbs::<M, C, E>::MAX_DEGREE_2_MUL_CARRY_U16_LIMB;
                    let diff = cal_lt_diff(true, max_carry_u16_limb, carry, max_carry_value);
                    let mut diff_u16_limb = Value::new_unchecked(diff).as_u16_limbs().to_vec();
                    diff_u16_limb.resize(max_carry_u16_limb, 0);
                    diff_u16_limb.iter().map(|v| *v as u64).collect_vec()
                })
                .collect_vec()
        }
        #[test]
        fn test_add_mul() {
            let witness_values: Vec<ArcMultilinearExtension<E>> = [
                vec![1, 1, 0, 0],
                // alloc b = 2 + 1 * 2^16
                vec![2, 1, 0, 0],
                // c = a + b = 3 + 2 * 2^16 with 0 carries, no overflow bit,
                vec![0; 3],
                // alloc d
                vec![1, 1, 0, 0],
                // e = c * d
                // alloc e
                vec![3, 5, 2, 0],
                // alloc e carry
                vec![0; 3],
                // each carry alloc with diff
                calculate_carry_diff::<64, 16>(vec![0; 3]),
                // alloc c limb
                vec![3, 2, 0, 0],
            ]
            .concat()
            .into_arc_mle();

            let mut cs = ConstraintSystem::new("test_add_mul");
            let mut cb = CircuitBuilder::<E>::new(&mut cs);

            let uint_a = UIntLimbs::<64, 16, E>::new("uint_a", &mut cb).unwrap();
            let uint_b = UIntLimbs::<64, 16, E>::new("uint_b", &mut cb).unwrap();
            let mut uint_c = uint_a.add("uint_c", &mut cb, &uint_b, false).unwrap();
            let mut uint_d = UIntLimbs::<64, 16, E>::new("uint_d", &mut cb).unwrap();
            let uint_e: UIntLimbs<64, 16, E> =
                uint_c.mul("uint_e", &mut cb, &mut uint_d, false).unwrap();
            let expected_e = UIntLimbs::<64, 16, E>::from_const_unchecked(vec![3u64, 5, 2, 0]);
            expected_e
                .require_equal("assert_g", &mut cb, &uint_e)
                .unwrap();

            MockProver::assert_satisfied(&cb, &witness_values, &[], None, None);
        }

        #[test]
        fn test_add_mul2() {
            let witness_values: Vec<ArcMultilinearExtension<E>> = vec![
                // alloc a = 1 + 1 * 2^16
                vec![1, 1, 0, 0],
                // alloc b = 2 + 1 * 2^16
                vec![2, 1, 0, 0],
                // c = a + b = 3 + 2 * 2^16 with 0 carries, no overflow bit
                vec![0; 3],
                // alloc d
                vec![1, 1, 0, 0],
                // alloc e
                vec![2, 1, 0, 0],
                // f = d + e = 3 + 2 * 2^16 with 0 carries, no overflow bit
                vec![0; 3],
                // g = c * f
                // alloc g
                vec![9, 12, 4, 0],
                // alloc g carry
                vec![0; 3],
                // each carry alloc with diff
                calculate_carry_diff::<64, 16>(vec![0; 3]),
                // alloc c limb
                vec![3, 2, 0, 0],
                // alloc f limb
                vec![3, 2, 0, 0],
            ]
            .concat()
            .into_arc_mle();

            let mut cs = ConstraintSystem::new("test_add_mul2");
            let mut cb = CircuitBuilder::<E>::new(&mut cs);

            let uint_a = UIntLimbs::<64, 16, E>::new("uint_a", &mut cb).unwrap();
            let uint_b = UIntLimbs::<64, 16, E>::new("uint_b", &mut cb).unwrap();
            let mut uint_c = uint_a.add("uint_c", &mut cb, &uint_b, false).unwrap();
            let uint_d = UIntLimbs::<64, 16, E>::new("uint_d", &mut cb).unwrap();
            let uint_e = UIntLimbs::<64, 16, E>::new("uint_e", &mut cb).unwrap();
            let mut uint_f = uint_d.add("uint_f", &mut cb, &uint_e, false).unwrap();
            let uint_g: UIntLimbs<64, 16, E> =
                uint_c.mul("unit_g", &mut cb, &mut uint_f, false).unwrap();
            let expected_g = UIntLimbs::<64, 16, E>::from_const_unchecked(vec![9u64, 12, 4, 0]);
            expected_g
                .require_equal("assert_g", &mut cb, &uint_g)
                .unwrap();

            MockProver::assert_satisfied(&cb, &witness_values, &[], None, None);
        }

        #[test]
        fn test_mul_add() {
            let witness_values: Vec<ArcMultilinearExtension<E>> = [
                vec![1, 1, 0, 0],
                // alloc b = 2 + 1 * 2^16
                vec![2, 1, 0, 0],
                // alloc mul_c = a * b = [2, 3, 1]
                vec![2, 3, 1, 0],
                // alloc mul_c carry
                vec![0; 3],
                // each carry alloc with diff
                calculate_carry_diff::<64, 16>(vec![0; 3]),
                // alloc d
                vec![1, 1, 0, 0],
                // e = c + d, carry only
                vec![0; 3],
            ]
            .concat()
            .into_arc_mle();

            let mut cs = ConstraintSystem::new("test_mul_add");
            let mut cb = CircuitBuilder::<E>::new(&mut cs);

            let mut uint_a = UIntLimbs::<64, 16, E>::new("uint_a", &mut cb).unwrap();
            let mut uint_b = UIntLimbs::<64, 16, E>::new("uint_b", &mut cb).unwrap();
            let uint_c = uint_a.mul("uint_c", &mut cb, &mut uint_b, false).unwrap();
            let uint_d = UIntLimbs::<64, 16, E>::new("uint_d", &mut cb).unwrap();
            let uint_e = uint_c.add("uint_e", &mut cb, &uint_d, false).unwrap();

            let expected_e = UIntLimbs::<64, 16, E>::from_const_unchecked(vec![3u64, 4, 1, 0]);
            expected_e
                .require_equal("assert_e", &mut cb, &uint_e)
                .unwrap();

            MockProver::assert_satisfied(&cb, &witness_values, &[], None, None);
        }

        #[test]
        fn test_mul_add2() {
            let witness_values: Vec<ArcMultilinearExtension<E>> = [
                vec![1, 1, 0, 0],
                // alloc b = 2 + 1 * 2^16
                vec![2, 1, 0, 0],
                // alloc d
                vec![1, 1, 0, 0],
                // e = a * b + d,
                // tmp = a * b = [2, 3, 1, 0]
                vec![2, 3, 1, 0],
                // tmp carry
                vec![0; 3],
                // each carry alloc with diff
                calculate_carry_diff::<64, 16>(vec![0; 3]),
                // e carry
                vec![0; 3],
            ]
            .concat()
            .into_arc_mle();

            let mut cs = ConstraintSystem::new("test_mul_add");
            let mut cb = CircuitBuilder::<E>::new(&mut cs);

            let mut uint_a = UIntLimbs::<64, 16, E>::new("uint_a", &mut cb).unwrap();
            let mut uint_b = UIntLimbs::<64, 16, E>::new("uint_b", &mut cb).unwrap();
            let uint_d = UIntLimbs::<64, 16, E>::new("uint_d", &mut cb).unwrap();
            let (uint_e, _): (_, UIntLimbs<64, 16, E>) = uint_a
                .mul_add("uint_e", &mut cb, &mut uint_b, &uint_d, false)
                .unwrap();

            let expected_e = UIntLimbs::<64, 16, E>::from_const_unchecked(vec![3u64, 4, 1, 0]);
            expected_e
                .require_equal("assert_e", &mut cb, &uint_e)
                .unwrap();

            MockProver::assert_satisfied(&cb, &witness_values, &[], None, None);
        }

        #[test]
        fn test_mul_overflow() {
            let a = Value::<'_, u32>::new_unchecked(u32::MAX);
            let b = Value::<'_, u32>::new_unchecked(u32::MAX);
            let ret = a.mul(&b, &mut LkMultiplicity::default(), true);
            let witness_values: Vec<ArcMultilinearExtension<E>> = [
                vec![u16::MAX as u64, u16::MAX as u64],
                // alloc b = 2^16 + (2^16 - 1) * 2^16
                vec![u16::MAX as u64, u16::MAX as u64],
                // mul_c = a * b,
                // alloc c [1, 0xfffe, 0xffff, 0] with lo part only
                ret.limbs.iter().map(|v| *v as u64).collect_vec(),
                // c carry
                ret.carries.iter().copied().collect_vec(),
                // each carry alloc with diff
                calculate_carry_diff::<32, 16>(ret.carries.to_vec()),
            ]
            .concat()
            .into_arc_mle();

            let mut cs = ConstraintSystem::new("test_mul_add");
            let mut cb = CircuitBuilder::<E>::new(&mut cs);

            let mut uint_a = UIntLimbs::<32, 16, E>::new("uint_a", &mut cb).unwrap();
            let mut uint_b = UIntLimbs::<32, 16, E>::new("uint_b", &mut cb).unwrap();
            let uint_c: UIntLimbs<32, 16, E> =
                uint_a.mul("mul_add", &mut cb, &mut uint_b, true).unwrap();

            let expected_c = UIntLimbs::<32, 16, E>::from_const_unchecked(ret.limbs.to_vec());
            expected_c
                .require_equal("assert_g", &mut cb, &uint_c)
                .unwrap();

            MockProver::assert_satisfied(&cb, &witness_values, &[], None, None);
        }
    }
}<|MERGE_RESOLUTION|>--- conflicted
+++ resolved
@@ -25,16 +25,7 @@
         let mut c = UIntLimbs::<M, C, E>::new_as_empty();
 
         // allocate witness cells and do range checks for carries
-<<<<<<< HEAD
-        c.alloc_carry_unchecked("add_carry", circuit_builder, with_overflow, Self::NUM_CELLS)?;
-=======
-        c.alloc_carry_unchecked(
-            || "add_carry",
-            circuit_builder,
-            with_overflow,
-            Self::NUM_LIMBS,
-        )?;
->>>>>>> af88c04f
+        c.alloc_carry_unchecked("add_carry", circuit_builder, with_overflow, Self::NUM_LIMBS)?;
         let Some(carries) = &c.carries else {
             return Err(ZKVMError::CircuitError);
         };
@@ -299,13 +290,8 @@
     where
         E: ExtensionField<BaseField = F>,
     {
-<<<<<<< HEAD
         let high_limb_no_msb = circuit_builder.create_witin("high_limb_mask")?;
-        let high_limb = self.limbs[Self::NUM_CELLS - 1].expr();
-=======
-        let high_limb_no_msb = circuit_builder.create_witin(|| "high_limb_mask")?;
         let high_limb = self.limbs[Self::NUM_LIMBS - 1].expr();
->>>>>>> af88c04f
 
         circuit_builder.lookup_and_byte(
             high_limb.clone(),
