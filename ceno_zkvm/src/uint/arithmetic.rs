--- conflicted
+++ resolved
@@ -1,6 +1,6 @@
 use ff_ext::ExtensionField;
 use goldilocks::SmallField;
-use itertools::{Itertools, enumerate, izip};
+use itertools::{Itertools, izip};
 
 use super::{UIntLimbs, UintLimb};
 use crate::{
@@ -292,172 +292,6 @@
     }
 }
 
-<<<<<<< HEAD
-impl<const M: usize, E: ExtensionField> UIntLimbs<M, 8, E> {
-    /// decompose x = (x_s, x_{<s})
-    /// where x_s is highest bit, x_{<s} is the rest
-    pub fn msb_decompose<F: SmallField>(
-        &self,
-        circuit_builder: &mut CircuitBuilder<E>,
-    ) -> Result<MsbConfig, ZKVMError>
-    where
-        E: ExtensionField<BaseField = F>,
-    {
-        let high_limb_no_msb = circuit_builder.create_witin(|| "high_limb_mask")?;
-        let high_limb = self.limbs[Self::NUM_LIMBS - 1].expr();
-
-        circuit_builder.lookup_and_byte(
-            high_limb.clone(),
-            Expression::from(0b0111_1111),
-            high_limb_no_msb.expr(),
-        )?;
-
-        let inv_128 = F::from(128).invert().unwrap();
-        let msb = (high_limb - high_limb_no_msb.expr()) * Expression::Constant(inv_128);
-        let msb = create_witin_from_expr!(|| "msb", circuit_builder, false, msb)?;
-        Ok(MsbConfig {
-            msb,
-            high_limb_no_msb,
-        })
-    }
-
-    /// compare unsigned intergers a < b
-    pub fn ltu_limb8(
-        &self,
-        circuit_builder: &mut CircuitBuilder<E>,
-        rhs: &UIntLimbs<M, 8, E>,
-    ) -> Result<UIntLtuConfig, ZKVMError> {
-        let n_bytes = Self::NUM_LIMBS;
-        let indexes: Vec<WitIn> = (0..n_bytes)
-            .map(|_| circuit_builder.create_witin(|| "index"))
-            .collect::<Result<_, ZKVMError>>()?;
-
-        // indicate the first non-zero byte index i_0 of a[i] - b[i]
-        // from high to low
-        //        indexes
-        //            .iter()
-        //            .try_for_each(|idx| circuit_builder.assert_bit(|| "bit assert", idx.expr()))?;
-        //        let index_sum = indexes
-        //            .iter()
-        //            .fold(Expression::from(0), |acc, idx| acc + idx.expr());
-        // circuit_builder.assert_bit(|| "bit assert", index_sum)?;
-
-        // equal zero if a==b, otherwise equal (a[i_0]-b[i_0])^{-1}
-        let byte_diff_inv = circuit_builder.create_witin(|| "byte_diff_inverse")?;
-
-        // define accumulated index sum from high to low
-        let si_expr: Vec<Expression<E>> = indexes
-            .iter()
-            .rev()
-            .scan(Expression::from(0), |state, idx| {
-                *state = state.clone() + idx.expr();
-                Some(state.clone())
-            })
-            .collect();
-        let si = si_expr
-            .into_iter()
-            .rev()
-            .enumerate()
-            .map(|(i, expr)| {
-                create_witin_from_expr!(|| format!("si_expr_{i}"), circuit_builder, false, expr)
-            })
-            .collect::<Result<Vec<WitIn>, ZKVMError>>()?;
-
-        // check byte diff that before the first non-zero i_0 equals zero
-        enumerate(izip!(&si, &self.limbs, &rhs.limbs)).try_for_each(|(i, (flag, a, b))| {
-            circuit_builder.require_zero(
-                || format!("byte diff {i} zero check"),
-                a.expr() - b.expr() - flag.expr() * a.expr() + flag.expr() * b.expr(),
-            )
-        })?;
-
-        // define accumulated byte sum
-        // when a!= b, sa should equal the first non-zero byte a[i_0]
-        let sa = self
-            .limbs
-            .iter()
-            .zip_eq(indexes.iter())
-            .fold(Expression::from(0), |acc, (ai, idx)| {
-                acc.clone() + ai.expr() * idx.expr()
-            });
-        let sb = rhs
-            .limbs
-            .iter()
-            .zip_eq(indexes.iter())
-            .fold(Expression::from(0), |acc, (bi, idx)| {
-                acc.clone() + bi.expr() * idx.expr()
-            });
-
-        // check the first byte difference has a inverse
-        // unwrap is safe because vector len > 0
-        let lhs_ne_byte =
-            create_witin_from_expr!(|| "lhs_ne_byte", circuit_builder, false, sa.clone())?;
-        let rhs_ne_byte =
-            create_witin_from_expr!(|| "rhs_ne_byte", circuit_builder, false, sb.clone())?;
-        let index_ne = si.first().unwrap();
-        circuit_builder.require_zero(
-            || "byte inverse check",
-            lhs_ne_byte.expr() * byte_diff_inv.expr()
-                - rhs_ne_byte.expr() * byte_diff_inv.expr()
-                - index_ne.expr(),
-        )?;
-
-        let is_ltu = circuit_builder.create_witin(|| "is_ltu")?;
-        // now we know the first non-equal byte pairs is  (lhs_ne_byte, rhs_ne_byte)
-        circuit_builder.lookup_ltu_byte(lhs_ne_byte.expr(), rhs_ne_byte.expr(), is_ltu.expr())?;
-        Ok(UIntLtuConfig {
-            byte_diff_inv,
-            indexes,
-            acc_indexes: si,
-            lhs_ne_byte,
-            rhs_ne_byte,
-            is_ltu,
-        })
-    }
-
-    pub fn lt_limb8(
-        &self,
-        circuit_builder: &mut CircuitBuilder<E>,
-        rhs: &UIntLimbs<M, 8, E>,
-    ) -> Result<UIntLtConfig, ZKVMError> {
-        let is_lt = circuit_builder.create_witin(|| "is_lt")?;
-        // circuit_builder.assert_bit(|| "assert_bit", is_lt.expr())?;
-
-        let lhs_msb = self.msb_decompose(circuit_builder)?;
-        let rhs_msb = rhs.msb_decompose(circuit_builder)?;
-
-        let mut lhs_limbs = self.limbs.iter().copied().collect_vec();
-        lhs_limbs[Self::NUM_LIMBS - 1] = lhs_msb.high_limb_no_msb;
-        let lhs_no_msb = Self::from_witins_unchecked(lhs_limbs, None, None);
-        let mut rhs_limbs = rhs.limbs.iter().copied().collect_vec();
-        rhs_limbs[Self::NUM_LIMBS - 1] = rhs_msb.high_limb_no_msb;
-        let rhs_no_msb = Self::from_witins_unchecked(rhs_limbs, None, None);
-
-        // (1) compute ltu(a_{<s},b_{<s})
-        let is_ltu = lhs_no_msb.ltu_limb8(circuit_builder, &rhs_no_msb)?;
-        // (2) compute $lt(a,b)=a_s\cdot (1-b_s)+eq(a_s,b_s)\cdot ltu(a_{<s},b_{<s})$
-        // Refer Jolt 5.3: Set Less Than (https://people.cs.georgetown.edu/jthaler/Jolt-paper.pdf)
-        let (msb_is_equal, msb_diff_inv) =
-            circuit_builder.is_equal(lhs_msb.msb.expr(), rhs_msb.msb.expr())?;
-        circuit_builder.require_zero(
-            || "is lt zero check",
-            lhs_msb.msb.expr() - lhs_msb.msb.expr() * rhs_msb.msb.expr()
-                + msb_is_equal.expr() * is_ltu.is_ltu.expr()
-                - is_lt.expr(),
-        )?;
-        Ok(UIntLtConfig {
-            lhs_msb,
-            rhs_msb,
-            msb_is_equal,
-            msb_diff_inv,
-            is_ltu,
-            is_lt,
-        })
-    }
-}
-
-=======
->>>>>>> 4b2debfe
 #[cfg(test)]
 mod tests {
 
