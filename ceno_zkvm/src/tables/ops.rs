//! Definition of the ops tables and their circuits.

mod ops_impl;

mod ops_circuit;
pub use ops_circuit::{OpsTable, OpsTableCircuit};

use crate::structs::ROMType;

pub struct AndTable;
impl OpsTable for AndTable {
    const ROM_TYPE: ROMType = ROMType::And;
    fn len() -> usize {
        1 << 16
    }

    fn content() -> Vec<[u64; 3]> {
        (0..Self::len() as u64)
            .map(|i| {
                let (a, b) = Self::unpack(i);
                [a, b, a & b]
            })
            .collect()
    }
}
pub type AndTableCircuit<E> = OpsTableCircuit<E, AndTable>;

pub struct OrTable;
impl OpsTable for OrTable {
    const ROM_TYPE: ROMType = ROMType::Or;
    fn len() -> usize {
        1 << 16
    }

    fn content() -> Vec<[u64; 3]> {
        (0..Self::len() as u64)
            .map(|i| {
                let (a, b) = Self::unpack(i);
                [a, b, a | b]
            })
            .collect()
    }
}
pub type OrTableCircuit<E> = OpsTableCircuit<E, OrTable>;

pub struct XorTable;
impl OpsTable for XorTable {
    const ROM_TYPE: ROMType = ROMType::Xor;
    fn len() -> usize {
        1 << 16
    }

    fn content() -> Vec<[u64; 3]> {
        (0..Self::len() as u64)
            .map(|i| {
                let (a, b) = Self::unpack(i);
                [a, b, a ^ b]
            })
            .collect()
    }
}
pub type XorTableCircuit<E> = OpsTableCircuit<E, XorTable>;

pub struct LtuTable;
impl OpsTable for LtuTable {
    const ROM_TYPE: ROMType = ROMType::Ltu;
    fn len() -> usize {
        1 << 16
    }

    fn content() -> Vec<[u64; 3]> {
        (0..Self::len() as u64)
            .map(|i| {
                let (a, b) = Self::unpack(i);
                [a, b, if a < b { 1 } else { 0 }]
            })
            .collect()
    }
}
pub type LtuTableCircuit<E> = OpsTableCircuit<E, LtuTable>;

pub struct PowTable;
impl OpsTable for PowTable {
    const ROM_TYPE: ROMType = ROMType::Pow;
    fn len() -> usize {
        1 << 5
    }

    fn content() -> Vec<[u64; 3]> {
        (0..Self::len() as u64)
            .map(|exponent| [2, exponent, 1 << exponent])
            .collect()
    }

    fn pack(base: u64, exponent: u64) -> u64 {
        assert_eq!(base, 2);
        exponent
    }

    fn unpack(exponent: u64) -> (u64, u64) {
        (2, exponent)
    }
}
pub type PowTableCircuit<E> = OpsTableCircuit<E, PowTable>;

#[cfg(test)]
mod tests {
    use super::*;
    use crate::{
        circuit_builder::{CircuitBuilder, ConstraintSystem},
        tables::TableCircuit,
    };
    use goldilocks::{GoldilocksExt2 as E, SmallField};

    #[test]
<<<<<<< HEAD
    fn test_ops_table_assign() {
=======
    fn test_ops_pow_table_assign() {
>>>>>>> 23fbe0a9
        let mut cs = ConstraintSystem::<E>::new(|| "riscv");
        let mut cb = CircuitBuilder::new(&mut cs);

        let config = PowTableCircuit::<E>::construct_circuit(&mut cb).unwrap();

        let fixed = PowTableCircuit::<E>::generate_fixed_traces(&config, cb.cs.num_fixed, &());

        for (i, row) in fixed.iter_rows().enumerate() {
            let (base, exp) = PowTable::unpack(i as u64);
            assert_eq!(PowTable::pack(base, exp), i as u64);
            assert_eq!(base, unsafe { row[0].assume_init() }.to_canonical_u64());
            assert_eq!(exp, unsafe { row[1].assume_init() }.to_canonical_u64());
            assert_eq!(
                base.pow(exp.try_into().unwrap()),
                unsafe { row[2].assume_init() }.to_canonical_u64()
            );
        }
    }
}<|MERGE_RESOLUTION|>--- conflicted
+++ resolved
@@ -113,11 +113,7 @@
     use goldilocks::{GoldilocksExt2 as E, SmallField};
 
     #[test]
-<<<<<<< HEAD
-    fn test_ops_table_assign() {
-=======
     fn test_ops_pow_table_assign() {
->>>>>>> 23fbe0a9
         let mut cs = ConstraintSystem::<E>::new(|| "riscv");
         let mut cb = CircuitBuilder::new(&mut cs);
 
