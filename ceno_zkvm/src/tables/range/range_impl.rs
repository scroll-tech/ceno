//! The implementation of range tables. No generics.

use ff_ext::ExtensionField;
use goldilocks::SmallField;
use rayon::iter::{IndexedParallelIterator, IntoParallelIterator, ParallelIterator};
use std::{collections::HashMap, mem::MaybeUninit};

use crate::{
    circuit_builder::CircuitBuilder,
    expression::{Expression, Fixed, ToExpr, WitIn},
    scheme::constants::MIN_PAR_SIZE,
    set_fixed_val, set_val,
    structs::ROMType,
    witness::RowMajorMatrix,
};

#[derive(Clone, Debug)]
pub struct RangeTableConfig {
    fixed: Fixed,
    mlt: WitIn,
}

impl RangeTableConfig {
    pub fn construct_circuit<E: ExtensionField>(
        cb: &mut CircuitBuilder<E>,
        rom_type: ROMType,
        table_len: usize,
<<<<<<< HEAD
    ) -> Result<Self, ZKVMError> {
        let fixed = cb.create_fixed("fixed")?;
        let mlt = cb.create_witin("mlt")?;
=======
    ) -> Self {
        let fixed = cb.create_fixed(|| "fixed");
        let mlt = cb.create_witin(|| "mlt");
>>>>>>> b0a1fa56

        let rlc_record =
            cb.rlc_chip_record(vec![(rom_type as usize).into(), Expression::Fixed(fixed)]);

<<<<<<< HEAD
        cb.lk_table_record("record", table_len, rlc_record, mlt.expr())?;
=======
        cb.lk_table_record(|| "record", table_len, rlc_record, mlt.expr());
>>>>>>> b0a1fa56

        Self { fixed, mlt }
    }

    pub fn generate_fixed_traces<F: SmallField>(
        &self,
        num_fixed: usize,
        content: Vec<u64>,
    ) -> RowMajorMatrix<F> {
        let mut fixed = RowMajorMatrix::<F>::new(content.len(), num_fixed);

        fixed
            .par_iter_mut()
            .with_min_len(MIN_PAR_SIZE)
            .zip(content.into_par_iter())
            .for_each(|(row, i)| {
                set_fixed_val!(row, self.fixed, F::from(i));
            });

        fixed
    }

    pub fn assign_instances<F: SmallField>(
        &self,
        num_witin: usize,
        multiplicity: &HashMap<u64, usize>,
        length: usize,
    ) -> RowMajorMatrix<F> {
        let mut witness = RowMajorMatrix::<F>::new(length, num_witin);

        let mut mlts = vec![0; length];
        for (idx, mlt) in multiplicity {
            mlts[*idx as usize] = *mlt;
        }

        witness
            .par_iter_mut()
            .with_min_len(MIN_PAR_SIZE)
            .zip(mlts.into_par_iter())
            .for_each(|(row, mlt)| {
                set_val!(row, self.mlt, F::from(mlt as u64));
            });

        witness
    }
}<|MERGE_RESOLUTION|>--- conflicted
+++ resolved
@@ -25,24 +25,14 @@
         cb: &mut CircuitBuilder<E>,
         rom_type: ROMType,
         table_len: usize,
-<<<<<<< HEAD
-    ) -> Result<Self, ZKVMError> {
-        let fixed = cb.create_fixed("fixed")?;
-        let mlt = cb.create_witin("mlt")?;
-=======
     ) -> Self {
-        let fixed = cb.create_fixed(|| "fixed");
-        let mlt = cb.create_witin(|| "mlt");
->>>>>>> b0a1fa56
+        let fixed = cb.create_fixed("fixed");
+        let mlt = cb.create_witin("mlt");
 
         let rlc_record =
             cb.rlc_chip_record(vec![(rom_type as usize).into(), Expression::Fixed(fixed)]);
 
-<<<<<<< HEAD
-        cb.lk_table_record("record", table_len, rlc_record, mlt.expr())?;
-=======
-        cb.lk_table_record(|| "record", table_len, rlc_record, mlt.expr());
->>>>>>> b0a1fa56
+        cb.lk_table_record("record", table_len, rlc_record, mlt.expr());
 
         Self { fixed, mlt }
     }
