//! The implementation of range tables. No generics.

use ff_ext::{ExtensionField, SmallField};
use rayon::iter::{IndexedParallelIterator, IntoParallelIterator, ParallelIterator};
use std::collections::HashMap;

use crate::{
    circuit_builder::{CircuitBuilder, SetTableSpec},
    error::ZKVMError,
    expression::{StructuralWitIn, ToExpr, WitIn},
    instructions::InstancePaddingStrategy,
    scheme::constants::MIN_PAR_SIZE,
    set_val,
    structs::ROMType,
    witness::RowMajorMatrix,
};

#[derive(Clone, Debug)]
pub struct RangeTableConfig {
    range: StructuralWitIn,
    mlt: WitIn,
}

impl RangeTableConfig {
    pub fn construct_circuit<E: ExtensionField>(
        cb: &mut CircuitBuilder<E>,
        rom_type: ROMType,
        table_len: usize,
    ) -> Result<Self, ZKVMError> {
        let range = cb.create_structural_witin(|| "structural range witin", table_len, 0, 1);
        let mlt = cb.create_witin(|| "mlt");

        let record_exprs = vec![range.expr()];

        cb.lk_table_record(
            || "record",
            SetTableSpec {
                len: Some(table_len),
                structural_witins: vec![range],
            },
            rom_type,
            record_exprs,
            mlt.expr(),
        )?;

<<<<<<< HEAD
        Ok(Self { fixed, mlt })
    }

    pub fn generate_fixed_traces<F: SmallField>(
        &self,
        num_fixed: usize,
        content: Vec<u64>,
    ) -> RowMajorMatrix<F> {
        let mut fixed =
            RowMajorMatrix::<F>::new(content.len(), num_fixed, InstancePaddingStrategy::Default);

        fixed
            .par_iter_mut()
            .with_min_len(MIN_PAR_SIZE)
            .zip(content.into_par_iter())
            .for_each(|(row, i)| {
                set_fixed_val!(row, self.fixed, F::from_v(i));
            });

        fixed
=======
        Ok(Self { range, mlt })
>>>>>>> 4d4dd3de
    }

    pub fn assign_instances<F: SmallField>(
        &self,
        num_witin: usize,
        num_structural_witin: usize,
        multiplicity: &HashMap<u64, usize>,
        content: Vec<u64>,
        length: usize,
    ) -> Result<RowMajorMatrix<F>, ZKVMError> {
        let mut witness = RowMajorMatrix::<F>::new(
            length,
            num_witin + num_structural_witin,
            InstancePaddingStrategy::Default,
        );

        let mut mlts = vec![0; length];
        for (idx, mlt) in multiplicity {
            mlts[*idx as usize] = *mlt;
        }

        let offset_range = StructuralWitIn {
            id: self.range.id + (num_witin as u16),
            ..self.range
        };

        witness
            .par_iter_mut()
            .with_min_len(MIN_PAR_SIZE)
            .zip(mlts.into_par_iter())
<<<<<<< HEAD
            .for_each(|(row, mlt)| {
                set_val!(row, self.mlt, F::from_v(mlt as u64));
=======
            .zip(content.into_par_iter())
            .for_each(|((row, mlt), i)| {
                set_val!(row, self.mlt, F::from(mlt as u64));
                set_val!(row, offset_range, F::from(i));
>>>>>>> 4d4dd3de
            });

        Ok(witness)
    }
}<|MERGE_RESOLUTION|>--- conflicted
+++ resolved
@@ -43,30 +43,7 @@
             mlt.expr(),
         )?;
 
-<<<<<<< HEAD
-        Ok(Self { fixed, mlt })
-    }
-
-    pub fn generate_fixed_traces<F: SmallField>(
-        &self,
-        num_fixed: usize,
-        content: Vec<u64>,
-    ) -> RowMajorMatrix<F> {
-        let mut fixed =
-            RowMajorMatrix::<F>::new(content.len(), num_fixed, InstancePaddingStrategy::Default);
-
-        fixed
-            .par_iter_mut()
-            .with_min_len(MIN_PAR_SIZE)
-            .zip(content.into_par_iter())
-            .for_each(|(row, i)| {
-                set_fixed_val!(row, self.fixed, F::from_v(i));
-            });
-
-        fixed
-=======
         Ok(Self { range, mlt })
->>>>>>> 4d4dd3de
     }
 
     pub fn assign_instances<F: SmallField>(
@@ -97,15 +74,10 @@
             .par_iter_mut()
             .with_min_len(MIN_PAR_SIZE)
             .zip(mlts.into_par_iter())
-<<<<<<< HEAD
-            .for_each(|(row, mlt)| {
-                set_val!(row, self.mlt, F::from_v(mlt as u64));
-=======
             .zip(content.into_par_iter())
             .for_each(|((row, mlt), i)| {
-                set_val!(row, self.mlt, F::from(mlt as u64));
-                set_val!(row, offset_range, F::from(i));
->>>>>>> 4d4dd3de
+                set_val!(row, self.mlt, F::from_canonical_u64(mlt as u64));
+                set_val!(row, offset_range, F::from_canonical_u64(i));
             });
 
         Ok(witness)
