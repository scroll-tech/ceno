//! The implementation of ops tables. No generics.

use ff_ext::ExtensionField;
use goldilocks::SmallField;
use rayon::iter::{IndexedParallelIterator, IntoParallelIterator, ParallelIterator};
use std::{collections::HashMap, mem::MaybeUninit};

use crate::{
    circuit_builder::CircuitBuilder,
    expression::{Expression, Fixed, ToExpr, WitIn},
    scheme::constants::MIN_PAR_SIZE,
    set_fixed_val, set_val,
    structs::ROMType,
    witness::RowMajorMatrix,
};

#[derive(Clone, Debug)]
pub struct OpTableConfig {
    abc: [Fixed; 3],
    mlt: WitIn,
}

impl OpTableConfig {
    pub fn construct_circuit<E: ExtensionField>(
        cb: &mut CircuitBuilder<E>,
        rom_type: ROMType,
        table_len: usize,
    ) -> Self {
        let abc = [
<<<<<<< HEAD
            cb.create_fixed("a")?,
            cb.create_fixed("b")?,
            cb.create_fixed("c")?,
        ];
        let mlt = cb.create_witin("mlt")?;
=======
            cb.create_fixed(|| "a"),
            cb.create_fixed(|| "b"),
            cb.create_fixed(|| "c"),
        ];
        let mlt = cb.create_witin(|| "mlt");
>>>>>>> b0a1fa56

        let rlc_record = cb.rlc_chip_record(vec![
            (rom_type as usize).into(),
            Expression::Fixed(abc[0]),
            Expression::Fixed(abc[1]),
            Expression::Fixed(abc[2]),
        ]);

<<<<<<< HEAD
        cb.lk_table_record("record", table_len, rlc_record, mlt.expr())?;
=======
        cb.lk_table_record(|| "record", table_len, rlc_record, mlt.expr());
>>>>>>> b0a1fa56

        Self { abc, mlt }
    }

    pub fn generate_fixed_traces<F: SmallField>(
        &self,
        num_fixed: usize,
        content: Vec<[u64; 3]>,
    ) -> RowMajorMatrix<F> {
        let mut fixed = RowMajorMatrix::<F>::new(content.len(), num_fixed);

        fixed
            .par_iter_mut()
            .with_min_len(MIN_PAR_SIZE)
            .zip(content.into_par_iter())
            .for_each(|(row, abc)| {
                for (col, val) in self.abc.iter().zip(abc.iter()) {
                    set_fixed_val!(row, *col, F::from(*val));
                }
            });

        fixed
    }

    pub fn assign_instances<F: SmallField>(
        &self,
        num_witin: usize,
        multiplicity: &HashMap<u64, usize>,
        length: usize,
    ) -> RowMajorMatrix<F> {
        let mut witness = RowMajorMatrix::<F>::new(length, num_witin);

        let mut mlts = vec![0; length];
        for (idx, mlt) in multiplicity {
            mlts[*idx as usize] = *mlt;
        }

        witness
            .par_iter_mut()
            .with_min_len(MIN_PAR_SIZE)
            .zip(mlts.into_par_iter())
            .for_each(|(row, mlt)| {
                set_val!(row, self.mlt, F::from(mlt as u64));
            });
        witness
    }
}<|MERGE_RESOLUTION|>--- conflicted
+++ resolved
@@ -27,19 +27,11 @@
         table_len: usize,
     ) -> Self {
         let abc = [
-<<<<<<< HEAD
-            cb.create_fixed("a")?,
-            cb.create_fixed("b")?,
-            cb.create_fixed("c")?,
+            cb.create_fixed("a"),
+            cb.create_fixed("b"),
+            cb.create_fixed("c"),
         ];
-        let mlt = cb.create_witin("mlt")?;
-=======
-            cb.create_fixed(|| "a"),
-            cb.create_fixed(|| "b"),
-            cb.create_fixed(|| "c"),
-        ];
-        let mlt = cb.create_witin(|| "mlt");
->>>>>>> b0a1fa56
+        let mlt = cb.create_witin("mlt");
 
         let rlc_record = cb.rlc_chip_record(vec![
             (rom_type as usize).into(),
@@ -48,11 +40,7 @@
             Expression::Fixed(abc[2]),
         ]);
 
-<<<<<<< HEAD
-        cb.lk_table_record("record", table_len, rlc_record, mlt.expr())?;
-=======
-        cb.lk_table_record(|| "record", table_len, rlc_record, mlt.expr());
->>>>>>> b0a1fa56
+        cb.lk_table_record("record", table_len, rlc_record, mlt.expr());
 
         Self { abc, mlt }
     }
