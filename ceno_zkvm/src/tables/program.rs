--- conflicted
+++ resolved
@@ -34,17 +34,12 @@
 pub struct InsnRecord<T>([T; 7]);
 
 impl<T> InsnRecord<T> {
-<<<<<<< HEAD
-    pub fn new(pc: T, opcode: T, rd: T, funct3: T, rs1: T, rs2: T, imm_internal: T) -> Self {
-        InsnRecord([pc, opcode, rd, funct3, rs1, rs2, imm_internal])
-=======
-    pub fn new(pc: T, opcode: T, rd: Option<T>, funct3: T, rs1: T, rs2: T, imm_or_funct7: T) -> Self
+    pub fn new(pc: T, opcode: T, rd: Option<T>, funct3: T, rs1: T, rs2: T, imm_internal: T) -> Self
     where
         T: From<u32>,
     {
         let rd = rd.unwrap_or_else(|| T::from(DecodedInstruction::RD_NULL));
-        InsnRecord([pc, opcode, rd, funct3, rs1, rs2, imm_or_funct7])
->>>>>>> 99898dce
+        InsnRecord([pc, opcode, rd, funct3, rs1, rs2, imm_internal])
     }
 
     pub fn as_slice(&self) -> &[T] {
@@ -59,7 +54,7 @@
         &self.0[1]
     }
 
-    pub fn rd_or_null(&self) -> &T {
+    pub fn rd_internal(&self) -> &T {
         &self.0[2]
     }
 
@@ -95,13 +90,8 @@
             insn.funct3_or_zero(),
             insn.rs1_or_zero(),
             insn.rs2_or_zero(),
-<<<<<<< HEAD
             insn.imm_internal(),
-        )
-=======
-            insn.imm_or_funct7(),
         ])
->>>>>>> 99898dce
     }
 
     /// Interpret the immediate or funct7 as unsigned or signed depending on the instruction.
