--- conflicted
+++ resolved
@@ -150,11 +150,7 @@
             .for_each(|(row, i)| {
                 let pc = pc_base + (i * PC_STEP_SIZE) as u32;
                 let insn = program.instructions[i];
-<<<<<<< HEAD
-                let values: InsnRecord<_> = InsnRecord::from_decoded(pc, &insn);
-=======
                 let values = InsnRecord::from_decoded(pc, &insn);
->>>>>>> 58cc7f02
 
                 // Copy all the fields.
                 for (col, val) in config.record.as_slice().iter().zip_eq(values.as_slice()) {
