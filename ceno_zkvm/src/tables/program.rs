use std::{collections::HashMap, marker::PhantomData, mem::MaybeUninit};

use crate::{
    circuit_builder::CircuitBuilder,
    error::ZKVMError,
    expression::{Expression, Fixed, ToExpr, WitIn},
    instructions::riscv::shift_imm,
    scheme::constants::MIN_PAR_SIZE,
    set_fixed_val, set_val,
    structs::ROMType,
    tables::TableCircuit,
    witness::RowMajorMatrix,
};
use ceno_emul::{
    DecodedInstruction, InsnCodes, InsnFormat::*, InsnKind::*, PC_STEP_SIZE, Program, WORD_SIZE,
};
use ff_ext::ExtensionField;
use goldilocks::SmallField;
use itertools::Itertools;
use rayon::iter::{IndexedParallelIterator, IntoParallelIterator, ParallelIterator};

#[macro_export]
macro_rules! declare_program {
    ($program:ident, $($instr:expr),* $(,)?) => {

        {
            let mut _i = 0;
            $(
                $program[_i] = $instr;
                _i += 1;
            )*
        }
    };
}

/// This structure establishes the order of the fields in instruction records, common to the program table and circuit fetches.
#[derive(Clone, Debug)]
pub struct InsnRecord<T>([T; 6]);

impl<T> InsnRecord<T> {
    pub fn new(pc: T, kind: T, rd: Option<T>, rs1: T, rs2: T, imm_internal: T) -> Self
    where
        T: From<u32>,
    {
        let rd = rd.unwrap_or_else(|| T::from(DecodedInstruction::RD_NULL));
        InsnRecord([pc, kind, rd, rs1, rs2, imm_internal])
    }

    pub fn as_slice(&self) -> &[T] {
        &self.0
    }
<<<<<<< HEAD
=======

    /// Iterate through the fields, except immediate because it is complicated.
    fn without_imm(&self) -> &[T] {
        &self.0[0..5]
    }

    /// The internal view of the immediate. See `DecodedInstruction::imm_internal`.
    fn imm_internal(&self) -> &T {
        &self.0[5]
    }
>>>>>>> 6d21d436
}

impl<F: SmallField> InsnRecord<F> {
    fn from_decoded(pc: u32, insn: &DecodedInstruction) -> Self {
        InsnRecord([
<<<<<<< HEAD
            (pc as u64).into(),
            (insn.opcode() as u64).into(),
            (insn.rd_internal() as u64).into(),
            (insn.funct3_or_zero() as u64).into(),
            (insn.rs1_or_zero() as u64).into(),
            (insn.rs2_or_zero() as u64).into(),
            Self::imm_internal_field(insn),
=======
            pc,
            insn.codes().kind as u32,
            insn.rd_internal(),
            insn.rs1_or_zero(),
            insn.rs2_or_zero(),
            insn.imm_internal(),
>>>>>>> 6d21d436
        ])
    }

    /// Interpret the immediate or funct7 as unsigned or signed depending on the instruction.
    /// Convert negative values from two's complement to field.
    pub fn imm_internal_field(insn: &DecodedInstruction) -> F {
        let imm = Self::process_imm(insn);
        if Self::imm_field_is_negative(insn) {
            -F::from(-(imm as i32) as u64)
        } else {
            F::from(imm as u64)
        }
    }

    /// The internal view of the immediate, for use in circuits.
    fn process_imm(insn: &DecodedInstruction) -> u32 {
        let codes = insn.codes();
        match codes.format {
            R => codes.func7,
            I if matches!(codes.kind, SLLI | SRLI | SRAI) => shift_imm::process_imm(insn),
            _ => insn.immediate(),
        }
    }

    /// The internal interpretation of the immediate sign, for use in circuits.
    /// Indicates if the immediate value, when signed, needs to be encoded as field negative.
    /// example:
    /// imm = ux::MAX - 1 implies
    /// imm_field = FIELD_MODULUS - 1 if imm_field_is_negative
    /// imm_field = ux::MAX - 1 otherwise
    fn imm_field_is_negative(insn: &DecodedInstruction) -> bool {
        match insn.codes() {
            InsnCodes { format: R | U, .. } => false,
            InsnCodes {
                kind: SLLI | SRLI | SRAI | ADDI | SLTIU | ANDI | XORI | ORI,
                ..
            } => false,
            _ => insn.immediate_msb() != 0,
        }
    }
}

#[derive(Clone, Debug)]
pub struct ProgramTableConfig {
    /// The fixed table of instruction records.
    record: InsnRecord<Fixed>,

    /// Multiplicity of the record - how many times an instruction is visited.
    mlt: WitIn,
}

pub struct ProgramTableCircuit<E, const PROGRAM_SIZE: usize>(PhantomData<E>);

impl<E: ExtensionField, const PROGRAM_SIZE: usize> TableCircuit<E>
    for ProgramTableCircuit<E, PROGRAM_SIZE>
{
    type TableConfig = ProgramTableConfig;
    type FixedInput = Program;
    type WitnessInput = Program;

    fn name() -> String {
        "PROGRAM".into()
    }

    fn construct_circuit(cb: &mut CircuitBuilder<E>) -> Result<ProgramTableConfig, ZKVMError> {
        let record = InsnRecord([
            cb.create_fixed(|| "pc")?,
            cb.create_fixed(|| "kind")?,
            cb.create_fixed(|| "rd")?,
            cb.create_fixed(|| "rs1")?,
            cb.create_fixed(|| "rs2")?,
            cb.create_fixed(|| "imm_internal")?,
        ]);

        let mlt = cb.create_witin(|| "mlt");

        let record_exprs = {
            let mut fields = vec![E::BaseField::from(ROMType::Instruction as u64).expr()];
            fields.extend(record.as_slice().iter().map(|f| Expression::Fixed(*f)));
            cb.rlc_chip_record(fields)
        };

        cb.lk_table_record(|| "prog table", PROGRAM_SIZE, record_exprs, mlt.expr())?;

        Ok(ProgramTableConfig { record, mlt })
    }

    fn generate_fixed_traces(
        config: &ProgramTableConfig,
        num_fixed: usize,
        program: &Self::FixedInput,
    ) -> RowMajorMatrix<E::BaseField> {
        let num_instructions = program.instructions.len();
        let pc_base = program.base_address;

        let mut fixed = RowMajorMatrix::<E::BaseField>::new(num_instructions, num_fixed);

        fixed
            .par_iter_mut()
            .with_min_len(MIN_PAR_SIZE)
            .zip((0..num_instructions).into_par_iter())
            .for_each(|(row, i)| {
                let pc = pc_base + (i * PC_STEP_SIZE) as u32;
                let insn = DecodedInstruction::new(program.instructions[i]);
                let values = InsnRecord::from_decoded(pc, &insn);

                // Copy all the fields.
                for (col, val) in config.record.as_slice().iter().zip_eq(values.as_slice()) {
                    set_fixed_val!(row, *col, *val);
                }
            });

        Self::padding_zero(&mut fixed, num_fixed).expect("padding error");
        fixed
    }

    fn assign_instances(
        config: &Self::TableConfig,
        num_witin: usize,
        multiplicity: &[HashMap<u64, usize>],
        program: &Program,
    ) -> Result<RowMajorMatrix<E::BaseField>, ZKVMError> {
        let multiplicity = &multiplicity[ROMType::Instruction as usize];

        let mut prog_mlt = vec![0_usize; program.instructions.len()];
        for (pc, mlt) in multiplicity {
            let i = (*pc as usize - program.base_address as usize) / WORD_SIZE;
            prog_mlt[i] = *mlt;
        }

        let mut witness = RowMajorMatrix::<E::BaseField>::new(prog_mlt.len(), num_witin);
        witness
            .par_iter_mut()
            .with_min_len(MIN_PAR_SIZE)
            .zip(prog_mlt.into_par_iter())
            .for_each(|(row, mlt)| {
                set_val!(row, config.mlt, E::BaseField::from(mlt as u64));
            });

        Ok(witness)
    }
}

#[cfg(test)]
#[test]
#[allow(clippy::identity_op)]
fn test_decode_imm() {
    use goldilocks::Goldilocks as F;

    for (i, expected) in [
        // Example of I-type: ADDI.
        // imm    | rs1     | funct3      | rd     | opcode
        (89 << 20 | 1 << 15 | 0b000 << 12 | 1 << 7 | 0x13, 89),
        // Shifts get a precomputed power of 2: SLLI, SRLI, SRAI.
        (31 << 20 | 1 << 15 | 0b001 << 12 | 1 << 7 | 0x13, 1 << 31),
        (31 << 20 | 1 << 15 | 0b101 << 12 | 1 << 7 | 0x13, 1 << 31),
        (
            1 << 30 | 31 << 20 | 1 << 15 | 0b101 << 12 | 1 << 7 | 0x13,
            1 << 31,
        ),
        // Example of R-type with funct7: SUB.
        // funct7     | rs2    | rs1     | funct3      | rd     | opcode
        (
            0x20 << 25 | 1 << 20 | 1 << 15 | 0 << 12 | 1 << 7 | 0x33,
            0x20,
        ),
    ] {
        let imm = InsnRecord::<F>::process_imm(&DecodedInstruction::new(i));
        assert_eq!(imm, expected);
    }
}<|MERGE_RESOLUTION|>--- conflicted
+++ resolved
@@ -49,40 +49,17 @@
     pub fn as_slice(&self) -> &[T] {
         &self.0
     }
-<<<<<<< HEAD
-=======
-
-    /// Iterate through the fields, except immediate because it is complicated.
-    fn without_imm(&self) -> &[T] {
-        &self.0[0..5]
-    }
-
-    /// The internal view of the immediate. See `DecodedInstruction::imm_internal`.
-    fn imm_internal(&self) -> &T {
-        &self.0[5]
-    }
->>>>>>> 6d21d436
 }
 
 impl<F: SmallField> InsnRecord<F> {
     fn from_decoded(pc: u32, insn: &DecodedInstruction) -> Self {
         InsnRecord([
-<<<<<<< HEAD
             (pc as u64).into(),
-            (insn.opcode() as u64).into(),
+            (insn.codes().kind as u64).into(),
             (insn.rd_internal() as u64).into(),
-            (insn.funct3_or_zero() as u64).into(),
             (insn.rs1_or_zero() as u64).into(),
             (insn.rs2_or_zero() as u64).into(),
             Self::imm_internal_field(insn),
-=======
-            pc,
-            insn.codes().kind as u32,
-            insn.rd_internal(),
-            insn.rs1_or_zero(),
-            insn.rs2_or_zero(),
-            insn.imm_internal(),
->>>>>>> 6d21d436
         ])
     }
 
@@ -101,8 +78,8 @@
     fn process_imm(insn: &DecodedInstruction) -> u32 {
         let codes = insn.codes();
         match codes.format {
-            R => codes.func7,
-            I if matches!(codes.kind, SLLI | SRLI | SRAI) => shift_imm::process_imm(insn),
+            R => 0,
+            _ if matches!(codes.kind, SLLI | SRLI | SRAI) => shift_imm::process_imm(insn),
             _ => insn.immediate(),
         }
     }
@@ -245,10 +222,7 @@
         ),
         // Example of R-type with funct7: SUB.
         // funct7     | rs2    | rs1     | funct3      | rd     | opcode
-        (
-            0x20 << 25 | 1 << 20 | 1 << 15 | 0 << 12 | 1 << 7 | 0x33,
-            0x20,
-        ),
+        (0x20 << 25 | 1 << 20 | 1 << 15 | 0 << 12 | 1 << 7 | 0x33, 0),
     ] {
         let imm = InsnRecord::<F>::process_imm(&DecodedInstruction::new(i));
         assert_eq!(imm, expected);
