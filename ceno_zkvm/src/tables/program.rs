--- conflicted
+++ resolved
@@ -149,13 +149,8 @@
             .zip((0..num_instructions).into_par_iter())
             .for_each(|(row, i)| {
                 let pc = pc_base + (i * PC_STEP_SIZE) as u32;
-<<<<<<< HEAD
                 let insn = program.instructions[i];
-                let values = InsnRecord::from_decoded(pc, &insn);
-=======
-                let insn = DecodedInstruction::new(program.instructions[i]);
                 let values: InsnRecord<_> = InsnRecord::from_decoded(pc, &insn);
->>>>>>> 027f7b0b
 
                 // Copy all the fields.
                 for (col, val) in config.record.as_slice().iter().zip_eq(values.as_slice()) {
