--- conflicted
+++ resolved
@@ -1,12 +1,7 @@
-<<<<<<< HEAD
-use ceno_emul::{Addr, VMState, WORD_SIZE, Word};
-use ram_circuit::RamTableCircuit;
-=======
 use ceno_emul::{Addr, CENO_PLATFORM, VMState, WORD_SIZE, Word};
 use ram_circuit::{
     DynVolatileRamCircuit, NonVolatileRamCircuit, NonVolatileTable, PubIORamCircuit,
 };
->>>>>>> 6b911852
 
 use crate::{instructions::riscv::constants::UINT_LIMBS, structs::RAMType};
 
@@ -23,15 +18,6 @@
     const OFFSET_ADDR: Addr = CENO_PLATFORM.ram_start();
     const END_ADDR: Addr = CENO_PLATFORM.ram_end() + 1;
 
-<<<<<<< HEAD
-    fn len() -> usize {
-        // TODO figure out better way to define memory entry count
-        1 << 21
-    }
-
-    fn addr(entry_index: usize) -> Addr {
-        (entry_index * WORD_SIZE) as Addr
-=======
     fn name() -> &'static str {
         "MemTable"
     }
@@ -39,7 +25,6 @@
     fn max_len() -> usize {
         let max_size = (Self::END_ADDR - Self::OFFSET_ADDR) / WORD_SIZE as Addr;
         1 << (u32::BITS - 1 - max_size.leading_zeros()) // prev_power_of_2
->>>>>>> 6b911852
     }
 }
 
