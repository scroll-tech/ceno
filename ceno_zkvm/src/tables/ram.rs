<<<<<<< HEAD
use ceno_emul::{Addr, CENO_PLATFORM, VMState};
=======
use ceno_emul::{Addr, VMState, WORD_SIZE};
>>>>>>> 12ed9223
use ram_circuit::{DynVolatileRamCircuit, NonVolatileRamCircuit, PubIORamCircuit};

use crate::{
    instructions::riscv::constants::UINT_LIMBS,
    structs::{ProgramParams, RAMType},
};

mod ram_circuit;
mod ram_impl;
pub use ram_circuit::{DynVolatileRamTable, MemFinalRecord, MemInitRecord, NonVolatileTable};

#[derive(Clone)]
pub struct DynMemTable;

impl DynVolatileRamTable for DynMemTable {
    const RAM_TYPE: RAMType = RAMType::Memory;
    const V_LIMBS: usize = 1; // See `MemoryExpr`.
<<<<<<< HEAD
    const OFFSET_ADDR: Addr = CENO_PLATFORM.ram_start();
    const END_ADDR: Addr = CENO_PLATFORM.ram_end() + 1;
    const ZERO_INIT: bool = true;
=======

    fn offset_addr(params: &ProgramParams) -> Addr {
        params.platform.ram_start()
    }

    fn end_addr(params: &ProgramParams) -> Addr {
        params.platform.ram_end()
    }
>>>>>>> 12ed9223

    fn name() -> &'static str {
        "DynMemTable"
    }
}

pub type DynMemCircuit<E> = DynVolatileRamCircuit<E, DynMemTable>;

#[derive(Clone)]
pub struct PrivateMemTable;
impl DynVolatileRamTable for PrivateMemTable {
    const RAM_TYPE: RAMType = RAMType::Memory;
    const V_LIMBS: usize = 1; // See `MemoryExpr`.
    const OFFSET_ADDR: Addr = CENO_PLATFORM.ram_start();
    const END_ADDR: Addr = CENO_PLATFORM.ram_end() + 1;
    const ZERO_INIT: bool = false;

<<<<<<< HEAD
    fn name() -> &'static str {
        "PrivateMemTable"
=======
    fn max_len(params: &ProgramParams) -> usize {
        let max_size =
            (Self::end_addr(params) - Self::offset_addr(params)).div_ceil(WORD_SIZE as u32) as Addr;
        1 << (u32::BITS - 1 - max_size.leading_zeros()) // prev_power_of_2
>>>>>>> 12ed9223
    }
}
pub type PrivateMemCircuit<E> = DynVolatileRamCircuit<E, PrivateMemTable>;

/// RegTable, fix size without offset
#[derive(Clone)]
pub struct RegTable;

impl NonVolatileTable for RegTable {
    const RAM_TYPE: RAMType = RAMType::Register;
    const V_LIMBS: usize = UINT_LIMBS; // See `RegisterExpr`.
    const WRITABLE: bool = true;

    fn name() -> &'static str {
        "RegTable"
    }

    fn len(_params: &ProgramParams) -> usize {
        VMState::REG_COUNT.next_power_of_two()
    }
}

pub type RegTableCircuit<E> = NonVolatileRamCircuit<E, RegTable>;

#[derive(Clone)]
pub struct StaticMemTable;

impl NonVolatileTable for StaticMemTable {
    const RAM_TYPE: RAMType = RAMType::Memory;
    const V_LIMBS: usize = 1; // See `MemoryExpr`.
    const WRITABLE: bool = true;

    fn len(params: &ProgramParams) -> usize {
        params.static_memory_len
    }

    fn name() -> &'static str {
        "StaticMemTable"
    }
}

pub type StaticMemCircuit<E> = NonVolatileRamCircuit<E, StaticMemTable>;

#[derive(Clone)]
pub struct PubIOTable;

impl NonVolatileTable for PubIOTable {
    const RAM_TYPE: RAMType = RAMType::Memory;
    const V_LIMBS: usize = 1; // See `MemoryExpr`.
    const WRITABLE: bool = false;

    fn len(params: &ProgramParams) -> usize {
        params.pub_io_len
    }

    fn name() -> &'static str {
        "PubIOTable"
    }
}

pub type PubIOCircuit<E> = PubIORamCircuit<E, PubIOTable>;<|MERGE_RESOLUTION|>--- conflicted
+++ resolved
@@ -1,8 +1,4 @@
-<<<<<<< HEAD
-use ceno_emul::{Addr, CENO_PLATFORM, VMState};
-=======
-use ceno_emul::{Addr, VMState, WORD_SIZE};
->>>>>>> 12ed9223
+use ceno_emul::{Addr, VMState};
 use ram_circuit::{DynVolatileRamCircuit, NonVolatileRamCircuit, PubIORamCircuit};
 
 use crate::{
@@ -20,11 +16,7 @@
 impl DynVolatileRamTable for DynMemTable {
     const RAM_TYPE: RAMType = RAMType::Memory;
     const V_LIMBS: usize = 1; // See `MemoryExpr`.
-<<<<<<< HEAD
-    const OFFSET_ADDR: Addr = CENO_PLATFORM.ram_start();
-    const END_ADDR: Addr = CENO_PLATFORM.ram_end() + 1;
     const ZERO_INIT: bool = true;
-=======
 
     fn offset_addr(params: &ProgramParams) -> Addr {
         params.platform.ram_start()
@@ -33,7 +25,6 @@
     fn end_addr(params: &ProgramParams) -> Addr {
         params.platform.ram_end()
     }
->>>>>>> 12ed9223
 
     fn name() -> &'static str {
         "DynMemTable"
@@ -47,19 +38,18 @@
 impl DynVolatileRamTable for PrivateMemTable {
     const RAM_TYPE: RAMType = RAMType::Memory;
     const V_LIMBS: usize = 1; // See `MemoryExpr`.
-    const OFFSET_ADDR: Addr = CENO_PLATFORM.ram_start();
-    const END_ADDR: Addr = CENO_PLATFORM.ram_end() + 1;
     const ZERO_INIT: bool = false;
 
-<<<<<<< HEAD
+    fn offset_addr(params: &ProgramParams) -> Addr {
+        params.platform.ram_start()
+    }
+
+    fn end_addr(params: &ProgramParams) -> Addr {
+        params.platform.ram_end()
+    }
+
     fn name() -> &'static str {
         "PrivateMemTable"
-=======
-    fn max_len(params: &ProgramParams) -> usize {
-        let max_size =
-            (Self::end_addr(params) - Self::offset_addr(params)).div_ceil(WORD_SIZE as u32) as Addr;
-        1 << (u32::BITS - 1 - max_size.leading_zeros()) // prev_power_of_2
->>>>>>> 12ed9223
     }
 }
 pub type PrivateMemCircuit<E> = DynVolatileRamCircuit<E, PrivateMemTable>;
