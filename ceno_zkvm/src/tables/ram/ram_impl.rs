use std::{marker::PhantomData, sync::Arc};

use ceno_emul::{Addr, Cycle, WORD_SIZE};
use ff_ext::{ExtensionField, SmallField};
use itertools::Itertools;
use rayon::iter::{IndexedParallelIterator, ParallelIterator};
use witness::{InstancePaddingStrategy, RowMajorMatrix};

use crate::{
    circuit_builder::{CircuitBuilder, SetTableSpec},
    error::ZKVMError,
    expression::{Expression, Fixed, StructuralWitIn, ToExpr, WitIn},
    instructions::riscv::constants::{LIMB_BITS, LIMB_MASK},
    set_fixed_val, set_val,
    structs::ProgramParams,
};
use ff_ext::FieldInto;

use super::{
    MemInitRecord,
    ram_circuit::{DynVolatileRamTable, MemFinalRecord, NonVolatileTable},
};

/// define a non-volatile memory with init value
#[derive(Clone, Debug)]
pub struct NonVolatileTableConfig<NVRAM: NonVolatileTable + Send + Sync + Clone> {
    init_v: Vec<Fixed>,
    addr: Fixed,

    final_v: Option<Vec<WitIn>>,
    final_cycle: WitIn,

    phantom: PhantomData<NVRAM>,
    params: ProgramParams,
}

impl<NVRAM: NonVolatileTable + Send + Sync + Clone> NonVolatileTableConfig<NVRAM> {
    pub fn construct_circuit<E: ExtensionField>(
        cb: &mut CircuitBuilder<E>,
    ) -> Result<Self, ZKVMError> {
        let init_v = (0..NVRAM::V_LIMBS)
            .map(|i| cb.create_fixed(|| format!("init_v_limb_{i}")))
            .collect::<Result<Vec<Fixed>, ZKVMError>>()?;
        let addr = cb.create_fixed(|| "addr")?;

        let final_cycle = cb.create_witin(|| "final_cycle");
        let final_v = if NVRAM::WRITABLE {
            Some(
                (0..NVRAM::V_LIMBS)
                    .map(|i| cb.create_witin(|| format!("final_v_limb_{i}")))
                    .collect::<Vec<WitIn>>(),
            )
        } else {
            None
        };

        let init_table = [
            vec![(NVRAM::RAM_TYPE as usize).into()],
            vec![Expression::Fixed(addr)],
            init_v.iter().map(|v| v.expr()).collect_vec(),
            vec![Expression::ZERO], // Initial cycle.
        ]
        .concat();

        let final_table = [
            // a v t
            vec![(NVRAM::RAM_TYPE as usize).into()],
            vec![Expression::Fixed(addr)],
            final_v
                .as_ref()
                .map(|v_limb| v_limb.iter().map(|v| v.expr()).collect_vec())
                .unwrap_or_else(|| init_v.iter().map(|v| v.expr()).collect_vec()),
            vec![final_cycle.expr()],
        ]
        .concat();

        cb.w_table_record(
            || "init_table",
            NVRAM::RAM_TYPE,
            SetTableSpec {
                len: Some(NVRAM::len(&cb.params)),
                structural_witins: vec![],
            },
            init_table,
        )?;
        cb.r_table_record(
            || "final_table",
            NVRAM::RAM_TYPE,
            SetTableSpec {
                len: Some(NVRAM::len(&cb.params)),
                structural_witins: vec![],
            },
            final_table,
        )?;

        Ok(Self {
            init_v,
            final_v,
            addr,
            final_cycle,
            phantom: PhantomData,
            params: cb.params.clone(),
        })
    }

    pub fn gen_init_state<F: SmallField>(
        &self,
        num_fixed: usize,
        init_mem: &[MemInitRecord],
    ) -> RowMajorMatrix<F> {
        assert!(
            NVRAM::len(&self.params).is_power_of_two(),
            "{} len {} must be a power of 2",
            NVRAM::name(),
            NVRAM::len(&self.params)
        );

        let mut init_table = RowMajorMatrix::<F>::new(
            NVRAM::len(&self.params),
            num_fixed,
            InstancePaddingStrategy::Default,
        );
        assert_eq!(init_table.num_padding_instances(), 0);

        init_table
            .par_rows_mut()
            .zip_eq(init_mem)
            .for_each(|(row, rec)| {
                if self.init_v.len() == 1 {
                    // Assign value directly.
                    set_fixed_val!(row, self.init_v[0], (rec.value as u64).into_f());
                } else {
                    // Assign value limbs.
                    self.init_v.iter().enumerate().for_each(|(l, limb)| {
                        let val = (rec.value >> (l * LIMB_BITS)) & LIMB_MASK;
                        set_fixed_val!(row, limb, (val as u64).into_f());
                    });
                }
                set_fixed_val!(row, self.addr, (rec.addr as u64).into_f());
            });

        init_table
    }

    /// TODO consider taking RowMajorMatrix as argument to save allocations.
    pub fn assign_instances<F: SmallField>(
        &self,
        num_witin: usize,
        num_structural_witin: usize,
        final_mem: &[MemFinalRecord],
    ) -> Result<[RowMajorMatrix<F>; 2], ZKVMError> {
        assert_eq!(num_structural_witin, 0);
        let mut final_table = RowMajorMatrix::<F>::new(
            NVRAM::len(&self.params),
            num_witin,
            InstancePaddingStrategy::Default,
        );

        final_table
            .par_rows_mut()
            .zip_eq(final_mem)
            .for_each(|(row, rec)| {
                if let Some(final_v) = &self.final_v {
                    if final_v.len() == 1 {
                        // Assign value directly.
                        set_val!(row, final_v[0], rec.value as u64);
                    } else {
                        // Assign value limbs.
                        final_v.iter().enumerate().for_each(|(l, limb)| {
                            let val = (rec.value >> (l * LIMB_BITS)) & LIMB_MASK;
                            set_val!(row, limb, val as u64);
                        });
                    }
                }
                set_val!(row, self.final_cycle, rec.cycle);
            });

        Ok([final_table, RowMajorMatrix::empty()])
    }
}

/// define public io
/// init value set by instance
#[derive(Clone, Debug)]
pub struct PubIOTableConfig<NVRAM: NonVolatileTable + Send + Sync + Clone> {
    addr: Fixed,

    final_cycle: WitIn,

    phantom: PhantomData<NVRAM>,
    params: ProgramParams,
}

impl<NVRAM: NonVolatileTable + Send + Sync + Clone> PubIOTableConfig<NVRAM> {
    pub fn construct_circuit<E: ExtensionField>(
        cb: &mut CircuitBuilder<E>,
    ) -> Result<Self, ZKVMError> {
        assert!(!NVRAM::WRITABLE);
        let init_v = cb.query_public_io()?;
        let addr = cb.create_fixed(|| "addr")?;

        let final_cycle = cb.create_witin(|| "final_cycle");

        let init_table = [
            vec![(NVRAM::RAM_TYPE as usize).into()],
            vec![Expression::Fixed(addr)],
            vec![init_v.expr()],
            vec![Expression::ZERO], // Initial cycle.
        ]
        .concat();

        let final_table = [
            // a v t
            vec![(NVRAM::RAM_TYPE as usize).into()],
            vec![Expression::Fixed(addr)],
            vec![init_v.expr()],
            vec![final_cycle.expr()],
        ]
        .concat();

        cb.w_table_record(
            || "init_table",
            NVRAM::RAM_TYPE,
            SetTableSpec {
                len: Some(NVRAM::len(&cb.params)),
                structural_witins: vec![],
            },
            init_table,
        )?;
        cb.r_table_record(
            || "final_table",
            NVRAM::RAM_TYPE,
            SetTableSpec {
                len: Some(NVRAM::len(&cb.params)),
                structural_witins: vec![],
            },
            final_table,
        )?;

        Ok(Self {
            addr,
            final_cycle,
            phantom: PhantomData,
            params: cb.params.clone(),
        })
    }

    /// assign to fixed address
    pub fn gen_init_state<F: SmallField>(
        &self,
        num_fixed: usize,
        io_addrs: &[Addr],
    ) -> RowMajorMatrix<F> {
        assert!(NVRAM::len(&self.params).is_power_of_two());

        let mut init_table = RowMajorMatrix::<F>::new(
            NVRAM::len(&self.params),
            num_fixed,
            InstancePaddingStrategy::Default,
        );
        assert_eq!(init_table.num_padding_instances(), 0);

        init_table
            .par_rows_mut()
            .zip_eq(io_addrs)
            .for_each(|(row, addr)| {
                set_fixed_val!(row, self.addr, (*addr as u64).into_f());
            });
        init_table
    }

    /// TODO consider taking RowMajorMatrix as argument to save allocations.
    pub fn assign_instances<F: SmallField>(
        &self,
        num_witin: usize,
        num_structural_witin: usize,
        final_cycles: &[Cycle],
    ) -> Result<[RowMajorMatrix<F>; 2], ZKVMError> {
        assert_eq!(num_structural_witin, 0);
        let mut final_table = RowMajorMatrix::<F>::new(
            NVRAM::len(&self.params),
            num_witin,
            InstancePaddingStrategy::Default,
        );

        final_table
            .par_rows_mut()
            .zip_eq(final_cycles)
            .for_each(|(row, &cycle)| {
                set_val!(row, self.final_cycle, cycle);
            });

        Ok([final_table, RowMajorMatrix::empty()])
    }
}

/// volatile with all init value as 0
/// dynamic address as witin, relied on augment of knowledge to prove address form
#[derive(Clone, Debug)]
pub struct DynVolatileRamTableConfig<DVRAM: DynVolatileRamTable + Send + Sync + Clone> {
    addr: StructuralWitIn,

    final_v: Vec<WitIn>,
    final_cycle: WitIn,

    phantom: PhantomData<DVRAM>,
    params: ProgramParams,
}

impl<DVRAM: DynVolatileRamTable + Send + Sync + Clone> DynVolatileRamTableConfig<DVRAM> {
    pub fn construct_circuit<E: ExtensionField>(
        cb: &mut CircuitBuilder<E>,
    ) -> Result<Self, ZKVMError> {
        let max_len = DVRAM::max_len(&cb.params);
        let addr = cb.create_structural_witin(
            || "addr",
            max_len,
            DVRAM::offset_addr(&cb.params),
            WORD_SIZE,
        );

        let final_v = (0..DVRAM::V_LIMBS)
            .map(|i| cb.create_witin(|| format!("final_v_limb_{i}")))
            .collect::<Vec<WitIn>>();
        let final_cycle = cb.create_witin(|| "final_cycle");

        let final_expr = final_v.iter().map(|v| v.expr()).collect_vec();
        let init_expr = if DVRAM::ZERO_INIT {
            vec![Expression::ZERO; DVRAM::V_LIMBS]
        } else {
            final_expr.clone()
        };

        let init_table = [
            vec![(DVRAM::RAM_TYPE as usize).into()],
            vec![addr.expr()],
            init_expr,
            vec![Expression::ZERO], // Initial cycle.
        ]
        .concat();

        let final_table = [
            // a v t
            vec![(DVRAM::RAM_TYPE as usize).into()],
            vec![addr.expr()],
            final_expr,
            vec![final_cycle.expr()],
        ]
        .concat();

        cb.w_table_record(
            || "init_table",
            DVRAM::RAM_TYPE,
            SetTableSpec {
                len: None,
                structural_witins: vec![addr],
            },
            init_table,
        )?;
        cb.r_table_record(
            || "final_table",
            DVRAM::RAM_TYPE,
            SetTableSpec {
                len: None,
                structural_witins: vec![addr],
            },
            final_table,
        )?;

        Ok(Self {
            addr,
            final_v,
            final_cycle,
            phantom: PhantomData,
            params: cb.params.clone(),
        })
    }

    /// TODO consider taking RowMajorMatrix as argument to save allocations.
    pub fn assign_instances<F: SmallField>(
        &self,
        num_witin: usize,
        num_structural_witin: usize,
        final_mem: &[MemFinalRecord],
    ) -> Result<[RowMajorMatrix<F>; 2], ZKVMError> {
        assert!(final_mem.len() <= DVRAM::max_len(&self.params));
        assert!(DVRAM::max_len(&self.params).is_power_of_two());

        let params = self.params.clone();
        let addr_id = self.addr.id as u64;
        let addr_padding_fn = move |row: u64, col: u64| {
            assert_eq!(col, addr_id);
            DVRAM::addr(&params, row as usize) as u64
        };

        let mut witness =
            RowMajorMatrix::<F>::new(final_mem.len(), num_witin, InstancePaddingStrategy::Default);
        let mut structural_witness = RowMajorMatrix::<F>::new(
            final_mem.len(),
            num_structural_witin,
            InstancePaddingStrategy::Custom(Arc::new(addr_padding_fn)),
        );

        witness
            .par_rows_mut()
            .zip(structural_witness.par_rows_mut())
            .zip(final_mem)
            .enumerate()
            .for_each(|(i, ((row, structural_row), rec))| {
                assert_eq!(rec.addr, DVRAM::addr(&self.params, i));

                if self.final_v.len() == 1 {
                    // Assign value directly.
                    set_val!(row, self.final_v[0], rec.value as u64);
                } else {
                    // Assign value limbs.
                    self.final_v.iter().enumerate().for_each(|(l, limb)| {
                        let val = (rec.value >> (l * LIMB_BITS)) & LIMB_MASK;
                        set_val!(row, limb, val as u64);
                    });
                }
                set_val!(row, self.final_cycle, rec.cycle);

                set_val!(structural_row, self.addr, rec.addr as u64);
            });

        Ok([witness, structural_witness])
    }
}

#[cfg(test)]
mod tests {
    use std::iter::successors;

    use crate::{
        circuit_builder::{CircuitBuilder, ConstraintSystem},
        structs::ProgramParams,
        tables::{DynVolatileRamTable, HintsCircuit, HintsTable, MemFinalRecord, TableCircuit},
        witness::LkMultiplicity,
    };

    use ceno_emul::WORD_SIZE;
    use ff_ext::GoldilocksExt2 as E;
    use itertools::Itertools;
<<<<<<< HEAD
    use p3_field::PrimeCharacteristicRing;
    use p3_goldilocks::Goldilocks as F;
    use witness::next_pow2_instance_padding;
=======
    use p3::{field::PrimeCharacteristicRing, goldilocks::Goldilocks as F};
>>>>>>> e7ce6531

    #[test]
    fn test_well_formed_address_padding() {
        let mut cs = ConstraintSystem::<E>::new(|| "riscv");
        let mut cb = CircuitBuilder::new(&mut cs);
        let config = HintsCircuit::construct_circuit(&mut cb).unwrap();

        let def_params = ProgramParams::default();
        let lkm = LkMultiplicity::default().into_finalize_result();

        // ensure non-empty padding is required
        let some_non_2_pow = 26;
        let input = (0..some_non_2_pow)
            .map(|i| MemFinalRecord {
                addr: HintsTable::addr(&def_params, i),
                cycle: 0,
                value: 0,
            })
            .collect_vec();
        let [_, structural_witness] = HintsCircuit::<E>::assign_instances(
            &config,
            cb.cs.num_witin as usize,
            cb.cs.num_structural_witin as usize,
            &lkm,
            &input,
        )
        .unwrap();

        let addr_column = cb
            .cs
            .structural_witin_namespace_map
            .iter()
            .position(|name| name == "riscv/RAM_Memory_HintsTable/addr")
            .unwrap();

        let addr_padded_view = structural_witness.column_padded(addr_column);
        // Expect addresses to proceed consecutively inside the padding as well
        let expected = successors(Some(addr_padded_view[0]), |idx| {
            Some(*idx + F::from_u64(WORD_SIZE as u64))
        })
        .take(next_pow2_instance_padding(
            structural_witness.num_instances(),
        ))
        .collect::<Vec<_>>();

        assert_eq!(addr_padded_view, expected)
    }
}<|MERGE_RESOLUTION|>--- conflicted
+++ resolved
@@ -442,13 +442,8 @@
     use ceno_emul::WORD_SIZE;
     use ff_ext::GoldilocksExt2 as E;
     use itertools::Itertools;
-<<<<<<< HEAD
-    use p3_field::PrimeCharacteristicRing;
-    use p3_goldilocks::Goldilocks as F;
+    use p3::{field::PrimeCharacteristicRing, goldilocks::Goldilocks as F};
     use witness::next_pow2_instance_padding;
-=======
-    use p3::{field::PrimeCharacteristicRing, goldilocks::Goldilocks as F};
->>>>>>> e7ce6531
 
     #[test]
     fn test_well_formed_address_padding() {
