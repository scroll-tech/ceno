use std::{marker::PhantomData, mem::MaybeUninit};

use ff_ext::ExtensionField;
use goldilocks::SmallField;
use itertools::Itertools;
use rayon::iter::{IndexedParallelIterator, IntoParallelIterator, ParallelIterator};

use crate::{
    circuit_builder::{CircuitBuilder, SetTableAddrType, SetTableSpec},
    error::ZKVMError,
    expression::{Expression, Fixed, ToExpr, WitIn},
    instructions::riscv::constants::{LIMB_BITS, LIMB_MASK},
    scheme::constants::MIN_PAR_SIZE,
    set_fixed_val, set_val,
    witness::RowMajorMatrix,
};

use super::{
    MemInitRecord,
    ram_circuit::{DynVolatileRamTable, MemFinalRecord, NonVolatileTable},
};

/// define a non-volatile memory with init value
#[derive(Clone, Debug)]
pub struct NonVolatileTableConfig<NVRAM: NonVolatileTable + Send + Sync + Clone> {
    init_v: Vec<Fixed>,
    addr: Fixed,

    final_v: Option<Vec<WitIn>>,
    final_cycle: WitIn,

    phantom: PhantomData<NVRAM>,
}

impl<NVRAM: NonVolatileTable + Send + Sync + Clone> NonVolatileTableConfig<NVRAM> {
    pub fn construct_circuit<E: ExtensionField>(
        cb: &mut CircuitBuilder<E>,
    ) -> Result<Self, ZKVMError> {
        let init_v = (0..NVRAM::V_LIMBS)
            .map(|i| cb.create_fixed(|| format!("init_v_limb_{i}")))
            .collect::<Result<Vec<Fixed>, ZKVMError>>()?;
        let addr = cb.create_fixed(|| "addr")?;

<<<<<<< HEAD
        let final_cycle = cb.create_witin(|| "final_cycle")?;
        let final_v = if NVRAM::WRITABLE {
            Some(
                (0..NVRAM::V_LIMBS)
                    .map(|i| cb.create_witin(|| format!("final_v_limb_{i}")))
                    .collect::<Result<Vec<WitIn>, ZKVMError>>()?,
            )
        } else {
            None
        };
=======
        let final_v: Vec<_> = (0..RAM::V_LIMBS)
            .map(|i| cb.create_witin(|| format!("final_v_limb_{i}")))
            .collect();
        let final_cycle = cb.create_witin(|| "final_cycle");
>>>>>>> cc419087

        let init_table = cb.rlc_chip_record(
            [
                vec![(NVRAM::RAM_TYPE as usize).into()],
                vec![Expression::Fixed(addr)],
                init_v.iter().map(|v| v.expr()).collect_vec(),
                vec![Expression::ZERO], // Initial cycle.
            ]
            .concat(),
        );

        let final_table = cb.rlc_chip_record(
            [
                // a v t
                vec![(NVRAM::RAM_TYPE as usize).into()],
                vec![Expression::Fixed(addr)],
                final_v
                    .as_ref()
                    .map(|v_limb| v_limb.iter().map(|v| v.expr()).collect_vec())
                    .unwrap_or_else(|| init_v.iter().map(|v| v.expr()).collect_vec()),
                vec![final_cycle.expr()],
            ]
            .concat(),
        );

        cb.w_table_record(
            || "init_table",
            SetTableSpec {
                addr_type: SetTableAddrType::FixedAddr,
                addr_witin_id: None,
                offset: NVRAM::OFFSET_ADDR,
                len: NVRAM::len(),
            },
            init_table,
        )?;
        cb.r_table_record(
            || "final_table",
            SetTableSpec {
                addr_type: SetTableAddrType::FixedAddr,
                addr_witin_id: None,
                offset: NVRAM::OFFSET_ADDR,
                len: NVRAM::len(),
            },
            final_table,
        )?;

        Ok(Self {
            init_v,
            final_v,
            addr,
            final_cycle,
            phantom: PhantomData,
        })
    }

    /// assign to fixed instance
    /// assume init_mem sorted by address in increasing order
    pub fn gen_init_state<F: SmallField>(
        &self,
        num_fixed: usize,
        init_mem: &[MemInitRecord],
    ) -> RowMajorMatrix<F> {
        assert!(NVRAM::len().is_power_of_two());
        assert!(init_mem.len() <= NVRAM::len());

        // for ram in memory offline check
        let mut init_table = RowMajorMatrix::<F>::new(NVRAM::len(), num_fixed);
        assert_eq!(init_table.num_padding_instances(), 0);

        init_table
            .par_iter_mut()
            .with_min_len(MIN_PAR_SIZE)
            .zip(init_mem.into_par_iter())
            .for_each(|(row, rec)| {
                if self.init_v.len() == 1 {
                    // Assign value directly.
                    set_fixed_val!(row, self.init_v[0], (rec.value as u64).into());
                } else {
                    // Assign value limbs.
                    self.init_v.iter().enumerate().for_each(|(l, limb)| {
                        let val = (rec.value >> (l * LIMB_BITS)) & LIMB_MASK;
                        set_fixed_val!(row, limb, (val as u64).into());
                    });
                }
                set_fixed_val!(row, self.addr, (rec.addr as u64).into());
            });

        // set padding with well-form address with 0 value
        if NVRAM::len() - init_mem.len() > 0 {
            let paddin_entry_start = init_mem.len();
            init_table
                .par_iter_mut()
                .skip(init_mem.len())
                .enumerate()
                .with_min_len(MIN_PAR_SIZE)
                .for_each(|(i, row)| {
                    // set value limb to 0
                    self.init_v.iter().for_each(|limb| {
                        set_fixed_val!(row, limb, 0u64.into());
                    });
                    set_fixed_val!(
                        row,
                        self.addr,
                        (NVRAM::addr(paddin_entry_start + i) as u64).into()
                    );
                });
        }
        init_table
    }

    /// TODO consider taking RowMajorMatrix as argument to save allocations.
    pub fn assign_instances<F: SmallField>(
        &self,
        num_witness: usize,
        final_mem: &[MemFinalRecord],
    ) -> Result<RowMajorMatrix<F>, ZKVMError> {
        assert!(final_mem.len() <= NVRAM::len());
        let mut final_table = RowMajorMatrix::<F>::new(NVRAM::len(), num_witness);

        final_table
            .par_iter_mut()
            .with_min_len(MIN_PAR_SIZE)
            .zip(final_mem.into_par_iter())
            .for_each(|(row, rec)| {
                if let Some(final_v) = &self.final_v {
                    if final_v.len() == 1 {
                        // Assign value directly.
                        set_val!(row, final_v[0], rec.value as u64);
                    } else {
                        // Assign value limbs.
                        final_v.iter().enumerate().for_each(|(l, limb)| {
                            let val = (rec.value >> (l * LIMB_BITS)) & LIMB_MASK;
                            set_val!(row, limb, val as u64);
                        });
                    }
                }
                set_val!(row, self.final_cycle, rec.cycle);
            });

        if NVRAM::len() - final_mem.len() > 0 {
            final_table
                .par_iter_mut()
                .skip(final_mem.len())
                .with_min_len(MIN_PAR_SIZE)
                .for_each(|row| {
                    // set cycle to 0
                    set_val!(row, self.final_cycle, 0u64);
                });
        }

        Ok(final_table)
    }
}

/// define public io
/// init value set by instance
#[derive(Clone, Debug)]
pub struct PubIOTableConfig<NVRAM: NonVolatileTable + Send + Sync + Clone> {
    addr: Fixed,

    final_cycle: WitIn,

    phantom: PhantomData<NVRAM>,
}

impl<NVRAM: NonVolatileTable + Send + Sync + Clone> PubIOTableConfig<NVRAM> {
    pub fn construct_circuit<E: ExtensionField>(
        cb: &mut CircuitBuilder<E>,
    ) -> Result<Self, ZKVMError> {
        assert!(!NVRAM::WRITABLE);
        let init_v = cb.query_public_io()?;
        let addr = cb.create_fixed(|| "addr")?;

        let final_cycle = cb.create_witin(|| "final_cycle")?;

        let init_table = cb.rlc_chip_record(
            [
                vec![(NVRAM::RAM_TYPE as usize).into()],
                vec![Expression::Fixed(addr)],
                vec![init_v.expr()],
                vec![Expression::ZERO], // Initial cycle.
            ]
            .concat(),
        );

        let final_table = cb.rlc_chip_record(
            [
                // a v t
                vec![(NVRAM::RAM_TYPE as usize).into()],
                vec![Expression::Fixed(addr)],
                vec![init_v.expr()],
                vec![final_cycle.expr()],
            ]
            .concat(),
        );

        cb.w_table_record(
            || "init_table",
            SetTableSpec {
                addr_type: SetTableAddrType::FixedAddr,
                addr_witin_id: None,
                offset: NVRAM::OFFSET_ADDR,
                len: NVRAM::len(),
            },
            init_table,
        )?;
        cb.r_table_record(
            || "final_table",
            SetTableSpec {
                addr_type: SetTableAddrType::FixedAddr,
                addr_witin_id: None,
                offset: NVRAM::OFFSET_ADDR,
                len: NVRAM::len(),
            },
            final_table,
        )?;

        Ok(Self {
            addr,
            final_cycle,
            phantom: PhantomData,
        })
    }

    /// assign to fixed address
    pub fn gen_init_state<F: SmallField>(&self, num_fixed: usize) -> RowMajorMatrix<F> {
        assert!(NVRAM::len().is_power_of_two());

        // for ram in memory offline check
        let mut init_table = RowMajorMatrix::<F>::new(NVRAM::len(), num_fixed);
        assert_eq!(init_table.num_padding_instances(), 0);

        init_table
            .par_iter_mut()
            .enumerate()
            .with_min_len(MIN_PAR_SIZE)
            .for_each(|(i, row)| {
                set_fixed_val!(row, self.addr, (NVRAM::addr(i) as u64).into());
            });
        init_table
    }

    /// TODO consider taking RowMajorMatrix as argument to save allocations.
    pub fn assign_instances<F: SmallField>(
        &self,
        num_witness: usize,
        final_mem: &[MemFinalRecord],
    ) -> Result<RowMajorMatrix<F>, ZKVMError> {
        assert!(final_mem.len() == NVRAM::len());
        let mut final_table = RowMajorMatrix::<F>::new(NVRAM::len(), num_witness);

        final_table
            .par_iter_mut()
            .with_min_len(MIN_PAR_SIZE)
            .zip(final_mem.into_par_iter())
            .for_each(|(row, rec)| {
                set_val!(row, self.final_cycle, rec.cycle);
            });

        Ok(final_table)
    }
}

/// volatile with all init value as 0
/// dynamic address as witin, relied on augment of knowledge to prove address form
#[derive(Clone, Debug)]
pub struct DynVolatileRamTableConfig<DVRAM: DynVolatileRamTable + Send + Sync + Clone> {
    addr: WitIn,

    final_v: Vec<WitIn>,
    final_cycle: WitIn,

    phantom: PhantomData<DVRAM>,
}

impl<DVRAM: DynVolatileRamTable + Send + Sync + Clone> DynVolatileRamTableConfig<DVRAM> {
    pub fn construct_circuit<E: ExtensionField>(
        cb: &mut CircuitBuilder<E>,
    ) -> Result<Self, ZKVMError> {
        let addr = cb.create_witin(|| "addr")?;

        let final_v = (0..DVRAM::V_LIMBS)
            .map(|i| cb.create_witin(|| format!("final_v_limb_{i}")))
            .collect::<Result<Vec<WitIn>, ZKVMError>>()?;
        let final_cycle = cb.create_witin(|| "final_cycle")?;

        let init_table = cb.rlc_chip_record(
            [
                vec![(DVRAM::RAM_TYPE as usize).into()],
                vec![addr.expr()],
                vec![Expression::ZERO],
                vec![Expression::ZERO], // Initial cycle.
            ]
            .concat(),
        );

        let final_table = cb.rlc_chip_record(
            [
                // a v t
                vec![(DVRAM::RAM_TYPE as usize).into()],
                vec![addr.expr()],
                final_v.iter().map(|v| v.expr()).collect_vec(),
                vec![final_cycle.expr()],
            ]
            .concat(),
        );

        cb.w_table_record(
            || "init_table",
            SetTableSpec {
                addr_type: SetTableAddrType::DynamicAddr,
                addr_witin_id: Some(addr.id.into()),
                offset: DVRAM::OFFSET_ADDR,
                len: DVRAM::max_len(),
            },
            init_table,
        )?;
        cb.r_table_record(
            || "final_table",
            SetTableSpec {
                addr_type: SetTableAddrType::DynamicAddr,
                addr_witin_id: Some(addr.id.into()),
                offset: DVRAM::OFFSET_ADDR,
                len: DVRAM::max_len(),
            },
            final_table,
        )?;

        Ok(Self {
            addr,
            final_v,
            final_cycle,
            phantom: PhantomData,
        })
    }

    /// TODO consider taking RowMajorMatrix as argument to save allocations.
    pub fn assign_instances<F: SmallField>(
        &self,
        num_witness: usize,
        final_mem: &[MemFinalRecord],
    ) -> Result<RowMajorMatrix<F>, ZKVMError> {
        assert!(final_mem.len() <= DVRAM::max_len());
        assert!(DVRAM::max_len().is_power_of_two());
        let mut final_table =
            RowMajorMatrix::<F>::new(final_mem.len().next_power_of_two(), num_witness);

        final_table
            .par_iter_mut()
            .with_min_len(MIN_PAR_SIZE)
            .zip(final_mem.into_par_iter())
            .for_each(|(row, rec)| {
                set_val!(row, self.addr, rec.addr as u64);
                if self.final_v.len() == 1 {
                    // Assign value directly.
                    set_val!(row, self.final_v[0], rec.value as u64);
                } else {
                    // Assign value limbs.
                    self.final_v.iter().enumerate().for_each(|(l, limb)| {
                        let val = (rec.value >> (l * LIMB_BITS)) & LIMB_MASK;
                        set_val!(row, limb, val as u64);
                    });
                }
                set_val!(row, self.final_cycle, rec.cycle);
            });

        // set padding with well-form address
        if final_mem.len().next_power_of_two() - final_mem.len() > 0 {
            let paddin_entry_start = final_mem.len();
            final_table
                .par_iter_mut()
                .skip(final_mem.len())
                .enumerate()
                .with_min_len(MIN_PAR_SIZE)
                .for_each(|(i, row)| {
                    // Assign value limbs.
                    self.final_v.iter().for_each(|limb| {
                        set_val!(row, limb, 0u64);
                    });
                    set_val!(row, self.addr, DVRAM::addr(paddin_entry_start + i) as u64);
                });
        }

        Ok(final_table)
    }
}

#[allow(dead_code)]
/// DynUnConstrainRamTableConfig with unconstrain init value and final value
/// dynamic address as witin, relied on augment of knowledge to prove address form
/// do not check init_value
/// TODO implement DynUnConstrainRamTableConfig
#[derive(Clone, Debug)]
pub struct DynUnConstrainRamTableConfig<RAM: DynVolatileRamTable + Send + Sync + Clone> {
    addr: WitIn,

    init_v: Vec<WitIn>,

    final_v: Vec<WitIn>,
    final_cycle: WitIn,

    phantom: PhantomData<RAM>,
}<|MERGE_RESOLUTION|>--- conflicted
+++ resolved
@@ -41,23 +41,16 @@
             .collect::<Result<Vec<Fixed>, ZKVMError>>()?;
         let addr = cb.create_fixed(|| "addr")?;
 
-<<<<<<< HEAD
-        let final_cycle = cb.create_witin(|| "final_cycle")?;
+        let final_cycle = cb.create_witin(|| "final_cycle");
         let final_v = if NVRAM::WRITABLE {
             Some(
                 (0..NVRAM::V_LIMBS)
                     .map(|i| cb.create_witin(|| format!("final_v_limb_{i}")))
-                    .collect::<Result<Vec<WitIn>, ZKVMError>>()?,
+                    .collect::<Vec<WitIn>>(),
             )
         } else {
             None
         };
-=======
-        let final_v: Vec<_> = (0..RAM::V_LIMBS)
-            .map(|i| cb.create_witin(|| format!("final_v_limb_{i}")))
-            .collect();
-        let final_cycle = cb.create_witin(|| "final_cycle");
->>>>>>> cc419087
 
         let init_table = cb.rlc_chip_record(
             [
