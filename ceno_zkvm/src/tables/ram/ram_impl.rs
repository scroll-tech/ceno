--- conflicted
+++ resolved
@@ -360,49 +360,20 @@
         num_witness: usize,
         final_mem: &[MemFinalRecord],
     ) -> Result<RowMajorMatrix<F>, ZKVMError> {
-<<<<<<< HEAD
-        let accessed_addrs = final_mem
-            .iter()
-            .cloned()
-            .map(|record| (record.addr, record))
-            .collect::<HashMap<_, _>>();
+        assert!(final_mem.len() <= DVRAM::max_len(&self.params));
         assert!(DVRAM::max_len(&self.params).is_power_of_two());
-        let mut final_table = RowMajorMatrix::<F>::new(DVRAM::max_len(&self.params), num_witness);
-=======
-        assert!(final_mem.len() <= DVRAM::max_len());
-        assert!(DVRAM::max_len().is_power_of_two());
         let mut final_table =
             RowMajorMatrix::<F>::new(final_mem.len().next_power_of_two(), num_witness);
->>>>>>> e426fa7f
 
         final_table
             .par_iter_mut()
             .with_min_len(MIN_PAR_SIZE)
-<<<<<<< HEAD
-            .enumerate()
-            .for_each(|(i, row)| {
-                let addr = DVRAM::addr(&self.params, i);
-                set_val!(row, self.addr, addr as u64);
-                if let Some(rec) = accessed_addrs.get(&addr) {
-                    if self.final_v.len() == 1 {
-                        // Assign value directly.
-                        set_val!(row, self.final_v[0], rec.value as u64);
-                    } else {
-                        // Assign value limbs.
-                        self.final_v.iter().enumerate().for_each(|(l, limb)| {
-                            let val = (rec.value >> (l * LIMB_BITS)) & LIMB_MASK;
-                            set_val!(row, limb, val as u64);
-                        });
-                    }
-                    set_val!(row, self.final_cycle, rec.cycle);
-=======
             .zip(final_mem.into_par_iter())
             .for_each(|(row, rec)| {
                 set_val!(row, self.addr, rec.addr as u64);
                 if self.final_v.len() == 1 {
                     // Assign value directly.
                     set_val!(row, self.final_v[0], rec.value as u64);
->>>>>>> e426fa7f
                 } else {
                     // Assign value limbs.
                     self.final_v.iter().enumerate().for_each(|(l, limb)| {
@@ -426,7 +397,11 @@
                     self.final_v.iter().for_each(|limb| {
                         set_val!(row, limb, 0u64);
                     });
-                    set_val!(row, self.addr, DVRAM::addr(paddin_entry_start + i) as u64);
+                    set_val!(
+                        row,
+                        self.addr,
+                        DVRAM::addr(&self.params, paddin_entry_start + i) as u64
+                    );
                     set_val!(row, self.final_cycle, 0_u64);
                 });
         }
