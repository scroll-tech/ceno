use std::{marker::PhantomData, sync::Arc};

use ceno_emul::{Addr, Cycle, WORD_SIZE};
use ff_ext::{ExtensionField, SmallField};
use itertools::Itertools;
use rayon::iter::IndexedParallelIterator;
use witness::{InstancePaddingStrategy, RowMajorMatrix};

use crate::{
    circuit_builder::{CircuitBuilder, SetTableSpec},
    error::ZKVMError,
    expression::{Expression, Fixed, StructuralWitIn, ToExpr, WitIn},
    instructions::riscv::constants::{LIMB_BITS, LIMB_MASK},
    set_fixed_val, set_val,
    structs::ProgramParams,
};
use ff_ext::FieldInto;
use rayon::iter::ParallelIterator;

use super::{
    MemInitRecord,
    ram_circuit::{DynVolatileRamTable, MemFinalRecord, NonVolatileTable},
};

/// define a non-volatile memory with init value
#[derive(Clone, Debug)]
pub struct NonVolatileTableConfig<NVRAM: NonVolatileTable + Send + Sync + Clone> {
    init_v: Vec<Fixed>,
    addr: Fixed,

    final_v: Option<Vec<WitIn>>,
    final_cycle: WitIn,

    phantom: PhantomData<NVRAM>,
    params: ProgramParams,
}

impl<NVRAM: NonVolatileTable + Send + Sync + Clone> NonVolatileTableConfig<NVRAM> {
    pub fn construct_circuit<E: ExtensionField>(
        cb: &mut CircuitBuilder<E>,
    ) -> Result<Self, ZKVMError> {
        let init_v = (0..NVRAM::V_LIMBS)
            .map(|i| cb.create_fixed(|| format!("init_v_limb_{i}")))
            .collect::<Result<Vec<Fixed>, ZKVMError>>()?;
        let addr = cb.create_fixed(|| "addr")?;

        let final_cycle = cb.create_witin(|| "final_cycle");
        let final_v = if NVRAM::WRITABLE {
            Some(
                (0..NVRAM::V_LIMBS)
                    .map(|i| cb.create_witin(|| format!("final_v_limb_{i}")))
                    .collect::<Vec<WitIn>>(),
            )
        } else {
            None
        };

        let init_table = [
            vec![(NVRAM::RAM_TYPE as usize).into()],
            vec![Expression::Fixed(addr)],
            init_v.iter().map(|v| v.expr()).collect_vec(),
            vec![Expression::ZERO], // Initial cycle.
        ]
        .concat();

        let final_table = [
            // a v t
            vec![(NVRAM::RAM_TYPE as usize).into()],
            vec![Expression::Fixed(addr)],
            final_v
                .as_ref()
                .map(|v_limb| v_limb.iter().map(|v| v.expr()).collect_vec())
                .unwrap_or_else(|| init_v.iter().map(|v| v.expr()).collect_vec()),
            vec![final_cycle.expr()],
        ]
        .concat();

        cb.w_table_record(
            || "init_table",
            NVRAM::RAM_TYPE,
            SetTableSpec {
                len: Some(NVRAM::len(&cb.params)),
                structural_witins: vec![],
            },
            init_table,
        )?;
        cb.r_table_record(
            || "final_table",
            NVRAM::RAM_TYPE,
            SetTableSpec {
                len: Some(NVRAM::len(&cb.params)),
                structural_witins: vec![],
            },
            final_table,
        )?;

        Ok(Self {
            init_v,
            final_v,
            addr,
            final_cycle,
            phantom: PhantomData,
            params: cb.params.clone(),
        })
    }

    pub fn gen_init_state<F: SmallField>(
        &self,
        num_fixed: usize,
        init_mem: &[MemInitRecord],
    ) -> RowMajorMatrix<F> {
        assert!(
            NVRAM::len(&self.params).is_power_of_two(),
            "{} len {} must be a power of 2",
            NVRAM::name(),
            NVRAM::len(&self.params)
        );

        let mut init_table = RowMajorMatrix::<F>::new(
            NVRAM::len(&self.params),
            num_fixed,
            InstancePaddingStrategy::Default,
        );
        assert_eq!(init_table.num_padding_instances(), 0);

        init_table
            .par_rows_mut()
            .zip_eq(init_mem)
            .for_each(|(row, rec)| {
                if self.init_v.len() == 1 {
                    // Assign value directly.
                    set_fixed_val!(row, self.init_v[0], (rec.value as u64).into_f());
                } else {
                    // Assign value limbs.
                    self.init_v.iter().enumerate().for_each(|(l, limb)| {
                        let val = (rec.value >> (l * LIMB_BITS)) & LIMB_MASK;
                        set_fixed_val!(row, limb, (val as u64).into_f());
                    });
                }
                set_fixed_val!(row, self.addr, (rec.addr as u64).into_f());
            });

        init_table
    }

    /// TODO consider taking RowMajorMatrix as argument to save allocations.
    pub fn assign_instances<F: SmallField>(
        &self,
        num_witin: usize,
        num_structural_witin: usize,
        final_mem: &[MemFinalRecord],
    ) -> Result<[RowMajorMatrix<F>; 2], ZKVMError> {
        assert_eq!(num_structural_witin, 0);
        let mut final_table = RowMajorMatrix::<F>::new(
            NVRAM::len(&self.params),
            num_witin,
            InstancePaddingStrategy::Default,
        );

        final_table
            .par_rows_mut()
            .zip_eq(final_mem)
            .for_each(|(row, rec)| {
                if let Some(final_v) = &self.final_v {
                    if final_v.len() == 1 {
                        // Assign value directly.
                        set_val!(row, final_v[0], rec.value as u64);
                    } else {
                        // Assign value limbs.
                        final_v.iter().enumerate().for_each(|(l, limb)| {
                            let val = (rec.value >> (l * LIMB_BITS)) & LIMB_MASK;
                            set_val!(row, limb, val as u64);
                        });
                    }
                }
                set_val!(row, self.final_cycle, rec.cycle);
            });

        Ok([final_table, RowMajorMatrix::empty()])
    }
}

/// define public io
/// init value set by instance
#[derive(Clone, Debug)]
pub struct PubIOTableConfig<NVRAM: NonVolatileTable + Send + Sync + Clone> {
    addr: Fixed,

    final_cycle: WitIn,

    phantom: PhantomData<NVRAM>,
    params: ProgramParams,
}

impl<NVRAM: NonVolatileTable + Send + Sync + Clone> PubIOTableConfig<NVRAM> {
    pub fn construct_circuit<E: ExtensionField>(
        cb: &mut CircuitBuilder<E>,
    ) -> Result<Self, ZKVMError> {
        assert!(!NVRAM::WRITABLE);
        let init_v = cb.query_public_io()?;
        let addr = cb.create_fixed(|| "addr")?;

        let final_cycle = cb.create_witin(|| "final_cycle");

        let init_table = [
            vec![(NVRAM::RAM_TYPE as usize).into()],
            vec![Expression::Fixed(addr)],
            vec![init_v.expr()],
            vec![Expression::ZERO], // Initial cycle.
        ]
        .concat();

        let final_table = [
            // a v t
            vec![(NVRAM::RAM_TYPE as usize).into()],
            vec![Expression::Fixed(addr)],
            vec![init_v.expr()],
            vec![final_cycle.expr()],
        ]
        .concat();

        cb.w_table_record(
            || "init_table",
            NVRAM::RAM_TYPE,
            SetTableSpec {
                len: Some(NVRAM::len(&cb.params)),
                structural_witins: vec![],
            },
            init_table,
        )?;
        cb.r_table_record(
            || "final_table",
            NVRAM::RAM_TYPE,
            SetTableSpec {
                len: Some(NVRAM::len(&cb.params)),
                structural_witins: vec![],
            },
            final_table,
        )?;

        Ok(Self {
            addr,
            final_cycle,
            phantom: PhantomData,
            params: cb.params.clone(),
        })
    }

    /// assign to fixed address
    pub fn gen_init_state<F: SmallField>(
        &self,
        num_fixed: usize,
        io_addrs: &[Addr],
    ) -> RowMajorMatrix<F> {
        assert!(NVRAM::len(&self.params).is_power_of_two());

        let mut init_table = RowMajorMatrix::<F>::new(
            NVRAM::len(&self.params),
            num_fixed,
            InstancePaddingStrategy::Default,
        );
        assert_eq!(init_table.num_padding_instances(), 0);

        init_table
            .par_rows_mut()
            .zip_eq(io_addrs)
            .for_each(|(row, addr)| {
                set_fixed_val!(row, self.addr, (*addr as u64).into_f());
            });
        init_table
    }

    /// TODO consider taking RowMajorMatrix as argument to save allocations.
    pub fn assign_instances<F: SmallField>(
        &self,
        num_witin: usize,
        num_structural_witin: usize,
        final_cycles: &[Cycle],
    ) -> Result<[RowMajorMatrix<F>; 2], ZKVMError> {
        assert_eq!(num_structural_witin, 0);
        let mut final_table = RowMajorMatrix::<F>::new(
            NVRAM::len(&self.params),
            num_witin,
            InstancePaddingStrategy::Default,
        );

        final_table
            .par_rows_mut()
            .zip_eq(final_cycles)
            .for_each(|(row, &cycle)| {
                set_val!(row, self.final_cycle, cycle);
            });

        Ok([final_table, RowMajorMatrix::empty()])
    }
}

/// volatile with all init value as 0
/// dynamic address as witin, relied on augment of knowledge to prove address form
#[derive(Clone, Debug)]
pub struct DynVolatileRamTableConfig<DVRAM: DynVolatileRamTable + Send + Sync + Clone> {
    addr: StructuralWitIn,

    final_v: Vec<WitIn>,
    final_cycle: WitIn,

    phantom: PhantomData<DVRAM>,
    params: ProgramParams,
}

impl<DVRAM: DynVolatileRamTable + Send + Sync + Clone> DynVolatileRamTableConfig<DVRAM> {
    pub fn construct_circuit<E: ExtensionField>(
        cb: &mut CircuitBuilder<E>,
    ) -> Result<Self, ZKVMError> {
        let max_len = DVRAM::max_len(&cb.params);
        let addr = cb.create_structural_witin(
            || "addr",
            max_len,
            DVRAM::offset_addr(&cb.params),
            WORD_SIZE,
        );

        let final_v = (0..DVRAM::V_LIMBS)
            .map(|i| cb.create_witin(|| format!("final_v_limb_{i}")))
            .collect::<Vec<WitIn>>();
        let final_cycle = cb.create_witin(|| "final_cycle");

        let final_expr = final_v.iter().map(|v| v.expr()).collect_vec();
        let init_expr = if DVRAM::ZERO_INIT {
            vec![Expression::ZERO; DVRAM::V_LIMBS]
        } else {
            final_expr.clone()
        };

        let init_table = [
            vec![(DVRAM::RAM_TYPE as usize).into()],
            vec![addr.expr()],
            init_expr,
            vec![Expression::ZERO], // Initial cycle.
        ]
        .concat();

        let final_table = [
            // a v t
            vec![(DVRAM::RAM_TYPE as usize).into()],
            vec![addr.expr()],
            final_expr,
            vec![final_cycle.expr()],
        ]
        .concat();

        cb.w_table_record(
            || "init_table",
            DVRAM::RAM_TYPE,
            SetTableSpec {
                len: None,
                structural_witins: vec![addr],
            },
            init_table,
        )?;
        cb.r_table_record(
            || "final_table",
            DVRAM::RAM_TYPE,
            SetTableSpec {
                len: None,
                structural_witins: vec![addr],
            },
            final_table,
        )?;

        Ok(Self {
            addr,
            final_v,
            final_cycle,
            phantom: PhantomData,
            params: cb.params.clone(),
        })
    }

    /// TODO consider taking RowMajorMatrix as argument to save allocations.
    pub fn assign_instances<F: SmallField>(
        &self,
        num_witin: usize,
        num_structural_witin: usize,
        final_mem: &[MemFinalRecord],
    ) -> Result<[RowMajorMatrix<F>; 2], ZKVMError> {
        assert!(final_mem.len() <= DVRAM::max_len(&self.params));
        assert!(DVRAM::max_len(&self.params).is_power_of_two());

        let params = self.params.clone();
        let addr_id = self.addr.id as u64;
        let addr_padding_fn = move |row: u64, col: u64| {
            assert_eq!(col, addr_id);
            DVRAM::addr(&params, row as usize) as u64
        };

        let mut witness =
            RowMajorMatrix::<F>::new(final_mem.len(), num_witin, InstancePaddingStrategy::Default);
        let mut structural_witness = RowMajorMatrix::<F>::new(
            final_mem.len(),
            num_structural_witin,
            InstancePaddingStrategy::Custom(Arc::new(addr_padding_fn)),
        );

        witness
            .par_rows_mut()
            .zip(structural_witness.par_rows_mut())
            .zip(final_mem)
            .enumerate()
            .for_each(|(i, ((row, structural_row), rec))| {
                assert_eq!(rec.addr, DVRAM::addr(&self.params, i));

                if self.final_v.len() == 1 {
                    // Assign value directly.
                    set_val!(row, self.final_v[0], rec.value as u64);
                } else {
                    // Assign value limbs.
                    self.final_v.iter().enumerate().for_each(|(l, limb)| {
                        let val = (rec.value >> (l * LIMB_BITS)) & LIMB_MASK;
                        set_val!(row, limb, val as u64);
                    });
                }
                set_val!(row, self.final_cycle, rec.cycle);

                set_val!(structural_row, self.addr, rec.addr as u64);
            });

        structural_witness.padding_by_strategy();
        Ok([witness, structural_witness])
    }
}

#[cfg(test)]
mod tests {
    use std::iter::successors;

    use crate::{
        circuit_builder::{CircuitBuilder, ConstraintSystem},
        structs::ProgramParams,
        tables::{DynVolatileRamTable, HintsCircuit, HintsTable, MemFinalRecord, TableCircuit},
        witness::LkMultiplicity,
    };

    use ceno_emul::WORD_SIZE;
    use ff_ext::GoldilocksExt2 as E;
    use itertools::Itertools;
<<<<<<< HEAD
    use p3::{field::PrimeCharacteristicRing, goldilocks::Goldilocks as F};
=======
    use multilinear_extensions::mle::{DenseMultilinearExtension, MultilinearExtension};
    use p3_field::PrimeCharacteristicRing;
    use p3_goldilocks::Goldilocks as F;
>>>>>>> 954895d6
    use witness::next_pow2_instance_padding;

    #[test]
    fn test_well_formed_address_padding() {
        let mut cs = ConstraintSystem::<E>::new(|| "riscv");
        let mut cb = CircuitBuilder::new(&mut cs);
        let config = HintsCircuit::construct_circuit(&mut cb).unwrap();

        let def_params = ProgramParams::default();
        let lkm = LkMultiplicity::default().into_finalize_result();

        // ensure non-empty padding is required
        let some_non_2_pow = 26;
        let input = (0..some_non_2_pow)
            .map(|i| MemFinalRecord {
                addr: HintsTable::addr(&def_params, i),
                cycle: 0,
                value: 0,
            })
            .collect_vec();
        let [_, structural_witness] = HintsCircuit::<E>::assign_instances(
            &config,
            cb.cs.num_witin as usize,
            cb.cs.num_structural_witin as usize,
            &lkm,
            &input,
        )
        .unwrap();

        let addr_column = cb
            .cs
            .structural_witin_namespace_map
            .iter()
            .position(|name| name == "riscv/RAM_Memory_HintsTable/addr")
            .unwrap();

        let addr_padded_view: DenseMultilinearExtension<E> =
            structural_witness.to_mles()[addr_column].clone();
        // Expect addresses to proceed consecutively inside the padding as well
        let expected = successors(Some(addr_padded_view.get_base_field_vec()[0]), |idx| {
            Some(*idx + F::from_u64(WORD_SIZE as u64))
        })
        .take(next_pow2_instance_padding(
            structural_witness.num_instances(),
        ))
        .collect::<Vec<_>>();

        assert_eq!(addr_padded_view.get_base_field_vec(), expected)
    }
}<|MERGE_RESOLUTION|>--- conflicted
+++ resolved
@@ -444,13 +444,8 @@
     use ceno_emul::WORD_SIZE;
     use ff_ext::GoldilocksExt2 as E;
     use itertools::Itertools;
-<<<<<<< HEAD
+    use multilinear_extensions::mle::{DenseMultilinearExtension, MultilinearExtension};
     use p3::{field::PrimeCharacteristicRing, goldilocks::Goldilocks as F};
-=======
-    use multilinear_extensions::mle::{DenseMultilinearExtension, MultilinearExtension};
-    use p3_field::PrimeCharacteristicRing;
-    use p3_goldilocks::Goldilocks as F;
->>>>>>> 954895d6
     use witness::next_pow2_instance_padding;
 
     #[test]
