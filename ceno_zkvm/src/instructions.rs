--- conflicted
+++ resolved
@@ -72,38 +72,6 @@
             })
             .collect::<Result<(), ZKVMError>>()?;
 
-<<<<<<< HEAD
-=======
-        let num_padding_instances = raw_witin.num_padding_instances();
-        if num_padding_instances > 0 {
-            // Fill the padding based on strategy
-
-            let padding_instance = match Self::padding_strategy() {
-                InstancePaddingStrategy::Zero => {
-                    vec![MaybeUninit::new(E::BaseField::ZERO); num_witin]
-                }
-                InstancePaddingStrategy::RepeatLast if steps.is_empty() => {
-                    tracing::debug!("No {} steps to repeat, using zero padding", Self::name());
-                    vec![MaybeUninit::new(E::BaseField::ZERO); num_witin]
-                }
-                InstancePaddingStrategy::RepeatLast => raw_witin[steps.len() - 1].to_vec(),
-            };
-
-            let num_padding_instance_per_batch = if num_padding_instances > 256 {
-                num_padding_instances.div_ceil(nthreads)
-            } else {
-                num_padding_instances
-            };
-            raw_witin
-                .par_batch_iter_padding_mut(num_padding_instance_per_batch)
-                .with_min_len(MIN_PAR_SIZE)
-                .for_each(|row| {
-                    row.chunks_mut(num_witin)
-                        .for_each(|instance| instance.copy_from_slice(padding_instance.as_slice()));
-                });
-        }
-
->>>>>>> a88b95b9
         Ok((raw_witin, lk_multiplicity))
     }
 }