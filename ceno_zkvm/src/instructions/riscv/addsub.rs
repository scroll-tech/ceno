--- conflicted
+++ resolved
@@ -169,52 +169,6 @@
     #[test]
     #[allow(clippy::option_map_unit_fn)]
     fn test_add_construct_circuit() {
-<<<<<<< HEAD
-        let mut rng = test_rng();
-
-        let mut cs = ConstraintSystem::new(|| "riscv");
-        let _ = cs.namespace(
-            || "add",
-            |cs| {
-                let mut circuit_builder = CircuitBuilder::<GoldilocksExt2>::new(cs);
-                let config = AddInstruction::construct_circuit(&mut circuit_builder);
-                Ok(config)
-            },
-        );
-        let pk = cs.key_gen();
-        let vk = pk.vk.clone();
-
-        // generate mock witness
-        let num_instances = 1 << 2;
-        let wits_in = (0..pk.get_cs().num_witin as usize)
-            .map(|_| {
-                (0..num_instances)
-                    .map(|_| Goldilocks::random(&mut rng))
-                    .collect::<Vec<Goldilocks>>()
-                    .into_mle()
-                    .into()
-            })
-            .collect_vec();
-
-        // get proof
-        let prover = ZKVMProver::new(pk);
-        let mut transcript = Transcript::new(b"riscv");
-        let challenges = [1.into(), 2.into()];
-
-        let proof = prover
-            .create_proof(wits_in, num_instances, 1, &mut transcript, &challenges)
-            .expect("create_proof failed");
-
-        let verifier = ZKVMVerifier::new(vk);
-        let mut v_transcript = Transcript::new(b"riscv");
-        let _rt_input = verifier
-            .verify(
-                &proof,
-                &mut v_transcript,
-                NUM_FANIN,
-                &PointAndEval::default(),
-                &challenges,
-=======
         let mut cs = ConstraintSystem::<GoldilocksExt2>::new(|| "riscv");
         let mut cb = CircuitBuilder::new(&mut cs);
         let config = cb
@@ -224,7 +178,6 @@
                     let config = AddInstruction::construct_circuit(cb);
                     Ok(config)
                 },
->>>>>>> e4601425
             )
             .unwrap()
             .unwrap();
