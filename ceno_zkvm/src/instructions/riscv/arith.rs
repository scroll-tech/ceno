--- conflicted
+++ resolved
@@ -87,11 +87,7 @@
 
     fn assign_instance(
         config: &Self::InstructionConfig,
-<<<<<<< HEAD
         instance: &mut [<E as ExtensionField>::BaseField],
-=======
-        instance: &mut [MaybeUninit<E::BaseField>],
->>>>>>> 43a96174
         lk_multiplicity: &mut LkMultiplicity,
         step: &StepRecord,
     ) -> Result<(), ZKVMError> {
