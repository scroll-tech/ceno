--- conflicted
+++ resolved
@@ -398,50 +398,6 @@
     }
 }
 
-<<<<<<< HEAD
-=======
-/// Transform a value represented as a `UInt` into a `WitIn` containing its
-/// corresponding signed value, interpreting the bits as a 2s-complement
-/// encoding.  Gadget allocates 2 `WitIn` values in total.
-struct Signed<E: ExtensionField> {
-    pub is_negative: SignedExtendConfig<E>,
-    val: Expression<E>,
-}
-
-impl<E: ExtensionField> Signed<E> {
-    pub fn construct_circuit<NR: Into<String> + Display + Clone, N: FnOnce() -> NR>(
-        cb: &mut CircuitBuilder<E>,
-        name_fn: N,
-        unsigned_val: &UInt<E>,
-    ) -> Result<Self, ZKVMError> {
-        cb.namespace(name_fn, |cb| {
-            let is_negative = unsigned_val.is_negative(cb)?;
-            let val = unsigned_val.value() - (1u64 << BIT_WIDTH) * is_negative.expr();
-
-            Ok(Self { is_negative, val })
-        })
-    }
-
-    pub fn assign_instance(
-        &self,
-        instance: &mut [E::BaseField],
-        lkm: &mut LkMultiplicity,
-        val: &Value<u32>,
-    ) -> Result<i32, ZKVMError> {
-        self.is_negative.assign_instance(
-            instance,
-            lkm,
-            *val.as_u16_limbs().last().unwrap() as u64,
-        )?;
-        Ok(i32::from(val))
-    }
-
-    pub fn expr(&self) -> Expression<E> {
-        self.val.clone()
-    }
-}
-
->>>>>>> 34a1ee16
 #[cfg(test)]
 mod test {
     use ceno_emul::{Change, StepRecord, encode_rv32};
