use std::marker::PhantomData;

use ceno_emul::{InsnKind, StepRecord};
use ff_ext::ExtensionField;

use super::{
    RIVInstruction,
    constants::{UINT_LIMBS, UInt},
    r_insn::RInstructionConfig,
};
use crate::{
    circuit_builder::CircuitBuilder, error::ZKVMError, gadgets::IsLtConfig,
    instructions::Instruction, uint::Value, witness::LkMultiplicity,
};
use core::mem::MaybeUninit;

/// This config handles R-Instructions that represent registers values as 2 * u16.
#[derive(Debug)]
pub struct ArithConfig<E: ExtensionField> {
    r_insn: RInstructionConfig<E>,

    rs1_read: UInt<E>,
    rs2_read: UInt<E>,
    #[allow(dead_code)]
    rd_written: UInt<E>,

    is_lt: IsLtConfig,
}

pub struct ArithInstruction<E, I>(PhantomData<(E, I)>);

pub struct SLTUOp;
impl RIVInstruction for SLTUOp {
    const INST_KIND: InsnKind = InsnKind::SLTU;
}
pub type SltuInstruction<E> = ArithInstruction<E, SLTUOp>;

impl<E: ExtensionField, I: RIVInstruction> Instruction<E> for ArithInstruction<E, I> {
    type InstructionConfig = ArithConfig<E>;

    fn name() -> String {
        format!("{:?}", I::INST_KIND)
    }

    fn construct_circuit(
        circuit_builder: &mut CircuitBuilder<E>,
    ) -> Result<Self::InstructionConfig, ZKVMError> {
        // If rs1_read < rs2_read, rd_written = 1. Otherwise rd_written = 0
        let rs1_read = UInt::new_unchecked(|| "rs1_read", circuit_builder)?;
        let rs2_read = UInt::new_unchecked(|| "rs2_read", circuit_builder)?;

        let lt = IsLtConfig::construct_circuit(
            circuit_builder,
            || "rs1 < rs2",
            rs1_read.value(),
            rs2_read.value(),
            None,
            UINT_LIMBS,
        )?;
        let rd_written = UInt::from_exprs_unchecked(vec![lt.expr()])?;

        let r_insn = RInstructionConfig::<E>::construct_circuit(
            circuit_builder,
            I::INST_KIND,
            rs1_read.register_expr(),
            rs2_read.register_expr(),
            rd_written.register_expr(),
        )?;

        Ok(ArithConfig {
            r_insn,
            rs1_read,
            rs2_read,
            rd_written,
            is_lt: lt,
        })
    }

    fn assign_instance(
        config: &Self::InstructionConfig,
        instance: &mut [MaybeUninit<<E as ExtensionField>::BaseField>],
        lkm: &mut LkMultiplicity,
        step: &StepRecord,
    ) -> Result<(), ZKVMError> {
        config.r_insn.assign_instance(instance, lkm, step)?;

        let rs1 = step.rs1().unwrap().value;
        let rs2 = step.rs2().unwrap().value;

        let rs1_read = Value::new_unchecked(rs1);
        let rs2_read = Value::new_unchecked(rs2);
        config
            .rs1_read
            .assign_limbs(instance, rs1_read.as_u16_limbs());
        config
            .rs2_read
            .assign_limbs(instance, rs2_read.as_u16_limbs());
        config
            .is_lt
            .assign_instance(instance, lkm, rs1.into(), rs2.into())?;

        Ok(())
    }
}

#[cfg(test)]
mod test {
<<<<<<< HEAD
    use std::u32;

    use ceno_emul::{CENO_PLATFORM, Change, StepRecord, Word};
=======
    use ceno_emul::{Change, StepRecord, Word, CENO_PLATFORM};
>>>>>>> 25118bdc
    use goldilocks::GoldilocksExt2;
    use itertools::Itertools;
    use multilinear_extensions::mle::IntoMLEs;
    use rand::Rng;

    use super::*;
    use crate::{
        circuit_builder::{CircuitBuilder, ConstraintSystem},
        instructions::Instruction,
        scheme::mock_prover::{MOCK_PC_SLTU, MOCK_PROGRAM, MockProver},
    };

    fn verify(name: &'static str, rs1: Word, rs2: Word, rd: Word) {
        let mut cs = ConstraintSystem::<GoldilocksExt2>::new(|| "riscv");
        let mut cb = CircuitBuilder::new(&mut cs);
        let config = cb
            .namespace(
                || format!("SLTU/{name}"),
                |cb| {
                    let config = SltuInstruction::construct_circuit(cb);
                    Ok(config)
                },
            )
            .unwrap()
            .unwrap();

        let idx = (MOCK_PC_SLTU.0 - CENO_PLATFORM.pc_start()) / 4;
        let (raw_witin, _) =
            SltuInstruction::assign_instances(&config, cb.cs.num_witin as usize, vec![
                StepRecord::new_r_instruction(
                    3,
                    MOCK_PC_SLTU,
                    MOCK_PROGRAM[idx as usize],
                    rs1,
                    rs2,
                    Change::new(0, rd),
                    0,
                ),
            ])
            .unwrap();

        let expected_rd_written =
            UInt::from_const_unchecked(Value::new_unchecked(rd).as_u16_limbs().to_vec());

        config
            .rd_written
            .require_equal(|| "assert_rd_written", &mut cb, &expected_rd_written)
            .unwrap();

        MockProver::assert_satisfied(
            &mut cb,
            &raw_witin
                .de_interleaving()
                .into_mles()
                .into_iter()
                .map(|v| v.into())
                .collect_vec(),
            None,
        );
    }

    #[test]
    fn test_sltu_simple() {
        verify("lt = true, 0 < 1", 0, 1, 1);
        verify("lt = true, 1 < 2", 1, 2, 1);
        verify("lt = true, 0 < u32::MAX", 0, u32::MAX, 1);
        verify("lt = true, u32::MAX - 1", u32::MAX - 1, u32::MAX, 1);
        verify("lt = false, u32::MAX", u32::MAX, u32::MAX, 0);
        verify("lt = false, u32::MAX - 1", u32::MAX, u32::MAX - 1, 0);
        verify("lt = false, u32::MAX > 0", u32::MAX, 0, 0);
        verify("lt = false, 2 > 1", 2, 1, 0);
    }

    #[test]
    fn test_sltu_random() {
        let mut rng = rand::thread_rng();
        let a: u32 = rng.gen();
        let b: u32 = rng.gen();
        println!("random: {}, {}", a, b);
        verify("random 1", a, b, (a < b) as u32);
        verify("random 2", b, a, !(a < b) as u32);
    }
}<|MERGE_RESOLUTION|>--- conflicted
+++ resolved
@@ -105,13 +105,7 @@
 
 #[cfg(test)]
 mod test {
-<<<<<<< HEAD
-    use std::u32;
-
     use ceno_emul::{CENO_PLATFORM, Change, StepRecord, Word};
-=======
-    use ceno_emul::{Change, StepRecord, Word, CENO_PLATFORM};
->>>>>>> 25118bdc
     use goldilocks::GoldilocksExt2;
     use itertools::Itertools;
     use multilinear_extensions::mle::IntoMLEs;
