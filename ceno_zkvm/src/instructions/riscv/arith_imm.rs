use std::{marker::PhantomData, mem::MaybeUninit};

use ceno_emul::StepRecord;
use ff_ext::ExtensionField;

use crate::{
    Value, circuit_builder::CircuitBuilder, error::ZKVMError, instructions::Instruction,
    witness::LkMultiplicity,
};

use super::{RIVInstruction, constants::UInt, i_insn::IInstructionConfig};

pub struct AddiInstruction<E>(PhantomData<E>);

impl<E> RIVInstruction for AddiInstruction<E> {
    const INST_KIND: ceno_emul::InsnKind = ceno_emul::InsnKind::ADDI;
}

pub struct InstructionConfig<E: ExtensionField> {
    i_insn: IInstructionConfig<E>,

    rs1_read: UInt<E>,
    imm: UInt<E>,
    rd_written: UInt<E>,
}

impl<E: ExtensionField> Instruction<E> for AddiInstruction<E> {
    type InstructionConfig = InstructionConfig<E>;

    fn name() -> String {
        format!("{:?}", Self::INST_KIND)
    }

    fn construct_circuit(
        circuit_builder: &mut CircuitBuilder<E>,
    ) -> Result<Self::InstructionConfig, ZKVMError> {
        let rs1_read = UInt::new_unchecked(|| "rs1_read", circuit_builder)?;
        let imm = UInt::new(|| "imm", circuit_builder)?;
        let rd_written = rs1_read.add(|| "rs1_read + imm", circuit_builder, &imm, true)?;

        let i_insn = IInstructionConfig::<E>::construct_circuit(
            circuit_builder,
            Self::INST_KIND,
            &imm.value(),
            rs1_read.register_expr(),
            rd_written.register_expr(),
            false,
        )?;

        Ok(InstructionConfig {
            i_insn,
            rs1_read,
            imm,
            rd_written,
        })
    }

    fn assign_instance(
        config: &Self::InstructionConfig,
        instance: &mut [MaybeUninit<<E as ExtensionField>::BaseField>],
        lk_multiplicity: &mut LkMultiplicity,
        step: &StepRecord,
    ) -> Result<(), ZKVMError> {
        let rs1_read = Value::new_unchecked(step.rs1().unwrap().value);
        let imm = Value::new(step.insn().imm_or_funct7(), lk_multiplicity);

        let result = rs1_read.add(&imm, lk_multiplicity, true);

        config.rs1_read.assign_value(instance, rs1_read);
        config.imm.assign_value(instance, imm);

        config.rd_written.assign_add_outcome(instance, &result);

        config
            .i_insn
            .assign_instance(instance, lk_multiplicity, step)?;

        Ok(())
    }
}

#[cfg(test)]
mod test {
<<<<<<< HEAD
    use ceno_emul::{Change, PC_STEP_SIZE, StepRecord};
=======
    use ceno_emul::{Change, InsnKind, StepRecord, encode_rv32};
>>>>>>> 4f27c52f
    use goldilocks::GoldilocksExt2;
    use itertools::Itertools;
    use multilinear_extensions::mle::IntoMLEs;

    use crate::{
        circuit_builder::{CircuitBuilder, ConstraintSystem},
        instructions::Instruction,
        scheme::mock_prover::{MOCK_PC_START, MockProver},
    };

    use super::AddiInstruction;

    fn imm(imm: i32) -> u32 {
        // imm is 12 bits in B-type
        const IMM_MAX: i32 = 2i32.pow(12);
        if imm.is_negative() {
            (IMM_MAX + imm) as u32
        } else {
            imm as u32
        }
    }
    #[test]
    fn test_opcode_addi() {
        let mut cs = ConstraintSystem::<GoldilocksExt2>::new(|| "riscv");
        let mut cb = CircuitBuilder::new(&mut cs);
        let config = cb
            .namespace(
                || "addi",
                |cb| {
                    let config = AddiInstruction::<GoldilocksExt2>::construct_circuit(cb);
                    Ok(config)
                },
            )
            .unwrap()
            .unwrap();

        let insn_code = encode_rv32(InsnKind::ADDI, 2, 0, 4, imm(3));
        let (raw_witin, lkm) = AddiInstruction::<GoldilocksExt2>::assign_instances(
            &config,
            cb.cs.num_witin as usize,
            vec![StepRecord::new_i_instruction(
                3,
<<<<<<< HEAD
                Change::new(MOCK_PC_ADDI, MOCK_PC_ADDI + PC_STEP_SIZE),
                MOCK_PROGRAM[13],
=======
                MOCK_PC_START,
                insn_code,
>>>>>>> 4f27c52f
                1000,
                Change::new(0, 1003),
                0,
            )],
        )
        .unwrap();

        MockProver::assert_satisfied(
            &cb,
            &raw_witin
                .de_interleaving()
                .into_mles()
                .into_iter()
                .map(|v| v.into())
                .collect_vec(),
            &[insn_code],
            None,
            Some(lkm),
        );
    }

    #[test]
    fn test_opcode_addi_sub() {
        let mut cs = ConstraintSystem::<GoldilocksExt2>::new(|| "riscv");
        let mut cb = CircuitBuilder::new(&mut cs);
        let config = cb
            .namespace(
                || "addi",
                |cb| {
                    let config = AddiInstruction::<GoldilocksExt2>::construct_circuit(cb);
                    Ok(config)
                },
            )
            .unwrap()
            .unwrap();

        let insn_code = encode_rv32(InsnKind::ADDI, 2, 0, 4, imm(-3));
        let (raw_witin, lkm) = AddiInstruction::<GoldilocksExt2>::assign_instances(
            &config,
            cb.cs.num_witin as usize,
            vec![StepRecord::new_i_instruction(
                3,
<<<<<<< HEAD
                Change::new(MOCK_PC_ADDI_SUB, MOCK_PC_ADDI_SUB + PC_STEP_SIZE),
                MOCK_PROGRAM[14],
=======
                MOCK_PC_START,
                insn_code,
>>>>>>> 4f27c52f
                1000,
                Change::new(0, 997),
                0,
            )],
        )
        .unwrap();

        MockProver::assert_satisfied(
            &cb,
            &raw_witin
                .de_interleaving()
                .into_mles()
                .into_iter()
                .map(|v| v.into())
                .collect_vec(),
            &[insn_code],
            None,
            Some(lkm),
        );
    }
}<|MERGE_RESOLUTION|>--- conflicted
+++ resolved
@@ -81,11 +81,7 @@
 
 #[cfg(test)]
 mod test {
-<<<<<<< HEAD
-    use ceno_emul::{Change, PC_STEP_SIZE, StepRecord};
-=======
-    use ceno_emul::{Change, InsnKind, StepRecord, encode_rv32};
->>>>>>> 4f27c52f
+    use ceno_emul::{Change, InsnKind, PC_STEP_SIZE, StepRecord, encode_rv32};
     use goldilocks::GoldilocksExt2;
     use itertools::Itertools;
     use multilinear_extensions::mle::IntoMLEs;
@@ -128,13 +124,8 @@
             cb.cs.num_witin as usize,
             vec![StepRecord::new_i_instruction(
                 3,
-<<<<<<< HEAD
-                Change::new(MOCK_PC_ADDI, MOCK_PC_ADDI + PC_STEP_SIZE),
-                MOCK_PROGRAM[13],
-=======
-                MOCK_PC_START,
+                Change::new(MOCK_PC_START, MOCK_PC_START + PC_STEP_SIZE),
                 insn_code,
->>>>>>> 4f27c52f
                 1000,
                 Change::new(0, 1003),
                 0,
@@ -177,13 +168,8 @@
             cb.cs.num_witin as usize,
             vec![StepRecord::new_i_instruction(
                 3,
-<<<<<<< HEAD
-                Change::new(MOCK_PC_ADDI_SUB, MOCK_PC_ADDI_SUB + PC_STEP_SIZE),
-                MOCK_PROGRAM[14],
-=======
-                MOCK_PC_START,
+                Change::new(MOCK_PC_START, MOCK_PC_START + PC_STEP_SIZE),
                 insn_code,
->>>>>>> 4f27c52f
                 1000,
                 Change::new(0, 997),
                 0,
