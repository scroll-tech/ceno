use crate::uint::UIntLimbs;
pub use ceno_emul::PC_STEP_SIZE;

pub const ECALL_HALT_OPCODE: [usize; 2] = [0x00_00, 0x00_00];
pub const EXIT_PC: usize = 0;
pub const EXIT_CODE_IDX: usize = 0;

pub const INIT_PC_IDX: usize = 2;
pub const INIT_CYCLE_IDX: usize = 3;
pub const END_PC_IDX: usize = 4;
pub const END_CYCLE_IDX: usize = 5;
<<<<<<< HEAD
pub const PUBLIC_IO_IDX: usize = 6;
pub const GLOBAL_RW_SUM_IDX: usize = PUBLIC_IO_IDX + 2;
=======
pub const END_SHARD_ID_IDX: usize = 6;
pub const PUBLIC_IO_IDX: usize = 7;
>>>>>>> 82fea5ea

pub const LIMB_BITS: usize = 16;
pub const LIMB_MASK: u32 = 0xFFFF;

pub const BIT_WIDTH: usize = 32usize;

pub const PC_BITS: usize = 30;
pub const MEM_BITS: usize = 30;

pub type UInt<E> = UIntLimbs<BIT_WIDTH, LIMB_BITS, E>;
pub type UIntMul<E> = UIntLimbs<{ 2 * BIT_WIDTH }, LIMB_BITS, E>;
/// use UInt<x> for x bits limb size
pub type UInt8<E> = UIntLimbs<BIT_WIDTH, 8, E>;
pub const UINT_LIMBS: usize = BIT_WIDTH.div_ceil(LIMB_BITS);
pub const UINT_BYTE_LIMBS: usize = BIT_WIDTH.div_ceil(8);<|MERGE_RESOLUTION|>--- conflicted
+++ resolved
@@ -9,13 +9,9 @@
 pub const INIT_CYCLE_IDX: usize = 3;
 pub const END_PC_IDX: usize = 4;
 pub const END_CYCLE_IDX: usize = 5;
-<<<<<<< HEAD
-pub const PUBLIC_IO_IDX: usize = 6;
-pub const GLOBAL_RW_SUM_IDX: usize = PUBLIC_IO_IDX + 2;
-=======
 pub const END_SHARD_ID_IDX: usize = 6;
 pub const PUBLIC_IO_IDX: usize = 7;
->>>>>>> 82fea5ea
+pub const GLOBAL_RW_SUM_IDX: usize = PUBLIC_IO_IDX + 2;
 
 pub const LIMB_BITS: usize = 16;
 pub const LIMB_MASK: u32 = 0xFFFF;
