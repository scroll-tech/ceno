use crate::{
    error::ZKVMError,
    instructions::Instruction,
    structs::{ZKVMConstraintSystem, ZKVMFixedTraces, ZKVMWitnesses},
    tables::{
        AndTableCircuit, LtuTableCircuit, MemCircuit, MemFinalRecord, MemInitRecord,
        ProgramDataCircuit, PubIOCircuit, RegTableCircuit, TableCircuit, U14TableCircuit,
        U16TableCircuit,
    },
};
use ceno_emul::{CENO_PLATFORM, InsnKind, StepRecord};
use ff_ext::ExtensionField;

use super::{
    arith::AddInstruction,
    branch::BltuInstruction,
    ecall::HaltInstruction,
    jump::{JalInstruction, LuiInstruction},
    memory::LwInstruction,
};

pub struct Rv32imConfig<E: ExtensionField> {
    // Opcodes.
    pub add_config: <AddInstruction<E> as Instruction<E>>::InstructionConfig,
    pub bltu_config: <BltuInstruction as Instruction<E>>::InstructionConfig,
    pub jal_config: <JalInstruction<E> as Instruction<E>>::InstructionConfig,
    pub halt_config: <HaltInstruction<E> as Instruction<E>>::InstructionConfig,
    pub lui_config: <LuiInstruction<E> as Instruction<E>>::InstructionConfig,
    pub lw_config: <LwInstruction<E> as Instruction<E>>::InstructionConfig,

    // Tables.
    pub u16_range_config: <U16TableCircuit<E> as TableCircuit<E>>::TableConfig,
    pub u14_range_config: <U14TableCircuit<E> as TableCircuit<E>>::TableConfig,
    pub and_config: <AndTableCircuit<E> as TableCircuit<E>>::TableConfig,
    pub ltu_config: <LtuTableCircuit<E> as TableCircuit<E>>::TableConfig,

    // RW tables.
    pub reg_config: <RegTableCircuit<E> as TableCircuit<E>>::TableConfig,
    pub mem_config: <MemCircuit<E> as TableCircuit<E>>::TableConfig,
    pub program_data_config: <ProgramDataCircuit<E> as TableCircuit<E>>::TableConfig,
    pub public_io_config: <PubIOCircuit<E> as TableCircuit<E>>::TableConfig,
}

impl<E: ExtensionField> Rv32imConfig<E> {
    pub fn construct_circuits(cs: &mut ZKVMConstraintSystem<E>) -> Self {
        // opcode circuits
        let add_config = cs.register_opcode_circuit::<AddInstruction<E>>();
        let bltu_config = cs.register_opcode_circuit::<BltuInstruction>();
        let jal_config = cs.register_opcode_circuit::<JalInstruction<E>>();
        let halt_config = cs.register_opcode_circuit::<HaltInstruction<E>>();
        let lui_config = cs.register_opcode_circuit::<LuiInstruction<E>>();
        let lw_config = cs.register_opcode_circuit::<LwInstruction<E>>();

        // tables
        let u16_range_config = cs.register_table_circuit::<U16TableCircuit<E>>();
        let u14_range_config = cs.register_table_circuit::<U14TableCircuit<E>>();
        let and_config = cs.register_table_circuit::<AndTableCircuit<E>>();
        let ltu_config = cs.register_table_circuit::<LtuTableCircuit<E>>();

        // RW tables
        let reg_config = cs.register_table_circuit::<RegTableCircuit<E>>();
        let mem_config = cs.register_table_circuit::<MemCircuit<E>>();

        // RO tables
        let program_data_config = cs.register_table_circuit::<ProgramDataCircuit<E>>();
        let public_io_config = cs.register_table_circuit::<PubIOCircuit<E>>();

        Self {
            add_config,
            bltu_config,
            jal_config,
            halt_config,
            lui_config,
            lw_config,
            u16_range_config,
            u14_range_config,
            and_config,
            ltu_config,

            reg_config,
            mem_config,
            program_data_config,
            public_io_config,
        }
    }

    pub fn generate_fixed_traces(
        &self,
        cs: &ZKVMConstraintSystem<E>,
        fixed: &mut ZKVMFixedTraces<E>,
        reg_init: &[MemInitRecord],
        program_data_init: &[MemInitRecord],
    ) {
        fixed.register_opcode_circuit::<AddInstruction<E>>(cs);
        fixed.register_opcode_circuit::<BltuInstruction>(cs);
        fixed.register_opcode_circuit::<JalInstruction<E>>(cs);
        fixed.register_opcode_circuit::<HaltInstruction<E>>(cs);
        fixed.register_opcode_circuit::<LuiInstruction<E>>(cs);
        fixed.register_opcode_circuit::<LwInstruction<E>>(cs);

        fixed.register_table_circuit::<U16TableCircuit<E>>(cs, &self.u16_range_config, &());
        fixed.register_table_circuit::<U14TableCircuit<E>>(cs, &self.u14_range_config, &());
        fixed.register_table_circuit::<AndTableCircuit<E>>(cs, &self.and_config, &());
        fixed.register_table_circuit::<LtuTableCircuit<E>>(cs, &self.ltu_config, &());

<<<<<<< HEAD
        fixed.register_table_circuit::<RegTableCircuit<E>>(cs, self.reg_config.clone(), reg_init);
        fixed.register_table_circuit::<ProgramDataCircuit<E>>(
            cs,
            self.program_data_config.clone(),
            program_data_init,
        );
        fixed.register_table_circuit::<PubIOCircuit<E>>(cs, self.public_io_config.clone(), &());
=======
        fixed.register_table_circuit::<RegTableCircuit<E>>(cs, &self.reg_config, reg_init);
        fixed.register_table_circuit::<MemTableCircuit<E>>(cs, &self.mem_config, mem_init);
>>>>>>> 69d6be75
    }

    pub fn assign_opcode_circuit(
        &self,
        cs: &ZKVMConstraintSystem<E>,
        witness: &mut ZKVMWitnesses<E>,
        steps: Vec<StepRecord>,
    ) -> Result<(), ZKVMError> {
        use InsnKind::*;

        let mut add_records = Vec::new();
        let mut bltu_records = Vec::new();
        let mut jal_records = Vec::new();
        let mut halt_records = Vec::new();
        let mut lui_records = Vec::new();
        let mut lw_records = Vec::new();
        steps
            .into_iter()
            .for_each(|record| match record.insn().codes().kind {
                ADD => add_records.push(record),
                BLTU => bltu_records.push(record),
                JAL => jal_records.push(record),
                EANY if record.rs1().unwrap().value == CENO_PLATFORM.ecall_halt() => {
                    halt_records.push(record);
                }
                LUI => lui_records.push(record),
                LW => lw_records.push(record),
                i => unimplemented!("instruction {i:?}"),
            });

        tracing::info!(
            "tracer generated {} ADD records, {} BLTU records, {} JAL records",
            add_records.len(),
            bltu_records.len(),
            jal_records.len(),
        );
        assert_eq!(halt_records.len(), 1);

        witness.assign_opcode_circuit::<AddInstruction<E>>(cs, &self.add_config, add_records)?;
        witness.assign_opcode_circuit::<BltuInstruction>(cs, &self.bltu_config, bltu_records)?;
        witness.assign_opcode_circuit::<JalInstruction<E>>(cs, &self.jal_config, jal_records)?;
        witness.assign_opcode_circuit::<HaltInstruction<E>>(cs, &self.halt_config, halt_records)?;
        witness.assign_opcode_circuit::<LuiInstruction<E>>(cs, &self.lui_config, lui_records)?;
        witness.assign_opcode_circuit::<LwInstruction<E>>(cs, &self.lw_config, lw_records)?;
        Ok(())
    }

    pub fn assign_table_circuit(
        &self,
        cs: &ZKVMConstraintSystem<E>,
        witness: &mut ZKVMWitnesses<E>,
        reg_final: &[MemFinalRecord],
        mem_final: &[MemFinalRecord],
        program_data_final: &[MemFinalRecord],
        public_io_final: &[MemFinalRecord],
    ) -> Result<(), ZKVMError> {
        witness.assign_table_circuit::<U16TableCircuit<E>>(cs, &self.u16_range_config, &())?;
        witness.assign_table_circuit::<U14TableCircuit<E>>(cs, &self.u14_range_config, &())?;
        witness.assign_table_circuit::<AndTableCircuit<E>>(cs, &self.and_config, &())?;
        witness.assign_table_circuit::<LtuTableCircuit<E>>(cs, &self.ltu_config, &())?;

        // assign register finalization.
        witness
            .assign_table_circuit::<RegTableCircuit<E>>(cs, &self.reg_config, reg_final)
            .unwrap();
        // assign memory finalization.
        witness
            .assign_table_circuit::<MemCircuit<E>>(cs, &self.mem_config, mem_final)
            .unwrap();
        // assign program_data finalization.
        witness
            .assign_table_circuit::<ProgramDataCircuit<E>>(
                cs,
                &self.program_data_config,
                program_data_final,
            )
            .unwrap();

        witness
            .assign_table_circuit::<PubIOCircuit<E>>(cs, &self.public_io_config, public_io_final)
            .unwrap();

        Ok(())
    }
}<|MERGE_RESOLUTION|>--- conflicted
+++ resolved
@@ -103,18 +103,13 @@
         fixed.register_table_circuit::<AndTableCircuit<E>>(cs, &self.and_config, &());
         fixed.register_table_circuit::<LtuTableCircuit<E>>(cs, &self.ltu_config, &());
 
-<<<<<<< HEAD
-        fixed.register_table_circuit::<RegTableCircuit<E>>(cs, self.reg_config.clone(), reg_init);
+        fixed.register_table_circuit::<RegTableCircuit<E>>(cs, &self.reg_config, reg_init);
         fixed.register_table_circuit::<ProgramDataCircuit<E>>(
             cs,
-            self.program_data_config.clone(),
+            &self.program_data_config,
             program_data_init,
         );
-        fixed.register_table_circuit::<PubIOCircuit<E>>(cs, self.public_io_config.clone(), &());
-=======
-        fixed.register_table_circuit::<RegTableCircuit<E>>(cs, &self.reg_config, reg_init);
-        fixed.register_table_circuit::<MemTableCircuit<E>>(cs, &self.mem_config, mem_init);
->>>>>>> 69d6be75
+        fixed.register_table_circuit::<PubIOCircuit<E>>(cs, &self.public_io_config, &());
     }
 
     pub fn assign_opcode_circuit(
