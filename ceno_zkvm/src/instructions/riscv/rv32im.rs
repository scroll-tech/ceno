--- conflicted
+++ resolved
@@ -7,11 +7,7 @@
             branch::{
                 BeqInstruction, BgeInstruction, BgeuInstruction, BltInstruction, BneInstruction,
             },
-<<<<<<< HEAD
             div::{DivInstruction, DivuInstruction, RemInstruction, RemuInstruction},
-=======
-            div::DivuInstruction,
->>>>>>> 34a1ee16
             logic::{AndInstruction, OrInstruction, XorInstruction},
             logic_imm::{AndiInstruction, OriInstruction, XoriInstruction},
             mul::MulhuInstruction,
@@ -65,12 +61,9 @@
     pub mulhsu_config: <MulhsuInstruction<E> as Instruction<E>>::InstructionConfig,
     pub mulhu_config: <MulhuInstruction<E> as Instruction<E>>::InstructionConfig,
     pub divu_config: <DivuInstruction<E> as Instruction<E>>::InstructionConfig,
-<<<<<<< HEAD
     pub remu_config: <RemuInstruction<E> as Instruction<E>>::InstructionConfig,
     pub div_config: <DivInstruction<E> as Instruction<E>>::InstructionConfig,
     pub rem_config: <RemInstruction<E> as Instruction<E>>::InstructionConfig,
-=======
->>>>>>> 34a1ee16
 
     // ALU with imm
     pub addi_config: <AddiInstruction<E> as Instruction<E>>::InstructionConfig,
@@ -138,12 +131,9 @@
         let mulhsu_config = cs.register_opcode_circuit::<MulhsuInstruction<E>>();
         let mulhu_config = cs.register_opcode_circuit::<MulhuInstruction<E>>();
         let divu_config = cs.register_opcode_circuit::<DivuInstruction<E>>();
-<<<<<<< HEAD
         let remu_config = cs.register_opcode_circuit::<RemuInstruction<E>>();
         let div_config = cs.register_opcode_circuit::<DivInstruction<E>>();
         let rem_config = cs.register_opcode_circuit::<RemInstruction<E>>();
-=======
->>>>>>> 34a1ee16
 
         // alu with imm opcodes
         let addi_config = cs.register_opcode_circuit::<AddiInstruction<E>>();
@@ -276,12 +266,9 @@
         fixed.register_opcode_circuit::<MulhsuInstruction<E>>(cs);
         fixed.register_opcode_circuit::<MulhuInstruction<E>>(cs);
         fixed.register_opcode_circuit::<DivuInstruction<E>>(cs);
-<<<<<<< HEAD
         fixed.register_opcode_circuit::<RemuInstruction<E>>(cs);
         fixed.register_opcode_circuit::<DivInstruction<E>>(cs);
         fixed.register_opcode_circuit::<RemInstruction<E>>(cs);
-=======
->>>>>>> 34a1ee16
         // alu with imm
         fixed.register_opcode_circuit::<AddiInstruction<E>>(cs);
         fixed.register_opcode_circuit::<AndiInstruction<E>>(cs);
@@ -385,12 +372,9 @@
         assign_opcode!(MULHSU, MulhsuInstruction<E>, mulhsu_config);
         assign_opcode!(MULHU, MulhuInstruction<E>, mulhu_config);
         assign_opcode!(DIVU, DivuInstruction<E>, divu_config);
-<<<<<<< HEAD
         assign_opcode!(REMU, RemuInstruction<E>, remu_config);
         assign_opcode!(DIV, DivInstruction<E>, div_config);
         assign_opcode!(REM, RemInstruction<E>, rem_config);
-=======
->>>>>>> 34a1ee16
         // alu with imm
         assign_opcode!(ADDI, AddiInstruction<E>, addi_config);
         assign_opcode!(ANDI, AndiInstruction<E>, andi_config);
@@ -427,13 +411,7 @@
         assert_eq!(
             all_records.keys().cloned().collect::<BTreeSet<_>>(),
             // these are opcodes that haven't been implemented
-<<<<<<< HEAD
-            [INVALID, EANY]
-=======
-            [INVALID, DIV, REM, REMU, ECALL]
->>>>>>> 34a1ee16
-                .into_iter()
-                .collect::<BTreeSet<_>>(),
+            [INVALID, ECALL].into_iter().collect::<BTreeSet<_>>(),
         );
         Ok(GroupedSteps(all_records))
     }
@@ -497,14 +475,7 @@
             };
         }
 
-<<<<<<< HEAD
-        assign_opcode!(EANY, EcallDummy<E>, ecall_config);
-=======
-        assign_opcode!(DIV, DivDummy<E>, div_config);
-        assign_opcode!(REM, RemDummy<E>, rem_config);
-        assign_opcode!(REMU, RemuDummy<E>, remu_config);
         assign_opcode!(ECALL, EcallDummy<E>, ecall_config);
->>>>>>> 34a1ee16
 
         let _ = steps.remove(&INVALID);
         let keys: Vec<&InsnKind> = steps.keys().collect::<Vec<_>>();
