--- conflicted
+++ resolved
@@ -2,13 +2,11 @@
     arith::AddInstruction, branch::BltuInstruction, ecall::HaltInstruction, jump::JalInstruction,
     memory::LwInstruction,
 };
-<<<<<<< HEAD
 #[cfg(feature = "u16limb_circuit")]
 use crate::instructions::riscv::auipc::AuipcInstruction;
 #[cfg(feature = "u16limb_circuit")]
 use crate::instructions::riscv::lui::LuiInstruction;
-=======
->>>>>>> 38d31139
+
 use crate::{
     error::ZKVMError,
     instructions::{
