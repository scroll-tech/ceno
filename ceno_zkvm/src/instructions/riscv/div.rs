--- conflicted
+++ resolved
@@ -81,7 +81,7 @@
     circuit_builder::CircuitBuilder,
     error::ZKVMError,
     expression::{Expression, ToExpr, WitIn},
-    gadgets::{AssertLTConfig, IsEqualConfig, IsLtConfig, IsZeroConfig, Signed},
+    gadgets::{AssertLtConfig, IsEqualConfig, IsLtConfig, IsZeroConfig, Signed},
     instructions::Instruction,
     set_val,
     uint::Value,
@@ -115,7 +115,7 @@
         is_dividend_max_negative: IsEqualConfig,
         is_divisor_minus_one: IsEqualConfig,
         is_signed_overflow: WitIn,
-        remainder_nonnegative: AssertLTConfig,
+        remainder_nonnegative: AssertLtConfig,
     },
 }
 
@@ -127,19 +127,11 @@
 }
 pub type DivuInstruction<E> = ArithInstruction<E, DivuOp>;
 
-<<<<<<< HEAD
 pub struct RemuOp;
 impl RIVInstruction for RemuOp {
     const INST_KIND: InsnKind = InsnKind::REMU;
 }
 pub type RemuInstruction<E> = ArithInstruction<E, RemuOp>;
-=======
-pub struct DivuOp;
-impl RIVInstruction for DivuOp {
-    const INST_KIND: InsnKind = InsnKind::DIVU;
-}
-pub type DivuInstruction<E> = ArithInstruction<E, DivuOp>;
->>>>>>> 34a1ee16
 
 pub struct RemOp;
 impl RIVInstruction for RemOp {
@@ -263,10 +255,10 @@
                 let divisor_pos_orientation =
                     (1 - 2 * divisor_signed.is_negative.expr()) * divisor_signed.expr();
 
-                let remainder_nonnegative = AssertLTConfig::construct_circuit(
+                let remainder_nonnegative = AssertLtConfig::construct_circuit(
                     cb,
                     || "oriented_remainder_nonnegative",
-                    (-1).into(),
+                    (-1i32).into(),
                     remainder_pos_orientation.clone(),
                     UINT_LIMBS,
                 )?;
@@ -671,7 +663,6 @@
             MockProver::assert_with_expected_errors(
                 &cb,
                 &raw_witin
-                    .de_interleaving()
                     .into_mles()
                     .into_iter()
                     .map(|v| v.into())
