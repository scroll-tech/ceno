use crate::{
    chip_handler::RegisterChipOperations,
    circuit_builder::CircuitBuilder,
    expression::{ToExpr, WitIn},
    gadgets::AssertLTConfig,
    instructions::{
        Instruction,
        riscv::{
            constants::{ECALL_HALT_OPCODE, EXIT_PC},
            ecall_insn::EcallInstructionConfig,
        },
    },
    set_val,
    witness::LkMultiplicity,
};
use ceno_emul::{StepRecord, Tracer};
use ff_ext::ExtensionField;
use std::{marker::PhantomData, mem::MaybeUninit};

pub struct HaltConfig {
    ecall_cfg: EcallInstructionConfig,
    prev_x10_ts: WitIn,
    lt_x10_cfg: AssertLTConfig,
}

pub struct HaltInstruction<E>(PhantomData<E>);

impl<E: ExtensionField> Instruction<E> for HaltInstruction<E> {
    type InstructionConfig = HaltConfig;

    fn name() -> String {
        "ECALL_HALT".into()
    }

<<<<<<< HEAD
    fn construct_circuit(cb: &mut CircuitBuilder<E>) -> Result<Self::InstructionConfig, ZKVMError> {
        let prev_x10_ts = cb.create_witin("prev_x10_ts")?;
=======
    fn construct_circuit(cb: &mut CircuitBuilder<E>) -> Self::InstructionConfig {
        let prev_x10_ts = cb.create_witin(|| "prev_x10_ts");
>>>>>>> b0a1fa56
        let exit_code = {
            let exit_code = cb.query_exit_code();
            [exit_code[0].expr(), exit_code[1].expr()]
        };

        let ecall_cfg = EcallInstructionConfig::construct_circuit(
            cb,
            [ECALL_HALT_OPCODE[0].into(), ECALL_HALT_OPCODE[1].into()],
            None,
            Some(EXIT_PC.into()),
        );

        // read exit_code from arg0 (X10 register)
        let (_, lt_x10_cfg) = cb.register_read(
            "read x10",
            E::BaseField::from(ceno_emul::CENO_PLATFORM.reg_arg0() as u64),
            prev_x10_ts.expr(),
            ecall_cfg.ts.expr() + Tracer::SUBCYCLE_RS2,
            exit_code,
        );

        HaltConfig {
            ecall_cfg,
            prev_x10_ts,
            lt_x10_cfg,
        }
    }

    fn assign_instance(
        config: &Self::InstructionConfig,
        instance: &mut [MaybeUninit<E::BaseField>],
        lk_multiplicity: &mut LkMultiplicity,
        step: &StepRecord,
    ) {
        assert_eq!(
            step.rs1().unwrap().value,
            (ECALL_HALT_OPCODE[0] + (ECALL_HALT_OPCODE[1] << 16)) as u32
        );
        assert_eq!(
            step.pc().after.0,
            0,
            "pc after ecall/halt {:x}",
            step.pc().after.0
        );

        // the access of X10 register is stored in rs2()
        set_val!(
            instance,
            config.prev_x10_ts,
            step.rs2().unwrap().previous_cycle
        );

        config.lt_x10_cfg.assign_instance(
            instance,
            lk_multiplicity,
            step.rs2().unwrap().previous_cycle,
            step.cycle() + Tracer::SUBCYCLE_RS2,
        );

        config
            .ecall_cfg
            .assign_instance::<E>(instance, lk_multiplicity, step);
    }
}<|MERGE_RESOLUTION|>--- conflicted
+++ resolved
@@ -32,13 +32,8 @@
         "ECALL_HALT".into()
     }
 
-<<<<<<< HEAD
-    fn construct_circuit(cb: &mut CircuitBuilder<E>) -> Result<Self::InstructionConfig, ZKVMError> {
-        let prev_x10_ts = cb.create_witin("prev_x10_ts")?;
-=======
     fn construct_circuit(cb: &mut CircuitBuilder<E>) -> Self::InstructionConfig {
-        let prev_x10_ts = cb.create_witin(|| "prev_x10_ts");
->>>>>>> b0a1fa56
+        let prev_x10_ts = cb.create_witin("prev_x10_ts");
         let exit_code = {
             let exit_code = cb.query_exit_code();
             [exit_code[0].expr(), exit_code[1].expr()]
