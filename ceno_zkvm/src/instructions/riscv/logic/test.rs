use ceno_emul::{Change, StepRecord, Word, encode_rv32};
use goldilocks::GoldilocksExt2;
use itertools::Itertools;
use multilinear_extensions::mle::IntoMLEs;

use crate::{
    circuit_builder::{CircuitBuilder, ConstraintSystem},
    instructions::{Instruction, riscv::constants::UInt8},
    scheme::mock_prover::{MOCK_PC_START, MockProver},
    utils::split_to_u8,
};

use super::*;

const A: Word = 0xbead1010;
const B: Word = 0xef552020;

#[test]
fn test_opcode_and() {
    let mut cs = ConstraintSystem::<GoldilocksExt2>::new("riscv");
    let mut cb = CircuitBuilder::new(&mut cs);
<<<<<<< HEAD
    let config = cb
        .namespace("and", |cb| {
            let config = AndInstruction::construct_circuit(cb);
            Ok(config)
        })
        .unwrap()
        .unwrap();
=======
    let config = cb.namespace(|| "and", AndInstruction::construct_circuit);
>>>>>>> b0a1fa56

    let insn_code = encode_rv32(InsnKind::AND, 2, 3, 4, 0);
    let (raw_witin, lkm) =
        AndInstruction::assign_instances(&config, cb.cs.num_witin as usize, vec![
            StepRecord::new_r_instruction(
                3,
                MOCK_PC_START,
                insn_code,
                A,
                B,
                Change::new(0, A & B),
                0,
            ),
        ]);

    let expected_rd_written = UInt8::from_const_unchecked(split_to_u8::<u64>(A & B));

    config
        .rd_written
<<<<<<< HEAD
        .require_equal("assert_rd_written", &mut cb, &expected_rd_written)
        .unwrap();
=======
        .require_equal(|| "assert_rd_written", &mut cb, &expected_rd_written);
>>>>>>> b0a1fa56

    MockProver::assert_satisfied(
        &cb,
        &raw_witin
            .de_interleaving()
            .into_mles()
            .into_iter()
            .map(|v| v.into())
            .collect_vec(),
        &[insn_code],
        None,
        Some(lkm),
    );
}

#[test]
fn test_opcode_or() {
    let mut cs = ConstraintSystem::<GoldilocksExt2>::new("riscv");
    let mut cb = CircuitBuilder::new(&mut cs);
<<<<<<< HEAD
    let config = cb
        .namespace("or", |cb| {
            let config = OrInstruction::construct_circuit(cb);
            Ok(config)
        })
        .unwrap()
        .unwrap();
=======
    let config = cb.namespace(|| "or", OrInstruction::construct_circuit);
>>>>>>> b0a1fa56

    let insn_code = encode_rv32(InsnKind::OR, 2, 3, 4, 0);
    let (raw_witin, lkm) =
        OrInstruction::assign_instances(&config, cb.cs.num_witin as usize, vec![
            StepRecord::new_r_instruction(
                3,
                MOCK_PC_START,
                insn_code,
                A,
                B,
                Change::new(0, A | B),
                0,
            ),
        ]);

    let expected_rd_written = UInt8::from_const_unchecked(split_to_u8::<u64>(A | B));

    config
        .rd_written
<<<<<<< HEAD
        .require_equal("assert_rd_written", &mut cb, &expected_rd_written)
        .unwrap();
=======
        .require_equal(|| "assert_rd_written", &mut cb, &expected_rd_written);
>>>>>>> b0a1fa56

    MockProver::assert_satisfied(
        &cb,
        &raw_witin
            .de_interleaving()
            .into_mles()
            .into_iter()
            .map(|v| v.into())
            .collect_vec(),
        &[insn_code],
        None,
        Some(lkm),
    );
}

#[test]
fn test_opcode_xor() {
    let mut cs = ConstraintSystem::<GoldilocksExt2>::new("riscv");
    let mut cb = CircuitBuilder::new(&mut cs);
<<<<<<< HEAD
    let config = cb
        .namespace("xor", |cb| {
            let config = XorInstruction::construct_circuit(cb);
            Ok(config)
        })
        .unwrap()
        .unwrap();
=======
    let config = cb.namespace(|| "xor", XorInstruction::construct_circuit);
>>>>>>> b0a1fa56

    let insn_code = encode_rv32(InsnKind::XOR, 2, 3, 4, 0);
    let (raw_witin, lkm) =
        XorInstruction::assign_instances(&config, cb.cs.num_witin as usize, vec![
            StepRecord::new_r_instruction(
                3,
                MOCK_PC_START,
                insn_code,
                A,
                B,
                Change::new(0, A ^ B),
                0,
            ),
        ]);

    let expected_rd_written = UInt8::from_const_unchecked(split_to_u8::<u64>(A ^ B));

    config
        .rd_written
<<<<<<< HEAD
        .require_equal("assert_rd_written", &mut cb, &expected_rd_written)
        .unwrap();
=======
        .require_equal(|| "assert_rd_written", &mut cb, &expected_rd_written);
>>>>>>> b0a1fa56

    MockProver::assert_satisfied(
        &cb,
        &raw_witin
            .de_interleaving()
            .into_mles()
            .into_iter()
            .map(|v| v.into())
            .collect_vec(),
        &[insn_code],
        None,
        Some(lkm),
    );
}<|MERGE_RESOLUTION|>--- conflicted
+++ resolved
@@ -19,17 +19,7 @@
 fn test_opcode_and() {
     let mut cs = ConstraintSystem::<GoldilocksExt2>::new("riscv");
     let mut cb = CircuitBuilder::new(&mut cs);
-<<<<<<< HEAD
-    let config = cb
-        .namespace("and", |cb| {
-            let config = AndInstruction::construct_circuit(cb);
-            Ok(config)
-        })
-        .unwrap()
-        .unwrap();
-=======
-    let config = cb.namespace(|| "and", AndInstruction::construct_circuit);
->>>>>>> b0a1fa56
+    let config = cb.namespace("and", AndInstruction::construct_circuit);
 
     let insn_code = encode_rv32(InsnKind::AND, 2, 3, 4, 0);
     let (raw_witin, lkm) =
@@ -49,12 +39,7 @@
 
     config
         .rd_written
-<<<<<<< HEAD
-        .require_equal("assert_rd_written", &mut cb, &expected_rd_written)
-        .unwrap();
-=======
-        .require_equal(|| "assert_rd_written", &mut cb, &expected_rd_written);
->>>>>>> b0a1fa56
+        .require_equal("assert_rd_written", &mut cb, &expected_rd_written);
 
     MockProver::assert_satisfied(
         &cb,
@@ -74,17 +59,7 @@
 fn test_opcode_or() {
     let mut cs = ConstraintSystem::<GoldilocksExt2>::new("riscv");
     let mut cb = CircuitBuilder::new(&mut cs);
-<<<<<<< HEAD
-    let config = cb
-        .namespace("or", |cb| {
-            let config = OrInstruction::construct_circuit(cb);
-            Ok(config)
-        })
-        .unwrap()
-        .unwrap();
-=======
-    let config = cb.namespace(|| "or", OrInstruction::construct_circuit);
->>>>>>> b0a1fa56
+    let config = cb.namespace("or", OrInstruction::construct_circuit);
 
     let insn_code = encode_rv32(InsnKind::OR, 2, 3, 4, 0);
     let (raw_witin, lkm) =
@@ -104,12 +79,7 @@
 
     config
         .rd_written
-<<<<<<< HEAD
-        .require_equal("assert_rd_written", &mut cb, &expected_rd_written)
-        .unwrap();
-=======
-        .require_equal(|| "assert_rd_written", &mut cb, &expected_rd_written);
->>>>>>> b0a1fa56
+        .require_equal("assert_rd_written", &mut cb, &expected_rd_written);
 
     MockProver::assert_satisfied(
         &cb,
@@ -129,17 +99,7 @@
 fn test_opcode_xor() {
     let mut cs = ConstraintSystem::<GoldilocksExt2>::new("riscv");
     let mut cb = CircuitBuilder::new(&mut cs);
-<<<<<<< HEAD
-    let config = cb
-        .namespace("xor", |cb| {
-            let config = XorInstruction::construct_circuit(cb);
-            Ok(config)
-        })
-        .unwrap()
-        .unwrap();
-=======
-    let config = cb.namespace(|| "xor", XorInstruction::construct_circuit);
->>>>>>> b0a1fa56
+    let config = cb.namespace("xor", XorInstruction::construct_circuit);
 
     let insn_code = encode_rv32(InsnKind::XOR, 2, 3, 4, 0);
     let (raw_witin, lkm) =
@@ -159,12 +119,7 @@
 
     config
         .rd_written
-<<<<<<< HEAD
-        .require_equal("assert_rd_written", &mut cb, &expected_rd_written)
-        .unwrap();
-=======
-        .require_equal(|| "assert_rd_written", &mut cb, &expected_rd_written);
->>>>>>> b0a1fa56
+        .require_equal("assert_rd_written", &mut cb, &expected_rd_written);
 
     MockProver::assert_satisfied(
         &cb,
