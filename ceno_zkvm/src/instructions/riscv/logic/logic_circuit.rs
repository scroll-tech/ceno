--- conflicted
+++ resolved
@@ -15,11 +15,7 @@
     utils::split_to_u8,
     witness::LkMultiplicity,
 };
-<<<<<<< HEAD
-use ceno_emul::{InsnKind, StepRecord, WORD_SIZE, Word};
-=======
 use ceno_emul::{InsnKind, StepRecord};
->>>>>>> 8890022b
 
 /// This trait defines a logic instruction, connecting an instruction type to a lookup table.
 pub trait LogicOp {
