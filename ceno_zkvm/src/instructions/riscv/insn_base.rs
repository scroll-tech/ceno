use ceno_emul::{StepRecord, Word};
use ff::Field;
use ff_ext::ExtensionField;
use itertools::Itertools;

use super::constants::{PC_STEP_SIZE, UINT_LIMBS, UInt};
use crate::{
    chip_handler::{
        AddressExpr, GlobalStateRegisterMachineChipOperations, MemoryChipOperations, MemoryExpr,
        RegisterChipOperations, RegisterExpr,
    },
    circuit_builder::CircuitBuilder,
    error::ZKVMError,
    expression::{Expression, ToExpr, WitIn},
    gadgets::AssertLTConfig,
    set_val,
    uint::Value,
    witness::LkMultiplicity,
};
use ceno_emul::Tracer;
use core::mem::MaybeUninit;
use std::{iter, marker::PhantomData};

#[derive(Debug)]
pub struct StateInOut<E: ExtensionField> {
    pub pc: WitIn,
    pub next_pc: Option<WitIn>,
    pub ts: WitIn,
    _field_type: PhantomData<E>,
}

impl<E: ExtensionField> StateInOut<E> {
    /// If circuit is branching, leave witness for next_pc free and return in
    /// configuration so that calling circuit can constrain its value.
    /// Otherwise, internally increment by PC_STEP_SIZE
    pub fn construct_circuit(
        circuit_builder: &mut CircuitBuilder<E>,
        branching: bool,
    ) -> Result<Self, ZKVMError> {
        let pc = circuit_builder.create_witin(|| "pc")?;
        let (next_pc_opt, next_pc_expr) = if branching {
            let next_pc = circuit_builder.create_witin(|| "next_pc")?;
            (Some(next_pc), next_pc.expr())
        } else {
            (None, pc.expr() + PC_STEP_SIZE)
        };
        let ts = circuit_builder.create_witin(|| "ts")?;
        let next_ts = ts.expr() + Tracer::SUBCYCLES_PER_INSN;
        circuit_builder.state_in(pc.expr(), ts.expr())?;
        circuit_builder.state_out(next_pc_expr, next_ts)?;

        Ok(StateInOut {
            pc,
            next_pc: next_pc_opt,
            ts,
            _field_type: PhantomData,
        })
    }

    pub fn assign_instance(
        &self,
        instance: &mut [MaybeUninit<<E as ExtensionField>::BaseField>],
        // lk_multiplicity: &mut LkMultiplicity,
        step: &StepRecord,
    ) -> Result<(), ZKVMError> {
        set_val!(instance, self.pc, step.pc().before.0 as u64);
        if let Some(n_pc) = self.next_pc {
            set_val!(instance, n_pc, step.pc().after.0 as u64);
        }
        set_val!(instance, self.ts, step.cycle());

        Ok(())
    }
}

#[derive(Debug)]
pub struct ReadRS1<E: ExtensionField> {
    pub id: WitIn,
    pub prev_ts: WitIn,
    pub lt_cfg: AssertLTConfig,
    _field_type: PhantomData<E>,
}

impl<E: ExtensionField> ReadRS1<E> {
    pub fn construct_circuit(
        circuit_builder: &mut CircuitBuilder<E>,
        rs1_read: RegisterExpr<E>,
        cur_ts: WitIn,
    ) -> Result<Self, ZKVMError> {
        let id = circuit_builder.create_witin(|| "rs1_id")?;
        let prev_ts = circuit_builder.create_witin(|| "prev_rs1_ts")?;
        let (_, lt_cfg) = circuit_builder.register_read(
            || "read_rs1",
            id,
            prev_ts.expr(),
            cur_ts.expr() + Tracer::SUBCYCLE_RS1,
            rs1_read,
        )?;

        Ok(ReadRS1 {
            id,
            prev_ts,
            lt_cfg,
            _field_type: PhantomData,
        })
    }

    pub fn assign_instance(
        &self,
        instance: &mut [MaybeUninit<<E as ExtensionField>::BaseField>],
        lk_multiplicity: &mut LkMultiplicity,
        step: &StepRecord,
    ) -> Result<(), ZKVMError> {
        set_val!(instance, self.id, step.insn().rs1() as u64);

        // Register state
        set_val!(instance, self.prev_ts, step.rs1().unwrap().previous_cycle);

        // Register read
        self.lt_cfg.assign_instance(
            instance,
            lk_multiplicity,
            step.rs1().unwrap().previous_cycle,
            step.cycle() + Tracer::SUBCYCLE_RS1,
        )?;

        Ok(())
    }
}

#[derive(Debug)]
pub struct ReadRS2<E: ExtensionField> {
    pub id: WitIn,
    pub prev_ts: WitIn,
    pub lt_cfg: AssertLTConfig,
    _field_type: PhantomData<E>,
}

impl<E: ExtensionField> ReadRS2<E> {
    pub fn construct_circuit(
        circuit_builder: &mut CircuitBuilder<E>,
        rs2_read: RegisterExpr<E>,
        cur_ts: WitIn,
    ) -> Result<Self, ZKVMError> {
        let id = circuit_builder.create_witin(|| "rs2_id")?;
        let prev_ts = circuit_builder.create_witin(|| "prev_rs2_ts")?;
        let (_, lt_cfg) = circuit_builder.register_read(
            || "read_rs2",
            id,
            prev_ts.expr(),
            cur_ts.expr() + Tracer::SUBCYCLE_RS2,
            rs2_read,
        )?;

        Ok(ReadRS2 {
            id,
            prev_ts,
            lt_cfg,
            _field_type: PhantomData,
        })
    }

    pub fn assign_instance(
        &self,
        instance: &mut [MaybeUninit<<E as ExtensionField>::BaseField>],
        lk_multiplicity: &mut LkMultiplicity,
        step: &StepRecord,
    ) -> Result<(), ZKVMError> {
        set_val!(instance, self.id, step.insn().rs2() as u64);

        // Register state
        set_val!(instance, self.prev_ts, step.rs2().unwrap().previous_cycle);

        // Register read
        self.lt_cfg.assign_instance(
            instance,
            lk_multiplicity,
            step.rs2().unwrap().previous_cycle,
            step.cycle() + Tracer::SUBCYCLE_RS2,
        )?;

        Ok(())
    }
}

#[derive(Debug)]
pub struct WriteRD<E: ExtensionField> {
    pub id: WitIn,
    pub prev_ts: WitIn,
    pub prev_value: UInt<E>,
    pub lt_cfg: AssertLTConfig,
}

impl<E: ExtensionField> WriteRD<E> {
    pub fn construct_circuit(
        circuit_builder: &mut CircuitBuilder<E>,
        rd_written: RegisterExpr<E>,
        cur_ts: WitIn,
    ) -> Result<Self, ZKVMError> {
        let id = circuit_builder.create_witin(|| "rd_id")?;
        let prev_ts = circuit_builder.create_witin(|| "prev_rd_ts")?;
        let prev_value = UInt::new_unchecked(|| "prev_rd_value", circuit_builder)?;
        let (_, lt_cfg) = circuit_builder.register_write(
            || "write_rd",
            id,
            prev_ts.expr(),
            cur_ts.expr() + Tracer::SUBCYCLE_RD,
            prev_value.register_expr(),
            rd_written,
        )?;

        Ok(WriteRD {
            id,
            prev_ts,
            prev_value,
            lt_cfg,
        })
    }

    pub fn assign_instance(
        &self,
        instance: &mut [MaybeUninit<<E as ExtensionField>::BaseField>],
        lk_multiplicity: &mut LkMultiplicity,
        step: &StepRecord,
    ) -> Result<(), ZKVMError> {
        set_val!(instance, self.id, step.insn().rd() as u64);
        set_val!(instance, self.prev_ts, step.rd().unwrap().previous_cycle);

        // Register state
        self.prev_value.assign_limbs(
            instance,
            Value::new_unchecked(step.rd().unwrap().value.before).as_u16_limbs(),
        );

        // Register write
        self.lt_cfg.assign_instance(
            instance,
            lk_multiplicity,
            step.rd().unwrap().previous_cycle,
            step.cycle() + Tracer::SUBCYCLE_RD,
        )?;

        Ok(())
    }
}

#[derive(Debug)]
pub struct ReadMEM<E: ExtensionField> {
    pub prev_ts: WitIn,
    pub lt_cfg: AssertLTConfig,
    _field_type: PhantomData<E>,
}

impl<E: ExtensionField> ReadMEM<E> {
    pub fn construct_circuit(
        circuit_builder: &mut CircuitBuilder<E>,
        mem_addr: AddressExpr<E>,
        mem_read: Expression<E>,
        cur_ts: WitIn,
    ) -> Result<Self, ZKVMError> {
        let prev_ts = circuit_builder.create_witin(|| "prev_ts")?;
        let (_, lt_cfg) = circuit_builder.memory_read(
            || "read_memory",
            &mem_addr,
            prev_ts.expr(),
            cur_ts.expr() + Tracer::SUBCYCLE_MEM,
            mem_read,
        )?;

        Ok(ReadMEM {
            prev_ts,
            lt_cfg,
            _field_type: PhantomData,
        })
    }

    pub fn assign_instance(
        &self,
        instance: &mut [MaybeUninit<<E as ExtensionField>::BaseField>],
        lk_multiplicity: &mut LkMultiplicity,
        step: &StepRecord,
    ) -> Result<(), ZKVMError> {
        // Memory state
        set_val!(
            instance,
            self.prev_ts,
            step.memory_op().unwrap().previous_cycle
        );

        // Memory read
        self.lt_cfg.assign_instance(
            instance,
            lk_multiplicity,
            step.memory_op().unwrap().previous_cycle,
            step.cycle() + Tracer::SUBCYCLE_MEM,
        )?;

        Ok(())
    }
}

#[derive(Debug)]
pub struct WriteMEM {
    pub prev_ts: WitIn,
    pub lt_cfg: AssertLTConfig,
}

impl WriteMEM {
    pub fn construct_circuit<E: ExtensionField>(
        circuit_builder: &mut CircuitBuilder<E>,
        mem_addr: AddressExpr<E>,
        prev_value: MemoryExpr<E>,
        new_value: MemoryExpr<E>,
        cur_ts: WitIn,
    ) -> Result<Self, ZKVMError> {
        let prev_ts = circuit_builder.create_witin(|| "prev_ts")?;

        let (_, lt_cfg) = circuit_builder.memory_write(
            || "write_memory",
            &mem_addr,
            prev_ts.expr(),
<<<<<<< HEAD
            cur_ts.expr() + (Tracer::SUBCYCLE_MEM as usize).into(),
            prev_value,
            new_value,
=======
            cur_ts.expr() + Tracer::SUBCYCLE_RD,
            prev_value.memory_expr(),
            mem_written,
>>>>>>> 152002ca
        )?;

        Ok(WriteMEM { prev_ts, lt_cfg })
    }

    pub fn assign_instance<E: ExtensionField>(
        &self,
        instance: &mut [MaybeUninit<<E as ExtensionField>::BaseField>],
        lk_multiplicity: &mut LkMultiplicity,
        step: &StepRecord,
    ) -> Result<(), ZKVMError> {
        set_val!(
            instance,
            self.prev_ts,
            step.memory_op().unwrap().previous_cycle
        );

        self.lt_cfg.assign_instance(
            instance,
            lk_multiplicity,
            step.memory_op().unwrap().previous_cycle,
            step.cycle() + Tracer::SUBCYCLE_MEM,
        )?;

        Ok(())
    }
}

#[derive(Debug)]
pub struct MemAddr<E: ExtensionField> {
    addr: UInt<E>,
    low_bits: Vec<WitIn>,
}

impl<E: ExtensionField> MemAddr<E> {
    const N_LOW_BITS: usize = 2;

    /// An address which is range-checked, and not aligned. Bits 0 and 1 are variables.
    pub fn construct_unaligned(cb: &mut CircuitBuilder<E>) -> Result<Self, ZKVMError> {
        Self::construct(cb, 0)
    }

    /// An address which is range-checked, and aligned to 2 bytes. Bit 0 is constant 0. Bit 1 is variable.
    pub fn construct_align2(cb: &mut CircuitBuilder<E>) -> Result<Self, ZKVMError> {
        Self::construct(cb, 1)
    }

    /// An address which is range-checked, and aligned to 4 bytes. Bits 0 and 1 are constant 0.
    pub fn construct_align4(cb: &mut CircuitBuilder<E>) -> Result<Self, ZKVMError> {
        Self::construct(cb, 2)
    }

    /// Represent the address as an expression.
    pub fn expr_unaligned(&self) -> AddressExpr<E> {
        self.addr.address_expr()
    }

    /// Represent the address aligned to 2 bytes.
    pub fn expr_align2(&self) -> AddressExpr<E> {
        self.addr.address_expr() - self.low_bit_exprs()[0].clone()
    }

    /// Represent the address aligned to 4 bytes.
    pub fn expr_align4(&self) -> AddressExpr<E> {
        let low_bits = self.low_bit_exprs();
        self.addr.address_expr() - low_bits[1].clone() * 2 - low_bits[0].clone()
    }

    /// Expressions of the low bits of the address, LSB-first: [bit_0, bit_1].
    pub fn low_bit_exprs(&self) -> Vec<Expression<E>> {
        iter::repeat_n(Expression::ZERO, self.n_zeros())
            .chain(self.low_bits.iter().map(ToExpr::expr))
            .collect()
    }

    fn construct(cb: &mut CircuitBuilder<E>, n_zeros: usize) -> Result<Self, ZKVMError> {
        assert!(n_zeros <= Self::N_LOW_BITS);

        // The address as two u16 limbs.
        // Soundness: This does not use the UInt range-check but specialized checks instead.
        let addr = UInt::new_unchecked(|| "memory_addr", cb)?;
        let limbs = addr.expr();

        // Witness and constrain the non-zero low bits.
        let low_bits = (n_zeros..Self::N_LOW_BITS)
            .map(|i| {
                let bit = cb.create_witin(|| format!("addr_bit_{}", i))?;
                cb.assert_bit(|| format!("addr_bit_{}", i), bit.expr())?;
                Ok(bit)
            })
            .collect::<Result<Vec<WitIn>, ZKVMError>>()?;

        // Express the value of the low bits.
        let low_sum: Expression<E> = (n_zeros..Self::N_LOW_BITS)
            .zip_eq(low_bits.iter())
            .map(|(pos, bit)| bit.expr() * (1 << pos))
            .sum();

        // Range check the middle bits, that is the low limb excluding the low bits.
        let shift_right = E::BaseField::from(1 << Self::N_LOW_BITS)
            .invert()
            .unwrap()
            .expr();
        let mid_u14 = (limbs[0].clone() - low_sum) * shift_right;
        cb.assert_ux::<_, _, 14>(|| "mid_u14", mid_u14)?;

        // Range check the high limb.
        for high_u16 in limbs.iter().skip(1) {
            cb.assert_ux::<_, _, 16>(|| "high_u16", high_u16.clone())?;
        }

        Ok(MemAddr { addr, low_bits })
    }

    pub fn assign_instance(
        &self,
        instance: &mut [MaybeUninit<<E as ExtensionField>::BaseField>],
        lkm: &mut LkMultiplicity,
        addr: Word,
    ) -> Result<(), ZKVMError> {
        self.addr.assign_value(instance, Value::new_unchecked(addr));

        // Witness the non-zero low bits.
        for (pos, bit) in (self.n_zeros()..Self::N_LOW_BITS).zip_eq(&self.low_bits) {
            let b = (addr >> pos) & 1;
            set_val!(instance, bit, b as u64);
        }

        // Range check the low limb besides the low bits.
        let mid_u14 = (addr & 0xffff) >> Self::N_LOW_BITS;
        lkm.assert_ux::<14>(mid_u14 as u64);

        // Range check the high limb.
        for i in 1..UINT_LIMBS {
            let high_u16 = (addr >> (i * 16)) & 0xffff;
            lkm.assert_ux::<16>(high_u16 as u64);
        }

        Ok(())
    }

    fn n_zeros(&self) -> usize {
        Self::N_LOW_BITS - self.low_bits.len()
    }
}

#[cfg(test)]
mod test {
    use goldilocks::{Goldilocks as F, GoldilocksExt2 as E};
    use itertools::Itertools;
    use multilinear_extensions::mle::IntoMLEs;

    use crate::{
        ROMType,
        circuit_builder::{CircuitBuilder, ConstraintSystem},
        error::ZKVMError,
        scheme::mock_prover::MockProver,
        witness::{LkMultiplicity, RowMajorMatrix},
    };

    use super::MemAddr;

    #[test]
    fn test_mem_addr() -> Result<(), ZKVMError> {
        let aligned_1 = 0xbeadbeef;
        let aligned_2 = 0xbeadbeee;
        let aligned_4 = 0xbeadbeec;

        impl_test_mem_addr(1, aligned_1, true)?;
        impl_test_mem_addr(1, aligned_2, true)?;
        impl_test_mem_addr(1, aligned_4, true)?;

        impl_test_mem_addr(2, aligned_1, false)?;
        impl_test_mem_addr(2, aligned_2, true)?;
        impl_test_mem_addr(2, aligned_4, true)?;

        impl_test_mem_addr(4, aligned_1, false)?;
        impl_test_mem_addr(4, aligned_2, false)?;
        impl_test_mem_addr(4, aligned_4, true)?;
        Ok(())
    }

    fn impl_test_mem_addr(align: u32, addr: u32, is_ok: bool) -> Result<(), ZKVMError> {
        let mut cs = ConstraintSystem::<E>::new(|| "riscv");
        let mut cb = CircuitBuilder::new(&mut cs);

        let mem_addr = match align {
            1 => MemAddr::construct_unaligned(&mut cb)?,
            2 => MemAddr::construct_align2(&mut cb)?,
            4 => MemAddr::construct_align4(&mut cb)?,
            _ => unreachable!(),
        };

        let mut lkm = LkMultiplicity::default();
        let num_rows = 2;
        let mut raw_witin = RowMajorMatrix::<F>::new(num_rows, cb.cs.num_witin as usize);
        for instance in raw_witin.iter_mut() {
            mem_addr.assign_instance(instance, &mut lkm, addr)?;
        }

        // Check the range lookups.
        let lkm = lkm.into_finalize_result();
        lkm[ROMType::U14 as usize].iter().for_each(|(k, v)| {
            assert_eq!(*k, 0xbeef >> 2);
            assert_eq!(*v, num_rows);
        });
        assert_eq!(lkm[ROMType::U14 as usize].len(), 1);
        lkm[ROMType::U16 as usize].iter().for_each(|(k, v)| {
            assert_eq!(*k, 0xbead);
            assert_eq!(*v, num_rows);
        });
        assert_eq!(lkm[ROMType::U16 as usize].len(), 1);

        if is_ok {
            cb.require_equal(|| "", mem_addr.expr_unaligned(), addr.into())?;
            cb.require_equal(|| "", mem_addr.expr_align2(), (addr >> 1 << 1).into())?;
            cb.require_equal(|| "", mem_addr.expr_align4(), (addr >> 2 << 2).into())?;
        }

        let res = MockProver::run(
            &cb,
            &raw_witin
                .de_interleaving()
                .into_mles()
                .into_iter()
                .map(|v| v.into())
                .collect_vec(),
            &[],
            None,
        );
        assert_eq!(res.is_ok(), is_ok, "{:?}", res);
        Ok(())
    }
}<|MERGE_RESOLUTION|>--- conflicted
+++ resolved
@@ -319,15 +319,9 @@
             || "write_memory",
             &mem_addr,
             prev_ts.expr(),
-<<<<<<< HEAD
-            cur_ts.expr() + (Tracer::SUBCYCLE_MEM as usize).into(),
+            cur_ts.expr() + Tracer::SUBCYCLE_MEM,
             prev_value,
             new_value,
-=======
-            cur_ts.expr() + Tracer::SUBCYCLE_RD,
-            prev_value.memory_expr(),
-            mem_written,
->>>>>>> 152002ca
         )?;
 
         Ok(WriteMEM { prev_ts, lt_cfg })
