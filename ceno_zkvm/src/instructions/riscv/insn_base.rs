--- conflicted
+++ resolved
@@ -223,11 +223,7 @@
         lk_multiplicity: &mut LkMultiplicity,
         step: &StepRecord,
     ) -> Result<(), ZKVMError> {
-<<<<<<< HEAD
         set_val!(instance, self.id, step.insn().rd as u64);
-=======
-        set_val!(instance, self.id, step.insn().rd_internal() as u64);
->>>>>>> 8ad25c53
         set_val!(instance, self.prev_ts, step.rd().unwrap().previous_cycle);
 
         // Register state
