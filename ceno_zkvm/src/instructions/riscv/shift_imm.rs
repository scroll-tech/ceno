--- conflicted
+++ resolved
@@ -48,31 +48,16 @@
     fn construct_circuit(
         circuit_builder: &mut CircuitBuilder<E>,
     ) -> Result<Self::InstructionConfig, ZKVMError> {
-<<<<<<< HEAD
         let mut imm = UInt::new("imm", circuit_builder)?;
-        let mut rd_written = UInt::new("rd_written", circuit_builder)?;
-=======
-        let mut imm = UInt::new(|| "imm", circuit_builder)?;
->>>>>>> d0ab3afd
 
         // Note: `imm` is set to 2**imm (upto 32 bit) just for efficient verification
         // Goal is to constrain:
         // rs1 == rd_written * imm + remainder
-<<<<<<< HEAD
-        let remainder = UInt::new("remainder", circuit_builder)?;
-        let div_config = DivConfig::construct_circuit(
-            circuit_builder,
-            "srli_div",
-            &mut imm,
-            &mut rd_written,
-            &remainder,
-        )?;
-=======
         let (rs1_read, rd_written, remainder, div_config) = match I::INST_KIND {
             InsnKind::SLLI => {
-                let mut rs1_read = UInt::new_unchecked(|| "rs1_read", circuit_builder)?;
+                let mut rs1_read = UInt::new_unchecked("rs1_read", circuit_builder)?;
                 let rd_written = rs1_read.mul(
-                    || "rd_written = rs1_read * imm",
+                    "rd_written = rs1_read * imm",
                     circuit_builder,
                     &mut imm,
                     true,
@@ -81,11 +66,11 @@
                 (rs1_read, rd_written, None, None)
             }
             InsnKind::SRLI => {
-                let mut rd_written = UInt::new(|| "rd_written", circuit_builder)?;
-                let remainder = UInt::new(|| "remainder", circuit_builder)?;
+                let mut rd_written = UInt::new("rd_written", circuit_builder)?;
+                let remainder = UInt::new("remainder", circuit_builder)?;
                 let div_config = DivConfig::construct_circuit(
                     circuit_builder,
-                    || "srli_div",
+                    "srli_div",
                     &mut imm,
                     &mut rd_written,
                     &remainder,
@@ -99,7 +84,6 @@
             }
             _ => unreachable!(),
         };
->>>>>>> d0ab3afd
 
         let i_insn = IInstructionConfig::<E>::construct_circuit(
             circuit_builder,
@@ -204,18 +188,13 @@
         verify::<SrliOp>("imm = 31, rs1 = 33", 31, 33, 33 >> 31);
     }
 
-<<<<<<< HEAD
-    fn verify_srli(imm: u32, rs1_read: u32, expected_rd_written: u32) {
-        let mut cs = ConstraintSystem::<GoldilocksExt2>::new("riscv");
-=======
     fn verify<I: RIVInstruction>(
         name: &'static str,
         imm: u32,
         rs1_read: u32,
         expected_rd_written: u32,
     ) {
-        let mut cs = ConstraintSystem::<GoldilocksExt2>::new(|| "riscv");
->>>>>>> d0ab3afd
+        let mut cs = ConstraintSystem::<GoldilocksExt2>::new("riscv");
         let mut cb = CircuitBuilder::new(&mut cs);
 
         let (prefix, insn_code, rd_written) = match I::INST_KIND {
@@ -233,20 +212,10 @@
         };
 
         let config = cb
-<<<<<<< HEAD
-            .namespace("srli", |cb| {
-                let config = ShiftImmInstruction::<GoldilocksExt2, SrliOp>::construct_circuit(cb);
+            .namespace(format!("{prefix}_({name})"), |cb| {
+                let config = ShiftImmInstruction::<GoldilocksExt2, I>::construct_circuit(cb);
                 Ok(config)
             })
-=======
-            .namespace(
-                || format!("{prefix}_({name})"),
-                |cb| {
-                    let config = ShiftImmInstruction::<GoldilocksExt2, I>::construct_circuit(cb);
-                    Ok(config)
-                },
-            )
->>>>>>> d0ab3afd
             .unwrap()
             .unwrap();
 
