--- conflicted
+++ resolved
@@ -1,13 +1,7 @@
 use std::mem::MaybeUninit;
 
-<<<<<<< HEAD
-use crate::{expression::WitIn, set_field_val, utils::i64_to_base_field};
-use ff::Field;
-use ff_ext::ExtensionField;
-=======
 use crate::{expression::WitIn, set_val, utils::i64_to_base};
 use goldilocks::SmallField;
->>>>>>> 41ceaaab
 use itertools::Itertools;
 
 #[derive(Clone)]
@@ -31,28 +25,17 @@
 impl MsbInput<'_> {
     pub fn assign<F: SmallField>(
         &self,
-<<<<<<< HEAD
-        instance: &mut [MaybeUninit<E::BaseField>],
-=======
         instance: &mut [MaybeUninit<F>],
->>>>>>> 41ceaaab
         config: &MsbConfig,
     ) -> (u8, u8) {
         let n_limbs = self.limbs.len();
         assert!(n_limbs > 0);
         let mut high_limb = self.limbs[n_limbs - 1];
         let msb = (high_limb >> 7) & 1;
-<<<<<<< HEAD
-        set_field_val!(instance, config.msb, i64_to_base_field::<E>(msb as i64));
-        high_limb &= 0b0111_1111;
-        set_field_val!(instance, config.high_limb_no_msb, {
-            i64_to_base_field::<E>(high_limb as i64)
-=======
         set_val!(instance, config.msb, { i64_to_base::<F>(msb as i64) });
         high_limb &= 0b0111_1111;
         set_val!(instance, config.high_limb_no_msb, {
             i64_to_base::<F>(high_limb as i64)
->>>>>>> 41ceaaab
         });
         (msb, high_limb)
     }
@@ -76,11 +59,7 @@
 impl LtuInput<'_> {
     pub fn assign<F: SmallField>(
         &self,
-<<<<<<< HEAD
-        instance: &mut [MaybeUninit<E::BaseField>],
-=======
         instance: &mut [MaybeUninit<F>],
->>>>>>> 41ceaaab
         config: &LtuConfig,
     ) -> bool {
         let mut idx = 0;
@@ -98,33 +77,6 @@
                 break;
             }
         }
-<<<<<<< HEAD
-        set_field_val!(instance, config.indexes[idx], {
-            i64_to_base_field::<E>(flag as i64)
-        });
-        config.acc_indexes.iter().enumerate().for_each(|(id, wit)| {
-            if id <= idx {
-                set_field_val!(instance, wit, i64_to_base_field::<E>(flag as i64));
-            } else {
-                set_field_val!(instance, wit, E::BaseField::ZERO);
-            }
-        });
-        let lhs_ne_byte = i64_to_base_field::<E>(self.lhs_limbs[idx] as i64);
-        let rhs_ne_byte = i64_to_base_field::<E>(self.rhs_limbs[idx] as i64);
-        set_field_val!(instance, config.lhs_ne_byte, lhs_ne_byte);
-        set_field_val!(instance, config.rhs_ne_byte, rhs_ne_byte);
-        set_field_val!(instance, config.byte_diff_inv, {
-            if flag {
-                (lhs_ne_byte - rhs_ne_byte).invert().unwrap()
-            } else {
-                E::BaseField::ONE
-            }
-        });
-        let is_ltu = self.lhs_limbs[idx] < self.rhs_limbs[idx];
-        set_field_val!(instance, config.is_ltu, {
-            i64_to_base_field::<E>(is_ltu as i64)
-        });
-=======
         set_val!(instance, config.indexes[idx], {
             i64_to_base::<F>(flag as i64)
         });
@@ -148,7 +100,6 @@
         });
         let is_ltu = self.lhs_limbs[idx] < self.rhs_limbs[idx];
         set_val!(instance, config.is_ltu, { i64_to_base::<F>(is_ltu as i64) });
->>>>>>> 41ceaaab
         is_ltu
     }
 }
@@ -171,22 +122,18 @@
 impl LtInput<'_> {
     pub fn assign<F: SmallField>(
         &self,
-<<<<<<< HEAD
-        instance: &mut [MaybeUninit<E::BaseField>],
-=======
         instance: &mut [MaybeUninit<F>],
->>>>>>> 41ceaaab
         config: &LtConfig,
     ) -> bool {
         let n_limbs = self.lhs_limbs.len();
         let lhs_msb_input = MsbInput {
             limbs: self.lhs_limbs,
         };
-        let (lhs_msb, lhs_high_limb_no_msb) = lhs_msb_input.assign::<E>(instance, &config.lhs_msb);
+        let (lhs_msb, lhs_high_limb_no_msb) = lhs_msb_input.assign(instance, &config.lhs_msb);
         let rhs_msb_input = MsbInput {
             limbs: self.rhs_limbs,
         };
-        let (rhs_msb, rhs_high_limb_no_msb) = rhs_msb_input.assign::<E>(instance, &config.rhs_msb);
+        let (rhs_msb, rhs_high_limb_no_msb) = rhs_msb_input.assign(instance, &config.rhs_msb);
 
         let mut lhs_limbs_no_msb = self.lhs_limbs.iter().copied().collect_vec();
         lhs_limbs_no_msb[n_limbs - 1] = lhs_high_limb_no_msb;
@@ -198,11 +145,7 @@
             lhs_limbs: &lhs_limbs_no_msb,
             rhs_limbs: &rhs_limbs_no_msb,
         };
-<<<<<<< HEAD
-        let is_ltu = ltu_input.assign::<E>(instance, &config.is_ltu);
-=======
         let is_ltu = ltu_input.assign::<F>(instance, &config.is_ltu);
->>>>>>> 41ceaaab
 
         let msb_is_equal = lhs_msb == rhs_msb;
         let msb_diff_inv = if msb_is_equal {
@@ -210,30 +153,16 @@
         } else {
             lhs_msb as i64 - rhs_msb as i64
         };
-<<<<<<< HEAD
-        set_field_val!(instance, config.msb_is_equal, {
-            i64_to_base_field::<E>(msb_is_equal as i64)
-        });
-        set_field_val!(instance, config.msb_diff_inv, {
-            i64_to_base_field::<E>(msb_diff_inv)
-=======
         set_val!(instance, config.msb_is_equal, {
             i64_to_base::<F>(msb_is_equal as i64)
         });
         set_val!(instance, config.msb_diff_inv, {
             i64_to_base::<F>(msb_diff_inv)
->>>>>>> 41ceaaab
         });
 
         // is_lt = a_s\cdot (1-b_s)+eq(a_s,b_s)\cdot ltu(a_{<s},b_{<s})$
         let is_lt = lhs_msb * (1 - rhs_msb) + msb_is_equal as u8 * is_ltu as u8;
-<<<<<<< HEAD
-        set_field_val!(instance, config.is_lt, {
-            i64_to_base_field::<E>(is_lt as i64)
-        });
-=======
         set_val!(instance, config.is_lt, { i64_to_base::<F>(is_lt as i64) });
->>>>>>> 41ceaaab
 
         assert!(is_lt == 0 || is_lt == 1);
         is_lt > 0
