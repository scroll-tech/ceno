--- conflicted
+++ resolved
@@ -59,26 +59,14 @@
         let rs1_read = UInt::new_unchecked(|| "rs1_read", cb)?;
         let imm = cb.create_witin(|| "imm");
 
-<<<<<<< HEAD
-        let is_rs1_neg = IsLtConfig::is_negative(cb, || "lhs_msb", &rs1_read)?;
-=======
         let (value_expr, is_rs1_neg) = match I::INST_KIND {
             InsnKind::SLTIU => (rs1_read.value(), None),
             InsnKind::SLTI => {
-                let max_signed_limb_expr: Expression<_> =
-                    ((1 << (UInt::<E>::LIMB_BITS - 1)) - 1).into();
-                let is_rs1_neg = IsLtConfig::construct_circuit(
-                    cb,
-                    || "lhs_msb",
-                    max_signed_limb_expr,
-                    rs1_read.limbs.iter().last().unwrap().expr(), // msb limb
-                    1,
-                )?;
+                let is_rs1_neg = IsLtConfig::is_negative(cb, || "lhs_msb", &rs1_read)?;
                 (rs1_read.to_field_expr(is_rs1_neg.expr()), Some(is_rs1_neg))
             }
             _ => unreachable!("Unsupported instruction kind {:?}", I::INST_KIND),
         };
->>>>>>> 31e65d61
 
         let lt =
             IsLtConfig::construct_circuit(cb, || "rs1 < imm", value_expr, imm.expr(), UINT_LIMBS)?;
