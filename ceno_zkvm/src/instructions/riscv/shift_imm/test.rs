use ceno_emul::{Change, StepRecord};
use goldilocks::GoldilocksExt2;
use itertools::Itertools;
use multilinear_extensions::mle::IntoMLEs;

use crate::{
    circuit_builder::{CircuitBuilder, ConstraintSystem},
<<<<<<< HEAD
    instructions::Instruction,
    scheme::mock_prover::{MOCK_PC_SRLI, MOCK_PC_SRLI_31, MOCK_PROGRAM, MockProver},
=======
    instructions::{riscv::constants::UInt, Instruction},
    scheme::mock_prover::{MockProver, MOCK_PC_SRLI, MOCK_PC_SRLI_31, MOCK_PROGRAM},
    Value,
>>>>>>> 8890022b
};

use super::{SrliOp, shift_imm_circuit::ShiftImmInstruction};

#[test]
fn test_opcode_srli_1() {
    let mut cs = ConstraintSystem::<GoldilocksExt2>::new(|| "riscv");
    let mut cb = CircuitBuilder::new(&mut cs);
    let config = cb
        .namespace(
            || "srli",
            |cb| {
                let config = ShiftImmInstruction::<GoldilocksExt2, SrliOp>::construct_circuit(cb);
                Ok(config)
            },
        )
        .unwrap()
        .unwrap();

    let (raw_witin, _) = ShiftImmInstruction::<GoldilocksExt2, SrliOp>::assign_instances(
        &config,
        cb.cs.num_witin as usize,
        vec![StepRecord::new_i_instruction(
            3,
            MOCK_PC_SRLI,
            MOCK_PROGRAM[10],
            32,
            Change::new(0, 32 >> 3),
            0,
        )],
    )
    .unwrap();

    let expected_rd_written =
        UInt::from_const_unchecked(Value::new_unchecked(32u32 >> 3).as_u16_limbs().to_vec());

    config
        .rd_written
        .require_equal(|| "assert_rd_written", &mut cb, &expected_rd_written)
        .unwrap();

    MockProver::assert_satisfied(
        &cb,
        &raw_witin
            .de_interleaving()
            .into_mles()
            .into_iter()
            .map(|v| v.into())
            .collect_vec(),
        None,
    );
}

#[test]
fn test_opcode_srli_2() {
    let mut cs = ConstraintSystem::<GoldilocksExt2>::new(|| "riscv");
    let mut cb = CircuitBuilder::new(&mut cs);
    let config = cb
        .namespace(
            || "srli",
            |cb| {
                let config = ShiftImmInstruction::<GoldilocksExt2, SrliOp>::construct_circuit(cb);
                Ok(config)
            },
        )
        .unwrap()
        .unwrap();

    let (raw_witin, _) = ShiftImmInstruction::<GoldilocksExt2, SrliOp>::assign_instances(
        &config,
        cb.cs.num_witin as usize,
        vec![StepRecord::new_i_instruction(
            3,
            MOCK_PC_SRLI_31,
            MOCK_PROGRAM[11],
            32,
            Change::new(0, 32 >> 31),
            0,
        )],
    )
    .unwrap();

    MockProver::assert_satisfied(
        &cb,
        &raw_witin
            .de_interleaving()
            .into_mles()
            .into_iter()
            .map(|v| v.into())
            .collect_vec(),
        None,
    );
}<|MERGE_RESOLUTION|>--- conflicted
+++ resolved
@@ -4,15 +4,10 @@
 use multilinear_extensions::mle::IntoMLEs;
 
 use crate::{
+    Value,
     circuit_builder::{CircuitBuilder, ConstraintSystem},
-<<<<<<< HEAD
-    instructions::Instruction,
+    instructions::{Instruction, riscv::constants::UInt},
     scheme::mock_prover::{MOCK_PC_SRLI, MOCK_PC_SRLI_31, MOCK_PROGRAM, MockProver},
-=======
-    instructions::{riscv::constants::UInt, Instruction},
-    scheme::mock_prover::{MockProver, MOCK_PC_SRLI, MOCK_PC_SRLI_31, MOCK_PROGRAM},
-    Value,
->>>>>>> 8890022b
 };
 
 use super::{SrliOp, shift_imm_circuit::ShiftImmInstruction};
