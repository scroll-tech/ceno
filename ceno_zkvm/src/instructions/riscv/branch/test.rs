--- conflicted
+++ resolved
@@ -183,15 +183,6 @@
 
 #[test]
 fn test_blt_circuit() -> Result<(), ZKVMError> {
-<<<<<<< HEAD
-    impl_blt_circuit(false, 0, 0)?;
-    impl_blt_circuit(true, 0, 1)?;
-    impl_blt_circuit(false, 1, -10)?;
-    impl_blt_circuit(false, -10, -10)?;
-    impl_blt_circuit(false, -9, -10)?;
-    impl_blt_circuit(true, -9, 1)?;
-    impl_blt_circuit(true, -10, -9)?;
-=======
     let cases = vec![
         (false, 0, 0),
         (true, 0, 1),
@@ -206,7 +197,6 @@
         #[cfg(feature = "u16limb_circuit")]
         impl_blt_circuit::<BabyBearExt4>(expected, a, b)?;
     }
->>>>>>> 0c89843f
     Ok(())
 }
 
