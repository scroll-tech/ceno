use std::{marker::PhantomData, mem::MaybeUninit};

use ceno_emul::{InsnKind, StepRecord};
use ff_ext::ExtensionField;

use crate::{
    Value,
    circuit_builder::CircuitBuilder,
    expression::Expression,
    gadgets::IsEqualConfig,
    instructions::{
        Instruction,
        riscv::{RIVInstruction, b_insn::BInstructionConfig, constants::UInt},
    },
    witness::LkMultiplicity,
};

pub struct BeqConfig<E: ExtensionField> {
    b_insn: BInstructionConfig<E>,

    // TODO: Limb decomposition is not necessary. Replace with a single witness.
    rs1_read: UInt<E>,
    rs2_read: UInt<E>,

    equal: IsEqualConfig,
}

pub struct BeqCircuit<E, I>(PhantomData<(E, I)>);

impl<E: ExtensionField, I: RIVInstruction> Instruction<E> for BeqCircuit<E, I> {
    type InstructionConfig = BeqConfig<E>;

    fn name() -> String {
        format!("{:?}", I::INST_KIND)
    }

<<<<<<< HEAD
    fn construct_circuit(
        circuit_builder: &mut CircuitBuilder<E>,
    ) -> Result<Self::InstructionConfig, ZKVMError> {
        let rs1_read = UInt::new_unchecked("rs1_read", circuit_builder)?;
        let rs2_read = UInt::new_unchecked("rs2_read", circuit_builder)?;
=======
    fn construct_circuit(circuit_builder: &mut CircuitBuilder<E>) -> Self::InstructionConfig {
        let rs1_read = UInt::new_unchecked(|| "rs1_read", circuit_builder);
        let rs2_read = UInt::new_unchecked(|| "rs2_read", circuit_builder);
>>>>>>> b0a1fa56

        let equal = IsEqualConfig::construct_circuit(
            circuit_builder,
            "rs1==rs2",
            rs2_read.value(),
            rs1_read.value(),
        );

        let branch_taken_bit = match I::INST_KIND {
            InsnKind::BEQ => equal.expr(),
            InsnKind::BNE => Expression::ONE - equal.expr(),
            _ => unreachable!("Unsupported instruction kind {:?}", I::INST_KIND),
        };

        let b_insn = BInstructionConfig::construct_circuit(
            circuit_builder,
            I::INST_KIND,
            rs1_read.register_expr(),
            rs2_read.register_expr(),
            branch_taken_bit,
        );

        BeqConfig {
            b_insn,
            rs1_read,
            rs2_read,
            equal,
        }
    }

    fn assign_instance(
        config: &Self::InstructionConfig,
        instance: &mut [MaybeUninit<<E as ExtensionField>::BaseField>],
        lk_multiplicity: &mut LkMultiplicity,
        step: &StepRecord,
    ) {
        config
            .b_insn
            .assign_instance(instance, lk_multiplicity, step);

        let rs1_read = step.rs1().unwrap().value;
        config
            .rs1_read
            .assign_limbs(instance, Value::new_unchecked(rs1_read).as_u16_limbs());

        let rs2_read = step.rs2().unwrap().value;
        config
            .rs2_read
            .assign_limbs(instance, Value::new_unchecked(rs2_read).as_u16_limbs());

        config.equal.assign_instance(
            instance,
            E::BaseField::from(rs2_read as u64),
            E::BaseField::from(rs1_read as u64),
        );
    }
}<|MERGE_RESOLUTION|>--- conflicted
+++ resolved
@@ -34,17 +34,9 @@
         format!("{:?}", I::INST_KIND)
     }
 
-<<<<<<< HEAD
-    fn construct_circuit(
-        circuit_builder: &mut CircuitBuilder<E>,
-    ) -> Result<Self::InstructionConfig, ZKVMError> {
-        let rs1_read = UInt::new_unchecked("rs1_read", circuit_builder)?;
-        let rs2_read = UInt::new_unchecked("rs2_read", circuit_builder)?;
-=======
     fn construct_circuit(circuit_builder: &mut CircuitBuilder<E>) -> Self::InstructionConfig {
-        let rs1_read = UInt::new_unchecked(|| "rs1_read", circuit_builder);
-        let rs2_read = UInt::new_unchecked(|| "rs2_read", circuit_builder);
->>>>>>> b0a1fa56
+        let rs1_read = UInt::new_unchecked("rs1_read", circuit_builder);
+        let rs2_read = UInt::new_unchecked("rs2_read", circuit_builder);
 
         let equal = IsEqualConfig::construct_circuit(
             circuit_builder,
