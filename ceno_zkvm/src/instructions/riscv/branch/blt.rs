use std::{marker::PhantomData, mem::MaybeUninit};

use ff_ext::ExtensionField;

use crate::{
    Value,
    circuit_builder::CircuitBuilder,
    expression::Expression,
    gadgets::SignedLtConfig,
    instructions::{
        Instruction,
        riscv::{RIVInstruction, b_insn::BInstructionConfig, constants::UInt},
    },
    witness::LkMultiplicity,
};
use ceno_emul::{InsnKind, SWord};

pub struct BltCircuit<I>(PhantomData<I>);

pub struct InstructionConfig<E: ExtensionField> {
    pub b_insn: BInstructionConfig<E>,
    pub read_rs1: UInt<E>,
    pub read_rs2: UInt<E>,
    pub signed_lt: SignedLtConfig,
}

impl<E: ExtensionField, I: RIVInstruction> Instruction<E> for BltCircuit<I> {
    fn name() -> String {
        format!("{:?}", I::INST_KIND)
    }

    type InstructionConfig = InstructionConfig<E>;

<<<<<<< HEAD
    fn construct_circuit(
        circuit_builder: &mut CircuitBuilder<E>,
    ) -> Result<InstructionConfig<E>, ZKVMError> {
        let read_rs1 = UInt::new_unchecked("rs1_limbs", circuit_builder)?;
        let read_rs2 = UInt::new_unchecked("rs2_limbs", circuit_builder)?;

        let is_lt =
            SignedLtConfig::construct_circuit(circuit_builder, "rs1<rs2", &read_rs1, &read_rs2)?;
=======
    fn construct_circuit(circuit_builder: &mut CircuitBuilder<E>) -> InstructionConfig<E> {
        let read_rs1 = UInt::new_unchecked(|| "rs1_limbs", circuit_builder);
        let read_rs2 = UInt::new_unchecked(|| "rs2_limbs", circuit_builder);

        let is_lt =
            SignedLtConfig::construct_circuit(circuit_builder, || "rs1<rs2", &read_rs1, &read_rs2);
>>>>>>> b0a1fa56

        let branch_taken_bit = match I::INST_KIND {
            InsnKind::BLT => is_lt.expr(),
            InsnKind::BGE => Expression::ONE - is_lt.expr(),

            _ => unreachable!("Unsupported instruction kind {:?}", I::INST_KIND),
        };

        let b_insn = BInstructionConfig::construct_circuit(
            circuit_builder,
            I::INST_KIND,
            read_rs1.register_expr(),
            read_rs2.register_expr(),
            branch_taken_bit,
        );

        InstructionConfig {
            b_insn,
            read_rs1,
            read_rs2,
            signed_lt: is_lt,
        }
    }

    fn assign_instance(
        config: &Self::InstructionConfig,
        instance: &mut [MaybeUninit<E::BaseField>],
        lk_multiplicity: &mut LkMultiplicity,
        step: &ceno_emul::StepRecord,
    ) {
        let rs1 = Value::new_unchecked(step.rs1().unwrap().value);
        let rs2 = Value::new_unchecked(step.rs2().unwrap().value);
        config.read_rs1.assign_limbs(instance, rs1.as_u16_limbs());
        config.read_rs2.assign_limbs(instance, rs2.as_u16_limbs());
        config.signed_lt.assign_instance::<E>(
            instance,
            lk_multiplicity,
            step.rs1().unwrap().value as SWord,
            step.rs2().unwrap().value as SWord,
        );

        config
            .b_insn
            .assign_instance(instance, lk_multiplicity, step);
    }
}<|MERGE_RESOLUTION|>--- conflicted
+++ resolved
@@ -31,23 +31,12 @@
 
     type InstructionConfig = InstructionConfig<E>;
 
-<<<<<<< HEAD
-    fn construct_circuit(
-        circuit_builder: &mut CircuitBuilder<E>,
-    ) -> Result<InstructionConfig<E>, ZKVMError> {
-        let read_rs1 = UInt::new_unchecked("rs1_limbs", circuit_builder)?;
-        let read_rs2 = UInt::new_unchecked("rs2_limbs", circuit_builder)?;
+    fn construct_circuit(circuit_builder: &mut CircuitBuilder<E>) -> InstructionConfig<E> {
+        let read_rs1 = UInt::new_unchecked("rs1_limbs", circuit_builder);
+        let read_rs2 = UInt::new_unchecked("rs2_limbs", circuit_builder);
 
         let is_lt =
-            SignedLtConfig::construct_circuit(circuit_builder, "rs1<rs2", &read_rs1, &read_rs2)?;
-=======
-    fn construct_circuit(circuit_builder: &mut CircuitBuilder<E>) -> InstructionConfig<E> {
-        let read_rs1 = UInt::new_unchecked(|| "rs1_limbs", circuit_builder);
-        let read_rs2 = UInt::new_unchecked(|| "rs2_limbs", circuit_builder);
-
-        let is_lt =
-            SignedLtConfig::construct_circuit(circuit_builder, || "rs1<rs2", &read_rs1, &read_rs2);
->>>>>>> b0a1fa56
+            SignedLtConfig::construct_circuit(circuit_builder, "rs1<rs2", &read_rs1, &read_rs2);
 
         let branch_taken_bit = match I::INST_KIND {
             InsnKind::BLT => is_lt.expr(),
