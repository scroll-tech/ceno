use ceno_emul::{InsnKind, StepRecord};
use ff_ext::ExtensionField;

use super::{RIVInstruction, constants::UInt, r_insn::RInstructionConfig};
use crate::{
    circuit_builder::CircuitBuilder, error::ZKVMError, gadgets::IsZeroConfig,
    instructions::Instruction, uint::Value, witness::LkMultiplicity,
};
use core::mem::MaybeUninit;
use std::marker::PhantomData;

pub struct ArithConfig<E: ExtensionField> {
    r_insn: RInstructionConfig<E>,

    dividend: UInt<E>,
    divisor: UInt<E>,
    pub(crate) outcome: UInt<E>,

    remainder: UInt<E>,
    inter_mul_value: UInt<E>,
    is_zero: IsZeroConfig,
}

pub struct ArithInstruction<E, I>(PhantomData<(E, I)>);

pub struct DivUOp;
impl RIVInstruction for DivUOp {
    const INST_KIND: InsnKind = InsnKind::DIVU;
}
pub type DivUInstruction<E> = ArithInstruction<E, DivUOp>;

impl<E: ExtensionField, I: RIVInstruction> Instruction<E> for ArithInstruction<E, I> {
    type InstructionConfig = ArithConfig<E>;

    fn name() -> String {
        format!("{:?}", I::INST_KIND)
    }

    fn construct_circuit(
        circuit_builder: &mut CircuitBuilder<E>,
    ) -> Result<Self::InstructionConfig, ZKVMError> {
        // outcome = dividend / divisor + remainder => dividend = divisor * outcome + r
        let mut divisor = UInt::new_unchecked(|| "divisor", circuit_builder)?;
        let mut outcome = UInt::new(|| "outcome", circuit_builder)?;
        let r = UInt::new(|| "remainder", circuit_builder)?;

        let (dividend, inter_mul_value) =
            divisor.mul_add(|| "dividend", circuit_builder, &mut outcome, &r, true)?;

        // div by zero check
        let is_zero = IsZeroConfig::construct_circuit(
            circuit_builder,
            || "divisor_zero_check",
            divisor.value(),
        )?;

        let outcome_value = outcome.value();
        circuit_builder
            .condition_require_equal(
                || "outcome_is_zero",
                is_zero.expr(),
                outcome_value.clone(),
                ((1 << UInt::<E>::M) - 1).into(),
                outcome_value,
            )
            .unwrap();

        let r_insn = RInstructionConfig::<E>::construct_circuit(
            circuit_builder,
            I::INST_KIND,
            dividend.register_expr(),
            divisor.register_expr(),
            outcome.register_expr(),
        )?;

        Ok(ArithConfig {
            r_insn,
            dividend,
            divisor,
            outcome,
            remainder: r,
            inter_mul_value,
            is_zero,
        })
    }

    fn assign_instance(
        config: &Self::InstructionConfig,
        instance: &mut [MaybeUninit<E::BaseField>],
        lkm: &mut LkMultiplicity,
        step: &StepRecord,
    ) -> Result<(), ZKVMError> {
        let rs1 = step.rs1().unwrap().value;
        let rs2 = step.rs2().unwrap().value;
        let rd = step.rd().unwrap().value.after;

        // dividend = divisor * outcome + r
        let divisor = Value::new_unchecked(rs2);
        let outcome = Value::new(rd, lkm);

        let r = if rs2 == 0 {
            Value::new_unchecked(0)
        } else {
            Value::new(rs1 % rs2, lkm)
        };

        // assignment
        config.r_insn.assign_instance(instance, lkm, step)?;
        config
            .divisor
            .assign_limbs(instance, divisor.as_u16_limbs());
        config
            .outcome
            .assign_limbs(instance, outcome.as_u16_limbs());

        let (dividend, inter_mul_value) = divisor.mul_add(&outcome, &r, lkm, true);

        config
            .inter_mul_value
            .assign_limb_with_carry_auxiliary(instance, lkm, &inter_mul_value)?;

        config.dividend.assign_limb_with_carry(instance, &dividend);

        config.remainder.assign_limbs(instance, r.as_u16_limbs());

        config
            .is_zero
            .assign_instance(instance, (rs2 as u64).into())?;

        Ok(())
    }
}

#[cfg(test)]
mod test {

    mod divu {
        use std::u32;

        use ceno_emul::{Change, StepRecord, Word};
        use goldilocks::GoldilocksExt2;
        use itertools::Itertools;
        use multilinear_extensions::mle::IntoMLEs;
        use rand::Rng;

        use crate::{
            circuit_builder::{CircuitBuilder, ConstraintSystem},
<<<<<<< HEAD
            instructions::{Instruction, riscv::divu::DivUInstruction},
            scheme::mock_prover::{MOCK_PC_DIVU, MOCK_PROGRAM, MockProver},
=======
            instructions::{
                riscv::{constants::UInt, divu::DivUInstruction},
                Instruction,
            },
            scheme::mock_prover::{MockProver, MOCK_PC_DIVU, MOCK_PROGRAM},
            Value,
>>>>>>> 8890022b
        };

        fn verify(name: &'static str, dividend: Word, divisor: Word, outcome: Word) {
            let mut cs = ConstraintSystem::<GoldilocksExt2>::new(|| "riscv");
            let mut cb = CircuitBuilder::new(&mut cs);
            let config = cb
                .namespace(
                    || format!("divu_{name}"),
                    |cb| Ok(DivUInstruction::construct_circuit(cb)),
                )
                .unwrap()
                .unwrap();

            // values assignment
            let (raw_witin, _) =
                DivUInstruction::assign_instances(&config, cb.cs.num_witin as usize, vec![
                    StepRecord::new_r_instruction(
                        3,
                        MOCK_PC_DIVU,
                        MOCK_PROGRAM[9],
                        dividend,
                        divisor,
                        Change::new(0, outcome),
                        0,
                    ),
                ])
                .unwrap();

            let expected_rd_written =
                UInt::from_const_unchecked(Value::new_unchecked(outcome).as_u16_limbs().to_vec());

            config
                .outcome
                .require_equal(|| "assert_outcome", &mut cb, &expected_rd_written)
                .unwrap();

            MockProver::assert_satisfied(
                &mut cb,
                &raw_witin
                    .de_interleaving()
                    .into_mles()
                    .into_iter()
                    .map(|v| v.into())
                    .collect_vec(),
                None,
            );
        }
        #[test]
        fn test_opcode_divu() {
            verify("basic", 10, 2, 5);
            verify("dividend > divisor", 10, 11, 0);
            verify("remainder", 11, 2, 5);
            verify("u32::MAX", u32::MAX, u32::MAX, 1);
            verify("div u32::MAX", 3, u32::MAX, 0);
            verify("u32::MAX div by 2", u32::MAX, 2, u32::MAX / 2);
            verify("div by zero", 10, 0, u32::MAX);
            verify("mul carry", 1202729773, 171818539, 7);
        }

        #[test]
        fn test_opcode_divu_random() {
            let mut rng = rand::thread_rng();
            let a: u32 = rng.gen();
            let b: u32 = rng.gen_range(1..u32::MAX);
            println!("random: {} / {} = {}", a, b, a / b);
            verify("random", a, b, a / b);
        }
    }
}<|MERGE_RESOLUTION|>--- conflicted
+++ resolved
@@ -144,18 +144,13 @@
         use rand::Rng;
 
         use crate::{
+            Value,
             circuit_builder::{CircuitBuilder, ConstraintSystem},
-<<<<<<< HEAD
-            instructions::{Instruction, riscv::divu::DivUInstruction},
+            instructions::{
+                Instruction,
+                riscv::{constants::UInt, divu::DivUInstruction},
+            },
             scheme::mock_prover::{MOCK_PC_DIVU, MOCK_PROGRAM, MockProver},
-=======
-            instructions::{
-                riscv::{constants::UInt, divu::DivUInstruction},
-                Instruction,
-            },
-            scheme::mock_prover::{MockProver, MOCK_PC_DIVU, MOCK_PROGRAM},
-            Value,
->>>>>>> 8890022b
         };
 
         fn verify(name: &'static str, dividend: Word, divisor: Word, outcome: Word) {
