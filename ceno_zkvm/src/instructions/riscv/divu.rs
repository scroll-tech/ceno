use ceno_emul::{InsnKind, StepRecord};
use ff_ext::ExtensionField;

use super::{
    constants::{UInt, UINT_LIMBS},
    r_insn::RInstructionConfig,
    RIVInstruction,
};
use crate::{
    circuit_builder::CircuitBuilder,
    error::ZKVMError,
    expression::Expression,
    gadgets::{IsLtConfig, IsZeroConfig},
    instructions::Instruction,
    uint::Value,
    witness::LkMultiplicity,
};
use core::mem::MaybeUninit;
use std::marker::PhantomData;

pub struct ArithConfig<E: ExtensionField> {
    r_insn: RInstructionConfig<E>,

    dividend: UInt<E>,
    divisor: UInt<E>,
    pub(crate) outcome: UInt<E>,

    remainder: UInt<E>,
    inter_mul_value: UInt<E>,
    is_zero: IsZeroConfig,
    pub remainder_lt: IsLtConfig,
}

pub struct ArithInstruction<E, I>(PhantomData<(E, I)>);

pub struct DivUOp;
impl RIVInstruction for DivUOp {
    const INST_KIND: InsnKind = InsnKind::DIVU;
}
pub type DivUInstruction<E> = ArithInstruction<E, DivUOp>;

impl<E: ExtensionField, I: RIVInstruction> Instruction<E> for ArithInstruction<E, I> {
    type InstructionConfig = ArithConfig<E>;

    fn name() -> String {
        format!("{:?}", I::INST_KIND)
    }

    fn construct_circuit(cb: &mut CircuitBuilder<E>) -> Result<Self::InstructionConfig, ZKVMError> {
        // outcome = dividend / divisor + remainder => dividend = divisor * outcome + r
        let mut divisor = UInt::new_unchecked(|| "divisor", cb)?;
        let mut outcome = UInt::new(|| "outcome", cb)?;
        let r = UInt::new(|| "remainder", cb)?;
        let (dividend, inter_mul_value) =
            divisor.mul_add(|| "divisor * outcome + r", cb, &mut outcome, &r, true)?;

        // div by zero check
        let is_zero =
            IsZeroConfig::construct_circuit(cb, || "divisor_zero_check", divisor.value())?;
        let outcome_value = outcome.value();
        cb.condition_require_equal(
            || "outcome_is_zero",
            is_zero.expr(),
            outcome_value.clone(),
            ((1 << UInt::<E>::M) - 1).into(),
            outcome_value,
        )
        .unwrap();

        // remainder should be less than divisor if divisor != 0.
        let lt = IsLtConfig::construct_circuit(
            cb,
            || "remainder < divisor?",
            r.value(),
            divisor.value(),
            None,
            UINT_LIMBS,
        )?;

<<<<<<< HEAD
        // When divisor is zero, remainder is -1 implies "remainder > divisor" aka. lt.expr() == 0
        // otherwise lt.expr() == 1
        cb.require_equal(
            || "remainder < divisor when non-zero divisor",
            is_zero.expr() + lt.expr(),
            Expression::from(1),
        )?;
=======
        let outcome_value = outcome.value();
        circuit_builder
            .condition_require_equal(
                || "outcome_is_zero",
                is_zero.expr(),
                outcome_value.clone(),
                ((1u64 << UInt::<E>::M) - 1).into(),
                outcome_value,
            )
            .unwrap();
>>>>>>> 06590d18

        let r_insn = RInstructionConfig::<E>::construct_circuit(
            cb,
            I::INST_KIND,
            dividend.register_expr(),
            divisor.register_expr(),
            outcome.register_expr(),
        )?;

        Ok(ArithConfig {
            r_insn,
            dividend,
            divisor,
            outcome,
            remainder: r,
            inter_mul_value,
            is_zero,
            remainder_lt: lt,
        })
    }

    fn assign_instance(
        config: &Self::InstructionConfig,
        instance: &mut [MaybeUninit<E::BaseField>],
        lkm: &mut LkMultiplicity,
        step: &StepRecord,
    ) -> Result<(), ZKVMError> {
        let rs1 = step.rs1().unwrap().value;
        let rs2 = step.rs2().unwrap().value;
        let rd = step.rd().unwrap().value.after;

        // dividend = divisor * outcome + r
        let divisor = Value::new_unchecked(rs2);
        let outcome = Value::new(rd, lkm);

        let r = if rs2 == 0 {
            Value::new_unchecked(0)
        } else {
            Value::new(rs1 % rs2, lkm)
        };

        // assignment
        config.r_insn.assign_instance(instance, lkm, step)?;
        config
            .divisor
            .assign_limbs(instance, divisor.as_u16_limbs());
        config
            .outcome
            .assign_limbs(instance, outcome.as_u16_limbs());

        let (dividend, inter_mul_value) = divisor.mul_add(&outcome, &r, lkm, true);
        config
            .inter_mul_value
            .assign_mul_outcome(instance, lkm, &inter_mul_value)?;

        config.dividend.assign_add_outcome(instance, &dividend);
        config.remainder.assign_limbs(instance, r.as_u16_limbs());
        config
            .is_zero
            .assign_instance(instance, divisor.as_u64().into())?;
        config
            .remainder_lt
            .assign_instance(instance, lkm, r.as_u64(), divisor.as_u64())?;

        Ok(())
    }
}

#[cfg(test)]
mod test {

    mod divu {

        use ceno_emul::{Change, StepRecord, Word};
        use goldilocks::GoldilocksExt2;
        use itertools::Itertools;
        use multilinear_extensions::mle::IntoMLEs;
        use rand::Rng;

        use crate::{
            circuit_builder::{CircuitBuilder, ConstraintSystem},
            instructions::{
                riscv::{constants::UInt, divu::DivUInstruction},
                Instruction,
            },
            scheme::mock_prover::{MockProver, MOCK_PC_DIVU, MOCK_PROGRAM},
            Value,
        };

        fn verify(name: &'static str, dividend: Word, divisor: Word, exp_outcome: Word) {
            let mut cs = ConstraintSystem::<GoldilocksExt2>::new(|| "riscv");
            let mut cb = CircuitBuilder::new(&mut cs);
            let config = cb
                .namespace(
                    || format!("divu_({name})"),
                    |cb| Ok(DivUInstruction::construct_circuit(cb)),
                )
                .unwrap()
                .unwrap();

            let outcome = if divisor == 0 {
                u32::MAX
            } else {
                dividend / divisor
            };
            // values assignment
            let (raw_witin, _) = DivUInstruction::assign_instances(
                &config,
                cb.cs.num_witin as usize,
                vec![StepRecord::new_r_instruction(
                    3,
                    MOCK_PC_DIVU,
                    MOCK_PROGRAM[9],
                    dividend,
                    divisor,
                    Change::new(0, outcome),
                    0,
                )],
            )
            .unwrap();

            let expected_rd_written = UInt::from_const_unchecked(
                Value::new_unchecked(exp_outcome).as_u16_limbs().to_vec(),
            );

            config
                .outcome
                .require_equal(|| "assert_outcome", &mut cb, &expected_rd_written)
                .unwrap();

            MockProver::assert_satisfied(
                &mut cb,
                &raw_witin
                    .de_interleaving()
                    .into_mles()
                    .into_iter()
                    .map(|v| v.into())
                    .collect_vec(),
                None,
            );
        }
        #[test]
        fn test_opcode_divu() {
            verify("basic", 10, 2, 5);
            verify("dividend > divisor", 10, 11, 0);
            verify("remainder", 11, 2, 5);
            verify("u32::MAX", u32::MAX, u32::MAX, 1);
            verify("div u32::MAX", 3, u32::MAX, 0);
            verify("u32::MAX div by 2", u32::MAX, 2, u32::MAX / 2);
            verify("mul with carries", 1202729773, 171818539, 7);
            verify("div by zero", 10, 0, u32::MAX);
        }

        #[test]
        fn test_opcode_divu_random() {
            let mut rng = rand::thread_rng();
            let a: u32 = rng.gen();
            let b: u32 = rng.gen_range(1..u32::MAX);
            println!("random: {} / {} = {}", a, b, a / b);
            verify("random", a, b, a / b);
        }
    }
}<|MERGE_RESOLUTION|>--- conflicted
+++ resolved
@@ -62,7 +62,7 @@
             || "outcome_is_zero",
             is_zero.expr(),
             outcome_value.clone(),
-            ((1 << UInt::<E>::M) - 1).into(),
+            ((1u64 << UInt::<E>::M) - 1).into(),
             outcome_value,
         )
         .unwrap();
@@ -77,7 +77,6 @@
             UINT_LIMBS,
         )?;
 
-<<<<<<< HEAD
         // When divisor is zero, remainder is -1 implies "remainder > divisor" aka. lt.expr() == 0
         // otherwise lt.expr() == 1
         cb.require_equal(
@@ -85,18 +84,6 @@
             is_zero.expr() + lt.expr(),
             Expression::from(1),
         )?;
-=======
-        let outcome_value = outcome.value();
-        circuit_builder
-            .condition_require_equal(
-                || "outcome_is_zero",
-                is_zero.expr(),
-                outcome_value.clone(),
-                ((1u64 << UInt::<E>::M) - 1).into(),
-                outcome_value,
-            )
-            .unwrap();
->>>>>>> 06590d18
 
         let r_insn = RInstructionConfig::<E>::construct_circuit(
             cb,
