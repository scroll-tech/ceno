--- conflicted
+++ resolved
@@ -50,27 +50,9 @@
             imm.clone(),
         ))?;
 
-<<<<<<< HEAD
-        // Memory state
-        let prev_memory_ts = circuit_builder.create_witin(|| "prev_memory_ts")?;
-        let prev_memory_value = UInt::new_unchecked(|| "prev_memory_value", circuit_builder)?;
-
-        // Memory state
-        // TODO: handle the ltsconfig
-        // TODO: refactor into RS1Read type structure
-        circuit_builder.memory_write(
-            || "write_mem",
-            &memory_addr,
-            prev_memory_ts.expr(),
-            vm_state.ts.expr() + (Tracer::SUBCYCLE_MEM as usize).into(),
-            prev_memory_value.memory_expr(),
-            memory_value,
-        )?;
-=======
         // Memory
         let mem_write =
             WriteMEM::construct_circuit(circuit_builder, memory_addr, memory_value, vm_state.ts)?;
->>>>>>> c8a2d7be
 
         Ok(SInstructionConfig {
             vm_state,
