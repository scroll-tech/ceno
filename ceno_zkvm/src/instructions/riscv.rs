--- conflicted
+++ resolved
@@ -4,11 +4,7 @@
 pub mod blt;
 pub mod config;
 pub mod constants;
-<<<<<<< HEAD
 pub mod logic;
-pub mod mul;
-=======
->>>>>>> ec516217
 
 mod r_insn;
 
