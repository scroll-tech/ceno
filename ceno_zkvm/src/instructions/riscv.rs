use ceno_emul::InsnKind;

pub mod arith;
mod b_insn;
pub mod blt;
pub mod branch;
pub mod config;
pub mod constants;
<<<<<<< HEAD
pub mod ecall;
pub mod logic;

mod b_insn;
mod ecall_insn;
=======
pub mod divu;
mod i_insn;
pub mod logic;
>>>>>>> 0e472dc7
mod r_insn;
pub mod shift_imm;

#[cfg(test)]
mod test;

pub trait RIVInstruction {
    const INST_KIND: InsnKind;
}<|MERGE_RESOLUTION|>--- conflicted
+++ resolved
@@ -6,17 +6,12 @@
 pub mod branch;
 pub mod config;
 pub mod constants;
-<<<<<<< HEAD
+pub mod divu;
 pub mod ecall;
+mod i_insn;
 pub mod logic;
 
-mod b_insn;
 mod ecall_insn;
-=======
-pub mod divu;
-mod i_insn;
-pub mod logic;
->>>>>>> 0e472dc7
 mod r_insn;
 pub mod shift_imm;
 
