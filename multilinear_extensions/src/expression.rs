pub mod monomial;
pub mod utils;

use crate::{
    commutative_op_mle_pair,
    mle::{ArcMultilinearExtension, MultilinearExtension},
    op_mle_xa_b, op_mle3_range,
    util::ceil_log2,
};
use ff_ext::{ExtensionField, SmallField};
use itertools::Either;
<<<<<<< HEAD
use p3::field::PrimeCharacteristicRing;
=======
use p3::field::FieldAlgebra;
>>>>>>> 3a9d1960
use rayon::iter::{IndexedParallelIterator, IntoParallelRefIterator, ParallelIterator};
use serde::de::DeserializeOwned;
use std::{
    cmp::max,
    fmt::{Debug, Display},
    iter::{Product, Sum},
    ops::{Add, AddAssign, Deref, Mul, MulAssign, Neg, Shl, ShlAssign, Sub, SubAssign},
};

pub type WitnessId = u16;
pub type ChallengeId = u16;
pub const MIN_PAR_SIZE: usize = 64;

#[derive(Clone, PartialEq, Eq, Hash, PartialOrd, Ord, serde::Serialize, serde::Deserialize)]
#[serde(bound = "E: ExtensionField + DeserializeOwned")]
pub enum Expression<E: ExtensionField> {
    /// WitIn(Id)
    WitIn(WitnessId),
    /// StructuralWitIn is similar with WitIn, but it is structured.
    /// These witnesses in StructuralWitIn allow succinct verification directly during the verification processing, rather than requiring a commitment.
    /// StructuralWitIn(Id, max_len, offset, multi_factor)
    StructuralWitIn(WitnessId, usize, u32, usize),
    /// This multi-linear polynomial is known at the setup/keygen phase.
    Fixed(Fixed),
    /// Public Values
    Instance(Instance),
    /// Constant poly
    Constant(Either<E::BaseField, E>),
    /// This is the sum of two expressions
    Sum(Box<Expression<E>>, Box<Expression<E>>),
    /// This is the product of two expressions
    Product(Box<Expression<E>>, Box<Expression<E>>),
    /// ScaledSum(x, a, b) represents a * x + b
    /// where x is one of wit / fixed / instance, a and b are either constants or challenges
    ScaledSum(Box<Expression<E>>, Box<Expression<E>>, Box<Expression<E>>),
    /// Challenge(challenge_id, power, scalar, offset)
    Challenge(ChallengeId, usize, E, E),
}

impl<E: ExtensionField> Debug for Expression<E> {
    fn fmt(&self, f: &mut std::fmt::Formatter<'_>) -> std::fmt::Result {
        match self {
            Expression::WitIn(id) => write!(f, "W[{}]", id),
            Expression::StructuralWitIn(id, _max_len, _offset, _multi_factor) => {
                write!(f, "S[{}]", id)
            }
            Expression::Fixed(fixed) => write!(f, "F[{}]", fixed.0),
            Expression::Instance(instance) => write!(f, "I[{}]", instance.0),
            Expression::Constant(c) => write!(f, "C[{}]", c),
            Expression::Sum(a, b) => write!(f, "({} + {})", a, b),
            Expression::Product(a, b) => write!(f, "({} * {})", a, b),
            Expression::ScaledSum(x, a, b) => write!(f, "{} * {} + {}", x, a, b),
            Expression::Challenge(challenge_id, pow, scalar, offset) => {
                write!(
                    f,
                    "C({})^{} * {:?} + {:?}",
                    challenge_id,
                    pow,
                    scalar.to_canonical_u64_vec(),
                    offset.to_canonical_u64_vec(),
                )
            }
        }
    }
}

/// this is used as finite state machine state
/// for differentiate an expression is in monomial form or not
enum MonomialState {
    SumTerm,
    ProductTerm,
}

#[macro_export]
macro_rules! combine_cumulative_either {
    ($a:expr, $b:expr, $op:expr) => {
        match ($a, $b) {
            (Either::Left(c1), Either::Left(c2)) => Either::Left($op(c1, c2)),
            (Either::Left(c1), Either::Right(c2)) => Either::Right($op(c2, c1)),
            (Either::Right(c1), Either::Left(c2)) => Either::Right($op(c1, c2)),
            (Either::Right(c1), Either::Right(c2)) => Either::Right($op(c2, c1)),
        }
    };
}

impl<E: ExtensionField> Expression<E> {
    pub const ZERO: Expression<E> = Expression::Constant(Either::Left(E::BaseField::ZERO));
    pub const ONE: Expression<E> = Expression::Constant(Either::Left(E::BaseField::ONE));

    pub fn degree(&self) -> usize {
        match self {
            Expression::Fixed(_) => 1,
            Expression::WitIn(_) => 1,
            Expression::StructuralWitIn(..) => 1,
            Expression::Instance(_) => 0,
            Expression::Constant(_) => 0,
            Expression::Sum(a_expr, b_expr) => max(a_expr.degree(), b_expr.degree()),
            Expression::Product(a_expr, b_expr) => a_expr.degree() + b_expr.degree(),
            Expression::ScaledSum(x, _, _) => x.degree(),
            Expression::Challenge(_, _, _, _) => 0,
        }
    }

    #[allow(clippy::too_many_arguments)]
    pub fn evaluate<T>(
        &self,
        fixed_in: &impl Fn(&Fixed) -> T,
        wit_in: &impl Fn(WitnessId) -> T, // witin id
        structural_wit_in: &impl Fn(WitnessId, usize, u32, usize) -> T,
        constant: &impl Fn(Either<E::BaseField, E>) -> T,
        challenge: &impl Fn(ChallengeId, usize, E, E) -> T,
        sum: &impl Fn(T, T) -> T,
        product: &impl Fn(T, T) -> T,
        scaled: &impl Fn(T, T, T) -> T,
    ) -> T {
        self.evaluate_with_instance(
            fixed_in,
            wit_in,
            structural_wit_in,
            &|_| unreachable!(),
            constant,
            challenge,
            sum,
            product,
            scaled,
        )
    }

    pub fn evaluate_constant<T>(
        &self,
        constant: &impl Fn(Either<E::BaseField, E>) -> T,
        challenge: &impl Fn(ChallengeId, usize, E, E) -> T,
    ) -> T {
        match self {
            Expression::Constant(either) => constant(*either),
            Expression::Challenge(challenge_id, pow, scalar, offset) => {
                challenge(*challenge_id, *pow, *scalar, *offset)
            }
            _ => unimplemented!("unsupported"),
        }
    }

    #[allow(clippy::too_many_arguments)]
    pub fn evaluate_with_instance<T>(
        &self,
        fixed_in: &impl Fn(&Fixed) -> T,
        wit_in: &impl Fn(WitnessId) -> T, // witin id
        structural_wit_in: &impl Fn(WitnessId, usize, u32, usize) -> T,
        instance: &impl Fn(Instance) -> T,
        constant: &impl Fn(Either<E::BaseField, E>) -> T,
        challenge: &impl Fn(ChallengeId, usize, E, E) -> T,
        sum: &impl Fn(T, T) -> T,
        product: &impl Fn(T, T) -> T,
        scaled: &impl Fn(T, T, T) -> T,
    ) -> T {
        match self {
            Expression::Fixed(f) => fixed_in(f),
            Expression::WitIn(witness_id) => wit_in(*witness_id),
            Expression::StructuralWitIn(witness_id, max_len, offset, multi_factor) => {
                structural_wit_in(*witness_id, *max_len, *offset, *multi_factor)
            }
            Expression::Instance(i) => instance(*i),
            Expression::Constant(scalar) => constant(*scalar),
            Expression::Sum(a, b) => {
                let a = a.evaluate_with_instance(
                    fixed_in,
                    wit_in,
                    structural_wit_in,
                    instance,
                    constant,
                    challenge,
                    sum,
                    product,
                    scaled,
                );
                let b = b.evaluate_with_instance(
                    fixed_in,
                    wit_in,
                    structural_wit_in,
                    instance,
                    constant,
                    challenge,
                    sum,
                    product,
                    scaled,
                );
                sum(a, b)
            }
            Expression::Product(a, b) => {
                let a = a.evaluate_with_instance(
                    fixed_in,
                    wit_in,
                    structural_wit_in,
                    instance,
                    constant,
                    challenge,
                    sum,
                    product,
                    scaled,
                );
                let b = b.evaluate_with_instance(
                    fixed_in,
                    wit_in,
                    structural_wit_in,
                    instance,
                    constant,
                    challenge,
                    sum,
                    product,
                    scaled,
                );
                product(a, b)
            }
            Expression::ScaledSum(x, a, b) => {
                let x = x.evaluate_with_instance(
                    fixed_in,
                    wit_in,
                    structural_wit_in,
                    instance,
                    constant,
                    challenge,
                    sum,
                    product,
                    scaled,
                );
                let a = a.evaluate_with_instance(
                    fixed_in,
                    wit_in,
                    structural_wit_in,
                    instance,
                    constant,
                    challenge,
                    sum,
                    product,
                    scaled,
                );
                let b = b.evaluate_with_instance(
                    fixed_in,
                    wit_in,
                    structural_wit_in,
                    instance,
                    constant,
                    challenge,
                    sum,
                    product,
                    scaled,
                );
                scaled(x, a, b)
            }
            Expression::Challenge(challenge_id, pow, scalar, offset) => {
                challenge(*challenge_id, *pow, *scalar, *offset)
            }
        }
    }

    pub fn is_monomial_form(&self) -> bool {
        Self::is_monomial_form_inner(MonomialState::SumTerm, self)
    }

    pub fn get_monomial_form(&self) -> Self {
        self.get_monomial_terms().into_iter().sum()
    }

    pub fn is_constant(&self) -> bool {
        matches!(self, Expression::Constant(_))
    }

    fn is_zero_expr(expr: &Expression<E>) -> bool {
        match expr {
            Expression::Fixed(_) => false,
            Expression::WitIn(_) => false,
            Expression::StructuralWitIn(..) => false,
            Expression::Instance(_) => false,
            Expression::Constant(c) => c
                .map_either(|c| c == E::BaseField::ZERO, |c| c == E::ZERO)
                .into_inner(),
            Expression::Sum(a, b) => Self::is_zero_expr(a) && Self::is_zero_expr(b),
            Expression::Product(a, b) => Self::is_zero_expr(a) || Self::is_zero_expr(b),
            Expression::ScaledSum(x, a, b) => {
                (Self::is_zero_expr(x) || Self::is_zero_expr(a)) && Self::is_zero_expr(b)
            }
            Expression::Challenge(_, _, scalar, offset) => *scalar == E::ZERO && *offset == E::ZERO,
        }
    }

    fn is_monomial_form_inner(s: MonomialState, expr: &Expression<E>) -> bool {
        match (expr, s) {
            (
                Expression::Fixed(_)
                | Expression::WitIn(_)
                | Expression::StructuralWitIn(..)
                | Expression::Challenge(..)
                | Expression::Constant(_)
                | Expression::Instance(_),
                _,
            ) => true,
            (Expression::Sum(a, b), MonomialState::SumTerm) => {
                Self::is_monomial_form_inner(MonomialState::SumTerm, a)
                    && Self::is_monomial_form_inner(MonomialState::SumTerm, b)
            }
            (Expression::Sum(_, _), MonomialState::ProductTerm) => false,
            (Expression::Product(a, b), MonomialState::SumTerm) => {
                Self::is_monomial_form_inner(MonomialState::ProductTerm, a)
                    && Self::is_monomial_form_inner(MonomialState::ProductTerm, b)
            }
            (Expression::Product(a, b), MonomialState::ProductTerm) => {
                Self::is_monomial_form_inner(MonomialState::ProductTerm, a)
                    && Self::is_monomial_form_inner(MonomialState::ProductTerm, b)
            }
            (Expression::ScaledSum(_, _, _), MonomialState::SumTerm) => true,
            (Expression::ScaledSum(x, a, b), MonomialState::ProductTerm) => {
                Self::is_zero_expr(x) || Self::is_zero_expr(a) || Self::is_zero_expr(b)
            }
        }
    }
}

impl<E: ExtensionField> Neg for Expression<E> {
    type Output = Expression<E>;
    fn neg(self) -> Self::Output {
        match self {
            Expression::Fixed(_)
            | Expression::WitIn(_)
            | Expression::StructuralWitIn(..)
            | Expression::Instance(_) => Expression::ScaledSum(
                Box::new(self),
                Box::new(Expression::Constant(Either::Left(-E::BaseField::ONE))),
                Box::new(Expression::Constant(Either::Left(E::BaseField::ZERO))),
            ),
            Expression::Constant(c1) => Expression::Constant(c1.map_either(|c| -c, |c| -c)),
            Expression::Sum(a, b) => Expression::Sum(-a, -b),
            Expression::Product(a, b) => Expression::Product(-a, b.clone()),
            Expression::ScaledSum(x, a, b) => Expression::ScaledSum(x, -a, -b),
            Expression::Challenge(challenge_id, pow, scalar, offset) => {
                Expression::Challenge(challenge_id, pow, scalar.neg(), offset.neg())
            }
        }
    }
}

impl<E: ExtensionField> Neg for &Expression<E> {
    type Output = Expression<E>;
    fn neg(self) -> Self::Output {
        self.clone().neg()
    }
}

impl<E: ExtensionField> Neg for Box<Expression<E>> {
    type Output = Box<Expression<E>>;
    fn neg(self) -> Self::Output {
        self.deref().clone().neg().into()
    }
}

impl<E: ExtensionField> Neg for &Box<Expression<E>> {
    type Output = Box<Expression<E>>;
    fn neg(self) -> Self::Output {
        self.clone().neg()
    }
}

impl<E: ExtensionField> Add for Expression<E> {
    type Output = Expression<E>;
    fn add(self, rhs: Expression<E>) -> Expression<E> {
        match (&self, &rhs) {
            // constant + witness
            // constant + fixed
            // constant + instance
            (Expression::WitIn(_), Expression::Constant(_))
            | (Expression::Fixed(_), Expression::Constant(_))
            | (Expression::Instance(_), Expression::Constant(_)) => Expression::ScaledSum(
                Box::new(self),
                Box::new(Expression::Constant(Either::Left(E::BaseField::ONE))),
                Box::new(rhs),
            ),
            (Expression::Constant(_), Expression::WitIn(_))
            | (Expression::Constant(_), Expression::Fixed(_))
            | (Expression::Constant(_), Expression::Instance(_)) => Expression::ScaledSum(
                Box::new(rhs),
                Box::new(Expression::Constant(Either::Left(E::BaseField::ONE))),
                Box::new(self),
            ),
            // challenge + witness
            // challenge + fixed
            // challenge + instance
            (Expression::WitIn(_), Expression::Challenge(..))
            | (Expression::Fixed(_), Expression::Challenge(..))
            | (Expression::Instance(_), Expression::Challenge(..)) => Expression::ScaledSum(
                Box::new(self),
                Box::new(Expression::Constant(Either::Left(E::BaseField::ONE))),
                Box::new(rhs),
            ),
            (Expression::Challenge(..), Expression::WitIn(_))
            | (Expression::Challenge(..), Expression::Fixed(_))
            | (Expression::Challenge(..), Expression::Instance(_)) => Expression::ScaledSum(
                Box::new(rhs),
                Box::new(Expression::Constant(Either::Left(E::BaseField::ONE))),
                Box::new(self),
            ),
            // constant + challenge
            (
                Expression::Constant(c1),
                Expression::Challenge(challenge_id, pow, scalar, offset),
            )
            | (
                Expression::Challenge(challenge_id, pow, scalar, offset),
                Expression::Constant(c1),
            ) => Expression::Challenge(
                *challenge_id,
                *pow,
                *scalar,
                either::for_both!(*c1, c1 => *offset + c1),
            ),

            // challenge + challenge
            (
                Expression::Challenge(challenge_id1, pow1, scalar1, offset1),
                Expression::Challenge(challenge_id2, pow2, scalar2, offset2),
            ) => {
                if challenge_id1 == challenge_id2 && pow1 == pow2 {
                    Expression::Challenge(
                        *challenge_id1,
                        *pow1,
                        *scalar1 + *scalar2,
                        *offset1 + *offset2,
                    )
                } else {
                    Expression::Sum(Box::new(self), Box::new(rhs))
                }
            }

            // constant + constant
            (Expression::Constant(c1), Expression::Constant(c2)) => {
                Expression::Constant(combine_cumulative_either!(*c1, *c2, |c1, c2| c1 + c2))
            }

            // constant + scaled sum
            (c1 @ Expression::Constant(_), Expression::ScaledSum(x, a, b))
            | (Expression::ScaledSum(x, a, b), c1 @ Expression::Constant(_)) => {
                Expression::ScaledSum(x.clone(), a.clone(), Box::new(b.deref() + c1))
            }

            _ => Expression::Sum(Box::new(self), Box::new(rhs)),
        }
    }
}

macro_rules! binop_assign_instances {
    ($op_assign: ident, $fun_assign: ident, $op: ident, $fun: ident) => {
        impl<E: ExtensionField, Rhs> $op_assign<Rhs> for Expression<E>
        where
            Expression<E>: $op<Rhs, Output = Expression<E>>,
        {
            fn $fun_assign(&mut self, rhs: Rhs) {
                // TODO: consider in-place?
                *self = self.clone().$fun(rhs);
            }
        }
    };
}

binop_assign_instances!(AddAssign, add_assign, Add, add);
binop_assign_instances!(SubAssign, sub_assign, Sub, sub);
binop_assign_instances!(MulAssign, mul_assign, Mul, mul);

impl<E: ExtensionField> Shl<usize> for Expression<E> {
    type Output = Expression<E>;
    fn shl(self, rhs: usize) -> Expression<E> {
        self * (1_usize << rhs)
    }
}

impl<E: ExtensionField> Shl<usize> for &Expression<E> {
    type Output = Expression<E>;
    fn shl(self, rhs: usize) -> Expression<E> {
        self.clone() << rhs
    }
}

impl<E: ExtensionField> Shl<usize> for &mut Expression<E> {
    type Output = Expression<E>;
    fn shl(self, rhs: usize) -> Expression<E> {
        self.clone() << rhs
    }
}

impl<E: ExtensionField> ShlAssign<usize> for Expression<E> {
    fn shl_assign(&mut self, rhs: usize) {
        *self = self.clone() << rhs;
    }
}

impl<E: ExtensionField> Sum for Expression<E> {
    fn sum<I: Iterator<Item = Expression<E>>>(iter: I) -> Expression<E> {
        iter.fold(Expression::ZERO, |acc, x| acc + x)
    }
}

impl<E: ExtensionField> Product for Expression<E> {
    fn product<I: Iterator<Item = Expression<E>>>(iter: I) -> Self {
        iter.fold(Expression::ONE, |acc, x| acc * x)
    }
}

impl<E: ExtensionField> Sub for Expression<E> {
    type Output = Expression<E>;
    fn sub(self, rhs: Expression<E>) -> Expression<E> {
        match (&self, &rhs) {
            // witness - constant
            // fixed - constant
            // instance - constant
            (Expression::WitIn(_), Expression::Constant(_))
            | (Expression::Fixed(_), Expression::Constant(_))
            | (Expression::Instance(_), Expression::Constant(_)) => Expression::ScaledSum(
                Box::new(self),
                Box::new(Expression::Constant(Either::Left(E::BaseField::ONE))),
                Box::new(rhs.neg()),
            ),

            // constant - witness
            // constant - fixed
            // constant - instance
            (Expression::Constant(_), Expression::WitIn(_))
            | (Expression::Constant(_), Expression::Fixed(_))
            | (Expression::Constant(_), Expression::Instance(_)) => Expression::ScaledSum(
                Box::new(rhs),
                Box::new(Expression::Constant(Either::Left(E::BaseField::ONE.neg()))),
                Box::new(self),
            ),

            // witness - challenge
            // fixed - challenge
            // instance - challenge
            (Expression::WitIn(_), Expression::Challenge(..))
            | (Expression::Fixed(_), Expression::Challenge(..))
            | (Expression::Instance(_), Expression::Challenge(..)) => Expression::ScaledSum(
                Box::new(self),
                Box::new(Expression::Constant(Either::Left(E::BaseField::ONE))),
                Box::new(rhs.neg()),
            ),

            // challenge - witness
            // challenge - fixed
            // challenge - instance
            (Expression::Challenge(..), Expression::WitIn(_))
            | (Expression::Challenge(..), Expression::Fixed(_))
            | (Expression::Challenge(..), Expression::Instance(_)) => Expression::ScaledSum(
                Box::new(rhs),
                Box::new(Expression::Constant(Either::Left(E::BaseField::ONE.neg()))),
                Box::new(self),
            ),

            // constant - challenge
            (
                Expression::Constant(c1),
                Expression::Challenge(challenge_id, pow, scalar, offset),
            ) => Expression::Challenge(
                *challenge_id,
                *pow,
                *scalar,
                either::for_both!(*c1, c1 => offset.neg() + c1),
            ),

            // challenge - constant
            (
                Expression::Challenge(challenge_id, pow, scalar, offset),
                Expression::Constant(c1),
            ) => Expression::Challenge(
                *challenge_id,
                *pow,
                *scalar,
                either::for_both!(*c1, c1 => *offset - c1),
            ),

            // challenge - challenge
            (
                Expression::Challenge(challenge_id1, pow1, scalar1, offset1),
                Expression::Challenge(challenge_id2, pow2, scalar2, offset2),
            ) => {
                if challenge_id1 == challenge_id2 && pow1 == pow2 {
                    Expression::Challenge(
                        *challenge_id1,
                        *pow1,
                        *scalar1 - *scalar2,
                        *offset1 - *offset2,
                    )
                } else {
                    Expression::Sum(Box::new(self), Box::new(-rhs))
                }
            }

            // constant - constant
            (Expression::Constant(c1), Expression::Constant(c2)) => {
                Expression::Constant(match (c1, c2) {
                    (Either::Left(c1), Either::Left(c2)) => Either::Left(*c1 - *c2),
                    (Either::Left(c1), Either::Right(c2)) => Either::Right(c2.neg() + *c1),
                    (Either::Right(c1), Either::Left(c2)) => Either::Right(*c1 - *c2),
                    (Either::Right(c1), Either::Right(c2)) => Either::Right(*c1 - *c2),
                })
            }

            // constant - scalesum
            (c1 @ Expression::Constant(_), Expression::ScaledSum(x, a, b)) => {
                Expression::ScaledSum(x.clone(), -a, Box::new(c1 - b.deref()))
            }

            // scalesum - constant
            (Expression::ScaledSum(x, a, b), c1 @ Expression::Constant(_)) => {
                Expression::ScaledSum(x.clone(), a.clone(), Box::new(b.deref() - c1))
            }

            // challenge - scalesum
            (c1 @ Expression::Challenge(..), Expression::ScaledSum(x, a, b)) => {
                Expression::ScaledSum(x.clone(), -a, Box::new(c1 - b.deref()))
            }

            // scalesum - challenge
            (Expression::ScaledSum(x, a, b), c1 @ Expression::Challenge(..)) => {
                Expression::ScaledSum(x.clone(), a.clone(), Box::new(b.deref() - c1))
            }

            _ => Expression::Sum(Box::new(self), Box::new(-rhs)),
        }
    }
}

/// Instances for binary operations that mix Expression and &Expression
macro_rules! ref_binop_instances {
    ($op: ident, $fun: ident) => {
        impl<E: ExtensionField> $op<&Expression<E>> for Expression<E> {
            type Output = Expression<E>;

            fn $fun(self, rhs: &Expression<E>) -> Expression<E> {
                self.$fun(rhs.clone())
            }
        }

        impl<E: ExtensionField> $op<Expression<E>> for &Expression<E> {
            type Output = Expression<E>;

            fn $fun(self, rhs: Expression<E>) -> Expression<E> {
                self.clone().$fun(rhs)
            }
        }

        impl<E: ExtensionField> $op<&Expression<E>> for &Expression<E> {
            type Output = Expression<E>;

            fn $fun(self, rhs: &Expression<E>) -> Expression<E> {
                self.clone().$fun(rhs.clone())
            }
        }

        // for mutable references
        impl<E: ExtensionField> $op<&mut Expression<E>> for Expression<E> {
            type Output = Expression<E>;

            fn $fun(self, rhs: &mut Expression<E>) -> Expression<E> {
                self.$fun(rhs.clone())
            }
        }

        impl<E: ExtensionField> $op<Expression<E>> for &mut Expression<E> {
            type Output = Expression<E>;

            fn $fun(self, rhs: Expression<E>) -> Expression<E> {
                self.clone().$fun(rhs)
            }
        }

        impl<E: ExtensionField> $op<&mut Expression<E>> for &mut Expression<E> {
            type Output = Expression<E>;

            fn $fun(self, rhs: &mut Expression<E>) -> Expression<E> {
                self.clone().$fun(rhs.clone())
            }
        }
    };
}
ref_binop_instances!(Add, add);
ref_binop_instances!(Sub, sub);
ref_binop_instances!(Mul, mul);

macro_rules! mixed_binop_instances {
    ($op: ident, $fun: ident, ($($t:ty),*)) => {
        $(impl<E: ExtensionField> $op<Expression<E>> for $t {
            type Output = Expression<E>;

            fn $fun(self, rhs: Expression<E>) -> Expression<E> {
                Expression::<E>::from(self).$fun(rhs)
            }
        }

        impl<E: ExtensionField> $op<$t> for Expression<E> {
            type Output = Expression<E>;

            fn $fun(self, rhs: $t) -> Expression<E> {
                self.$fun(Expression::<E>::from(rhs))
            }
        }

        impl<E: ExtensionField> $op<&Expression<E>> for $t {
            type Output = Expression<E>;

            fn $fun(self, rhs: &Expression<E>) -> Expression<E> {
                Expression::<E>::from(self).$fun(rhs)
            }
        }

        impl<E: ExtensionField> $op<$t> for &Expression<E> {
            type Output = Expression<E>;

            fn $fun(self, rhs: $t) -> Expression<E> {
                self.$fun(Expression::<E>::from(rhs))
            }
        }
    )*
    };
}

mixed_binop_instances!(
    Add,
    add,
    (u8, u16, u32, u64, usize, i8, i16, i32, i64, isize)
);
mixed_binop_instances!(
    Sub,
    sub,
    (u8, u16, u32, u64, usize, i8, i16, i32, i64, isize)
);
mixed_binop_instances!(
    Mul,
    mul,
    (u8, u16, u32, u64, usize, i8, i16, i32, i64, isize)
);

impl<E: ExtensionField> Mul for Expression<E> {
    type Output = Expression<E>;
    fn mul(self, rhs: Expression<E>) -> Expression<E> {
        match (&self, &rhs) {
            // constant * witin
            // constant * fixed
            (c @ Expression::Constant(_), w @ Expression::WitIn(..))
            | (w @ Expression::WitIn(..), c @ Expression::Constant(_))
            | (c @ Expression::Constant(_), w @ Expression::Fixed(..))
            | (w @ Expression::Fixed(..), c @ Expression::Constant(_)) => Expression::ScaledSum(
                Box::new(w.clone()),
                Box::new(c.clone()),
                Box::new(Expression::Constant(Either::Left(E::BaseField::ZERO))),
            ),
            // challenge * witin
            // challenge * fixed
            (c @ Expression::Challenge(..), w @ Expression::WitIn(..))
            | (w @ Expression::WitIn(..), c @ Expression::Challenge(..))
            | (c @ Expression::Challenge(..), w @ Expression::Fixed(..))
            | (w @ Expression::Fixed(..), c @ Expression::Challenge(..)) => Expression::ScaledSum(
                Box::new(w.clone()),
                Box::new(c.clone()),
                Box::new(Expression::Constant(Either::Left(E::BaseField::ZERO))),
            ),
            // instance * witin
            // instance * fixed
            (c @ Expression::Instance(..), w @ Expression::WitIn(..))
            | (w @ Expression::WitIn(..), c @ Expression::Instance(..))
            | (c @ Expression::Instance(..), w @ Expression::Fixed(..))
            | (w @ Expression::Fixed(..), c @ Expression::Instance(..)) => Expression::ScaledSum(
                Box::new(w.clone()),
                Box::new(c.clone()),
                Box::new(Expression::Constant(Either::Left(E::BaseField::ZERO))),
            ),
            // constant * challenge
            (
                Expression::Constant(c1),
                Expression::Challenge(challenge_id, pow, scalar, offset),
            )
            | (
                Expression::Challenge(challenge_id, pow, scalar, offset),
                Expression::Constant(c1),
            ) => Expression::Challenge(
                *challenge_id,
                *pow,
                either::for_both!(*c1, c1 => *scalar * c1),
                either::for_both!(*c1, c1 => *offset * c1),
            ),
            // challenge * challenge
            (
                Expression::Challenge(challenge_id1, pow1, s1, offset1),
                Expression::Challenge(challenge_id2, pow2, s2, offset2),
            ) => {
                if challenge_id1 == challenge_id2 {
                    // (s1 * s2 * c1^(pow1 + pow2) + offset2 * s1 * c1^(pow1) + offset1 * s2 * c2^(pow2))
                    // + offset1 * offset2

                    // (s1 * s2 * c1^(pow1 + pow2) + offset1 * offset2
                    let mut result = Expression::Challenge(
                        *challenge_id1,
                        pow1 + pow2,
                        *s1 * *s2,
                        *offset1 * *offset2,
                    );

                    // offset2 * s1 * c1^(pow1)
                    if *s1 != E::ZERO && *offset2 != E::ZERO {
                        result = Expression::Sum(
                            Box::new(result),
                            Box::new(Expression::Challenge(
                                *challenge_id1,
                                *pow1,
                                *offset2 * *s1,
                                E::ZERO,
                            )),
                        );
                    }

                    // offset1 * s2 * c2^(pow2))
                    if *s2 != E::ZERO && *offset1 != E::ZERO {
                        result = Expression::Sum(
                            Box::new(result),
                            Box::new(Expression::Challenge(
                                *challenge_id1,
                                *pow2,
                                *offset1 * *s2,
                                E::ZERO,
                            )),
                        );
                    }

                    result
                } else {
                    Expression::Product(Box::new(self), Box::new(rhs))
                }
            }

            // constant * constant
            (Expression::Constant(c1), Expression::Constant(c2)) => {
                Expression::Constant(combine_cumulative_either!(*c1, *c2, |c1, c2| c1 * c2))
            }
            // scaledsum * constant
            (Expression::ScaledSum(x, a, b), c2 @ Expression::Constant(_))
            | (c2 @ Expression::Constant(_), Expression::ScaledSum(x, a, b)) => {
                Expression::ScaledSum(
                    x.clone(),
                    Box::new(a.deref() * c2),
                    Box::new(b.deref() * c2),
                )
            }
            // scaled * challenge => scaled
            (Expression::ScaledSum(x, a, b), c2 @ Expression::Challenge(..))
            | (c2 @ Expression::Challenge(..), Expression::ScaledSum(x, a, b)) => {
                Expression::ScaledSum(
                    x.clone(),
                    Box::new(a.deref() * c2),
                    Box::new(b.deref() * c2),
                )
            }
            _ => Expression::Product(Box::new(self), Box::new(rhs)),
        }
    }
}

#[derive(Clone, Debug, Copy)]
pub struct WitIn {
    pub id: WitnessId,
}

#[derive(Clone, Debug, Copy, serde::Serialize, serde::Deserialize)]
pub struct StructuralWitIn {
    pub id: WitnessId,
    pub max_len: usize,
    pub offset: u32,
    pub multi_factor: usize,
    pub descending: bool,
}
#[derive(
    Copy, Clone, Debug, Ord, PartialOrd, Eq, PartialEq, Hash, serde::Serialize, serde::Deserialize,
)]
pub struct Fixed(pub usize);

#[derive(
    Copy, Clone, Debug, Ord, PartialOrd, Eq, PartialEq, Hash, serde::Serialize, serde::Deserialize,
)]
pub struct Instance(pub usize);

pub trait ToExpr<E: ExtensionField> {
    type Output;
    fn expr(&self) -> Self::Output;
}

impl<E: ExtensionField> ToExpr<E> for WitIn {
    type Output = Expression<E>;
    fn expr(&self) -> Expression<E> {
        Expression::WitIn(self.id)
    }
}

impl<E: ExtensionField> ToExpr<E> for &WitIn {
    type Output = Expression<E>;
    fn expr(&self) -> Expression<E> {
        Expression::WitIn(self.id)
    }
}

impl<E: ExtensionField> ToExpr<E> for StructuralWitIn {
    type Output = Expression<E>;
    fn expr(&self) -> Expression<E> {
        Expression::StructuralWitIn(self.id, self.max_len, self.offset, self.multi_factor)
    }
}

impl<E: ExtensionField> ToExpr<E> for &StructuralWitIn {
    type Output = Expression<E>;
    fn expr(&self) -> Expression<E> {
        Expression::StructuralWitIn(self.id, self.max_len, self.offset, self.multi_factor)
    }
}

impl<E: ExtensionField> ToExpr<E> for Fixed {
    type Output = Expression<E>;
    fn expr(&self) -> Expression<E> {
        Expression::Fixed(*self)
    }
}

impl<E: ExtensionField> ToExpr<E> for &Fixed {
    type Output = Expression<E>;
    fn expr(&self) -> Expression<E> {
        Expression::Fixed(**self)
    }
}

impl<E: ExtensionField> ToExpr<E> for Instance {
    type Output = Expression<E>;
    fn expr(&self) -> Expression<E> {
        Expression::Instance(*self)
    }
}

impl<F: SmallField, E: ExtensionField<BaseField = F>> ToExpr<E> for F {
    type Output = Expression<E>;
    fn expr(&self) -> Expression<E> {
        Expression::Constant(Either::Left(*self))
    }
}

impl<E: ExtensionField> ToExpr<E> for Expression<E> {
    type Output = Expression<E>;
    fn expr(&self) -> Self::Output {
        self.clone()
    }
}

pub fn wit_infer_by_expr<'a, E: ExtensionField>(
    fixed: &[ArcMultilinearExtension<'a, E>],
    witnesses: &[ArcMultilinearExtension<'a, E>],
    structual_witnesses: &[ArcMultilinearExtension<'a, E>],
    instance: &[ArcMultilinearExtension<'a, E>],
    challenges: &[E],
    expr: &Expression<E>,
) -> ArcMultilinearExtension<'a, E> {
    expr.evaluate_with_instance::<ArcMultilinearExtension<'a, E>>(
        &|f| fixed[f.0].clone(),
        &|witness_id| witnesses[witness_id as usize].clone(),
        &|witness_id, _, _, _| structual_witnesses[witness_id as usize].clone(),
        &|i| instance[i.0].clone(),
        &|scalar| {
            let scalar: ArcMultilinearExtension<E> = MultilinearExtension::from_evaluations_vec(
                0,
                vec![scalar.left().expect("do not support extension field")],
            )
            .into();
            scalar
        },
        &|challenge_id, pow, scalar, offset| {
            // TODO cache challenge power to be acquired once for each power
            let challenge = challenges[challenge_id as usize];
            let challenge: ArcMultilinearExtension<E> =
                MultilinearExtension::from_evaluations_ext_vec(
                    0,
                    vec![challenge.exp_u64(pow as u64) * scalar + offset],
                )
                .into();
            challenge
        },
        &|a, b| {
            commutative_op_mle_pair!(|a, b| {
                match (a.len(), b.len()) {
                    (1, 1) => {
                        MultilinearExtension::from_evaluation_vec_smart(0, vec![a[0] + b[0]]).into()
                    }
                    (1, _) => MultilinearExtension::from_evaluation_vec_smart(
                        ceil_log2(b.len()),
                        b.par_iter()
                            .with_min_len(MIN_PAR_SIZE)
                            .map(|b| a[0] + *b)
                            .collect(),
                    )
                    .into(),
                    (_, 1) => MultilinearExtension::from_evaluation_vec_smart(
                        ceil_log2(a.len()),
                        a.par_iter()
                            .with_min_len(MIN_PAR_SIZE)
                            .map(|a| *a + b[0])
                            .collect(),
                    )
                    .into(),
                    (_, _) => MultilinearExtension::from_evaluation_vec_smart(
                        ceil_log2(a.len()),
                        a.par_iter()
                            .zip(b.par_iter())
                            .with_min_len(MIN_PAR_SIZE)
                            .map(|(a, b)| *a + *b)
                            .collect(),
                    )
                    .into(),
                }
            })
        },
        &|a, b| {
            commutative_op_mle_pair!(|a, b| {
                match (a.len(), b.len()) {
                    (1, 1) => {
                        MultilinearExtension::from_evaluation_vec_smart(0, vec![a[0] * b[0]]).into()
                    }
                    (1, _) => MultilinearExtension::from_evaluation_vec_smart(
                        ceil_log2(b.len()),
                        b.par_iter()
                            .with_min_len(MIN_PAR_SIZE)
                            .map(|b| a[0] * *b)
                            .collect(),
                    )
                    .into(),
                    (_, 1) => MultilinearExtension::from_evaluation_vec_smart(
                        ceil_log2(a.len()),
                        a.par_iter()
                            .with_min_len(MIN_PAR_SIZE)
                            .map(|a| *a * b[0])
                            .collect(),
                    )
                    .into(),
                    (_, _) => {
                        assert_eq!(a.len(), b.len());
                        // we do the pointwise evaluation multiplication here without involving FFT
                        // the evaluations outside of range will be checked via sumcheck + identity polynomial
                        MultilinearExtension::from_evaluation_vec_smart(
                            ceil_log2(a.len()),
                            a.par_iter()
                                .zip(b.par_iter())
                                .with_min_len(MIN_PAR_SIZE)
                                .map(|(a, b)| *a * *b)
                                .collect(),
                        )
                        .into()
                    }
                }
            })
        },
        &|x, a, b| {
            op_mle_xa_b!(|x, a, b| {
                match (x.len(), a.len(), b.len()) {
                    (_, 1, 1) => MultilinearExtension::from_evaluation_vec_smart(
                        ceil_log2(x.len()),
                        x.par_iter()
                            .with_min_len(MIN_PAR_SIZE)
                            .map(|x| a[0] * *x + b[0])
                            .collect(),
                    )
                    .into(),
                    (1, _, 1) => MultilinearExtension::from_evaluation_vec_smart(
                        ceil_log2(a.len()),
                        a.par_iter()
                            .with_min_len(MIN_PAR_SIZE)
                            .map(|a| *a * x[0] + b[0])
                            .collect(),
                    )
                    .into(),
                    lefted => panic!("unknown combination {:?}", lefted),
                }
            })
        },
    )
}

macro_rules! impl_from_via_ToExpr {
    ($($t:ty),*) => {
        $(
            impl<E: ExtensionField> From<$t> for Expression<E> {
                fn from(value: $t) -> Self {
                    value.expr()
                }
            }
        )*
    };
}
impl_from_via_ToExpr!(WitIn, Fixed, StructuralWitIn, Instance);
impl_from_via_ToExpr!(&WitIn, &Fixed, &StructuralWitIn, &Instance);

// Implement From trait for unsigned types of at most 64 bits
#[macro_export]
macro_rules! impl_expr_from_unsigned {
    ($($t:ty),*) => {
        $(
            impl<F: ff_ext::SmallField, E: ExtensionField<BaseField = F>> From<$t> for Expression<E> {
                fn from(value: $t) -> Self {
                    Expression::Constant(Either::Left(F::from_canonical_u64(value as u64)))
                }
            }
        )*
    };
}
impl_expr_from_unsigned!(u8, u16, u32, u64, usize);

// Implement From trait for signed types
macro_rules! impl_from_signed {
    ($($t:ty),*) => {
        $(
            impl<F: SmallField, E: ExtensionField<BaseField = F>> From<$t> for Expression<E> {
                fn from(value: $t) -> Self {
                    let reduced = (value as i128).rem_euclid(F::MODULUS_U64 as i128) as u64;
                    Expression::Constant(Either::Left(F::from_canonical_u64(reduced)))
                }
            }
        )*
    };
}
impl_from_signed!(i8, i16, i32, i64, isize);

impl<E: ExtensionField> Display for Expression<E> {
    fn fmt(&self, f: &mut std::fmt::Formatter<'_>) -> std::fmt::Result {
        let mut wtns = vec![];
        write!(f, "{}", fmt::expr(self, &mut wtns, false))
    }
}

pub mod fmt {
    use super::*;
    use std::fmt::Write;

    pub fn expr<E: ExtensionField>(
        expression: &Expression<E>,
        wtns: &mut Vec<WitnessId>,
        add_parens_sum: bool,
    ) -> String {
        match expression {
            Expression::WitIn(wit_in) => {
                if !wtns.contains(wit_in) {
                    wtns.push(*wit_in);
                }
                format!("WitIn({})", wit_in)
            }
            Expression::StructuralWitIn(wit_in, max_len, offset, multi_factor) => {
                format!(
                    "StructuralWitIn({}, {}, {}, {})",
                    wit_in, max_len, offset, multi_factor
                )
            }
            Expression::Challenge(id, pow, scaler, offset) => {
                if *pow == 1 && *scaler == E::ONE && *offset == E::ZERO {
                    format!("Challenge({})", id)
                } else {
                    let mut s = String::new();
                    if *scaler != E::ONE {
                        write!(s, "{}*", field(scaler)).unwrap();
                    }
                    write!(s, "Challenge({})", id,).unwrap();
                    if *pow > 1 {
                        write!(s, "^{}", pow).unwrap();
                    }
                    if *offset != E::ZERO {
                        write!(s, "+{}", field(offset)).unwrap();
                    }
                    s
                }
            }
            Expression::Constant(constant) => constant
                .as_ref()
                .map_either(
                    |constant| base_field::<E::BaseField>(constant, true).to_string(),
                    |constant| field(constant).to_string(),
                )
                .into_inner(),
            Expression::Fixed(fixed) => format!("{:?}", fixed),
            Expression::Instance(i) => format!("{:?}", i),
            Expression::Sum(left, right) => {
                let s = format!("{} + {}", expr(left, wtns, false), expr(right, wtns, false));
                if add_parens_sum {
                    format!("({})", s)
                } else {
                    s
                }
            }
            Expression::Product(left, right) => {
                format!("{} * {}", expr(left, wtns, true), expr(right, wtns, true))
            }
            Expression::ScaledSum(x, a, b) => {
                let s = format!(
                    "{} * {} + {}",
                    expr(a, wtns, true),
                    expr(x, wtns, true),
                    expr(b, wtns, false)
                );
                if add_parens_sum {
                    format!("({})", s)
                } else {
                    s
                }
            }
        }
    }

    pub fn field<E: ExtensionField>(field: &E) -> String {
        let data = field
            .as_bases()
            .iter()
            .map(|b| base_field::<E::BaseField>(b, false))
            .collect::<Vec<String>>();
        let only_one_limb = field.as_bases()[1..]
            .iter()
            .all(|&x| x == E::BaseField::ZERO);

        if only_one_limb {
            data[0].to_string()
        } else {
            format!("[{}]", data.join(","))
        }
    }

    pub fn base_field<F: SmallField>(base_field: &F, add_parens: bool) -> String {
        let value = base_field.to_canonical_u64();

        if value > F::MODULUS_U64 - u16::MAX as u64 {
            // beautiful format for negative number > -65536
            parens(format!("-{}", F::MODULUS_U64 - value), add_parens)
        } else if value < u16::MAX as u64 {
            format!("{value}")
        } else {
            // hex
            if value > F::MODULUS_U64 - (u32::MAX as u64 + u16::MAX as u64) {
                parens(format!("-{}", F::MODULUS_U64 - value), add_parens)
            } else {
                format!("{value}")
            }
        }
    }

    pub fn parens(s: String, add_parens: bool) -> String {
        if add_parens { format!("({})", s) } else { s }
    }

    pub fn wtns<E: ExtensionField>(
        wtns: &[WitnessId],
        wits_in: &[ArcMultilinearExtension<E>],
        inst_id: usize,
        wits_in_name: &[String],
    ) -> String {
        use crate::mle::FieldType;
        use itertools::Itertools;

        wtns.iter()
            .sorted()
            .map(|wt_id| {
                let wit = &wits_in[*wt_id as usize];
                let name = &wits_in_name[*wt_id as usize];
                let value_fmt = match wit.evaluations() {
                    FieldType::Base(vec) => base_field::<E::BaseField>(&vec[inst_id], true),
                    FieldType::Ext(vec) => field(&vec[inst_id]),
                    FieldType::Unreachable => unreachable!(),
                };
                format!("  WitIn({wt_id})={value_fmt} {name:?}")
            })
            .join("\n")
    }
}

#[cfg(test)]
mod tests {

    use super::{Expression, ToExpr, fmt};
    use crate::{expression::WitIn, mle::IntoMLE, wit_infer_by_expr};
    use either::Either;
    use ff_ext::{FieldInto, GoldilocksExt2};
    use p3::field::FieldAlgebra;

    #[test]
    fn test_expression_arithmetics() {
        type E = GoldilocksExt2;
        let x = WitIn { id: 0 };

        // scaledsum * challenge
        // 3 * x + 2
        let expr: Expression<E> = 3 * x.expr() + 2;
        // c^3 + 1
        let c = Expression::Challenge(0, 3, 1.into_f(), 1.into_f());
        // res
        // x* (c^3*3 + 3) + 2c^3 + 2
        assert_eq!(
            c * expr,
            Expression::ScaledSum(
                Box::new(x.expr()),
                Box::new(Expression::Challenge(0, 3, 3.into_f(), 3.into_f())),
                Box::new(Expression::Challenge(0, 3, 2.into_f(), 2.into_f()))
            )
        );

        // constant * witin
        // 3 * x
        let expr: Expression<E> = 3 * x.expr();
        assert_eq!(
            expr,
            Expression::ScaledSum(
                Box::new(x.expr()),
                Box::new(Expression::Constant(Either::Left(3.into_f()))),
                Box::new(Expression::Constant(Either::Left(0.into_f())))
            )
        );

        // constant * challenge
        // 3 * (c^3 + 1)
        let expr: Expression<E> = Expression::Constant(Either::Left(3.into_f()));
        let c = Expression::Challenge(0, 3, 1.into_f(), 1.into_f());
        assert_eq!(
            expr * c,
            Expression::Challenge(0, 3, 3.into_f(), 3.into_f())
        );

        // challenge * challenge
        // (2c^3 + 1) * (2c^2 + 1) = 4c^5 + 2c^3 + 2c^2 + 1
        let res: Expression<E> = Expression::Challenge(0, 3, 2.into_f(), 1.into_f())
            * Expression::Challenge(0, 2, 2.into_f(), 1.into_f());
        assert_eq!(
            res,
            Expression::Sum(
                Box::new(Expression::Sum(
                    // (s1 * s2 * c1^(pow1 + pow2) + offset1 * offset2
                    Box::new(Expression::Challenge(
                        0,
                        3 + 2,
                        (2 * 2).into_f(),
                        E::ONE * E::ONE,
                    )),
                    // offset2 * s1 * c1^(pow1)
                    Box::new(Expression::Challenge(0, 3, 2.into_f(), E::ZERO)),
                )),
                // offset1 * s2 * c2^(pow2))
                Box::new(Expression::Challenge(0, 2, 2.into_f(), E::ZERO)),
            )
        );
    }

    #[test]
    fn test_is_monomial_form() {
        type E = GoldilocksExt2;
        let x = WitIn { id: 0 };
        let y = WitIn { id: 1 };
        let z = WitIn { id: 2 };
        // scaledsum * challenge
        // 3 * x + 2
        let expr: Expression<E> = 3 * x.expr() + 2;
        assert!(expr.is_monomial_form());

        // 2 product term
        let expr: Expression<E> = 3 * x.expr() * y.expr() + 2 * x.expr();
        assert!(expr.is_monomial_form());

        // complex linear operation
        // (2c + 3) * x * y - 6z
        let expr: Expression<E> =
            Expression::Challenge(0, 1, 2_u64.into_f(), 3_u64.into_f()) * x.expr() * y.expr()
                - 6 * z.expr();
        assert!(expr.is_monomial_form());

        // complex linear operation
        // (2c + 3) * x * y - 6z
        let expr: Expression<E> =
            Expression::Challenge(0, 1, 2_u64.into_f(), 3_u64.into_f()) * x.expr() * y.expr()
                - 6 * z.expr();
        assert!(expr.is_monomial_form());

        // complex linear operation
        // (2 * x + 3) * 3 + 6 * 8
        let expr: Expression<E> = (2 * x.expr() + 3) * 3 + 6 * 8;
        assert!(expr.is_monomial_form());
    }

    #[test]
    fn test_not_monomial_form() {
        type E = GoldilocksExt2;
        let x = WitIn { id: 0 };
        let y = WitIn { id: 1 };
        // scaledsum * challenge
        // (x + 1) * (y + 1)
        let expr: Expression<E> = (1 + x.expr()) * (2 + y.expr());
        assert!(!expr.is_monomial_form());
    }

    #[test]
    fn test_fmt_expr_challenge_1() {
        let a = Expression::<GoldilocksExt2>::Challenge(0, 2, 3.into_f(), 4.into_f());
        let b = Expression::<GoldilocksExt2>::Challenge(0, 5, 6.into_f(), 7.into_f());

        let mut wtns_acc = vec![];
        let s = fmt::expr(&(a * b), &mut wtns_acc, false);

        assert_eq!(
            s,
            "18*Challenge(0)^7+28 + 21*Challenge(0)^2 + 24*Challenge(0)^5"
        );
    }

    #[test]
    fn test_fmt_expr_challenge_2() {
        let a = Expression::<GoldilocksExt2>::Challenge(0, 1, 1.into_f(), 0.into_f());
        let b = Expression::<GoldilocksExt2>::Challenge(0, 1, 1.into_f(), 0.into_f());

        let mut wtns_acc = vec![];
        let s = fmt::expr(&(a * b), &mut wtns_acc, false);

        assert_eq!(s, "Challenge(0)^2");
    }

    #[test]
    fn test_fmt_expr_wtns_acc_1() {
        let expr = Expression::<GoldilocksExt2>::WitIn(0);
        let mut wtns_acc = vec![];
        let s = fmt::expr(&expr, &mut wtns_acc, false);
        assert_eq!(s, "WitIn(0)");
        assert_eq!(wtns_acc, vec![0]);
    }

    #[test]
    fn test_wit_infer_by_expr_base_field() {
        type E = ff_ext::GoldilocksExt2;
        type B = p3::goldilocks::Goldilocks;
        let a = WitIn { id: 0 };
        let b = WitIn { id: 1 };
        let c = WitIn { id: 2 };

        let expr: Expression<E> = a.expr() + b.expr() + a.expr() * b.expr() + (c.expr() * 3 + 2);

        let res = wit_infer_by_expr(
            &[],
            &[
<<<<<<< HEAD
                vec![B::from_u64(1)].into_mle().into(),
                vec![B::from_u64(2)].into_mle().into(),
                vec![B::from_u64(3)].into_mle().into(),
=======
                vec![B::from_canonical_u64(1)].into_mle().into(),
                vec![B::from_canonical_u64(2)].into_mle().into(),
                vec![B::from_canonical_u64(3)].into_mle().into(),
>>>>>>> 3a9d1960
            ],
            &[],
            &[],
            &[],
            &expr,
        );
        res.get_base_field_vec();
    }

    #[test]
    fn test_wit_infer_by_expr_ext_field() {
        type E = ff_ext::GoldilocksExt2;
        type B = p3::goldilocks::Goldilocks;
        let a = WitIn { id: 0 };
        let b = WitIn { id: 1 };
        let c = WitIn { id: 2 };

        let expr: Expression<E> = a.expr()
            + b.expr()
            + a.expr() * b.expr()
            + (c.expr() * 3 + 2)
            + Expression::Challenge(0, 1, E::ONE, E::ONE);

        let res = wit_infer_by_expr(
            &[],
            &[
<<<<<<< HEAD
                vec![B::from_u64(1)].into_mle().into(),
                vec![B::from_u64(2)].into_mle().into(),
                vec![B::from_u64(3)].into_mle().into(),
=======
                vec![B::from_canonical_u64(1)].into_mle().into(),
                vec![B::from_canonical_u64(2)].into_mle().into(),
                vec![B::from_canonical_u64(3)].into_mle().into(),
>>>>>>> 3a9d1960
            ],
            &[],
            &[],
            &[E::ONE],
            &expr,
        );
        res.get_ext_field_vec();
    }
}<|MERGE_RESOLUTION|>--- conflicted
+++ resolved
@@ -9,11 +9,7 @@
 };
 use ff_ext::{ExtensionField, SmallField};
 use itertools::Either;
-<<<<<<< HEAD
-use p3::field::PrimeCharacteristicRing;
-=======
 use p3::field::FieldAlgebra;
->>>>>>> 3a9d1960
 use rayon::iter::{IndexedParallelIterator, IntoParallelRefIterator, ParallelIterator};
 use serde::de::DeserializeOwned;
 use std::{
@@ -1455,15 +1451,9 @@
         let res = wit_infer_by_expr(
             &[],
             &[
-<<<<<<< HEAD
-                vec![B::from_u64(1)].into_mle().into(),
-                vec![B::from_u64(2)].into_mle().into(),
-                vec![B::from_u64(3)].into_mle().into(),
-=======
                 vec![B::from_canonical_u64(1)].into_mle().into(),
                 vec![B::from_canonical_u64(2)].into_mle().into(),
                 vec![B::from_canonical_u64(3)].into_mle().into(),
->>>>>>> 3a9d1960
             ],
             &[],
             &[],
@@ -1490,15 +1480,9 @@
         let res = wit_infer_by_expr(
             &[],
             &[
-<<<<<<< HEAD
-                vec![B::from_u64(1)].into_mle().into(),
-                vec![B::from_u64(2)].into_mle().into(),
-                vec![B::from_u64(3)].into_mle().into(),
-=======
                 vec![B::from_canonical_u64(1)].into_mle().into(),
                 vec![B::from_canonical_u64(2)].into_mle().into(),
                 vec![B::from_canonical_u64(3)].into_mle().into(),
->>>>>>> 3a9d1960
             ],
             &[],
             &[],
