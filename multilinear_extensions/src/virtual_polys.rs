use std::{collections::BTreeMap, marker::PhantomData, sync::Arc};

use crate::{
    Expression, WitnessId,
    expression::monomial::Term,
    macros::{entered_span, exit_span},
    mle::{MultilinearExtension, Point},
    util::ceil_log2,
    utils::eval_by_expr_with_instance,
    virtual_poly::{MonomialTerms, VirtualPolynomial},
};
use either::Either;
use ff_ext::ExtensionField;
use itertools::Itertools;
use p3::util::log2_strict_usize;
use rand::Rng;

pub type MonomialTermsType<S, P> = Vec<Term<S, P>>;
pub type MonomialTermsExpr<'a, E> =
    Vec<Term<Either<<E as ExtensionField>::BaseField, E>, Expression<E>>>;
pub type MonomialTermsMLE<'a, E> = Vec<Term<E, MultilinearExtension<'a, E>>>;
pub type EitherRefMLE<'a, E> =
    Either<&'a MultilinearExtension<'a, E>, &'a mut MultilinearExtension<'a, E>>;

#[derive(Debug, Default, Clone, Copy)]
pub enum PolyMeta {
    #[default]
    Normal,
    Phase2Only,
}

/// a builder for constructing expressive polynomial formulas represented as expression,
/// primarily used in the sumcheck protocol.
///
/// this struct manages witness identifiers and multilinear extensions (mles),
/// enabling reuse and deduplication of polynomial
pub struct VirtualPolynomialsBuilder<'a, E: ExtensionField> {
    num_witin: WitnessId,
    mle_ptr_registry: BTreeMap<usize, (usize, EitherRefMLE<'a, E>)>,
    num_threads: usize,
    max_num_variables: usize,
    _phantom: PhantomData<E>,
}

impl<'a, E: ExtensionField> VirtualPolynomialsBuilder<'a, E> {
<<<<<<< HEAD
    pub fn lift(&mut self, mle: &'a ArcMultilinearExtension<'a, E>) -> Expression<E> {
        let mle_ptr: usize = Arc::as_ptr(mle) as *const () as usize;
        let (witin_id, _) = self.mles_storage.entry(mle_ptr).or_insert_with(|| {
            let witin_id = self.num_witin;
            self.num_witin = self.num_witin.strict_add(1);
            (witin_id as usize, mle)
        });

        Expression::WitIn(*witin_id as WitnessId)
=======
    /// create a new `VirtualPolynomialsBuilder` with the given number and max number of vars
    pub fn new(num_threads: usize, max_num_variables: usize) -> Self {
        Self {
            num_witin: WitnessId::default(),
            mle_ptr_registry: BTreeMap::new(),
            num_threads,
            max_num_variables,
            _phantom: PhantomData,
        }
    }
    /// lifts a reference to a `MultilinearExtension` into an `Expression::WitIn`
    ///
    /// assigns a unique witness index based on pointer address, reusing the same index
    /// if the MLE was already lifted. supports both shared and mutable references.
    pub fn lift(
        &mut self,
        mle: Either<&'a MultilinearExtension<'a, E>, &'a mut MultilinearExtension<'a, E>>,
    ) -> Expression<E> {
        mle.map_left(|mle| {
            let mle_ptr = mle as *const MultilinearExtension<E> as usize;
            let (witin_id, _) = self.mle_ptr_registry.entry(mle_ptr).or_insert_with(|| {
                let witin_id = self.num_witin;
                self.num_witin = self.num_witin.strict_add(1);
                (witin_id as usize, Either::Left(mle))
            });
            Expression::WitIn(*witin_id as u16)
        })
        .map_right(|mle| {
            let mle_ptr = mle as *const MultilinearExtension<E> as usize;
            let (witin_id, _) = self.mle_ptr_registry.entry(mle_ptr).or_insert_with(|| {
                let witin_id = self.num_witin;
                self.num_witin = self.num_witin.strict_add(1);
                (witin_id as usize, Either::Right(mle))
            });
            Expression::WitIn(*witin_id as u16)
        })
        .into_inner()
>>>>>>> 35be8d68
    }

    pub fn to_virtual_polys(
        self,
        expressions: &[Expression<E>],
        challenges: &[E],
    ) -> VirtualPolynomials<'a, E> {
        let mles = self
            .mle_ptr_registry
            .into_values()
            .collect::<Vec<_>>() // collect into Vec<&(usize, &ArcMultilinearExtension)>
            .into_iter()
            .sorted_by_key(|(witin_id, _)| *witin_id) // sort by witin_id
            .map(|(_, mle)| mle) // extract &ArcMultilinearExtension
            .collect::<Vec<_>>();

        let mut virtual_polys =
            VirtualPolynomials::<E>::new(self.num_threads, self.max_num_variables);
        // register mles to assure index matching the arc_poly order
        virtual_polys.register_mles(mles);

        // convert expression into monomial_terms and add to virtual_polys
        for expression in expressions {
            let monomial_terms_expr = expression.get_monomial_terms();
            let monomial_terms = monomial_terms_expr
                .into_iter()
                .map(
                    |Term {
                         scalar: scalar_expr,
                         product,
                     }| {
                        let scalar = eval_by_expr_with_instance(
                            &[],
                            &[],
                            &[],
                            &[],
                            challenges,
                            &scalar_expr,
                        );
                        Term { scalar, product }
                    },
                )
                .collect_vec();
            virtual_polys.add_monomial_terms(monomial_terms);
        }
        virtual_polys
    }
}

pub struct VirtualPolynomials<'a, E: ExtensionField> {
    pub num_threads: usize,
    polys: Vec<VirtualPolynomial<'a, E>>,
    pub(crate) poly_meta: BTreeMap<usize, PolyMeta>,
}

impl<'a, E: ExtensionField> VirtualPolynomials<'a, E> {
    pub fn new(num_threads: usize, max_num_variables: usize) -> Self {
        debug_assert!(num_threads > 0);
        VirtualPolynomials {
            num_threads,
            polys: (0..num_threads)
                .map(|_| VirtualPolynomial::new(max_num_variables - ceil_log2(num_threads)))
                .collect_vec(),
            poly_meta: BTreeMap::new(),
        }
    }

    pub fn new_from_monimials(
        num_threads: usize,
        max_num_variables: usize,
        monomials: MonomialTermsType<Either<E::BaseField, E>, EitherRefMLE<'a, E>>,
    ) -> Self {
        assert!(!monomials.is_empty());

        let mut poly = VirtualPolynomials::new(num_threads, max_num_variables);
        for Term { scalar, product } in monomials {
            assert!(
                product.iter().map(|mle| mle.num_vars()).all_equal(),
                "all product must got same num_vars"
            );
            let product: Vec<Expression<E>> = product
                .into_iter()
                .map(|mle| Expression::WitIn(poly.register_mles(vec![mle])[0] as u16))
                .collect_vec();
            poly.add_monomial_terms(vec![Term { scalar, product }]);
        }
        poly
    }

    /// registers a batch of multilinear extensions (MLEs) to be accessible across all threads.
    ///
    /// each input `mle` is either duplicated or split depending on its size:
    /// - if the MLE's number of variables is greater than `log2(num_threads)`, it is considered *large*
    ///   and is split per thread using `as_view_slice`.
    /// - otherwise, it is considered *small* and is duplicated identically across all threads.
    ///
    /// per-thread MLEs are registered in each thread’s `poly` instance. The function ensures:
    /// - a unique `index` is returned per registered MLE group (same across threads).
    /// -  `poly_meta` map tracks whether each MLE is `Normal` (large/split) or `Phase2Only` (small/duplicated)
    ///
    /// Returns:
    /// indices, each corresponding to one registered MLE batch
    fn register_mles(&mut self, mles: Vec<EitherRefMLE<'a, E>>) -> Vec<usize> {
        let log2_num_threads = log2_strict_usize(self.num_threads);
        let mut indexes = vec![];
        for mle in mles {
            let poly_meta = if mle.num_vars() > log2_num_threads {
                PolyMeta::Normal
            } else {
                PolyMeta::Phase2Only
            };
            let mles = match mle {
                Either::Left(mle) => {
                    if mle.num_vars() > log2_num_threads {
                        mle.as_view_chunks(self.num_threads).into_iter()
                    } else {
                        vec![mle.as_view(); self.num_threads].into_iter()
                    }
                }
                Either::Right(mle) => {
                    if mle.num_vars() > log2_num_threads {
                        mle.as_view_chunks_mut(self.num_threads).into_iter()
                    } else {
                        vec![mle.as_owned(); self.num_threads].into_iter()
                    }
                }
            }
            .map(Arc::new)
            .collect_vec();

            let index = self
                .polys
                .iter_mut()
                .zip_eq(mles)
                .map(|(poly, mle)| poly.register_mle(mle))
                .collect_vec()
                .first()
                .cloned()
                .unwrap();
            self.poly_meta.insert(index, poly_meta);
            indexes.push(index);
        }
        indexes
    }

    /// Adds a group of monomial terms to the current expression set.
    fn add_monomial_terms(&mut self, monomial_terms: MonomialTermsExpr<'a, E>) {
        self.polys
            .iter_mut()
            .for_each(|poly| poly.add_monomial_terms(monomial_terms.clone()));
    }

    /// evaluate giving a point
    /// this function is expensive since there are bunch of clone
    pub fn evaluate_slow(&self, point: &Point<E>) -> E {
        // recover raw_mles and evaluate each under point
        let raw_mles_evals = (0..self.polys[0].flattened_ml_extensions.len())
            .map(|index| match self.poly_meta[&index] {
                PolyMeta::Normal => {
                    let mut iter = self
                        .polys
                        .iter()
                        .map(|poly| &poly.flattened_ml_extensions[index]);
                    let Some(first) = iter.next() else {
                        panic!("empty flattened_ml_extensions")
                    };
                    let mut first = first.as_ref().as_owned();
                    for mle in iter {
                        let mle: MultilinearExtension<E> = mle.as_ref().as_owned();
                        first.merge(mle);
                    }
                    first
                }
                PolyMeta::Phase2Only => self.polys[0].flattened_ml_extensions[index]
                    .as_ref()
                    .clone(),
            })
            .map(|mle: MultilinearExtension<E>| {
                mle.evaluate(&point[point.len() - mle.num_vars()..])
            })
            .collect_vec();
        // evaluate based on monimial expression
        self.polys[0]
            .products
            .iter()
            .map(|MonomialTerms { terms }|
                terms.iter().map(|Term { scalar, product }|
                    either::for_both!(scalar, scalar => product.iter().map(|index| raw_mles_evals[*index]).product::<E>() **scalar )).sum()
            ).sum()
    }

    pub fn as_view(&'a self) -> Self {
        Self {
            num_threads: self.num_threads,
            polys: self.polys.iter().map(|poly| poly.as_view()).collect_vec(),
            poly_meta: self.poly_meta.clone(),
        }
    }

    /// Sample a random virtual polynomial, return the polynomial and its sum.
    pub fn random_monimials<R: Rng>(
        nv: &[usize],
        num_multiplicands_range: (usize, usize),
        num_products: usize,
        rng: &mut R,
    ) -> (MonomialTermsMLE<'a, E>, E) {
        let start = entered_span!("sample random virtual polynomial");

        let mut sum = E::ZERO;
        let max_num_variables = *nv.iter().max().unwrap();
        let mut monimial_term = vec![];
        for nv in nv {
            for _ in 0..num_products {
                let num_multiplicands =
                    rng.gen_range(num_multiplicands_range.0..num_multiplicands_range.1);
                let (product, product_sum) =
                    MultilinearExtension::random_mle_list(*nv, num_multiplicands, rng);
                let scalar = E::random(&mut *rng);
                monimial_term.push(Term { scalar, product });
                // need to scale up for the smaller nv
                sum += E::from_u64(1 << (max_num_variables - nv)) * product_sum * scalar;
            }
        }
        exit_span!(start);
        (monimial_term, sum)
    }

    /// return thread_based polynomial with its polynomial type
    pub fn get_batched_polys(self) -> (Vec<VirtualPolynomial<'a, E>>, Vec<PolyMeta>) {
        let mut poly_meta = vec![PolyMeta::Normal; self.polys[0].flattened_ml_extensions.len()];
        for (index, poly_meta_by_index) in self.poly_meta {
            poly_meta[index] = poly_meta_by_index
        }
        (self.polys, poly_meta)
    }

    pub fn degree(&self) -> usize {
        assert!(self.polys.iter().map(|p| p.aux_info.max_degree).all_equal());
        self.polys
            .first()
            .map(|p| p.aux_info.max_degree)
            .unwrap_or_default()
    }
}<|MERGE_RESOLUTION|>--- conflicted
+++ resolved
@@ -43,17 +43,6 @@
 }
 
 impl<'a, E: ExtensionField> VirtualPolynomialsBuilder<'a, E> {
-<<<<<<< HEAD
-    pub fn lift(&mut self, mle: &'a ArcMultilinearExtension<'a, E>) -> Expression<E> {
-        let mle_ptr: usize = Arc::as_ptr(mle) as *const () as usize;
-        let (witin_id, _) = self.mles_storage.entry(mle_ptr).or_insert_with(|| {
-            let witin_id = self.num_witin;
-            self.num_witin = self.num_witin.strict_add(1);
-            (witin_id as usize, mle)
-        });
-
-        Expression::WitIn(*witin_id as WitnessId)
-=======
     /// create a new `VirtualPolynomialsBuilder` with the given number and max number of vars
     pub fn new(num_threads: usize, max_num_variables: usize) -> Self {
         Self {
@@ -79,7 +68,7 @@
                 self.num_witin = self.num_witin.strict_add(1);
                 (witin_id as usize, Either::Left(mle))
             });
-            Expression::WitIn(*witin_id as u16)
+            Expression::WitIn(*witin_id as WitnessId)
         })
         .map_right(|mle| {
             let mle_ptr = mle as *const MultilinearExtension<E> as usize;
@@ -88,10 +77,9 @@
                 self.num_witin = self.num_witin.strict_add(1);
                 (witin_id as usize, Either::Right(mle))
             });
-            Expression::WitIn(*witin_id as u16)
+            Expression::WitIn(*witin_id as WitnessId)
         })
         .into_inner()
->>>>>>> 35be8d68
     }
 
     pub fn to_virtual_polys(
@@ -174,7 +162,7 @@
             );
             let product: Vec<Expression<E>> = product
                 .into_iter()
-                .map(|mle| Expression::WitIn(poly.register_mles(vec![mle])[0] as u16))
+                .map(|mle| Expression::WitIn(poly.register_mles(vec![mle])[0] as WitnessId))
                 .collect_vec();
             poly.add_monomial_terms(vec![Term { scalar, product }]);
         }
