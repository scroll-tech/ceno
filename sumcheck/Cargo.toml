--- conflicted
+++ resolved
@@ -10,11 +10,8 @@
 version.workspace = true
 
 [dependencies]
-<<<<<<< HEAD
 crossbeam-channel.workspace = true
-=======
 either.workspace = true
->>>>>>> 75d75ea4
 ff_ext = { path = "../ff_ext" }
 itertools.workspace = true
 multilinear_extensions = { path = "../multilinear_extensions", features = ["parallel"] }
