--- conflicted
+++ resolved
@@ -10,18 +10,11 @@
 version.workspace = true
 
 [dependencies]
-<<<<<<< HEAD
-ark-std.workspace = true
 crossbeam-channel.workspace = true
 ff_ext = { path = "../ff_ext" }
 itertools.workspace = true
 multilinear_extensions = { path = "../multilinear_extensions", features = ["parallel"] }
-p3 = { path = "../p3" }
-=======
-ff_ext = { path = "../ff_ext" }
-itertools.workspace = true
 p3.workspace = true
->>>>>>> 1a2caed5
 rayon.workspace = true
 serde.workspace = true
 sumcheck_macro = { path = "../sumcheck_macro" }
