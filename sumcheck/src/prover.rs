use std::{mem, sync::Arc};

use ark_std::{end_timer, start_timer};
use crossbeam_channel::bounded;
use ff_ext::ExtensionField;
use itertools::Itertools;
use multilinear_extensions::{
    mle::FieldType,
    op_mle,
    util::largest_even_below,
    virtual_poly::VirtualPolynomial,
    virtual_polys::{PolyMeta, VirtualPolynomials},
};
use rayon::{
    Scope,
    iter::{IndexedParallelIterator, IntoParallelRefIterator, IntoParallelRefMutIterator},
    prelude::{IntoParallelIterator, ParallelIterator},
};
use sumcheck_macro::sumcheck_code_gen;
use transcript::{Challenge, Transcript, TranscriptSyncronized};

use crate::{
    macros::{entered_span, exit_span},
    structs::{IOPProof, IOPProverMessage, IOPProverState},
    util::{
        AdditiveArray, AdditiveVec, barycentric_weights, ceil_log2, extrapolate,
        merge_sumcheck_polys, merge_sumcheck_prover_state, serial_extrapolate,
    },
};
use p3::field::PrimeCharacteristicRing;

impl<'a, E: ExtensionField> IOPProverState<'a, E> {
    /// Given a virtual polynomial, generate an IOP proof.
    /// multi-threads model follow https://arxiv.org/pdf/2210.00264#page=8 "distributed sumcheck"
    /// This is experiment features. It's preferable that we move parallel level up more to
    /// "bould_poly" so it can be more isolation
    #[tracing::instrument(skip_all, name = "sumcheck::prove", level = "trace")]
    pub fn prove(
        virtual_poly: VirtualPolynomials<'a, E>,
        transcript: &mut impl Transcript<E>,
    ) -> (IOPProof<E>, IOPProverState<'a, E>) {
        let max_thread_id = virtual_poly.num_threads;
        let (polys, poly_meta) = virtual_poly.get_batched_polys();

        assert!(!polys.is_empty());
        assert_eq!(polys.len(), max_thread_id);
        assert!(max_thread_id.is_power_of_two());

        let log2_max_thread_id = ceil_log2(max_thread_id); // do not support SIZE not power of 2
        assert!(
            polys
                .iter()
                .map(|poly| (poly.aux_info.max_num_variables, poly.aux_info.max_degree))
                .all_equal()
        );
        let (num_variables, max_degree) = (
            polys[0].aux_info.max_num_variables,
            polys[0].aux_info.max_degree,
        );

        // extrapolation_aux only need to init once
        let extrapolation_aux: Vec<(Vec<E>, Vec<E>)> = (1..max_degree)
            .map(|degree| {
                let points = (0..1 + degree as u64).map(E::from_u64).collect::<Vec<_>>();
                let weights = barycentric_weights(&points);
                (points, weights)
            })
            .collect::<Vec<_>>();

        transcript.append_message(&(num_variables + log2_max_thread_id).to_le_bytes());
        transcript.append_message(&max_degree.to_le_bytes());
        let (phase1_point, mut prover_state, mut prover_msgs) = if num_variables > 0 {
            let (mut prover_states, prover_msgs) = Self::phase1_sumcheck(
                max_thread_id,
                num_variables,
                extrapolation_aux.clone(),
                poly_meta,
                polys,
                max_degree,
                transcript,
            );
            if log2_max_thread_id == 0 {
                let prover_state = mem::take(&mut prover_states[0]);
                return (
                    IOPProof {
                        point: prover_state
                            .challenges
                            .iter()
                            .map(|challenge| challenge.elements)
                            .collect(),
                        proofs: prover_msgs,
                    },
                    prover_state,
                );
            }
            let point = prover_states[0]
                .challenges
                .iter()
                .map(|c| c.elements)
                .collect_vec();
            let poly = merge_sumcheck_prover_state(prover_states);

            (
                point,
                Self::prover_init_with_extrapolation_aux(
                    true,
                    poly,
                    extrapolation_aux.clone(),
                    None,
                    None,
                ),
                prover_msgs,
            )
        } else {
            (
                vec![],
                Self::prover_init_with_extrapolation_aux(
                    true,
                    merge_sumcheck_polys(polys.iter().collect_vec(), Some(poly_meta)),
                    extrapolation_aux.clone(),
                    None,
                    None,
                ),
                vec![],
            )
        };

        let mut challenge = None;
        let span = entered_span!("prove_rounds_stage2");
        for _ in 0..log2_max_thread_id {
            let prover_msg =
                IOPProverState::prove_round_and_update_state(&mut prover_state, &challenge);

            prover_msg
                .evaluations
                .iter()
                .for_each(|e| transcript.append_field_element_ext(e));
            prover_msgs.push(prover_msg);
            challenge = Some(transcript.sample_and_append_challenge(b"Internal round"));
        }
        exit_span!(span);

        let span = entered_span!("after_rounds_prover_state_stage2");
        // pushing the last challenge point to the state
        if let Some(p) = challenge {
            prover_state.challenges.push(p);
            // fix last challenge to collect final evaluation
            prover_state.fix_var(p.elements);
        };
        exit_span!(span);
        (
            IOPProof {
                point: phase1_point
                    .into_iter()
                    .chain(prover_state.challenges.iter().map(|c| c.elements))
                    .collect(),
                proofs: prover_msgs,
            },
            prover_state,
        )
    }

    fn phase1_sumcheck(
        max_thread_id: usize,
        num_variables: usize,
        extrapolation_aux: Vec<(Vec<E>, Vec<E>)>,
        poly_meta: Vec<PolyMeta>,
        mut polys: Vec<VirtualPolynomial<'a, E>>,
        max_degree: usize,
        transcript: &mut impl Transcript<E>,
    ) -> (Vec<IOPProverState<'a, E>>, Vec<IOPProverMessage<E>>) {
        let log2_max_thread_id = ceil_log2(max_thread_id); // do not support SIZE not power of 2
        let thread_based_transcript = TranscriptSyncronized::new(max_thread_id);
        let (tx_prover_state, rx_prover_state) = bounded(max_thread_id);

        // spawn extra #(max_thread_id - 1) work threads
        let num_worker_threads = max_thread_id - 1;
        // whereas the main-thread be the last work thread
        let main_thread_id = num_worker_threads;
        let span = entered_span!("spawn loop", profiling_4 = true);
        let scoped_fn = |s: &Scope<'a>| {
            for (thread_id, poly) in polys.iter_mut().enumerate().take(num_worker_threads) {
                let mut prover_state = Self::prover_init_with_extrapolation_aux(
                    false,
                    mem::take(poly),
                    extrapolation_aux.clone(),
                    Some(log2_max_thread_id),
                    Some(poly_meta.clone()),
                );
                let tx_prover_state = tx_prover_state.clone();
                let mut thread_based_transcript = thread_based_transcript.clone();
                s.spawn(move |_| {
                    let mut challenge = None;
                    // Note: This span is not nested into the "spawn loop" span, although lexically it looks so.
                    // Nesting is possible, but then `tracing-forest` does the wrong thing when measuring duration.
                    // TODO: investigate possibility of nesting with correct duration of parent span
                    let span = entered_span!("prove_rounds", profiling_5 = true);
                    for _ in 0..num_variables {
                        let prover_msg = IOPProverState::prove_round_and_update_state(
                            &mut prover_state,
                            &challenge,
                        );
                        thread_based_transcript.append_field_element_exts(&prover_msg.evaluations);

                        challenge = Some(
                            thread_based_transcript.sample_and_append_challenge(b"Internal round"),
                        );
                        thread_based_transcript.commit_rolling();
                    }
                    exit_span!(span);
                    // pushing the last challenge point to the state
                    if let Some(p) = challenge {
                        prover_state.challenges.push(p);
                        // fix last challenge to collect final evaluation
                        prover_state.fix_var(p.elements);

                        tx_prover_state
                            .send(Some((thread_id, prover_state)))
                            .unwrap();
                    } else {
                        tx_prover_state.send(None).unwrap();
                    }
                })
            }
            exit_span!(span);

            let mut prover_msgs = Vec::with_capacity(num_variables);
            let mut prover_state = Self::prover_init_with_extrapolation_aux(
                true,
                mem::take(&mut polys[main_thread_id]),
                extrapolation_aux.clone(),
                Some(log2_max_thread_id),
                Some(poly_meta.clone()),
            );
            let tx_prover_state = tx_prover_state.clone();
            let mut thread_based_transcript = thread_based_transcript.clone();

            let main_thread_span = entered_span!("main_thread_prove_rounds");
            // main thread also be one worker thread
            // NOTE inline main thread flow with worker thread to improve efficiency
            // refactor to shared closure cause to 5% throuput drop
            let mut challenge = None;
            for _ in 0..num_variables {
                let prover_msg =
                    IOPProverState::prove_round_and_update_state(&mut prover_state, &challenge);

                // for each round, we must collect #SIZE prover message
                let mut evaluations = AdditiveVec::new(max_degree + 1);

                // sum for all round poly evaluations vector
                evaluations += AdditiveVec(prover_msg.evaluations);
                for _ in 0..num_worker_threads {
                    let round_poly_coeffs = thread_based_transcript.read_field_element_exts();
                    evaluations += AdditiveVec(round_poly_coeffs);
                }

                let get_challenge_span = entered_span!("main_thread_get_challenge");
                transcript.append_field_element_exts(&evaluations.0);

                let next_challenge = transcript.sample_and_append_challenge(b"Internal round");
                (0..num_worker_threads).for_each(|_| {
                    thread_based_transcript.send_challenge(next_challenge.elements);
                });

                exit_span!(get_challenge_span);

                prover_msgs.push(IOPProverMessage {
                    evaluations: evaluations.0,
                });

                challenge = Some(next_challenge);
                thread_based_transcript.commit_rolling();
            }
            exit_span!(main_thread_span);
            // pushing the last challenge point to the state
            if let Some(p) = challenge {
                prover_state.challenges.push(p);
                // fix last challenge to collect final evaluation
                prover_state.fix_var(p.elements);
                tx_prover_state
                    .send(Some((main_thread_id, prover_state)))
                    .unwrap();
            } else {
                tx_prover_state.send(None).unwrap();
            }

            let mut prover_states = (0..max_thread_id)
                .map(|_| IOPProverState::default())
                .collect::<Vec<_>>();
            for _ in 0..max_thread_id {
                if let Some((index, prover_msg)) = rx_prover_state.recv().unwrap() {
                    prover_states[index] = prover_msg
                } else {
                    println!("got empty msg, which is normal if virtual poly is constant function")
                }
            }

            (prover_states, prover_msgs)
        };

        // create local thread pool if global rayon pool size < max_thread_id
        // this usually cause by global pool size not power of 2.
        if rayon::current_num_threads() >= max_thread_id {
            rayon::in_place_scope(scoped_fn)
        } else {
            panic!(
                "rayon global thread pool size {} mismatch with desired poly size {}.",
                rayon::current_num_threads(),
                polys.len()
            );
        }
<<<<<<< HEAD
=======

        // second stage sumcheck
        let poly = merge_sumcheck_polys(&prover_states);
        let mut prover_state =
            Self::prover_init_with_extrapolation_aux(poly, extrapolation_aux.clone());

        let mut challenge = None;
        let span = entered_span!("prove_rounds_stage2");
        for _ in 0..log2_max_thread_id {
            let prover_msg =
                IOPProverState::prove_round_and_update_state(&mut prover_state, &challenge);

            prover_msg
                .evaluations
                .iter()
                .for_each(|e| transcript.append_field_element_ext(e));
            prover_msgs.push(prover_msg);
            challenge = Some(transcript.sample_and_append_challenge(b"Internal round"));
        }
        exit_span!(span);

        let span = entered_span!("after_rounds_prover_state_stage2");
        // pushing the last challenge point to the state
        if let Some(p) = challenge {
            prover_state.challenges.push(p);
            // fix last challenge to collect final evaluation
            prover_state.fix_var(p.elements);
        };
        exit_span!(span);

        end_timer!(start);
        (
            IOPProof {
                point: [
                    mem::take(&mut prover_states[0]).challenges,
                    prover_state.challenges.clone(),
                ]
                .concat()
                .iter()
                .map(|challenge| challenge.elements)
                .collect(),
                proofs: prover_msgs,
            },
            prover_state,
        )
>>>>>>> 3cb51d0d
    }

    /// Initialize the prover state to argue for the sum of the input polynomial
    /// over {0,1}^`num_vars`.
    pub fn prover_init_with_extrapolation_aux(
        is_main_worker: bool,
        polynomial: VirtualPolynomial<'a, E>,
        extrapolation_aux: Vec<(Vec<E>, Vec<E>)>,
        phase2_numvar: Option<usize>,
        poly_meta: Option<Vec<PolyMeta>>,
    ) -> Self {
        let start = start_timer!(|| "sum check prover init");
        assert_ne!(
            polynomial.aux_info.max_num_variables, 0,
            "Attempt to prove a constant."
        );
        if let Some(poly_meta) = poly_meta.as_ref() {
            assert_eq!(
                poly_meta.len(),
                polynomial.flattened_ml_extensions.len(),
                "num_vars too small for concurrency"
            );
        }
        end_timer!(start);

        let max_degree = polynomial.aux_info.max_degree;
        assert!(extrapolation_aux.len() == max_degree - 1);
        let num_polys = polynomial.flattened_ml_extensions.len();

        Self {
            is_main_worker,
            max_num_variables: polynomial.aux_info.max_num_variables,
            challenges: Vec::with_capacity(polynomial.aux_info.max_num_variables),
            round: 0,
            poly: polynomial,
            extrapolation_aux,
            poly_meta: poly_meta.unwrap_or_else(|| vec![PolyMeta::Normal; num_polys]),
            phase2_numvar,
            poly_index_fixvar_in_place: vec![false; num_polys],
        }
    }

    /// Receive message from verifier, generate prover message, and proceed to
    /// next round.
    ///
    /// Main algorithm used is from section 3.2 of [XZZPS19](https://eprint.iacr.org/2019/317.pdf#subsection.3.2).
    #[tracing::instrument(skip_all, name = "sumcheck::prove_round_and_update_state")]
    pub fn prove_round_and_update_state(
        &mut self,
        challenge: &Option<Challenge<E>>,
    ) -> IOPProverMessage<E> {
        let start =
            start_timer!(|| format!("sum check prove {}-th round and update state", self.round));

        assert!(
            self.round < self.poly.aux_info.max_num_variables,
            "Prover is not active"
        );

        // let fix_argument = start_timer!(|| "fix argument");

        // Step 1:
        // fix argument and evaluate f(x) over x_m = r; where r is the challenge
        // for the current round, and m is the round number, indexed from 1
        //
        // i.e.:
        // at round m <= n, for each mle g(x_1, ... x_n) within the flattened_mle
        // which has already been evaluated to
        //
        //    g(r_1, ..., r_{m-1}, x_m ... x_n)
        //
        // eval g over r_m, and mutate g to g(r_1, ... r_m,, x_{m+1}... x_n)
        let span = entered_span!("fix_variables");
        if self.round == 0 {
            assert!(challenge.is_none(), "first round should be prover first.");
        } else {
            assert!(
                challenge.is_some(),
                "verifier message is empty in round {}",
                self.round
            );
            let chal = challenge.unwrap();
            self.challenges.push(chal);
            let r = self.challenges[self.round - 1];
            self.fix_var(r.elements);
        }
        exit_span!(span);
        // end_timer!(fix_argument);

        self.round += 1;

        // Step 2: generate sum for the partial evaluated polynomial:
        // f(r_1, ... r_m,, x_{m+1}... x_n)
        let span = entered_span!("products_sum");
        let AdditiveVec(products_sum) = self.poly.products.iter().fold(
            AdditiveVec::new(self.poly.aux_info.max_degree + 1),
            |mut products_sum, (coefficient, prod)| {
                let span = entered_span!("sum");
                let f = &self.poly.flattened_ml_extensions;
                let f_type = &self.poly_meta;
                let get_poly_meta = || f_type[prod[0]];
                let mut sum: Vec<E> = match prod.len() {
                    1 => sumcheck_code_gen!(1, false, |i| &f[prod[i]], || get_poly_meta()).to_vec(),
                    2 => sumcheck_code_gen!(2, false, |i| &f[prod[i]], || get_poly_meta()).to_vec(),
                    3 => sumcheck_code_gen!(3, false, |i| &f[prod[i]], || get_poly_meta()).to_vec(),
                    4 => sumcheck_code_gen!(4, false, |i| &f[prod[i]], || get_poly_meta()).to_vec(),
                    5 => sumcheck_code_gen!(5, false, |i| &f[prod[i]], || get_poly_meta()).to_vec(),
                    _ => unimplemented!("do not support degree {} > 5", prod.len()),
                };
                exit_span!(span);

                sum.iter_mut().for_each(|sum| *sum *= *coefficient);

                let span = entered_span!("extrapolation");
                let extrapolation = (0..self.poly.aux_info.max_degree - prod.len())
                    .map(|i| {
                        let (points, weights) = &self.extrapolation_aux[prod.len() - 1];
                        let at = E::from_u64((prod.len() + 1 + i) as u64);
                        serial_extrapolate(points, weights, &sum, &at)
                    })
                    .collect::<Vec<_>>();
                sum.extend(extrapolation);
                exit_span!(span);
                let span = entered_span!("extend_extrapolate");
                products_sum += AdditiveVec(sum);
                exit_span!(span);
                products_sum
            },
        );
        exit_span!(span);

        end_timer!(start);

        IOPProverMessage {
            evaluations: products_sum,
        }
    }

    /// collect all mle evaluation (claim) after sumcheck
    /// NOTE final evaluation size of each mle could be >= 1
    pub fn get_mle_final_evaluations(&self) -> Vec<E> {
        self.poly
            .flattened_ml_extensions
            .iter()
            .flat_map(|mle| {
                op_mle! {
                    |mle| mle.to_vec(),
                    |mle| mle.into_iter().map(E::from).collect_vec()
                }
            })
            .collect()
    }

    pub fn expected_numvars_at_round(&self) -> usize {
        // first round start from 1
        let num_vars = self.max_num_variables + 1 - self.round;
        debug_assert!(num_vars > 0, "make sumcheck work on constant");
        num_vars
    }

    /// fix_var
    pub fn fix_var(&mut self, r: E) {
        let expected_numvars_at_round = self.expected_numvars_at_round();
        self.poly_index_fixvar_in_place
            .iter_mut()
            .zip_eq(self.poly.flattened_ml_extensions.iter_mut())
            .zip_eq(&self.poly_meta)
            .for_each(|((can_fixvar_in_place, poly), poly_type)| {
                debug_assert!(poly.num_vars() > 0);
                if *can_fixvar_in_place {
                    // in place
                    let poly = Arc::get_mut(poly);
                    if let Some(f) = poly {
                        debug_assert!(f.num_vars() <= expected_numvars_at_round);
                        if f.num_vars() > 0 {
                            f.fix_variables_in_place(&[r])
                        }
                    };
                } else if poly.num_vars() > 0 {
                    if expected_numvars_at_round == poly.num_vars()
                        && matches!(poly_type, PolyMeta::Normal)
                    {
                        *poly = Arc::new(poly.fix_variables(&[r]));
                        *can_fixvar_in_place = true;
                    }
                } else {
                    panic!("calling sumcheck on constant")
                }
            });
    }
}

/// parallel version
#[deprecated(note = "deprecated parallel version due to syncronizaion overhead")]
impl<'a, E: ExtensionField> IOPProverState<'a, E> {
    /// Given a virtual polynomial, generate an IOP proof.
    #[tracing::instrument(skip_all, name = "sumcheck::prove_parallel")]
    pub fn prove_parallel(
        poly: VirtualPolynomial<'a, E>,
        transcript: &mut impl Transcript<E>,
    ) -> (IOPProof<E>, IOPProverState<'a, E>) {
        let (num_variables, max_degree) =
            (poly.aux_info.max_num_variables, poly.aux_info.max_degree);

        // return empty proof when target polymonial is constant
        if num_variables == 0 {
            return (IOPProof::default(), IOPProverState {
                poly,
                ..Default::default()
            });
        }
        let start = start_timer!(|| "sum check prove");

        transcript.append_message(&num_variables.to_le_bytes());
        transcript.append_message(&max_degree.to_le_bytes());

        let mut prover_state = Self::prover_init_parallel(poly);
        let mut challenge = None;
        let mut prover_msgs = Vec::with_capacity(num_variables);
        let span = entered_span!("prove_rounds");
        for _ in 0..num_variables {
            let prover_msg = IOPProverState::prove_round_and_update_state_parallel(
                &mut prover_state,
                &challenge,
            );

            prover_msg
                .evaluations
                .iter()
                .for_each(|e| transcript.append_field_element_ext(e));

            prover_msgs.push(prover_msg);
            let span = entered_span!("get_challenge");
            challenge = Some(transcript.sample_and_append_challenge(b"Internal round"));
            exit_span!(span);
        }
        exit_span!(span);

        let span = entered_span!("after_rounds_prover_state");
        // pushing the last challenge point to the state
        if let Some(p) = challenge {
            prover_state.challenges.push(p);
            // fix last challenge to collect final evaluation
            prover_state.fix_var_parallel(p.elements);
        };
        exit_span!(span);

        end_timer!(start);
        (
            IOPProof {
                // the point consists of the first elements in the challenge
                point: prover_state
                    .challenges
                    .iter()
                    .map(|challenge| challenge.elements)
                    .collect(),
                proofs: prover_msgs,
            },
            prover_state,
        )
    }

    /// Initialize the prover state to argue for the sum of the input polynomial
    /// over {0,1}^`num_vars`.
    pub(crate) fn prover_init_parallel(polynomial: VirtualPolynomial<'a, E>) -> Self {
        let start = start_timer!(|| "sum check prover init");
        assert_ne!(
            polynomial.aux_info.max_num_variables, 0,
            "Attempt to prove a constant."
        );

        let max_degree = polynomial.aux_info.max_degree;
        let num_polys = polynomial.flattened_ml_extensions.len();
        let poly_meta = vec![PolyMeta::Normal; num_polys];
        let prover_state = Self {
            is_main_worker: true,
            max_num_variables: polynomial.aux_info.max_num_variables,
            challenges: Vec::with_capacity(polynomial.aux_info.max_num_variables),
            round: 0,
            poly: polynomial,
            extrapolation_aux: (1..max_degree)
                .map(|degree| {
                    let points = (0..1 + degree as u64).map(E::from_u64).collect::<Vec<_>>();
                    let weights = barycentric_weights(&points);
                    (points, weights)
                })
                .collect(),
            poly_meta,
            phase2_numvar: None,
            poly_index_fixvar_in_place: vec![false; num_polys],
        };

        end_timer!(start);
        prover_state
    }

    /// Receive message from verifier, generate prover message, and proceed to
    /// next round.
    ///
    /// Main algorithm used is from section 3.2 of [XZZPS19](https://eprint.iacr.org/2019/317.pdf#subsection.3.2).
    #[tracing::instrument(skip_all, name = "sumcheck::prove_round_and_update_state_parallel")]
    pub(crate) fn prove_round_and_update_state_parallel(
        &mut self,
        challenge: &Option<Challenge<E>>,
    ) -> IOPProverMessage<E> {
        let start =
            start_timer!(|| format!("sum check prove {}-th round and update state", self.round));

        assert!(
            self.round < self.poly.aux_info.max_num_variables,
            "Prover is not active"
        );

        // let fix_argument = start_timer!(|| "fix argument");

        // Step 1:
        // fix argument and evaluate f(x) over x_m = r; where r is the challenge
        // for the current round, and m is the round number, indexed from 1
        //
        // i.e.:
        // at round m <= n, for each mle g(x_1, ... x_n) within the flattened_mle
        // which has already been evaluated to
        //
        //    g(r_1, ..., r_{m-1}, x_m ... x_n)
        //
        // eval g over r_m, and mutate g to g(r_1, ... r_m,, x_{m+1}... x_n)
        let span = entered_span!("fix_variables");
        if self.round == 0 {
            assert!(challenge.is_none(), "first round should be prover first.");
        } else {
            assert!(challenge.is_some(), "verifier message is empty");
            let chal = challenge.unwrap();
            self.challenges.push(chal);
            let r = self.challenges[self.round - 1];
            self.fix_var(r.elements);
        }
        exit_span!(span);
        // end_timer!(fix_argument);

        self.round += 1;

        // Step 2: generate sum for the partial evaluated polynomial:
        // f(r_1, ... r_m,, x_{m+1}... x_n)
        let span = entered_span!("products_sum");
        let AdditiveVec(products_sum) = self
            .poly
            .products
            .par_iter()
            .fold_with(
                AdditiveVec::new(self.poly.aux_info.max_degree + 1),
                |mut products_sum, (coefficient, prod)| {
                    let span = entered_span!("sum");

                    let f = &self.poly.flattened_ml_extensions;
                    let f_type = &self.poly_meta;
                    let get_poly_meta = || f_type[prod[0]];
                    let mut sum: Vec<E> = match prod.len() {
                        1 => sumcheck_code_gen!(1, true, |i| &f[prod[i]], || get_poly_meta())
                            .to_vec(),
                        2 => sumcheck_code_gen!(2, true, |i| &f[prod[i]], || get_poly_meta())
                            .to_vec(),
                        3 => sumcheck_code_gen!(3, true, |i| &f[prod[i]], || get_poly_meta())
                            .to_vec(),
                        4 => sumcheck_code_gen!(4, true, |i| &f[prod[i]], || get_poly_meta())
                            .to_vec(),
                        5 => sumcheck_code_gen!(5, true, |i| &f[prod[i]], || get_poly_meta())
                            .to_vec(),
                        _ => unimplemented!("do not support degree {} > 5", prod.len()),
                    };
                    exit_span!(span);
                    sum.iter_mut().for_each(|sum| *sum *= *coefficient);

                    let span = entered_span!("extrapolation");
                    let extrapolation = (0..self.poly.aux_info.max_degree - prod.len())
                        .into_par_iter()
                        .map(|i| {
                            let (points, weights) = &self.extrapolation_aux[prod.len() - 1];
                            let at = E::from_u64((prod.len() + 1 + i) as u64);
                            extrapolate(points, weights, &sum, &at)
                        })
                        .collect::<Vec<_>>();
                    sum.extend(extrapolation);
                    exit_span!(span);
                    let span = entered_span!("extend_extrapolate");
                    products_sum += AdditiveVec(sum);
                    exit_span!(span);
                    products_sum
                },
            )
            .reduce_with(|acc, item| acc + item)
            .unwrap();
        exit_span!(span);

        end_timer!(start);

        IOPProverMessage {
            evaluations: products_sum,
        }
    }

    /// fix_var
    pub fn fix_var_parallel(&mut self, r: E) {
        let expected_numvars_at_round = self.expected_numvars_at_round();
        self.poly_index_fixvar_in_place
            .par_iter_mut()
            .zip_eq(self.poly.flattened_ml_extensions.par_iter_mut())
            .for_each(|(can_fixvar_in_place, poly)| {
                if *can_fixvar_in_place {
                    // in place
                    let poly = Arc::get_mut(poly);
                    if let Some(f) = poly {
                        if f.num_vars() > 0 {
                            f.fix_variables_in_place_parallel(&[r])
                        }
                    };
                } else if poly.num_vars() > 0 {
                    if expected_numvars_at_round == poly.num_vars() {
                        *poly = Arc::new(poly.fix_variables_parallel(&[r]));
                        *can_fixvar_in_place = true;
                    }
                } else {
                    panic!("calling sumcheck on constant")
                }
            });
    }
}<|MERGE_RESOLUTION|>--- conflicted
+++ resolved
@@ -309,54 +309,6 @@
                 polys.len()
             );
         }
-<<<<<<< HEAD
-=======
-
-        // second stage sumcheck
-        let poly = merge_sumcheck_polys(&prover_states);
-        let mut prover_state =
-            Self::prover_init_with_extrapolation_aux(poly, extrapolation_aux.clone());
-
-        let mut challenge = None;
-        let span = entered_span!("prove_rounds_stage2");
-        for _ in 0..log2_max_thread_id {
-            let prover_msg =
-                IOPProverState::prove_round_and_update_state(&mut prover_state, &challenge);
-
-            prover_msg
-                .evaluations
-                .iter()
-                .for_each(|e| transcript.append_field_element_ext(e));
-            prover_msgs.push(prover_msg);
-            challenge = Some(transcript.sample_and_append_challenge(b"Internal round"));
-        }
-        exit_span!(span);
-
-        let span = entered_span!("after_rounds_prover_state_stage2");
-        // pushing the last challenge point to the state
-        if let Some(p) = challenge {
-            prover_state.challenges.push(p);
-            // fix last challenge to collect final evaluation
-            prover_state.fix_var(p.elements);
-        };
-        exit_span!(span);
-
-        end_timer!(start);
-        (
-            IOPProof {
-                point: [
-                    mem::take(&mut prover_states[0]).challenges,
-                    prover_state.challenges.clone(),
-                ]
-                .concat()
-                .iter()
-                .map(|challenge| challenge.elements)
-                .collect(),
-                proofs: prover_msgs,
-            },
-            prover_state,
-        )
->>>>>>> 3cb51d0d
     }
 
     /// Initialize the prover state to argue for the sum of the input polynomial
