use std::{mem, sync::Arc};

use ark_std::{end_timer, start_timer};
use crossbeam_channel::bounded;
use ff_ext::ExtensionField;
use itertools::Itertools;
use multilinear_extensions::{
    mle::FieldType, op_mle, util::largest_even_below, virtual_poly::VirtualPolynomial,
};
use rayon::{
    Scope,
    iter::{IndexedParallelIterator, IntoParallelRefIterator, IntoParallelRefMutIterator},
    prelude::{IntoParallelIterator, ParallelIterator},
};
use sumcheck_macro::sumcheck_code_gen;
use transcript::{Challenge, Transcript, TranscriptSyncronized};

use crate::{
    macros::{entered_span, exit_span},
    structs::{IOPProof, IOPProverMessage, IOPProverState},
    util::{
        AdditiveArray, AdditiveVec, barycentric_weights, ceil_log2, extrapolate,
        merge_sumcheck_polys, serial_extrapolate,
    },
};
use p3_field::PrimeCharacteristicRing;

impl<'a, E: ExtensionField> IOPProverState<'a, E> {
    /// Given a virtual polynomial, generate an IOP proof.
    /// multi-threads model follow https://arxiv.org/pdf/2210.00264#page=8 "distributed sumcheck"
    /// This is experiment features. It's preferable that we move parallel level up more to
    /// "bould_poly" so it can be more isolation
    #[tracing::instrument(skip_all, name = "sumcheck::prove_batch_polys", level = "trace")]
    pub fn prove_batch_polys(
        max_thread_id: usize,
        mut polys: Vec<VirtualPolynomial<'a, E>>,
        transcript: &mut impl Transcript<E>,
    ) -> (IOPProof<E>, IOPProverState<'a, E>) {
        assert!(!polys.is_empty());
        assert_eq!(polys.len(), max_thread_id);
        assert!(max_thread_id.is_power_of_two());

        let log2_max_thread_id = ceil_log2(max_thread_id); // do not support SIZE not power of 2
        assert!(
            polys
                .iter()
                .map(|poly| (poly.aux_info.max_num_variables, poly.aux_info.max_degree))
                .all_equal()
        );
        let (num_variables, max_degree) = (
            polys[0].aux_info.max_num_variables,
            polys[0].aux_info.max_degree,
        );

        // return empty proof when target polymonial is constant
        if num_variables == 0 {
            return (IOPProof::default(), IOPProverState {
                poly: polys[0].clone(),
                ..Default::default()
            });
        }
        let start = start_timer!(|| "sum check prove");

        transcript.append_message(&(num_variables + log2_max_thread_id).to_le_bytes());
        transcript.append_message(&max_degree.to_le_bytes());
        let thread_based_transcript = TranscriptSyncronized::new(max_thread_id);
        let (tx_prover_state, rx_prover_state) = bounded(max_thread_id);

        // extrapolation_aux only need to init once
        let extrapolation_aux = (1..max_degree)
            .map(|degree| {
                let points = (0..1 + degree as u64).map(E::from_u64).collect::<Vec<_>>();
                let weights = barycentric_weights(&points);
                (points, weights)
            })
            .collect::<Vec<_>>();

        // spawn extra #(max_thread_id - 1) work threads
        let num_worker_threads = max_thread_id - 1;
        // whereas the main-thread be the last work thread
        let main_thread_id = num_worker_threads;
        let span = entered_span!("spawn loop", profiling_4 = true);
        let scoped_fn = |s: &Scope<'a>| {
            for (thread_id, poly) in polys.iter_mut().enumerate().take(num_worker_threads) {
                let mut prover_state = Self::prover_init_with_extrapolation_aux(
                    mem::take(poly),
                    extrapolation_aux.clone(),
                );
                let tx_prover_state = tx_prover_state.clone();
                let mut thread_based_transcript = thread_based_transcript.clone();
                s.spawn(move |_| {
                    let mut challenge = None;
                    // Note: This span is not nested into the "spawn loop" span, although lexically it looks so.
                    // Nesting is possible, but then `tracing-forest` does the wrong thing when measuring duration.
                    // TODO: investigate possibility of nesting with correct duration of parent span
                    let span = entered_span!("prove_rounds", profiling_5 = true);
                    for _ in 0..num_variables {
                        let prover_msg = IOPProverState::prove_round_and_update_state(
                            &mut prover_state,
                            &challenge,
                        );
                        thread_based_transcript.append_field_element_exts(&prover_msg.evaluations);

                        challenge = Some(
                            thread_based_transcript.sample_and_append_challenge(b"Internal round"),
                        );
                        thread_based_transcript.commit_rolling();
                    }
                    exit_span!(span);
                    // pushing the last challenge point to the state
                    if let Some(p) = challenge {
                        prover_state.challenges.push(p);
                        // fix last challenge to collect final evaluation
                        prover_state.fix_var(p.elements);

                        tx_prover_state
                            .send(Some((thread_id, prover_state)))
                            .unwrap();
                    } else {
                        tx_prover_state.send(None).unwrap();
                    }
                })
            }
            exit_span!(span);

            let mut prover_msgs = Vec::with_capacity(num_variables);
            let mut prover_state = Self::prover_init_with_extrapolation_aux(
                mem::take(&mut polys[main_thread_id]),
                extrapolation_aux.clone(),
            );
            let tx_prover_state = tx_prover_state.clone();
            let mut thread_based_transcript = thread_based_transcript.clone();

            let main_thread_span = entered_span!("main_thread_prove_rounds");
            // main thread also be one worker thread
            // NOTE inline main thread flow with worker thread to improve efficiency
            // refactor to shared closure cause to 5% throuput drop
            let mut challenge = None;
            for _ in 0..num_variables {
                let prover_msg =
                    IOPProverState::prove_round_and_update_state(&mut prover_state, &challenge);

                // for each round, we must collect #SIZE prover message
                let mut evaluations = AdditiveVec::new(max_degree + 1);

                // sum for all round poly evaluations vector
                evaluations += AdditiveVec(prover_msg.evaluations);
                for _ in 0..num_worker_threads {
                    let round_poly_coeffs = thread_based_transcript.read_field_element_exts();
                    evaluations += AdditiveVec(round_poly_coeffs);
                }

                let get_challenge_span = entered_span!("main_thread_get_challenge");
                transcript.append_field_element_exts(&evaluations.0);

                let next_challenge = transcript.sample_and_append_challenge(b"Internal round");
                (0..num_worker_threads).for_each(|_| {
                    thread_based_transcript.send_challenge(next_challenge.elements);
                });

                exit_span!(get_challenge_span);

                prover_msgs.push(IOPProverMessage {
                    evaluations: evaluations.0,
                });

                challenge = Some(next_challenge);
                thread_based_transcript.commit_rolling();
            }
            exit_span!(main_thread_span);
            // pushing the last challenge point to the state
            if let Some(p) = challenge {
                prover_state.challenges.push(p);
                // fix last challenge to collect final evaluation
                prover_state.fix_var(p.elements);
                tx_prover_state
                    .send(Some((main_thread_id, prover_state)))
                    .unwrap();
            } else {
                tx_prover_state.send(None).unwrap();
            }

            let mut prover_states = (0..max_thread_id)
                .map(|_| IOPProverState::default())
                .collect::<Vec<_>>();
            for _ in 0..max_thread_id {
                if let Some((index, prover_msg)) = rx_prover_state.recv().unwrap() {
                    prover_states[index] = prover_msg
                } else {
                    println!("got empty msg, which is normal if virtual poly is constant function")
                }
            }

            (prover_states, prover_msgs)
        };

        // create local thread pool if global rayon pool size < max_thread_id
        // this usually cause by global pool size not power of 2.
        let (mut prover_states, mut prover_msgs) = if rayon::current_num_threads() >= max_thread_id
        {
            rayon::in_place_scope(scoped_fn)
        } else {
            panic!(
                "rayon global thread pool size {} mismatch with desired poly size {}.",
                rayon::current_num_threads(),
                polys.len()
            );
        };

        if log2_max_thread_id == 0 {
            let prover_state = mem::take(&mut prover_states[0]);
            return (
                IOPProof {
                    point: prover_state
                        .challenges
                        .iter()
                        .map(|challenge| challenge.elements)
                        .collect(),
                    proofs: prover_msgs,
                },
                prover_state,
            );
        }

        // second stage sumcheck
        let poly = merge_sumcheck_polys(&prover_states, max_thread_id);
        let mut prover_state =
            Self::prover_init_with_extrapolation_aux(poly, extrapolation_aux.clone());

        let mut challenge = None;
        let span = entered_span!("prove_rounds_stage2");
        for _ in 0..log2_max_thread_id {
            let prover_msg =
                IOPProverState::prove_round_and_update_state(&mut prover_state, &challenge);

            prover_msg
                .evaluations
                .iter()
                .for_each(|e| transcript.append_field_element_ext(e));
            prover_msgs.push(prover_msg);
            challenge = Some(transcript.sample_and_append_challenge(b"Internal round"));
        }
        exit_span!(span);

        let span = entered_span!("after_rounds_prover_state_stage2");
        // pushing the last challenge point to the state
        if let Some(p) = challenge {
            prover_state.challenges.push(p);
            // fix last challenge to collect final evaluation
            prover_state.fix_var(p.elements);
        };
        exit_span!(span);

        end_timer!(start);
        (
            IOPProof {
                point: [
                    mem::take(&mut prover_states[0]).challenges,
                    prover_state.challenges.clone(),
                ]
                .concat()
                .iter()
                .map(|challenge| challenge.elements)
                .collect(),
                proofs: prover_msgs,
            },
            prover_state,
        )
    }

    /// Initialize the prover state to argue for the sum of the input polynomial
    /// over {0,1}^`num_vars`.
    pub fn prover_init_with_extrapolation_aux(
        polynomial: VirtualPolynomial<'a, E>,
        extrapolation_aux: Vec<(Vec<E>, Vec<E>)>,
    ) -> Self {
        let start = start_timer!(|| "sum check prover init");
        assert_ne!(
            polynomial.aux_info.max_num_variables, 0,
            "Attempt to prove a constant."
        );
        end_timer!(start);

        let max_degree = polynomial.aux_info.max_degree;
        let num_polys = polynomial.flattened_ml_extensions.len();
        assert!(extrapolation_aux.len() == max_degree - 1);
        let num_polys = polynomial.flattened_ml_extensions.len();
        Self {
            max_num_variables: polynomial.aux_info.max_num_variables,
            challenges: Vec::with_capacity(polynomial.aux_info.max_num_variables),
            round: 0,
            poly: polynomial,
            extrapolation_aux,
<<<<<<< HEAD
            poly_index_is_bind: vec![false; num_polys],
=======
            poly_index_fixvar_in_place: vec![false; num_polys],
>>>>>>> 387d2314
        }
    }

    /// Receive message from verifier, generate prover message, and proceed to
    /// next round.
    ///
    /// Main algorithm used is from section 3.2 of [XZZPS19](https://eprint.iacr.org/2019/317.pdf#subsection.3.2).
    #[tracing::instrument(skip_all, name = "sumcheck::prove_round_and_update_state")]
    pub(crate) fn prove_round_and_update_state(
        &mut self,
        challenge: &Option<Challenge<E>>,
    ) -> IOPProverMessage<E> {
        let start =
            start_timer!(|| format!("sum check prove {}-th round and update state", self.round));

        assert!(
            self.round < self.poly.aux_info.max_num_variables,
            "Prover is not active"
        );

        // let fix_argument = start_timer!(|| "fix argument");

        // Step 1:
        // fix argument and evaluate f(x) over x_m = r; where r is the challenge
        // for the current round, and m is the round number, indexed from 1
        //
        // i.e.:
        // at round m <= n, for each mle g(x_1, ... x_n) within the flattened_mle
        // which has already been evaluated to
        //
        //    g(r_1, ..., r_{m-1}, x_m ... x_n)
        //
        // eval g over r_m, and mutate g to g(r_1, ... r_m,, x_{m+1}... x_n)
        let span = entered_span!("fix_variables");
        if self.round == 0 {
            assert!(challenge.is_none(), "first round should be prover first.");
        } else {
            assert!(
                challenge.is_some(),
                "verifier message is empty in round {}",
                self.round
            );
            let chal = challenge.unwrap();
            self.challenges.push(chal);
            let r = self.challenges[self.round - 1];

<<<<<<< HEAD
            let expected_numvars_at_round = self.expected_numvars_at_round();
            println!("num poly {}", self.poly.flattened_ml_extensions.len());
            self.poly_index_is_bind
                .par_iter_mut()
                .zip(self.poly.flattened_ml_extensions.par_iter_mut())
                .for_each(|(has_bind, poly)| {
                    if *has_bind {
                        // in place
                        let f = Arc::get_mut(poly);

                        if let Some(f) = f {
                            debug_assert!(f.num_vars() <= expected_numvars_at_round);
                            debug_assert!(f.num_vars() > 0);
                            println!("binded f.num_vars() {}", f.num_vars());
                            if f.num_vars() == expected_numvars_at_round {
                                println!(
                                    "has bind at round {}, num_var {}",
                                    self.round,
                                    f.num_vars()
                                );
                                f.fix_variables_in_place_parallel(&[r.elements])
                            }
                        };
                    } else {
                        debug_assert!(poly.num_vars() <= expected_numvars_at_round);
                        debug_assert!(poly.num_vars() > 0);
                        println!("f.num_vars() {}", poly.num_vars());
                        if expected_numvars_at_round == poly.num_vars() {
                            println!(
                                "what bind at round {}, num_var {}",
                                self.round,
                                poly.num_vars()
                            );
                            *poly = Arc::new(poly.fix_variables_parallel(&[r.elements]));
                            *has_bind = true;
                        }
                    }
                });
=======
            self.fix_var(r.elements);
>>>>>>> 387d2314
        }
        exit_span!(span);
        // end_timer!(fix_argument);

        self.round += 1;

        // Step 2: generate sum for the partial evaluated polynomial:
        // f(r_1, ... r_m,, x_{m+1}... x_n)
        //
        // To deal with different num_vars, we exploit a fact that for each product which num_vars < max_num_vars,
        // for it evaluation value we need to times 2^(max_num_vars - num_vars)
        // E.g. Giving multivariate poly f(X) = f_1(X1) + f_2(X), X1 \in {F}^{n'}, X \in {F}^{n}, |X1| := n', |X| = n, n' <= n
        // For i round univariate poly, f^i(x)
        // f^i[0] = \sum_b f(r, 0, b), b \in {0, 1}^{n-i-1}, r \in {F}^{n-i-1} chanllenge get from prev rounds
        //        = \sum_b f_1(r, 0, b1) + f_2(r, 0, b), |b| >= |b1|, |b| - |b1| = n - n'
        //        = 2^(|b| - |b1|) * \sum_b1 f_1(r, 0, b1)  + \sum_b f_2(r, 0, b)
        // same applied on f^i[1]
        // It imply that, for every evals in f_1, to compute univariate poly, we just need to times a factor 2^(|b| - |b1|) for it evaluation value
        let span = entered_span!("products_sum");
        let AdditiveVec(products_sum) = self.poly.products.iter().fold(
            AdditiveVec::new(self.poly.aux_info.max_degree + 1),
            |mut products_sum, (coefficient, products)| {
                let span = entered_span!("sum");

                let f = &self.poly.flattened_ml_extensions;
                let mut sum: Vec<E> = match products.len() {
                    1 => sumcheck_code_gen!(1, false, |i| &f[products[i]]).to_vec(),
                    2 => sumcheck_code_gen!(2, false, |i| &f[products[i]]).to_vec(),
                    3 => sumcheck_code_gen!(3, false, |i| &f[products[i]]).to_vec(),
                    4 => sumcheck_code_gen!(4, false, |i| &f[products[i]]).to_vec(),
                    5 => sumcheck_code_gen!(5, false, |i| &f[products[i]]).to_vec(),
                    _ => unimplemented!("do not support degree {} > 5", products.len()),
                };
                exit_span!(span);

                sum.iter_mut().for_each(|sum| *sum *= *coefficient);

                let span = entered_span!("extrapolation");
                let extrapolation = (0..self.poly.aux_info.max_degree - products.len())
                    .map(|i| {
                        let (points, weights) = &self.extrapolation_aux[products.len() - 1];
                        let at = E::from_u64((products.len() + 1 + i) as u64);
                        serial_extrapolate(points, weights, &sum, &at)
                    })
                    .collect::<Vec<_>>();
                sum.extend(extrapolation);
                exit_span!(span);
                let span = entered_span!("extend_extrapolate");
                products_sum += AdditiveVec(sum);
                exit_span!(span);
                products_sum
            },
        );
        exit_span!(span);

        end_timer!(start);

        IOPProverMessage {
            evaluations: products_sum,
        }
    }

    /// collect all mle evaluation (claim) after sumcheck
    pub fn get_mle_final_evaluations(&self) -> Vec<E> {
        self.poly
            .flattened_ml_extensions
            .iter()
            .map(|mle| {
                assert!(
                    mle.evaluations().len() == 1,
                    "mle.evaluations.len() {} != 1, must be called after prove_round_and_update_state",
                    mle.evaluations().len(),
                );
                op_mle! {
                    |mle| mle[0],
                    |eval| E::from(eval)
                }
            })
            .collect()
    }
<<<<<<< HEAD
    pub fn expected_numvars_at_round(&self) -> usize {
        // first round start from 1
        let num_vars = self.max_num_variables + 1 - self.round;
        debug_assert!(num_vars > 0, "make sumcheck work on constant");
        num_vars
=======

    /// fix_var
    pub fn fix_var(&mut self, r: E) {
        self.poly_index_fixvar_in_place
            .iter_mut()
            .zip_eq(self.poly.flattened_ml_extensions.iter_mut())
            .for_each(|(has_fixvar_in_place, poly)| {
                if *has_fixvar_in_place {
                    // in place
                    let poly = Arc::get_mut(poly);
                    if let Some(f) = poly {
                        if f.num_vars() > 0 {
                            f.fix_variables_in_place(&[r])
                        }
                    };
                } else if poly.num_vars() > 0 {
                    *poly = Arc::new(poly.fix_variables(&[r]));
                    *has_fixvar_in_place = true;
                } else {
                    panic!("calling sumcheck on constant")
                }
            });
>>>>>>> 387d2314
    }
}

/// parallel version
#[deprecated(note = "deprecated parallel version due to syncronizaion overhead")]
impl<'a, E: ExtensionField> IOPProverState<'a, E> {
    /// Given a virtual polynomial, generate an IOP proof.
    #[tracing::instrument(skip_all, name = "sumcheck::prove_parallel")]
    pub fn prove_parallel(
        poly: VirtualPolynomial<'a, E>,
        transcript: &mut impl Transcript<E>,
    ) -> (IOPProof<E>, IOPProverState<'a, E>) {
        let (num_variables, max_degree) =
            (poly.aux_info.max_num_variables, poly.aux_info.max_degree);

        // return empty proof when target polymonial is constant
        if num_variables == 0 {
            return (IOPProof::default(), IOPProverState {
                poly,
                ..Default::default()
            });
        }
        let start = start_timer!(|| "sum check prove");

        transcript.append_message(&num_variables.to_le_bytes());
        transcript.append_message(&max_degree.to_le_bytes());

        let mut prover_state = Self::prover_init_parallel(poly);
        let mut challenge = None;
        let mut prover_msgs = Vec::with_capacity(num_variables);
        let span = entered_span!("prove_rounds");
        for _ in 0..num_variables {
            let prover_msg = IOPProverState::prove_round_and_update_state_parallel(
                &mut prover_state,
                &challenge,
            );

            prover_msg
                .evaluations
                .iter()
                .for_each(|e| transcript.append_field_element_ext(e));

            prover_msgs.push(prover_msg);
            let span = entered_span!("get_challenge");
            challenge = Some(transcript.sample_and_append_challenge(b"Internal round"));
            exit_span!(span);
        }
        exit_span!(span);

        let span = entered_span!("after_rounds_prover_state");
        // pushing the last challenge point to the state
        if let Some(p) = challenge {
            prover_state.challenges.push(p);
            // fix last challenge to collect final evaluation
            prover_state.fix_var_parallel(p.elements);
        };
        exit_span!(span);

        end_timer!(start);
        (
            IOPProof {
                // the point consists of the first elements in the challenge
                point: prover_state
                    .challenges
                    .iter()
                    .map(|challenge| challenge.elements)
                    .collect(),
                proofs: prover_msgs,
            },
            prover_state,
        )
    }

    /// Initialize the prover state to argue for the sum of the input polynomial
    /// over {0,1}^`num_vars`.
    pub(crate) fn prover_init_parallel(polynomial: VirtualPolynomial<'a, E>) -> Self {
        let start = start_timer!(|| "sum check prover init");
        assert_ne!(
            polynomial.aux_info.max_num_variables, 0,
            "Attempt to prove a constant."
        );

        let max_degree = polynomial.aux_info.max_degree;
        let num_polys = polynomial.flattened_ml_extensions.len();
        let prover_state = Self {
            max_num_variables: polynomial.aux_info.max_num_variables,
            challenges: Vec::with_capacity(polynomial.aux_info.max_num_variables),
            round: 0,
            poly: polynomial,
            poly_index_is_bind: vec![false; num_polys],
            extrapolation_aux: (1..max_degree)
                .map(|degree| {
                    let points = (0..1 + degree as u64).map(E::from_u64).collect::<Vec<_>>();
                    let weights = barycentric_weights(&points);
                    (points, weights)
                })
                .collect(),
            poly_index_fixvar_in_place: vec![false; num_polys],
        };

        end_timer!(start);
        prover_state
    }

    /// Receive message from verifier, generate prover message, and proceed to
    /// next round.
    ///
    /// Main algorithm used is from section 3.2 of [XZZPS19](https://eprint.iacr.org/2019/317.pdf#subsection.3.2).
    #[tracing::instrument(skip_all, name = "sumcheck::prove_round_and_update_state_parallel")]
    pub(crate) fn prove_round_and_update_state_parallel(
        &mut self,
        challenge: &Option<Challenge<E>>,
    ) -> IOPProverMessage<E> {
        let start =
            start_timer!(|| format!("sum check prove {}-th round and update state", self.round));

        assert!(
            self.round < self.poly.aux_info.max_num_variables,
            "Prover is not active"
        );

        // let fix_argument = start_timer!(|| "fix argument");

        // Step 1:
        // fix argument and evaluate f(x) over x_m = r; where r is the challenge
        // for the current round, and m is the round number, indexed from 1
        //
        // i.e.:
        // at round m <= n, for each mle g(x_1, ... x_n) within the flattened_mle
        // which has already been evaluated to
        //
        //    g(r_1, ..., r_{m-1}, x_m ... x_n)
        //
        // eval g over r_m, and mutate g to g(r_1, ... r_m,, x_{m+1}... x_n)
        let span = entered_span!("fix_variables");
        if self.round == 0 {
            assert!(challenge.is_none(), "first round should be prover first.");
        } else {
            assert!(challenge.is_some(), "verifier message is empty");
            let chal = challenge.unwrap();
            self.challenges.push(chal);
            let r = self.challenges[self.round - 1];

<<<<<<< HEAD
            let expected_numvars_at_round = self.expected_numvars_at_round();

            self.poly_index_is_bind
                .par_iter_mut()
                .zip(self.poly.flattened_ml_extensions.par_iter_mut())
                .for_each(|(has_bind, poly)| {
                    if *has_bind {
                        // in place
                        let f = Arc::get_mut(poly);
                        if let Some(f) = f {
                            debug_assert!(f.num_vars() <= expected_numvars_at_round);
                            debug_assert!(f.num_vars() > 0);
                            if f.num_vars() == expected_numvars_at_round {
                                f.fix_variables_in_place_parallel(&[r.elements])
                            }
                        };
                    } else {
                        debug_assert!(poly.num_vars() <= expected_numvars_at_round);
                        debug_assert!(poly.num_vars() > 0);
                        if expected_numvars_at_round == poly.num_vars() {
                            *poly = Arc::new(poly.fix_variables_parallel(&[r.elements]));
                            *has_bind = true;
                        }
                    }
                });
=======
            self.fix_var(r.elements);
>>>>>>> 387d2314
        }
        exit_span!(span);
        // end_timer!(fix_argument);

        self.round += 1;

        // Step 2: generate sum for the partial evaluated polynomial:
        // f(r_1, ... r_m,, x_{m+1}... x_n)
        let span = entered_span!("products_sum");
        let AdditiveVec(products_sum) = self
            .poly
            .products
            .par_iter()
            .fold_with(
                AdditiveVec::new(self.poly.aux_info.max_degree + 1),
                |mut products_sum, (coefficient, products)| {
                    let span = entered_span!("sum");

                    let f = &self.poly.flattened_ml_extensions;
                    let mut sum: Vec<E> = match products.len() {
                        1 => sumcheck_code_gen!(1, true, |i| &f[products[i]]).to_vec(),
                        2 => sumcheck_code_gen!(2, true, |i| &f[products[i]]).to_vec(),
                        3 => sumcheck_code_gen!(3, true, |i| &f[products[i]]).to_vec(),
                        4 => sumcheck_code_gen!(4, true, |i| &f[products[i]]).to_vec(),
                        5 => sumcheck_code_gen!(5, true, |i| &f[products[i]]).to_vec(),
                        _ => unimplemented!("do not support degree {} > 5", products.len()),
                    };
                    exit_span!(span);
                    sum.iter_mut().for_each(|sum| *sum *= *coefficient);

                    let span = entered_span!("extrapolation");
                    let extrapolation = (0..self.poly.aux_info.max_degree - products.len())
                        .into_par_iter()
                        .map(|i| {
                            let (points, weights) = &self.extrapolation_aux[products.len() - 1];
                            let at = E::from_u64((products.len() + 1 + i) as u64);
                            extrapolate(points, weights, &sum, &at)
                        })
                        .collect::<Vec<_>>();
                    sum.extend(extrapolation);
                    exit_span!(span);
                    let span = entered_span!("extend_extrapolate");
                    products_sum += AdditiveVec(sum);
                    exit_span!(span);
                    products_sum
                },
            )
            .reduce_with(|acc, item| acc + item)
            .unwrap();
        exit_span!(span);

        end_timer!(start);

        IOPProverMessage {
            evaluations: products_sum,
        }
    }

    /// fix_var
    pub fn fix_var_parallel(&mut self, r: E) {
        self.poly_index_fixvar_in_place
            .par_iter_mut()
            .zip_eq(self.poly.flattened_ml_extensions.par_iter_mut())
            .for_each(|(has_fixvar_in_place, poly)| {
                if *has_fixvar_in_place {
                    // in place
                    let poly = Arc::get_mut(poly);
                    if let Some(f) = poly {
                        if f.num_vars() > 0 {
                            f.fix_variables_in_place_parallel(&[r])
                        }
                    };
                } else if poly.num_vars() > 0 {
                    *poly = Arc::new(poly.fix_variables_parallel(&[r]));
                    *has_fixvar_in_place = true;
                } else {
                    panic!("calling sumcheck on constant")
                }
            });
    }
}<|MERGE_RESOLUTION|>--- conflicted
+++ resolved
@@ -282,7 +282,6 @@
         end_timer!(start);
 
         let max_degree = polynomial.aux_info.max_degree;
-        let num_polys = polynomial.flattened_ml_extensions.len();
         assert!(extrapolation_aux.len() == max_degree - 1);
         let num_polys = polynomial.flattened_ml_extensions.len();
         Self {
@@ -291,11 +290,7 @@
             round: 0,
             poly: polynomial,
             extrapolation_aux,
-<<<<<<< HEAD
-            poly_index_is_bind: vec![false; num_polys],
-=======
             poly_index_fixvar_in_place: vec![false; num_polys],
->>>>>>> 387d2314
         }
     }
 
@@ -341,49 +336,7 @@
             let chal = challenge.unwrap();
             self.challenges.push(chal);
             let r = self.challenges[self.round - 1];
-
-<<<<<<< HEAD
-            let expected_numvars_at_round = self.expected_numvars_at_round();
-            println!("num poly {}", self.poly.flattened_ml_extensions.len());
-            self.poly_index_is_bind
-                .par_iter_mut()
-                .zip(self.poly.flattened_ml_extensions.par_iter_mut())
-                .for_each(|(has_bind, poly)| {
-                    if *has_bind {
-                        // in place
-                        let f = Arc::get_mut(poly);
-
-                        if let Some(f) = f {
-                            debug_assert!(f.num_vars() <= expected_numvars_at_round);
-                            debug_assert!(f.num_vars() > 0);
-                            println!("binded f.num_vars() {}", f.num_vars());
-                            if f.num_vars() == expected_numvars_at_round {
-                                println!(
-                                    "has bind at round {}, num_var {}",
-                                    self.round,
-                                    f.num_vars()
-                                );
-                                f.fix_variables_in_place_parallel(&[r.elements])
-                            }
-                        };
-                    } else {
-                        debug_assert!(poly.num_vars() <= expected_numvars_at_round);
-                        debug_assert!(poly.num_vars() > 0);
-                        println!("f.num_vars() {}", poly.num_vars());
-                        if expected_numvars_at_round == poly.num_vars() {
-                            println!(
-                                "what bind at round {}, num_var {}",
-                                self.round,
-                                poly.num_vars()
-                            );
-                            *poly = Arc::new(poly.fix_variables_parallel(&[r.elements]));
-                            *has_bind = true;
-                        }
-                    }
-                });
-=======
             self.fix_var(r.elements);
->>>>>>> 387d2314
         }
         exit_span!(span);
         // end_timer!(fix_argument);
@@ -464,20 +417,23 @@
             })
             .collect()
     }
-<<<<<<< HEAD
+
     pub fn expected_numvars_at_round(&self) -> usize {
         // first round start from 1
         let num_vars = self.max_num_variables + 1 - self.round;
         debug_assert!(num_vars > 0, "make sumcheck work on constant");
         num_vars
-=======
+    }
 
     /// fix_var
     pub fn fix_var(&mut self, r: E) {
+        let expected_numvars_at_round = self.expected_numvars_at_round();
         self.poly_index_fixvar_in_place
             .iter_mut()
             .zip_eq(self.poly.flattened_ml_extensions.iter_mut())
             .for_each(|(has_fixvar_in_place, poly)| {
+                debug_assert!(poly.num_vars() <= expected_numvars_at_round);
+                debug_assert!(poly.num_vars() > 0);
                 if *has_fixvar_in_place {
                     // in place
                     let poly = Arc::get_mut(poly);
@@ -487,13 +443,19 @@
                         }
                     };
                 } else if poly.num_vars() > 0 {
-                    *poly = Arc::new(poly.fix_variables(&[r]));
-                    *has_fixvar_in_place = true;
+                    if expected_numvars_at_round == poly.num_vars() {
+                        println!(
+                            "what bind at round {}, num_var {}",
+                            self.round,
+                            poly.num_vars()
+                        );
+                        *poly = Arc::new(poly.fix_variables(&[r]));
+                        *has_fixvar_in_place = true;
+                    }
                 } else {
                     panic!("calling sumcheck on constant")
                 }
             });
->>>>>>> 387d2314
     }
 }
 
@@ -583,7 +545,6 @@
             challenges: Vec::with_capacity(polynomial.aux_info.max_num_variables),
             round: 0,
             poly: polynomial,
-            poly_index_is_bind: vec![false; num_polys],
             extrapolation_aux: (1..max_degree)
                 .map(|degree| {
                     let points = (0..1 + degree as u64).map(E::from_u64).collect::<Vec<_>>();
@@ -636,36 +597,7 @@
             let chal = challenge.unwrap();
             self.challenges.push(chal);
             let r = self.challenges[self.round - 1];
-
-<<<<<<< HEAD
-            let expected_numvars_at_round = self.expected_numvars_at_round();
-
-            self.poly_index_is_bind
-                .par_iter_mut()
-                .zip(self.poly.flattened_ml_extensions.par_iter_mut())
-                .for_each(|(has_bind, poly)| {
-                    if *has_bind {
-                        // in place
-                        let f = Arc::get_mut(poly);
-                        if let Some(f) = f {
-                            debug_assert!(f.num_vars() <= expected_numvars_at_round);
-                            debug_assert!(f.num_vars() > 0);
-                            if f.num_vars() == expected_numvars_at_round {
-                                f.fix_variables_in_place_parallel(&[r.elements])
-                            }
-                        };
-                    } else {
-                        debug_assert!(poly.num_vars() <= expected_numvars_at_round);
-                        debug_assert!(poly.num_vars() > 0);
-                        if expected_numvars_at_round == poly.num_vars() {
-                            *poly = Arc::new(poly.fix_variables_parallel(&[r.elements]));
-                            *has_bind = true;
-                        }
-                    }
-                });
-=======
             self.fix_var(r.elements);
->>>>>>> 387d2314
         }
         exit_span!(span);
         // end_timer!(fix_argument);
@@ -726,6 +658,7 @@
 
     /// fix_var
     pub fn fix_var_parallel(&mut self, r: E) {
+        let expected_numvars_at_round = self.expected_numvars_at_round();
         self.poly_index_fixvar_in_place
             .par_iter_mut()
             .zip_eq(self.poly.flattened_ml_extensions.par_iter_mut())
@@ -739,8 +672,15 @@
                         }
                     };
                 } else if poly.num_vars() > 0 {
-                    *poly = Arc::new(poly.fix_variables_parallel(&[r]));
-                    *has_fixvar_in_place = true;
+                    if expected_numvars_at_round == poly.num_vars() {
+                        println!(
+                            "what bind at round {}, num_var {}",
+                            self.round,
+                            poly.num_vars()
+                        );
+                        *poly = Arc::new(poly.fix_variables_parallel(&[r]));
+                        *has_fixvar_in_place = true;
+                    }
                 } else {
                     panic!("calling sumcheck on constant")
                 }
