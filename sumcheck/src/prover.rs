use std::{mem, sync::Arc};

use crate::{extrapolate::ExtrapolationCache, util::extrapolate_from_table};
use crossbeam_channel::bounded;
use ff_ext::ExtensionField;
use itertools::Itertools;
use multilinear_extensions::{
    mle::FieldType,
    monomial::Term,
    op_mle,
    util::largest_even_below,
    virtual_poly::{MonomialTerms, VirtualPolynomial},
    virtual_polys::{PolyMeta, VirtualPolynomials},
};
use rayon::{
    Scope,
    iter::{IndexedParallelIterator, IntoParallelRefIterator, IntoParallelRefMutIterator},
    prelude::{IntoParallelIterator, ParallelIterator},
};
use sumcheck_macro::sumcheck_code_gen;
use transcript::{Challenge, Transcript, TranscriptSyncronized};

use crate::{
    macros::{entered_span, exit_span},
    structs::{IOPProof, IOPProverMessage, IOPProverState},
    util::{
        AdditiveArray, AdditiveVec, ceil_log2, merge_sumcheck_polys, merge_sumcheck_prover_state,
    },
};
use p3::field::PrimeCharacteristicRing;

impl<'a, E: ExtensionField> IOPProverState<'a, E> {
    /// Given a virtual polynomial, generate an IOP proof.
    /// multi-threads model follow https://arxiv.org/pdf/2210.00264#page=8 "distributed sumcheck"
    /// This is experiment features. It's preferable that we move parallel level up more to
    /// "bould_poly" so it can be more isolation
    #[tracing::instrument(
        skip_all,
        name = "sumcheck::prove",
        level = "trace",
        fields(profiling_5)
    )]
    pub fn prove(
        virtual_poly: VirtualPolynomials<'a, E>,
        transcript: &mut impl Transcript<E>,
    ) -> (IOPProof<E>, IOPProverState<'a, E>) {
        let max_thread_id = virtual_poly.num_threads;
        let (polys, poly_meta) = virtual_poly.get_batched_polys();

        assert!(!polys.is_empty());
        assert_eq!(polys.len(), max_thread_id);
        assert!(max_thread_id.is_power_of_two());

        let log2_max_thread_id = ceil_log2(max_thread_id); // do not support SIZE not power of 2
        assert!(
            polys
                .iter()
                .map(|poly| (poly.aux_info.max_num_variables, poly.aux_info.max_degree))
                .all_equal()
        );
        let (num_variables, max_degree) = (
            polys[0].aux_info.max_num_variables,
            polys[0].aux_info.max_degree,
        );

        let min_degree = polys[0]
            .products
            .iter()
            .flat_map(|monomial_terms| {
                monomial_terms
                    .terms
                    .iter()
                    .map(|Term { product, .. }| product.len())
            })
            .min()
            .unwrap();
        if min_degree < max_degree {
            // warm up cache giving min/max_degree
            let _ = ExtrapolationCache::<E>::get(min_degree, max_degree);
        }

        transcript.append_message(&(num_variables + log2_max_thread_id).to_le_bytes());
        transcript.append_message(&max_degree.to_le_bytes());
<<<<<<< HEAD
        let (phase1_point, mut prover_state, mut prover_msgs) = if num_variables > 0 {
=======
        let (mut prover_state, mut prover_msgs) = if num_variables > 0 {
>>>>>>> 38f43ff3
            let span = entered_span!("phase1_sumcheck", profiling_6 = true);
            let (mut prover_states, prover_msgs) = Self::phase1_sumcheck(
                max_thread_id,
                num_variables,
                poly_meta,
                polys,
                max_degree,
                transcript,
            );
            exit_span!(span);
            if log2_max_thread_id == 0 {
                let prover_state = mem::take(&mut prover_states[0]);
                return (
                    IOPProof {
                        proofs: prover_msgs,
                    },
                    prover_state,
                );
            }
            let span = entered_span!("merged_poly", profiling_6 = true);
<<<<<<< HEAD
            let point = prover_states[0]
                .challenges
                .iter()
                .map(|c| c.elements)
                .collect_vec();
            let poly = merge_sumcheck_prover_state(&prover_states);
            exit_span!(span);
            (
                point,
                Self::prover_init_with_extrapolation_aux(true, poly, None, None),
                prover_msgs,
            )
=======
            let poly = merge_sumcheck_prover_state(&prover_states);
            let mut phase2_sumcheck_state =
                Self::prover_init_with_extrapolation_aux(true, poly, None, None);
            phase2_sumcheck_state.push_challenges(prover_states[0].challenges.clone());
            exit_span!(span);
            (phase2_sumcheck_state, prover_msgs)
>>>>>>> 38f43ff3
        } else {
            (
                Self::prover_init_with_extrapolation_aux(
                    true,
                    merge_sumcheck_polys(polys.iter().collect_vec(), Some(poly_meta)),
                    None,
                    None,
                ),
                vec![],
            )
        };

        let mut challenge = None;
        let span = entered_span!("prove_rounds_stage2", profiling_6 = true);
        for _ in 0..log2_max_thread_id {
            let prover_msg =
                IOPProverState::prove_round_and_update_state(&mut prover_state, &challenge);

            prover_msg
                .evaluations
                .iter()
                .for_each(|e| transcript.append_field_element_ext(e));
            prover_msgs.push(prover_msg);
            challenge = Some(transcript.sample_and_append_challenge(b"Internal round"));
        }
        exit_span!(span);

        let span = entered_span!("after_rounds_prover_state_stage2");
        // pushing the last challenge point to the state
        if let Some(p) = challenge {
            prover_state.push_challenges(vec![p]);
            // fix last challenge to collect final evaluation
            prover_state.fix_var(p.elements);
        };
        exit_span!(span);
        (
            IOPProof {
                proofs: prover_msgs,
            },
            prover_state,
        )
    }

    fn phase1_sumcheck(
        max_thread_id: usize,
        num_variables: usize,
        poly_meta: Vec<PolyMeta>,
        mut polys: Vec<VirtualPolynomial<'a, E>>,
        max_degree: usize,
        transcript: &mut impl Transcript<E>,
    ) -> (Vec<IOPProverState<'a, E>>, Vec<IOPProverMessage<E>>) {
        let log2_max_thread_id = ceil_log2(max_thread_id); // do not support SIZE not power of 2
        let thread_based_transcript = TranscriptSyncronized::new(max_thread_id);
        let (tx_prover_state, rx_prover_state) = bounded(max_thread_id);

        // spawn extra #(max_thread_id - 1) work threads
        let num_worker_threads = max_thread_id - 1;
        // whereas the main-thread be the last work thread
        let main_thread_id = num_worker_threads;
        let span = entered_span!("spawn loop", profiling_4 = true);
        let scoped_fn = |s: &Scope<'a>| {
            for (thread_id, poly) in polys.iter_mut().enumerate().take(num_worker_threads) {
                let mut prover_state = Self::prover_init_with_extrapolation_aux(
                    false,
                    mem::take(poly),
                    Some(log2_max_thread_id),
                    Some(poly_meta.clone()),
                );
                let tx_prover_state = tx_prover_state.clone();
                let mut thread_based_transcript = thread_based_transcript.clone();
                s.spawn(move |_| {
                    let mut challenge = None;
                    // Note: This span is not nested into the "spawn loop" span, although lexically it looks so.
                    // Nesting is possible, but then `tracing-forest` does the wrong thing when measuring duration.
                    // TODO: investigate possibility of nesting with correct duration of parent span
                    let span = entered_span!("prove_rounds");
                    for _ in 0..num_variables {
                        let prover_msg = IOPProverState::prove_round_and_update_state(
                            &mut prover_state,
                            &challenge,
                        );
                        thread_based_transcript.append_field_element_exts(&prover_msg.evaluations);

                        challenge = Some(
                            thread_based_transcript.sample_and_append_challenge(b"Internal round"),
                        );
                        thread_based_transcript.commit_rolling();
                    }
                    exit_span!(span);
                    // pushing the last challenge point to the state
                    if let Some(p) = challenge {
                        prover_state.push_challenges(vec![p]);
                        // fix last challenge to collect final evaluation
                        prover_state.fix_var(p.elements);

                        tx_prover_state
                            .send(Some((thread_id, prover_state)))
                            .unwrap();
                    } else {
                        tx_prover_state.send(None).unwrap();
                    }
                })
            }
            exit_span!(span);

            let mut prover_msgs = Vec::with_capacity(num_variables);
            let mut prover_state = Self::prover_init_with_extrapolation_aux(
                true,
                mem::take(&mut polys[main_thread_id]),
                Some(log2_max_thread_id),
                Some(poly_meta.clone()),
            );
            let tx_prover_state = tx_prover_state.clone();
            let mut thread_based_transcript = thread_based_transcript.clone();

            let main_thread_span = entered_span!("main_thread_prove_rounds");
            // main thread also be one worker thread
            // NOTE inline main thread flow with worker thread to improve efficiency
            // refactor to shared closure cause to 5% throuput drop
            let mut challenge = None;
            for _ in 0..num_variables {
                let prover_msg =
                    IOPProverState::prove_round_and_update_state(&mut prover_state, &challenge);

                // for each round, we must collect #SIZE prover message
                let mut evaluations = AdditiveVec::new(max_degree + 1);

                // sum for all round poly evaluations vector
                evaluations += AdditiveVec(prover_msg.evaluations);
                for _ in 0..num_worker_threads {
                    let round_poly_coeffs = thread_based_transcript.read_field_element_exts();
                    evaluations += AdditiveVec(round_poly_coeffs);
                }

                let get_challenge_span = entered_span!("main_thread_get_challenge");
                transcript.append_field_element_exts(&evaluations.0);

                let next_challenge = transcript.sample_and_append_challenge(b"Internal round");
                (0..num_worker_threads).for_each(|_| {
                    thread_based_transcript.send_challenge(next_challenge.elements);
                });

                exit_span!(get_challenge_span);

                prover_msgs.push(IOPProverMessage {
                    evaluations: evaluations.0,
                });

                challenge = Some(next_challenge);
                thread_based_transcript.commit_rolling();
            }
            exit_span!(main_thread_span);
            // pushing the last challenge point to the state
            if let Some(p) = challenge {
                prover_state.push_challenges(vec![p]);
                // fix last challenge to collect final evaluation
                prover_state.fix_var(p.elements);
                tx_prover_state
                    .send(Some((main_thread_id, prover_state)))
                    .unwrap();
            } else {
                tx_prover_state.send(None).unwrap();
            }

            let mut prover_states = (0..max_thread_id)
                .map(|_| IOPProverState::default())
                .collect::<Vec<_>>();
            for _ in 0..max_thread_id {
                if let Some((index, prover_msg)) = rx_prover_state.recv().unwrap() {
                    prover_states[index] = prover_msg
                } else {
                    println!("got empty msg, which is normal if virtual poly is constant function")
                }
            }

            (prover_states, prover_msgs)
        };

        // create local thread pool if global rayon pool size < max_thread_id
        // this usually cause by global pool size not power of 2.
        if rayon::current_num_threads() >= max_thread_id {
            rayon::in_place_scope(scoped_fn)
        } else {
            panic!(
                "rayon global thread pool size {} mismatch with desired poly size {}.",
                rayon::current_num_threads(),
                polys.len()
            );
        }
    }

    /// Initialize the prover state to argue for the sum of the input polynomial
    /// over {0,1}^`num_vars`.
    pub fn prover_init_with_extrapolation_aux(
        is_main_worker: bool,
        polynomial: VirtualPolynomial<'a, E>,
        phase2_numvar: Option<usize>,
        poly_meta: Option<Vec<PolyMeta>>,
    ) -> Self {
        let start = entered_span!("sum check prover init");
        assert_ne!(
            polynomial.aux_info.max_num_variables, 0,
            "Attempt to prove a constant."
        );
        if let Some(poly_meta) = poly_meta.as_ref() {
            assert_eq!(
                poly_meta.len(),
                polynomial.flattened_ml_extensions.len(),
                "num_vars too small for concurrency"
            );
        }
        exit_span!(start);

        let num_polys = polynomial.flattened_ml_extensions.len();

        Self {
            is_main_worker,
            max_num_variables: polynomial.aux_info.max_num_variables,
            // preallocate space with 2x redundancy for challenges used in sumcheck.
            // This accounts for multiple phases and potential continuation challenges,
            // ensuring we avoid reallocations when the protocol spans multiple rounds
            challenges: Vec::with_capacity(2 * polynomial.aux_info.max_num_variables),
            round: 0,
            poly: polynomial,
            poly_meta: poly_meta.unwrap_or_else(|| vec![PolyMeta::Normal; num_polys]),
            phase2_numvar,
        }
    }

    /// Receive message from verifier, generate prover message, and proceed to
    /// next round.
    ///
    /// Main algorithm used is from section 3.2 of [XZZPS19](https://eprint.iacr.org/2019/317.pdf#subsection.3.2).
    #[tracing::instrument(skip_all, name = "sumcheck::prove_round_and_update_state")]
    pub fn prove_round_and_update_state(
        &mut self,
        challenge: &Option<Challenge<E>>,
    ) -> IOPProverMessage<E> {
        let start = entered_span!("sum check prove {}-th round and update state", self.round);

        assert!(
            self.round < self.poly.aux_info.max_num_variables,
            "Prover is not active"
        );

        // let fix_argument = entered_span!("fix argument");

        // Step 1:
        // fix argument and evaluate f(x) over x_m = r; where r is the challenge
        // for the current round, and m is the round number, indexed from 1
        //
        // i.e.:
        // at round m <= n, for each mle g(x_1, ... x_n) within the flattened_mle
        // which has already been evaluated to
        //
        //    g(r_1, ..., r_{m-1}, x_m ... x_n)
        //
        // eval g over r_m, and mutate g to g(r_1, ... r_m,, x_{m+1}... x_n)
        let span = entered_span!("fix_variables");
        if self.round > 0 {
            assert!(
                challenge.is_some(),
                "verifier message is empty in round {}",
                self.round
            );
            let chal = challenge.unwrap();
            self.challenges.push(chal);
            let r = self.challenges.last().unwrap();
            self.fix_var(r.elements);
        }
        exit_span!(span);
        // exit_span!fix_argument);

        self.round += 1;

        // Step 2: generate sum for the partial evaluated polynomial:
        // f(r_1, ... r_m,, x_{m+1}... x_n)
        let span = entered_span!("build_uni_poly");
        let AdditiveVec(uni_polys) = self.poly.products.iter().fold(
            AdditiveVec::new(self.poly.aux_info.max_degree + 1),
            |mut uni_polys, MonomialTerms { terms }| {
                for Term {
                    scalar,
                    product: prod,
                } in terms
                {
                    let f = &self.poly.flattened_ml_extensions;
                    let f_type = &self.poly_meta;
                    let get_poly_meta = || f_type[prod[0]];
                    let mut uni_variate: Vec<E> = vec![E::ZERO; self.poly.aux_info.max_degree + 1];
                    let uni_variate_monomial: Vec<E> = match prod.len() {
                        1 => sumcheck_code_gen!(1, false, |i| &f[prod[i]], || get_poly_meta())
                            .to_vec(),
                        2 => sumcheck_code_gen!(2, false, |i| &f[prod[i]], || get_poly_meta())
                            .to_vec(),
                        3 => sumcheck_code_gen!(3, false, |i| &f[prod[i]], || get_poly_meta())
                            .to_vec(),
                        4 => sumcheck_code_gen!(4, false, |i| &f[prod[i]], || get_poly_meta())
                            .to_vec(),
                        5 => sumcheck_code_gen!(5, false, |i| &f[prod[i]], || get_poly_meta())
                            .to_vec(),
                        6 => sumcheck_code_gen!(5, false, |i| &f[prod[i]], || get_poly_meta())
                            .to_vec(),
                        _ => unimplemented!("do not support degree {} > 6", prod.len()),
                    };

                    uni_variate
                        .iter_mut()
                        .zip(uni_variate_monomial)
                        .take(prod.len() + 1)
                        .for_each(|(eval, monimial_eval,)| either::for_both!(scalar, scalar => *eval = monimial_eval**scalar));


                    if prod.len() < self.poly.aux_info.max_degree {
                        // Perform extrapolation using the precomputed extrapolation table
                        extrapolate_from_table(
                            &mut uni_variate,
                            prod.len() + 1,
                        );
                    }

                    uni_polys += AdditiveVec(uni_variate);
                }
                uni_polys
            },
        );
        exit_span!(span);

        exit_span!(start);

        IOPProverMessage {
            evaluations: uni_polys,
        }
    }

    /// collect all mle evaluation (claim) after sumcheck
    pub fn get_mle_final_evaluations(&self) -> Vec<Vec<E>> {
        self.poly
            .flattened_ml_extensions
            .iter()
            .map(|mle| {
                op_mle! {
                    |mle| mle.to_vec(),
                    |mle| mle.into_iter().map(E::from).collect_vec()
                }
            })
            .collect()
    }

    /// collect all mle evaluation (claim) after sumcheck
    /// NOTE final evaluation size of each mle could be >= 1
    pub fn get_mle_flatten_final_evaluations(&self) -> Vec<E> {
        self.get_mle_final_evaluations()
            .into_iter()
            .flatten()
            .collect_vec()
    }

    pub fn expected_numvars_at_round(&self) -> usize {
        // first round start from 1
        let num_vars = self.max_num_variables + 1 - self.round;
        debug_assert!(num_vars > 0, "make sumcheck work on constant");
        num_vars
    }

    /// fix_var
    pub fn fix_var(&mut self, r: E) {
        let expected_numvars_at_round = self.expected_numvars_at_round();
        self.poly
            .flattened_ml_extensions
            .iter_mut()
            .zip_eq(&self.poly_meta)
            .for_each(|(poly, poly_type)| {
                debug_assert!(poly.num_vars() > 0);
                if expected_numvars_at_round == poly.num_vars()
                    && matches!(poly_type, PolyMeta::Normal)
                {
                    if !poly.is_mut() {
                        *poly = Arc::new(poly.fix_variables(&[r]));
                    } else {
                        let poly = Arc::get_mut(poly).unwrap();
                        poly.fix_variables_in_place(&[r])
                    }
                }
            });
    }
}

/// parallel version
#[deprecated(note = "deprecated parallel version due to syncronizaion overhead")]
impl<'a, E: ExtensionField> IOPProverState<'a, E> {
    /// Given a virtual polynomial, generate an IOP proof.
    #[tracing::instrument(skip_all, name = "sumcheck::prove_parallel")]
    pub fn prove_parallel(
        poly: VirtualPolynomial<'a, E>,
        transcript: &mut impl Transcript<E>,
    ) -> (IOPProof<E>, IOPProverState<'a, E>) {
        let (num_variables, max_degree) =
            (poly.aux_info.max_num_variables, poly.aux_info.max_degree);

        // return empty proof when target polymonial is constant
        if num_variables == 0 {
            return (
                IOPProof::default(),
                IOPProverState {
                    poly,
                    ..Default::default()
                },
            );
        }
        let start = entered_span!("sum check prove");

        transcript.append_message(&num_variables.to_le_bytes());
        transcript.append_message(&max_degree.to_le_bytes());

        let mut prover_state = Self::prover_init_parallel(poly);
        let mut challenge = None;
        let mut prover_msgs = Vec::with_capacity(num_variables);
        let span = entered_span!("prove_rounds");
        for _ in 0..num_variables {
            let prover_msg = IOPProverState::prove_round_and_update_state_parallel(
                &mut prover_state,
                &challenge,
            );

            prover_msg
                .evaluations
                .iter()
                .for_each(|e| transcript.append_field_element_ext(e));

            prover_msgs.push(prover_msg);
            let span = entered_span!("get_challenge");
            challenge = Some(transcript.sample_and_append_challenge(b"Internal round"));
            exit_span!(span);
        }
        exit_span!(span);

        let span = entered_span!("after_rounds_prover_state");
        // pushing the last challenge point to the state
        if let Some(p) = challenge {
            prover_state.push_challenges(vec![p]);
            // fix last challenge to collect final evaluation
            prover_state.fix_var_parallel(p.elements);
        };
        exit_span!(span);

        exit_span!(start);
        (
            IOPProof {
                proofs: prover_msgs,
            },
            prover_state,
        )
    }

    /// Initialize the prover state to argue for the sum of the input polynomial
    /// over {0,1}^`num_vars`.
    pub(crate) fn prover_init_parallel(polynomial: VirtualPolynomial<'a, E>) -> Self {
        let start = entered_span!("sum check prover init");
        assert_ne!(
            polynomial.aux_info.max_num_variables, 0,
            "Attempt to prove a constant."
        );

        let num_polys = polynomial.flattened_ml_extensions.len();
        let poly_meta = vec![PolyMeta::Normal; num_polys];
        let prover_state = Self {
            is_main_worker: true,
            max_num_variables: polynomial.aux_info.max_num_variables,
            challenges: Vec::with_capacity(polynomial.aux_info.max_num_variables),
            round: 0,
            poly: polynomial,
            poly_meta,
            phase2_numvar: None,
        };

        exit_span!(start);
        prover_state
    }

    /// Receive message from verifier, generate prover message, and proceed to
    /// next round.
    ///
    /// Main algorithm used is from section 3.2 of [XZZPS19](https://eprint.iacr.org/2019/317.pdf#subsection.3.2).
    #[tracing::instrument(skip_all, name = "sumcheck::prove_round_and_update_state_parallel")]
    pub(crate) fn prove_round_and_update_state_parallel(
        &mut self,
        challenge: &Option<Challenge<E>>,
    ) -> IOPProverMessage<E> {
        let start = entered_span!("sum check prove {}-th round and update state", self.round);

        assert!(
            self.round < self.poly.aux_info.max_num_variables,
            "Prover is not active"
        );

        // let fix_argument = entered_span!("fix argument");

        // Step 1:
        // fix argument and evaluate f(x) over x_m = r; where r is the challenge
        // for the current round, and m is the round number, indexed from 1
        //
        // i.e.:
        // at round m <= n, for each mle g(x_1, ... x_n) within the flattened_mle
        // which has already been evaluated to
        //
        //    g(r_1, ..., r_{m-1}, x_m ... x_n)
        //
        // eval g over r_m, and mutate g to g(r_1, ... r_m,, x_{m+1}... x_n)
        let span = entered_span!("fix_variables");
        if self.round > 0 {
            assert!(challenge.is_some(), "verifier message is empty");
            let chal = challenge.unwrap();
            self.challenges.push(chal);
            let r = self.challenges.last().unwrap();
            self.fix_var_parallel(r.elements);
        }
        exit_span!(span);

        self.round += 1;

        // Step 2: generate sum for the partial evaluated polynomial:
        // f(r_1, ... r_m,, x_{m+1}... x_n)
        let span = entered_span!("build_uni_poly");
        let AdditiveVec(uni_polys) = self
            .poly
            .products
            .par_iter()
            .fold_with(
                AdditiveVec::new(self.poly.aux_info.max_degree + 1),
                |mut uni_polys, MonomialTerms { terms }| {
                    for Term {
                        scalar,
                        product: prod,
                    } in terms
                    {
                        let f = &self.poly.flattened_ml_extensions;
                        let f_type = &self.poly_meta;
                        let get_poly_meta = || f_type[prod[0]];
                        let mut uni_variate: Vec<E> =
                            vec![E::ZERO; self.poly.aux_info.max_degree + 1];
                        let uni_variate_monomial: Vec<E> = match prod.len() {
                            1 => sumcheck_code_gen!(1, true, |i| &f[prod[i]], || get_poly_meta())
                                .to_vec(),
                            2 => sumcheck_code_gen!(2, true, |i| &f[prod[i]], || get_poly_meta())
                                .to_vec(),
                            3 => sumcheck_code_gen!(3, true, |i| &f[prod[i]], || get_poly_meta())
                                .to_vec(),
                            4 => sumcheck_code_gen!(4, true, |i| &f[prod[i]], || get_poly_meta())
                                .to_vec(),
                            5 => sumcheck_code_gen!(5, true, |i| &f[prod[i]], || get_poly_meta())
                                .to_vec(),
                            6 => sumcheck_code_gen!(5, true, |i| &f[prod[i]], || get_poly_meta())
                                .to_vec(),
                            _ => unimplemented!("do not support degree {} > 6", prod.len()),
                        };
                        uni_variate
                            .iter_mut()
                            .zip(uni_variate_monomial)
                            .take(prod.len() + 1)
                            .for_each(|(eval, monimial_eval,)| either::for_both!(scalar, scalar => *eval = monimial_eval**scalar));


                        if prod.len() < self.poly.aux_info.max_degree {
                            // Perform extrapolation using the precomputed extrapolation table
                            extrapolate_from_table(&mut uni_variate, prod.len() + 1);
                        }
                        uni_polys += AdditiveVec(uni_variate);
                    }
                    uni_polys
                },
            )
            .reduce_with(|acc, item| acc + item)
            .unwrap();
        exit_span!(span);

        exit_span!(start);

        IOPProverMessage {
            evaluations: uni_polys,
        }
    }

    /// fix_var
    pub fn fix_var_parallel(&mut self, r: E) {
        let expected_numvars_at_round = self.expected_numvars_at_round();
        self.poly
            .flattened_ml_extensions
            .par_iter_mut()
            .for_each(|poly| {
                assert!(poly.num_vars() > 0);
                if expected_numvars_at_round == poly.num_vars() {
                    if !poly.is_mut() {
                        *poly = Arc::new(poly.fix_variables_parallel(&[r]));
                    } else {
                        let poly = Arc::get_mut(poly).unwrap();
                        poly.fix_variables_in_place_parallel(&[r])
                    }
                }
            });
    }
}

impl<'a, E: ExtensionField> IOPProverState<'a, E> {
    pub fn push_challenges(&mut self, challenge: Vec<Challenge<E>>) {
        self.challenges.extend(challenge)
    }

    pub fn collect_raw_challenges(&self) -> Vec<E> {
        self.challenges
            .iter()
            .map(|challenge| challenge.elements)
            .collect()
    }
}<|MERGE_RESOLUTION|>--- conflicted
+++ resolved
@@ -81,11 +81,7 @@
 
         transcript.append_message(&(num_variables + log2_max_thread_id).to_le_bytes());
         transcript.append_message(&max_degree.to_le_bytes());
-<<<<<<< HEAD
-        let (phase1_point, mut prover_state, mut prover_msgs) = if num_variables > 0 {
-=======
         let (mut prover_state, mut prover_msgs) = if num_variables > 0 {
->>>>>>> 38f43ff3
             let span = entered_span!("phase1_sumcheck", profiling_6 = true);
             let (mut prover_states, prover_msgs) = Self::phase1_sumcheck(
                 max_thread_id,
@@ -106,27 +102,12 @@
                 );
             }
             let span = entered_span!("merged_poly", profiling_6 = true);
-<<<<<<< HEAD
-            let point = prover_states[0]
-                .challenges
-                .iter()
-                .map(|c| c.elements)
-                .collect_vec();
-            let poly = merge_sumcheck_prover_state(&prover_states);
-            exit_span!(span);
-            (
-                point,
-                Self::prover_init_with_extrapolation_aux(true, poly, None, None),
-                prover_msgs,
-            )
-=======
             let poly = merge_sumcheck_prover_state(&prover_states);
             let mut phase2_sumcheck_state =
                 Self::prover_init_with_extrapolation_aux(true, poly, None, None);
             phase2_sumcheck_state.push_challenges(prover_states[0].challenges.clone());
             exit_span!(span);
             (phase2_sumcheck_state, prover_msgs)
->>>>>>> 38f43ff3
         } else {
             (
                 Self::prover_init_with_extrapolation_aux(
