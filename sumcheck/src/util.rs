use std::{
    array,
    iter::Sum,
    ops::{Add, AddAssign, Deref, DerefMut, Mul, MulAssign},
    sync::Arc,
};

use ff_ext::ExtensionField;
use itertools::Itertools;
use multilinear_extensions::{
    mle::MultilinearExtension, op_mle, util::max_usable_threads, virtual_poly::VirtualPolynomial,
    virtual_polys::PolyMeta,
};
use p3::field::Field;
use transcript::Transcript;

use crate::{extrapolate::ExtrapolationCache, structs::IOPProverState};

/// extrapolates values of a univariate polynomial in-place using precomputed barycentric weights.
///
/// this function fills in the remaining entries of `uni_variate[start..]` assuming the first `start`
/// values are evaluations of a univariate polynomial at `0, 1, ..., start - 1`.
/// it uses a precomputed [`ExtrapolationTable`] from [`ExtrapolationCache`] to perform
/// efficient barycentric extrapolation without requiring any inverse operations at runtime.
///
/// Note: this function is highly optimized without field inverse. see [`ExtrapolationTable`] for how to achieve it
pub fn extrapolate_from_table<E: ExtensionField>(uni_variate: &mut [E], start: usize) {
    let cur_degree = start - 1;
    let table = ExtrapolationCache::<E>::get(cur_degree, uni_variate.len() - 1);
    let target_len = uni_variate.len();
    assert!(start > 0, "start must be > 0 to define a degree");
    assert!(
        target_len > start,
        "no extrapolation needed if target_len <= start"
    );
<<<<<<< HEAD

    let (known, to_extrapolate) = uni_variate.split_at_mut(start);
    let weight_sets = &table.weights[0]; // since min_degree == cur_degree

    for (offset, target) in to_extrapolate.iter_mut().enumerate() {
        let weights = &weight_sets[offset];
        assert_eq!(weights.len(), known.len());

        let acc = weights
            .iter()
            .zip(known.iter())
            .fold(E::ZERO, |acc, (w, x)| acc + (*w * *x));

        *target = acc;
    }
}

/// Interpolate a uni-variate degree-`p_i.len()-1` polynomial and evaluate this
/// polynomial at `eval_at`:
=======

    let (known, to_extrapolate) = uni_variate.split_at_mut(start);
    let weight_sets = &table.weights[0]; // since min_degree == cur_degree

    for (offset, target) in to_extrapolate.iter_mut().enumerate() {
        let weights = &weight_sets[offset];
        assert_eq!(weights.len(), known.len());

        let acc = weights
            .iter()
            .zip(known.iter())
            .fold(E::ZERO, |acc, (w, x)| acc + (*w * *x));

        *target = acc;
    }
}

fn extrapolate_uni_poly_deg_1<F: Field>(p_i: &[F; 2], eval_at: F) -> F {
    let x0 = F::ZERO;
    let x1 = F::ONE;

    // w0 = 1 / (0−1) = -1
    // w1 = 1 / (1−0) =  1
    let w0 = -F::ONE;
    let w1 = F::ONE;

    let d0 = eval_at - x0;
    let d1 = eval_at - x1;

    let l = d0 * d1;
    let inv_d0 = d0.inverse();
    let inv_d1 = d1.inverse();

    let t0 = w0 * p_i[0] * inv_d0;
    let t1 = w1 * p_i[1] * inv_d1;

    l * (t0 + t1)
}

fn extrapolate_uni_poly_deg_2<F: Field>(p_i: &[F; 3], eval_at: F) -> F {
    let x0 = F::from_u64(0);
    let x1 = F::from_u64(1);
    let x2 = F::from_u64(2);

    // w0 = 1 / ((0−1)(0−2)) =  1/2
    // w1 = 1 / ((1−0)(1−2)) = -1
    // w2 = 1 / ((2−0)(2−1)) =  1/2
    let w0 = F::from_u64(1).div(F::from_u64(2));
    let w1 = -F::ONE;
    let w2 = F::from_u64(1).div(F::from_u64(2));

    let d0 = eval_at - x0;
    let d1 = eval_at - x1;
    let d2 = eval_at - x2;

    let l = d0 * d1 * d2;

    let inv_d0 = d0.inverse();
    let inv_d1 = d1.inverse();
    let inv_d2 = d2.inverse();

    let t0 = w0 * p_i[0] * inv_d0;
    let t1 = w1 * p_i[1] * inv_d1;
    let t2 = w2 * p_i[2] * inv_d2;

    l * (t0 + t1 + t2)
}

fn extrapolate_uni_poly_deg_3<F: Field>(p_i: &[F; 4], eval_at: F) -> F {
    let x0 = F::from_u64(0);
    let x1 = F::from_u64(1);
    let x2 = F::from_u64(2);
    let x3 = F::from_u64(3);

    // w0 = 1 / ((0−1)(0−2)(0−3)) = -1/6
    // w1 = 1 / ((1−0)(1−2)(1−3)) =  1/2
    // w2 = 1 / ((2−0)(2−1)(2−3)) = -1/2
    // w3 = 1 / ((3−0)(3−1)(3−2)) =  1/6
    let w0 = -F::from_u64(1).div(F::from_u64(6));
    let w1 = F::from_u64(1).div(F::from_u64(2));
    let w2 = -F::from_u64(1).div(F::from_u64(2));
    let w3 = F::from_u64(1).div(F::from_u64(6));

    let d0 = eval_at - x0;
    let d1 = eval_at - x1;
    let d2 = eval_at - x2;
    let d3 = eval_at - x3;

    let l = d0 * d1 * d2 * d3;

    let inv_d0 = d0.inverse();
    let inv_d1 = d1.inverse();
    let inv_d2 = d2.inverse();
    let inv_d3 = d3.inverse();

    let t0 = w0 * p_i[0] * inv_d0;
    let t1 = w1 * p_i[1] * inv_d1;
    let t2 = w2 * p_i[2] * inv_d2;
    let t3 = w3 * p_i[3] * inv_d3;

    l * (t0 + t1 + t2 + t3)
}

fn extrapolate_uni_poly_deg_4<F: Field>(p_i: &[F; 5], eval_at: F) -> F {
    let x0 = F::from_u64(0);
    let x1 = F::from_u64(1);
    let x2 = F::from_u64(2);
    let x3 = F::from_u64(3);
    let x4 = F::from_u64(4);

    // w0 = 1 / ((0−1)(0−2)(0−3)(0−4)) =  1/24
    // w1 = 1 / ((1−0)(1−2)(1−3)(1−4)) = -1/6
    // w2 = 1 / ((2−0)(2−1)(2−3)(2−4)) =  1/4
    // w3 = 1 / ((3−0)(3−1)(3−2)(3−4)) = -1/6
    // w4 = 1 / ((4−0)(4−1)(4−2)(4−3)) =  1/24
    let w0 = F::from_u64(1).div(F::from_u64(24));
    let w1 = -F::from_u64(1).div(F::from_u64(6));
    let w2 = F::from_u64(1).div(F::from_u64(4));
    let w3 = -F::from_u64(1).div(F::from_u64(6));
    let w4 = F::from_u64(1).div(F::from_u64(24));

    let d0 = eval_at - x0;
    let d1 = eval_at - x1;
    let d2 = eval_at - x2;
    let d3 = eval_at - x3;
    let d4 = eval_at - x4;

    let l = d0 * d1 * d2 * d3 * d4;

    let inv_d0 = d0.inverse();
    let inv_d1 = d1.inverse();
    let inv_d2 = d2.inverse();
    let inv_d3 = d3.inverse();
    let inv_d4 = d4.inverse();

    let t0 = w0 * p_i[0] * inv_d0;
    let t1 = w1 * p_i[1] * inv_d1;
    let t2 = w2 * p_i[2] * inv_d2;
    let t3 = w3 * p_i[3] * inv_d3;
    let t4 = w4 * p_i[4] * inv_d4;

    l * (t0 + t1 + t2 + t3 + t4)
}

/// Evaluate a univariate polynomial defined by its values `p_i` at integer points `0..p_i.len()-1`
/// using Barycentric interpolation at the given `eval_at` point.
>>>>>>> 38f43ff3
///
/// For overall idea, refer to https://people.maths.ox.ac.uk/trefethen/barycentric.pdf formula 3.3
/// barycentric weights `w` are for polynomial interpolation.
/// for a fixed set of interpolation points {x_0, x_1, ..., x_n}, the barycentric weight w_j is defined as:
/// w_j = 1 / ∏_{k ≠ j} (x_j - x_k)
/// these weights are used in the barycentric form of Lagrange interpolation, which allows
/// for efficient evaluation of the interpolating polynomial at any other point
/// the weights depend only on the interpolation nodes and can be treat as `constant` in loop-unroll + inline version
///
/// This is a runtime-dispatched implementation optimized for small degrees
/// with unrolled loops for performance
///
/// # Arguments
/// * `p_i` - Values of the polynomial at consecutive integer points.
/// * `eval_at` - The point at which to evaluate the interpolated polynomial.
///
/// # Returns
/// The value of the polynomial `eval_at`.
pub fn extrapolate_uni_poly<F: Field>(p: &[F], eval_at: F) -> F {
    match p.len() {
        2 => extrapolate_uni_poly_deg_1(p.try_into().unwrap(), eval_at),
        3 => extrapolate_uni_poly_deg_2(p.try_into().unwrap(), eval_at),
        4 => extrapolate_uni_poly_deg_3(p.try_into().unwrap(), eval_at),
        5 => extrapolate_uni_poly_deg_4(p.try_into().unwrap(), eval_at),
        _ => unimplemented!("Extrapolation for degree {} not implemented", p.len() - 1),
    }
}

/// log2 ceil of x
pub fn ceil_log2(x: usize) -> usize {
    assert!(x > 0, "ceil_log2: x must be positive");
    // Calculate the number of bits in usize
    let usize_bits = std::mem::size_of::<usize>() * 8;
    usize_bits - (x - 1).leading_zeros() as usize
}

/// merge vector of virtual poly into single virtual poly
/// NOTE this function assume polynomial in each virtual_polys are "small", due to this function need quite of clone
pub fn merge_sumcheck_polys<'a, E: ExtensionField>(
    virtual_polys: Vec<&VirtualPolynomial<'a, E>>,
    poly_meta: Option<Vec<PolyMeta>>,
) -> VirtualPolynomial<'a, E> {
    assert!(!virtual_polys.is_empty());
    assert!(virtual_polys.len().is_power_of_two());
    let log2_poly_len = ceil_log2(virtual_polys.len());
    let poly_meta = poly_meta
        .unwrap_or(std::iter::repeat_n(PolyMeta::Normal, virtual_polys.len()).collect_vec());
    let mut final_poly = virtual_polys[0].clone();
    final_poly.aux_info.max_num_variables = 0;

    // usually phase1 lefted num_var is 0, thus only constant term lefted
    // but we also support phase1 stop earlier, so each poly still got num_var > 0
    // assuming sumcheck implemented in suffix alignment to batch different num_vars

    // sanity check: all PolyMeta::Normal should have the same phase1_lefted_numvar
    debug_assert!(
        virtual_polys[0]
            .flattened_ml_extensions
            .iter()
            .zip_eq(&poly_meta)
            .filter(|(_, poly_meta)| { matches!(poly_meta, PolyMeta::Normal) })
            .map(|(poly, _)| poly.num_vars())
            .all_equal()
    );
    let merged_num_vars = poly_meta
        .iter()
        .enumerate()
        .find_map(|(index, poly_meta)| {
            if matches!(poly_meta, PolyMeta::Normal) {
                let phase1_lefted_numvar =
                    virtual_polys[0].flattened_ml_extensions[index].num_vars();
                Some(phase1_lefted_numvar + log2_poly_len)
            } else {
                None
            }
        })
        .or_else(|| {
            // all poly are phase2 only, find which the max num_var
            virtual_polys[0]
                .flattened_ml_extensions
                .iter()
                .map(|poly| poly.num_vars())
                .max()
        })
        .expect("unreachable");

    for (i, poly_meta) in (0..virtual_polys[0].flattened_ml_extensions.len()).zip_eq(&poly_meta) {
        final_poly.aux_info.max_num_variables =
            final_poly.aux_info.max_num_variables.max(merged_num_vars);
        let ml_ext = match poly_meta {
            PolyMeta::Normal => MultilinearExtension::from_evaluations_ext_vec(
                merged_num_vars,
                virtual_polys
                    .iter()
                    .flat_map(|virtual_poly| {
                        let mle = &virtual_poly.flattened_ml_extensions[i];
                        op_mle!(mle, |f| f.to_vec(), |_v| unreachable!())
                    })
                    .collect::<Vec<E>>(),
            ),
            PolyMeta::Phase2Only => {
                let poly = &virtual_polys[0].flattened_ml_extensions[i];
                assert!(poly.num_vars() <= log2_poly_len);
                let blowup_factor = 1 << (merged_num_vars - poly.num_vars());
                MultilinearExtension::from_evaluations_ext_vec(
                    merged_num_vars,
                    op_mle!(
                        poly,
                        |poly| {
                            poly.iter()
                                .flat_map(|e| std::iter::repeat_n(*e, blowup_factor))
                                .collect_vec()
                        },
                        |base_poly| base_poly.iter().map(|e| E::from(*e)).collect_vec()
                    ),
                )
            }
        };
        final_poly.flattened_ml_extensions[i] = Arc::new(ml_ext);
    }
    final_poly
}

/// retrieve virtual poly from sumcheck prover state to single virtual poly
pub fn merge_sumcheck_prover_state<'a, E: ExtensionField>(
    prover_states: &[IOPProverState<'a, E>],
) -> VirtualPolynomial<'a, E> {
    merge_sumcheck_polys(
        prover_states.iter().map(|ps| &ps.poly).collect_vec(),
        Some(prover_states[0].poly_meta.clone()),
    )
}

/// we expect each thread at least take 4 num of sumcheck variables
/// return optimal num threads to run sumcheck
pub fn optimal_sumcheck_threads(num_vars: usize) -> usize {
    let expected_max_threads = max_usable_threads();
    let min_numvar_per_thread = 4;
    if num_vars <= min_numvar_per_thread {
        1
    } else {
        (1 << (num_vars - min_numvar_per_thread)).min(expected_max_threads)
    }
}

/// Derive challenge from transcript and return all power results of the challenge.
pub fn get_challenge_pows<E: ExtensionField>(
    size: usize,
    transcript: &mut impl Transcript<E>,
) -> Vec<E> {
    let alpha = transcript
        .sample_and_append_challenge(b"combine subset evals")
        .elements;

    std::iter::successors(Some(E::ONE), move |prev| Some(*prev * alpha))
        .take(size)
        .collect()
}

#[derive(Clone, Copy, Debug)]
/// util collection to support fundamental operation
pub struct AdditiveArray<F, const N: usize>(pub [F; N]);

impl<F: Default, const N: usize> Default for AdditiveArray<F, N> {
    fn default() -> Self {
        Self(array::from_fn(|_| F::default()))
    }
}

impl<F: AddAssign, const N: usize> AddAssign for AdditiveArray<F, N> {
    fn add_assign(&mut self, rhs: Self) {
        self.0
            .iter_mut()
            .zip(rhs.0)
            .for_each(|(acc, item)| *acc += item);
    }
}

impl<F: AddAssign, const N: usize> Add for AdditiveArray<F, N> {
    type Output = Self;

    fn add(mut self, rhs: Self) -> Self::Output {
        self += rhs;
        self
    }
}

impl<F: AddAssign + Default, const N: usize> Sum for AdditiveArray<F, N> {
    fn sum<I: Iterator<Item = Self>>(iter: I) -> Self {
        iter.reduce(|acc, item| acc + item).unwrap_or_default()
    }
}

impl<F, const N: usize> Deref for AdditiveArray<F, N> {
    type Target = [F; N];

    fn deref(&self) -> &Self::Target {
        &self.0
    }
}

impl<F, const N: usize> DerefMut for AdditiveArray<F, N> {
    fn deref_mut(&mut self) -> &mut Self::Target {
        &mut self.0
    }
}

#[derive(Clone, Debug)]
pub struct AdditiveVec<F>(pub Vec<F>);

impl<F> Deref for AdditiveVec<F> {
    type Target = Vec<F>;

    fn deref(&self) -> &Self::Target {
        &self.0
    }
}

impl<F> DerefMut for AdditiveVec<F> {
    fn deref_mut(&mut self) -> &mut Self::Target {
        &mut self.0
    }
}

impl<F: Clone + Default> AdditiveVec<F> {
    pub fn new(len: usize) -> Self {
        Self(vec![F::default(); len])
    }
}

impl<F: AddAssign> AddAssign for AdditiveVec<F> {
    fn add_assign(&mut self, rhs: Self) {
        self.0
            .iter_mut()
            .zip(rhs.0)
            .for_each(|(acc, item)| *acc += item);
    }
}

impl<F: AddAssign> Add for AdditiveVec<F> {
    type Output = Self;

    fn add(mut self, rhs: Self) -> Self::Output {
        self += rhs;
        self
    }
}

impl<F: MulAssign + Copy> MulAssign<F> for AdditiveVec<F> {
    fn mul_assign(&mut self, rhs: F) {
        self.0.iter_mut().for_each(|lhs| *lhs *= rhs);
    }
}

impl<F: MulAssign + Copy> Mul<F> for AdditiveVec<F> {
    type Output = Self;

    fn mul(mut self, rhs: F) -> Self::Output {
        self *= rhs;
        self
    }
}
#[cfg(test)]
mod tests {
    use super::*;
    use ff_ext::GoldilocksExt2;
    use p3::field::PrimeCharacteristicRing;

    #[test]
    fn test_extrapolate_from_table() {
        type E = GoldilocksExt2;
        fn f(x: u64) -> E {
            E::from_u64(2u64) * E::from_u64(x) + E::from_u64(3u64)
        }
        // Test a known linear polynomial: f(x) = 2x + 3

        let degree = 1;
        let target_len = 5; // Extrapolate up to x=4

        // Known values at x=0 and x=1
        let mut values: Vec<E> = (0..=degree as u64).map(f).collect();

        // Allocate extra space for extrapolated values
        values.resize(target_len, E::ZERO);

        // Run extrapolation
        extrapolate_from_table(&mut values, degree + 1);

        // Verify values against f(x)
        for (x, val) in values.iter().enumerate() {
            let expected = f(x as u64);
            assert_eq!(*val, expected, "Mismatch at x={}", x);
        }
    }
}<|MERGE_RESOLUTION|>--- conflicted
+++ resolved
@@ -33,27 +33,6 @@
         target_len > start,
         "no extrapolation needed if target_len <= start"
     );
-<<<<<<< HEAD
-
-    let (known, to_extrapolate) = uni_variate.split_at_mut(start);
-    let weight_sets = &table.weights[0]; // since min_degree == cur_degree
-
-    for (offset, target) in to_extrapolate.iter_mut().enumerate() {
-        let weights = &weight_sets[offset];
-        assert_eq!(weights.len(), known.len());
-
-        let acc = weights
-            .iter()
-            .zip(known.iter())
-            .fold(E::ZERO, |acc, (w, x)| acc + (*w * *x));
-
-        *target = acc;
-    }
-}
-
-/// Interpolate a uni-variate degree-`p_i.len()-1` polynomial and evaluate this
-/// polynomial at `eval_at`:
-=======
 
     let (known, to_extrapolate) = uni_variate.split_at_mut(start);
     let weight_sets = &table.weights[0]; // since min_degree == cur_degree
@@ -200,7 +179,6 @@
 
 /// Evaluate a univariate polynomial defined by its values `p_i` at integer points `0..p_i.len()-1`
 /// using Barycentric interpolation at the given `eval_at` point.
->>>>>>> 38f43ff3
 ///
 /// For overall idea, refer to https://people.maths.ox.ac.uk/trefethen/barycentric.pdf formula 3.3
 /// barycentric weights `w` are for polynomial interpolation.
