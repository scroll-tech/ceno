use std::{
    array,
    cmp::max,
    iter::Sum,
    mem,
    ops::{Add, AddAssign, Deref, DerefMut, Mul, MulAssign},
    sync::Arc,
};

use ark_std::{end_timer, start_timer};
use ff::PrimeField;
use ff_ext::ExtensionField;
use multilinear_extensions::{
    mle::{DenseMultilinearExtension, FieldType},
    op_mle,
    virtual_poly::VirtualPolynomial,
    virtual_poly_v2::VirtualPolynomialV2,
};
use rayon::{prelude::ParallelIterator, slice::ParallelSliceMut};

use crate::structs::{IOPProverState, IOPProverStateV2};

pub fn barycentric_weights<F: PrimeField>(points: &[F]) -> Vec<F> {
    let mut weights = points
        .iter()
        .enumerate()
        .map(|(j, point_j)| {
            points
                .iter()
                .enumerate()
                .filter(|&(i, _)| (i != j))
                .map(|(_, point_i)| *point_j - point_i)
                .reduce(|acc, value| acc * value)
                .unwrap_or(F::ONE)
        })
        .collect::<Vec<_>>();
    batch_inversion(&mut weights);
    weights
}

// Given a vector of field elements {v_i}, compute the vector {v_i^(-1)}
pub fn batch_inversion<F: PrimeField>(v: &mut [F]) {
    batch_inversion_and_mul(v, &F::ONE);
}

// Given a vector of field elements {v_i}, compute the vector {coeff * v_i^(-1)}
pub fn batch_inversion_and_mul<F: PrimeField>(v: &mut [F], coeff: &F) {
    // Divide the vector v evenly between all available cores
    let min_elements_per_thread = 1;
    let num_cpus_available = rayon::current_num_threads();
    let num_elems = v.len();
    let num_elem_per_thread = max(num_elems / num_cpus_available, min_elements_per_thread);

    // Batch invert in parallel, without copying the vector
    v.par_chunks_mut(num_elem_per_thread).for_each(|chunk| {
        serial_batch_inversion_and_mul(chunk, coeff);
    });
}

/// Given a vector of field elements {v_i}, compute the vector {coeff * v_i^(-1)}.
/// This method is explicitly single-threaded.
fn serial_batch_inversion_and_mul<F: PrimeField>(v: &mut [F], coeff: &F) {
    // Montgomery’s Trick and Fast Implementation of Masked AES
    // Genelle, Prouff and Quisquater
    // Section 3.2
    // but with an optimization to multiply every element in the returned vector by
    // coeff

    // First pass: compute [a, ab, abc, ...]
    let mut prod = Vec::with_capacity(v.len());
    let mut tmp = F::ONE;
    for f in v.iter().filter(|f| !f.is_zero_vartime()) {
        tmp.mul_assign(f);
        prod.push(tmp);
    }

    // Invert `tmp`.
    tmp = tmp.invert().unwrap(); // Guaranteed to be nonzero.

    // Multiply product by coeff, so all inverses will be scaled by coeff
    tmp *= coeff;

    // Second pass: iterate backwards to compute inverses
    for (f, s) in v
        .iter_mut()
        // Backwards
        .rev()
        // Ignore normalized elements
        .filter(|f| !f.is_zero_vartime())
        // Backwards, skip last element, fill in one for last term.
        .zip(prod.into_iter().rev().skip(1).chain(Some(F::ONE)))
    {
        // tmp := tmp * f; f := tmp * s = 1/f
        let new_tmp = tmp * *f;
        *f = tmp * s;
        tmp = new_tmp;
    }
}

pub(crate) fn extrapolate<F: PrimeField>(points: &[F], weights: &[F], evals: &[F], at: &F) -> F {
    let (coeffs, sum_inv) = {
        let mut coeffs = points.iter().map(|point| *at - point).collect::<Vec<_>>();
        batch_inversion(&mut coeffs);
        let mut sum = F::ZERO;
        coeffs.iter_mut().zip(weights).for_each(|(coeff, weight)| {
            *coeff *= weight;
            sum += *coeff
        });
        let sum_inv = sum.invert().unwrap_or(F::ZERO);
        (coeffs, sum_inv)
    };
    coeffs
        .iter()
        .zip(evals)
        .map(|(coeff, eval)| *coeff * eval)
        .sum::<F>()
        * sum_inv
}

/// Interpolate a uni-variate degree-`p_i.len()-1` polynomial and evaluate this
/// polynomial at `eval_at`:
///
///   \sum_{i=0}^len p_i * (\prod_{j!=i} (eval_at - j)/(i-j) )
///
/// This implementation is linear in number of inputs in terms of field
/// operations. It also has a quadratic term in primitive operations which is
/// negligible compared to field operations.
/// TODO: The quadratic term can be removed by precomputing the lagrange
/// coefficients.
pub(crate) fn interpolate_uni_poly<F: PrimeField>(p_i: &[F], eval_at: F) -> F {
    let start = start_timer!(|| "sum check interpolate uni poly opt");

    let len = p_i.len();
    let mut evals = vec![];
    let mut prod = eval_at;
    evals.push(eval_at);

    // `prod = \prod_{j} (eval_at - j)`
    for e in 1..len {
        let tmp = eval_at - F::from(e as u64);
        evals.push(tmp);
        prod *= tmp;
    }
    let mut res = F::ZERO;
    // we want to compute \prod (j!=i) (i-j) for a given i
    //
    // we start from the last step, which is
    //  denom[len-1] = (len-1) * (len-2) *... * 2 * 1
    // the step before that is
    //  denom[len-2] = (len-2) * (len-3) * ... * 2 * 1 * -1
    // and the step before that is
    //  denom[len-3] = (len-3) * (len-4) * ... * 2 * 1 * -1 * -2
    //
    // i.e., for any i, the one before this will be derived from
    //  denom[i-1] = denom[i] * (len-i) / i
    //
    // that is, we only need to store
    // - the last denom for i = len-1, and
    // - the ratio between current step and fhe last step, which is the product of (len-i) / i from
    //   all previous steps and we store this product as a fraction number to reduce field
    //   divisions.

    let mut denom_up = field_factorial::<F>(len - 1);
    let mut denom_down = F::ONE;

    for i in (0..len).rev() {
        res += p_i[i] * prod * denom_down * (denom_up * evals[i]).invert().unwrap();

        // compute denom for the next step is current_denom * (len-i)/i
        if i != 0 {
            denom_up *= -F::from((len - i) as u64);
            denom_down *= F::from(i as u64);
        }
    }
    end_timer!(start);
    res
}

/// compute the factorial(a) = 1 * 2 * ... * a
#[inline]
fn field_factorial<F: PrimeField>(a: usize) -> F {
    let mut res = F::ONE;
    for i in 2..=a {
        res *= F::from(i as u64);
    }
    res
}

/// log2 ceil of x
pub fn ceil_log2(x: usize) -> usize {
    assert!(x > 0, "ceil_log2: x must be positive");
    // Calculate the number of bits in usize
    let usize_bits = std::mem::size_of::<usize>() * 8;
    usize_bits - (x - 1).leading_zeros() as usize
}

pub fn is_power_of_2(x: usize) -> bool {
    (x != 0) && ((x & (x - 1)) == 0)
}

pub(crate) fn merge_sumcheck_polys<E: ExtensionField>(
    prover_states: &[IOPProverState<E>],
    max_thread_id: usize,
) -> VirtualPolynomial<E> {
    let log2_max_thread_id = ceil_log2(max_thread_id);
    let mut poly = prover_states[0].poly.clone(); // giving only one evaluation left, this clone is low cost.
    poly.aux_info.num_variables = log2_max_thread_id; // size_log2 variates sumcheck
    for i in 0..poly.flattened_ml_extensions.len() {
        let ml_ext = Arc::make_mut(&mut poly.flattened_ml_extensions[i]);
        let _ = mem::replace(&mut ml_ext.evaluations, {
            let evaluations = prover_states
                .iter()
                .map(|prover_state| {
                    if let FieldType::Ext(evaluations) =
                        &prover_state.poly.flattened_ml_extensions[i].evaluations
                    {
                        assert!(evaluations.len() == 1);
                        evaluations[0]
                    } else {
                        unreachable!()
                    }
                })
                .collect::<Vec<E>>();
            assert!(evaluations.len() == max_thread_id);
            FieldType::Ext(evaluations)
        });
        ml_ext.num_vars = log2_max_thread_id;
    }
    poly
}

pub(crate) fn merge_sumcheck_polys_v2<'a, E: ExtensionField>(
<<<<<<< HEAD
    prover_states: &Vec<IOPProverStateV2<'a, E>>,
=======
    prover_states: &[IOPProverStateV2<'a, E>],
>>>>>>> 0a407211
    max_thread_id: usize,
) -> VirtualPolynomialV2<'a, E> {
    let log2_max_thread_id = ceil_log2(max_thread_id);
    let mut poly = prover_states[0].poly.clone(); // giving only one evaluation left, this clone is low cost.
    poly.aux_info.num_variables = log2_max_thread_id; // size_log2 variates sumcheck
    for i in 0..poly.flattened_ml_extensions.len() {
        let ml_ext = DenseMultilinearExtension::from_evaluations_ext_vec(
            log2_max_thread_id,
            prover_states
                .iter()
<<<<<<< HEAD
                .enumerate()
                .map(|(_, prover_state)| {
=======
                .map(|prover_state| {
>>>>>>> 0a407211
                    let mle = &prover_state.poly.flattened_ml_extensions[i];
                    op_mle!(
                        mle,
                        |f| {
                            assert!(f.len() == 1);
                            f[0]
                        },
                        |_v| unreachable!()
                    )
                })
                .collect::<Vec<E>>(),
        );
        poly.flattened_ml_extensions[i] = Arc::new(ml_ext);
    }
    poly
}

#[derive(Clone, Copy, Debug)]
/// util collection to support fundamental operation
pub struct AdditiveArray<F, const N: usize>(pub [F; N]);

impl<F: Default, const N: usize> Default for AdditiveArray<F, N> {
    fn default() -> Self {
        Self(array::from_fn(|_| F::default()))
    }
}

impl<F: AddAssign, const N: usize> AddAssign for AdditiveArray<F, N> {
    fn add_assign(&mut self, rhs: Self) {
        self.0
            .iter_mut()
            .zip(rhs.0)
            .for_each(|(acc, item)| *acc += item);
    }
}

impl<F: AddAssign, const N: usize> Add for AdditiveArray<F, N> {
    type Output = Self;

    fn add(mut self, rhs: Self) -> Self::Output {
        self += rhs;
        self
    }
}

impl<F: AddAssign + Default, const N: usize> Sum for AdditiveArray<F, N> {
    fn sum<I: Iterator<Item = Self>>(iter: I) -> Self {
        iter.reduce(|acc, item| acc + item).unwrap_or_default()
    }
}

impl<F, const N: usize> Deref for AdditiveArray<F, N> {
    type Target = [F; N];

    fn deref(&self) -> &Self::Target {
        &self.0
    }
}

impl<F, const N: usize> DerefMut for AdditiveArray<F, N> {
    fn deref_mut(&mut self) -> &mut Self::Target {
        &mut self.0
    }
}

#[derive(Clone, Debug)]
pub struct AdditiveVec<F>(pub Vec<F>);

impl<F> Deref for AdditiveVec<F> {
    type Target = Vec<F>;

    fn deref(&self) -> &Self::Target {
        &self.0
    }
}

impl<F> DerefMut for AdditiveVec<F> {
    fn deref_mut(&mut self) -> &mut Self::Target {
        &mut self.0
    }
}

impl<F: Clone + Default> AdditiveVec<F> {
    pub fn new(len: usize) -> Self {
        Self(vec![F::default(); len])
    }
}

impl<F: AddAssign> AddAssign for AdditiveVec<F> {
    fn add_assign(&mut self, rhs: Self) {
        self.0
            .iter_mut()
            .zip(rhs.0)
            .for_each(|(acc, item)| *acc += item);
    }
}

impl<F: AddAssign> Add for AdditiveVec<F> {
    type Output = Self;

    fn add(mut self, rhs: Self) -> Self::Output {
        self += rhs;
        self
    }
}

impl<F: MulAssign + Copy> MulAssign<F> for AdditiveVec<F> {
    fn mul_assign(&mut self, rhs: F) {
        self.0.iter_mut().for_each(|lhs| *lhs *= rhs);
    }
}

impl<F: MulAssign + Copy> Mul<F> for AdditiveVec<F> {
    type Output = Self;

    fn mul(mut self, rhs: F) -> Self::Output {
        self *= rhs;
        self
    }
}<|MERGE_RESOLUTION|>--- conflicted
+++ resolved
@@ -230,11 +230,7 @@
 }
 
 pub(crate) fn merge_sumcheck_polys_v2<'a, E: ExtensionField>(
-<<<<<<< HEAD
-    prover_states: &Vec<IOPProverStateV2<'a, E>>,
-=======
     prover_states: &[IOPProverStateV2<'a, E>],
->>>>>>> 0a407211
     max_thread_id: usize,
 ) -> VirtualPolynomialV2<'a, E> {
     let log2_max_thread_id = ceil_log2(max_thread_id);
@@ -245,12 +241,7 @@
             log2_max_thread_id,
             prover_states
                 .iter()
-<<<<<<< HEAD
-                .enumerate()
-                .map(|(_, prover_state)| {
-=======
                 .map(|prover_state| {
->>>>>>> 0a407211
                     let mle = &prover_state.poly.flattened_ml_extensions[i];
                     op_mle!(
                         mle,
