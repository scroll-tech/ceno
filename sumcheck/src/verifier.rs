use ark_std::{end_timer, start_timer};
use ff_ext::ExtensionField;
use multilinear_extensions::virtual_poly::VPAuxInfo;
use transcript::{Challenge, Transcript};

use crate::{
    structs::{IOPProof, IOPProverMessage, IOPVerifierState, SumCheckSubClaim},
    util::interpolate_uni_poly,
};

impl<E: ExtensionField> IOPVerifierState<E> {
    pub fn verify(
        claimed_sum: E,
        proof: &IOPProof<E>,
        aux_info: &VPAuxInfo<E>,
        transcript: &mut impl Transcript<E>,
        #[cfg(feature = "ro_query_stats")] source: &'static str,
    ) -> SumCheckSubClaim<E> {
        if aux_info.max_num_variables == 0 {
            return SumCheckSubClaim {
                point: vec![],
                expected_evaluation: claimed_sum,
            };
        }
        let start = start_timer!(|| "sum check verify");

        transcript.append_message(&aux_info.max_num_variables.to_le_bytes());
        transcript.append_message(&aux_info.max_degree.to_le_bytes());

        let mut verifier_state = IOPVerifierState::verifier_init(aux_info);
        for i in 0..aux_info.max_num_variables {
            let prover_msg = proof.proofs.get(i).expect("proof is incomplete");
            prover_msg
                .evaluations
                .iter()
                .for_each(|e| transcript.append_field_element_ext(e));
            Self::verify_round_and_update_state(
                &mut verifier_state,
                prover_msg,
                transcript,
                #[cfg(feature = "ro_query_stats")]
                source,
            );
        }

        let res = Self::check_and_generate_subclaim(&verifier_state, &claimed_sum);

        end_timer!(start);
        res
    }

    /// Initialize the verifier's state.
    pub fn verifier_init(index_info: &VPAuxInfo<E>) -> Self {
        let start = start_timer!(|| "sum check verifier init");
        let verifier_state = Self {
            round: 1,
            num_vars: index_info.max_num_variables,
            max_degree: index_info.max_degree,
            finished: false,
            polynomials_received: Vec::with_capacity(index_info.max_num_variables),
            challenges: Vec::with_capacity(index_info.max_num_variables),
        };
        end_timer!(start);
        verifier_state
    }

    /// Run verifier for the current round, given a prover message.
    ///
    /// Note that `verify_round_and_update_state` only samples and stores
    /// challenges; and update the verifier's state accordingly. The actual
    /// verifications are deferred (in batch) to `check_and_generate_subclaim`
    /// at the last step.
    pub(crate) fn verify_round_and_update_state(
        &mut self,
        prover_msg: &IOPProverMessage<E>,
        transcript: &mut impl Transcript<E>,
        #[cfg(feature = "ro_query_stats")] source: &'static str,
    ) -> Challenge<E> {
        let start =
            start_timer!(|| format!("sum check verify {}-th round and update state", self.round));

        assert!(
            !self.finished,
            "Incorrect verifier state: Verifier is already finished."
        );

        // In an interactive protocol, the verifier should
        //
        // 1. check if the received 'P(0) + P(1) = expected`.
        // 2. set `expected` to P(r)`
        //
        // When we turn the protocol to a non-interactive one, it is sufficient to defer
        // such checks to `check_and_generate_subclaim` after the last round.

<<<<<<< HEAD
        cfg_if::cfg_if! {
            if #[cfg(feature = "ro_query_stats")] {
                let challenge = transcript.get_and_append_challenge_tracking(b"Internal round", source);
            } else {
                let challenge = transcript.get_and_append_challenge(b"Internal round");
            }
        };
=======
        let challenge = transcript.sample_and_append_challenge(b"Internal round");
>>>>>>> 7a3d3c18
        self.challenges.push(challenge);
        self.polynomials_received
            .push(prover_msg.evaluations.to_vec());

        if self.round == self.num_vars {
            // accept and close
            self.finished = true;
        } else {
            // proceed to the next round
            self.round += 1;
        }

        end_timer!(start);
        challenge
    }

    /// This function verifies the deferred checks in the interactive version of
    /// the protocol; and generate the subclaim. Returns an error if the
    /// proof failed to verify.
    ///
    /// If the asserted sum is correct, then the multilinear polynomial
    /// evaluated at `subclaim.point` will be `subclaim.expected_evaluation`.
    /// Otherwise, it is highly unlikely that those two will be equal.
    /// Larger field size guarantees smaller soundness error.
    pub(crate) fn check_and_generate_subclaim(&self, asserted_sum: &E) -> SumCheckSubClaim<E> {
        let start = start_timer!(|| "sum check check and generate subclaim");
        if !self.finished {
            panic!("Incorrect verifier state: Verifier has not finished.",);
        }

        if self.polynomials_received.len() != self.num_vars {
            panic!("insufficient rounds",);
        }

        // the deferred check during the interactive phase:
        // 2. set `expected` to P(r)`
        let mut expected_vec = self
            .polynomials_received
            .iter()
            .zip(self.challenges.iter())
            .map(|(evaluations, challenge)| {
                if evaluations.len() != self.max_degree + 1 {
                    panic!(
                        "incorrect number of evaluations: {} vs {}",
                        evaluations.len(),
                        self.max_degree + 1
                    );
                }
                interpolate_uni_poly::<E>(evaluations, challenge.elements)
            })
            .collect::<Vec<_>>();

        // l-append asserted_sum to the first position of the expected vector
        expected_vec.insert(0, *asserted_sum);

        for (i, (evaluations, &expected)) in self
            .polynomials_received
            .iter()
            .zip(expected_vec.iter())
            .enumerate()
            .take(self.num_vars)
        {
            // the deferred check during the interactive phase:
            // 1. check if the received 'P(0) + P(1) = expected`.
            if evaluations[0] + evaluations[1] != expected {
                panic!(
                    "{}th round's prover message is not consistent with the claim. {:?} {:?}",
                    i,
                    evaluations[0] + evaluations[1],
                    expected
                );
            }
        }
        end_timer!(start);
        SumCheckSubClaim {
            point: self.challenges.clone(),
            // the last expected value (not checked within this function) will be included in the
            // subclaim
            expected_evaluation: expected_vec[self.num_vars],
        }
    }
}<|MERGE_RESOLUTION|>--- conflicted
+++ resolved
@@ -92,17 +92,13 @@
         // When we turn the protocol to a non-interactive one, it is sufficient to defer
         // such checks to `check_and_generate_subclaim` after the last round.
 
-<<<<<<< HEAD
         cfg_if::cfg_if! {
             if #[cfg(feature = "ro_query_stats")] {
-                let challenge = transcript.get_and_append_challenge_tracking(b"Internal round", source);
+                let challenge = transcript.sample_and_append_challenge_tracking(b"Internal round", source);
             } else {
-                let challenge = transcript.get_and_append_challenge(b"Internal round");
+                let challenge = transcript.sample_and_append_challenge(b"Internal round");
             }
         };
-=======
-        let challenge = transcript.sample_and_append_challenge(b"Internal round");
->>>>>>> 7a3d3c18
         self.challenges.push(challenge);
         self.polynomials_received
             .push(prover_msg.evaluations.to_vec());
