<<<<<<< HEAD
=======
use ff::Field;
>>>>>>> 24c1690f
use std::{iter, sync::Arc};

use ark_std::{end_timer, start_timer};
use goldilocks::SmallField;
use itertools::Itertools;
use multilinear_extensions::mle::DenseMultilinearExtension;

<<<<<<< HEAD
pub(crate) fn ceil_log2(x: usize) -> usize {
=======
pub fn i64_to_field<F: SmallField>(x: i64) -> F {
    if x >= 0 {
        F::from(x as u64)
    } else {
        -F::from((-x) as u64)
    }
}

pub fn ceil_log2(x: usize) -> usize {
>>>>>>> 24c1690f
    assert!(x > 0, "ceil_log2: x must be positive");
    // Calculate the number of bits in usize
    let usize_bits = std::mem::size_of::<usize>() * 8;
    usize_bits - (x - 1).leading_zeros() as usize
}

/// This is to compute a segment indicator. Specifically, it is an MLE of the
/// following vector:
///     segment_{\mathbf{x}}
///         = \sum_{\mathbf{b}=min_idx + 1}^{2^n - 1} \prod_{i=0}^{n-1} (x_i b_i + (1 - x_i)(1 - b_i))
pub(crate) fn segment_eval_greater_than<F: SmallField>(min_idx: usize, a: &[F]) -> F {
    let running_product2 = {
        let mut running_product = vec![F::ZERO; a.len() + 1];
        running_product[a.len()] = F::ONE;
        for i in (0..a.len()).rev() {
            let bit = F::from(((min_idx >> i) & 1) as u64);
            running_product[i] =
                running_product[i + 1] * (a[i] * bit + (F::ONE - a[i]) * (F::ONE - bit));
        }
        running_product
    };
    // Here is an example of how this works:
    // Suppose min_idx = (110101)_2
    // Then ans = eq(11011, a[1..6])
    //          + eq(111, a[3..6], b[3..6])
    let mut ans = F::ZERO;
    for i in 0..a.len() {
        let bit = (min_idx >> i) & 1;
        if bit == 1 {
            continue;
        }
        ans += running_product2[i + 1] * a[i];
    }
    ans
}

/// This is to compute a variant of eq(\mathbf{x}, \mathbf{y}) for indices in
/// (min_idx, 2^n]. Specifically, it is an MLE of the following vector:
///     partial_eq_{\mathbf{x}}(\mathbf{y})
///         = \sum_{\mathbf{b}=min_idx + 1}^{2^n - 1} \prod_{i=0}^{n-1} (x_i y_i b_i + (1 - x_i)(1 - y_i)(1 - b_i))
#[allow(dead_code)]
pub(crate) fn eq_eval_greater_than<F: SmallField>(min_idx: usize, a: &[F], b: &[F]) -> F {
    assert!(a.len() >= b.len());
    // Compute running product of ( x_i y_i + (1 - x_i)(1 - y_i) )_{0 <= i <= n}
    let running_product = {
        let mut running_product = Vec::with_capacity(a.len() + 1);
        running_product.push(F::ONE);
        for i in 0..b.len() {
            let x = running_product[i] * (a[i] * b[i] + (F::ONE - a[i]) * (F::ONE - b[i]));
            running_product.push(x);
        }
        running_product
    };

    let running_product2 = {
        let mut running_product = vec![F::ZERO; b.len() + 1];
        running_product[b.len()] = F::ONE;
        for i in (0..b.len()).rev() {
            let bit = F::from(((min_idx >> i) & 1) as u64);
            running_product[i] = running_product[i + 1]
                * (a[i] * b[i] * bit + (F::ONE - a[i]) * (F::ONE - b[i]) * (F::ONE - bit));
        }
        running_product
    };

    // Here is an example of how this works:
    // Suppose min_idx = (110101)_2
    // Then ans = eq(11011, a[1..6], b[1..6])eq(a[0..1], b[0..1])
    //          + eq(111, a[3..6], b[3..6])eq(a[0..3], b[0..3])
    let mut ans = F::ZERO;
    for i in 0..b.len() {
        let bit = (min_idx >> i) & 1;
        if bit == 1 {
            continue;
        }
        ans += running_product[i] * running_product2[i + 1] * a[i] * b[i];
    }
    for i in b.len()..a.len() {
        ans *= F::ONE - a[i];
    }
    ans
}

/// This is to compute a variant of eq(\mathbf{x}, \mathbf{y}) for indices in
/// [0, max_idx]. Specifically, it is an MLE of the following vector:
///     partial_eq_{\mathbf{x}}(\mathbf{y})
///         = \sum_{\mathbf{b}=0}^{max_idx} \prod_{i=0}^{n-1} (x_i y_i b_i + (1 - x_i)(1 - y_i)(1 - b_i))
pub(crate) fn eq_eval_less_or_equal_than<F: SmallField>(max_idx: usize, a: &[F], b: &[F]) -> F {
    assert!(a.len() >= b.len());
    // Compute running product of ( x_i y_i + (1 - x_i)(1 - y_i) )_{0 <= i <= n}
    let running_product = {
        let mut running_product = Vec::with_capacity(b.len() + 1);
        running_product.push(F::ONE);
        for i in 0..b.len() {
            let x = running_product[i] * (a[i] * b[i] + (F::ONE - a[i]) * (F::ONE - b[i]));
            running_product.push(x);
        }
        running_product
    };

    let running_product2 = {
        let mut running_product = vec![F::ZERO; b.len() + 1];
        running_product[b.len()] = F::ONE;
        for i in (0..b.len()).rev() {
            let bit = F::from(((max_idx >> i) & 1) as u64);
            running_product[i] = running_product[i + 1]
                * (a[i] * b[i] * bit + (F::ONE - a[i]) * (F::ONE - b[i]) * (F::ONE - bit));
        }
        running_product
    };

    // Here is an example of how this works:
    // Suppose max_idx = (110101)_2
    // Then ans = eq(a, b)
    //          - eq(11011, a[1..6], b[1..6])eq(a[0..1], b[0..1])
    //          - eq(111, a[3..6], b[3..6])eq(a[0..3], b[0..3])
    let mut ans = running_product[b.len()];
    for i in 0..b.len() {
        let bit = (max_idx >> i) & 1;
        if bit == 1 {
            continue;
        }
        ans -= running_product[i] * running_product2[i + 1] * a[i] * b[i];
    }
    for i in b.len()..a.len() {
        ans *= F::ONE - a[i];
    }
    ans
}

<<<<<<< HEAD
=======
pub fn counter_eval<F: SmallField>(num_vars: usize, x: &[F]) -> F {
    assert_eq!(x.len(), num_vars, "invalid size of x");
    let mut ans = F::ZERO;
    for (i, &xi) in x.iter().enumerate() {
        ans += xi * F::from(1 << i)
    }
    ans
}

>>>>>>> 24c1690f
/// Reduce the number of variables of `self` by fixing the
/// `partial_point.len()` variables at `partial_point`.
pub fn fix_high_variables<F: SmallField>(
    poly: &Arc<DenseMultilinearExtension<F>>,
    partial_point: &[F],
) -> DenseMultilinearExtension<F> {
    // TODO: return error.
    assert!(
        partial_point.len() <= poly.num_vars,
        "invalid size of partial point"
    );
    let nv = poly.num_vars;
    let new_len = 1 << (nv - partial_point.len());
    let mut poly = poly.evaluations.to_vec();

    for i in 0..new_len {
        let partial_poly = DenseMultilinearExtension::from_evaluations_vec(
            partial_point.len(),
            poly[i..].iter().step_by(new_len).map(|x| *x).collect_vec(),
        );
        poly[i] = partial_poly.evaluate(&partial_point);
    }

    poly.resize(new_len, F::ZERO);
    DenseMultilinearExtension::from_evaluations_vec(nv - partial_point.len(), poly)
}

/// Evaluate eq polynomial for 3 random points.
pub fn eq3_eval<F: SmallField>(x: &[F], y: &[F], z: &[F]) -> F {
    assert_eq!(x.len(), y.len(), "x and y have different length");

    let start = start_timer!(|| "eq3_eval");
    let mut res = F::ONE;
    for ((&xi, &yi), &zi) in x.iter().zip(y.iter()).zip(z.iter()) {
        res *= xi * yi * zi + (F::ONE - xi) * (F::ONE - yi) * (F::ONE - zi);
    }
    end_timer!(start);
    res
}

/// Evaluate eq polynomial for 4 random points
pub fn eq4_eval<F: SmallField>(x: &[F], y: &[F], z: &[F], w: &[F]) -> F {
    assert_eq!(x.len(), y.len(), "x and y have different length");

    let start = start_timer!(|| "eq3_eval");
    let mut res = F::ONE;
    for (((&xi, &yi), &zi), &wi) in x.iter().zip(y.iter()).zip(z.iter()).zip(w.iter()) {
        res *= xi * yi * zi * wi + (F::ONE - xi) * (F::ONE - yi) * (F::ONE - zi) * (F::ONE - wi);
    }
    end_timer!(start);
    res
}

pub fn tensor_product<F: SmallField>(a: &[F], b: &[F]) -> Vec<F> {
    let mut res = vec![F::ZERO; a.len() * b.len()];
    for i in 0..a.len() {
        for j in 0..b.len() {
            res[i * b.len() + j] = a[i] * b[j];
        }
    }
    res
}

pub trait MultilinearExtensionFromVectors<F: SmallField> {
    fn mle(&self, lo_num_vars: usize, hi_num_vars: usize) -> Arc<DenseMultilinearExtension<F>>;
}

<<<<<<< HEAD
impl<F: SmallField> MultilinearExtensionFromVectors<F> for &[Vec<F>] {
=======
impl<F: SmallField> MultilinearExtensionFromVectors<F> for &[Vec<F::BaseField>] {
>>>>>>> 24c1690f
    fn mle(&self, lo_num_vars: usize, hi_num_vars: usize) -> Arc<DenseMultilinearExtension<F>> {
        let n_zeros = (1 << lo_num_vars) - self[0].len();
        let n_zero_vecs = (1 << hi_num_vars) - self.len();
        let vecs = self.to_vec();

        Arc::new(DenseMultilinearExtension::from_evaluations_vec(
            lo_num_vars + hi_num_vars,
            vecs.into_iter()
                .flat_map(|instance| {
                    instance
                        .into_iter()
<<<<<<< HEAD
                        .chain(iter::repeat(F::ZERO).take(n_zeros))
                })
                .chain(vec![F::ZERO; n_zero_vecs])
=======
                        .chain(iter::repeat(F::BaseField::ZERO).take(n_zeros))
                })
                .chain(vec![F::BaseField::ZERO; n_zero_vecs])
                .map(|x| F::from_base(&x))
>>>>>>> 24c1690f
                .collect_vec(),
        ))
    }
}

pub(crate) trait MatrixMLEColumnFirst<F: SmallField> {
    fn fix_row_col_first(&self, row_point_eq: &[F], col_num_vars: usize) -> Vec<F>;
<<<<<<< HEAD
    fn fix_row_col_first_with_scaler(
        &self,
        row_point_eq: &[F],
        col_num_vars: usize,
        scaler: &F,
=======
    fn fix_row_col_first_with_scalar(
        &self,
        row_point_eq: &[F],
        col_num_vars: usize,
        scalar: &F,
>>>>>>> 24c1690f
    ) -> Vec<F>;
    fn eval_col_first(&self, row_point_eq: &[F], col_point_eq: &[F]) -> F;
}

impl<F: SmallField> MatrixMLEColumnFirst<F> for &[usize] {
    fn fix_row_col_first(&self, row_point_eq: &[F], col_num_vars: usize) -> Vec<F> {
        let mut ans = vec![F::ZERO; 1 << col_num_vars];
        for (col, &non_zero_row) in self.iter().enumerate() {
            ans[col] = row_point_eq[non_zero_row];
        }
        ans
    }

<<<<<<< HEAD
    fn fix_row_col_first_with_scaler(
        &self,
        row_point_eq: &[F],
        col_num_vars: usize,
        scaler: &F,
    ) -> Vec<F> {
        let mut ans = vec![F::ZERO; 1 << col_num_vars];
        for (col, &non_zero_row) in self.iter().enumerate() {
            ans[col] = row_point_eq[non_zero_row] * scaler;
=======
    fn fix_row_col_first_with_scalar(
        &self,
        row_point_eq: &[F],
        col_num_vars: usize,
        scalar: &F,
    ) -> Vec<F> {
        let mut ans = vec![F::ZERO; 1 << col_num_vars];
        for (col, &non_zero_row) in self.iter().enumerate() {
            ans[col] = row_point_eq[non_zero_row] * scalar;
>>>>>>> 24c1690f
        }
        ans
    }

    fn eval_col_first(&self, row_point_eq: &[F], col_point_eq: &[F]) -> F {
        self.iter()
            .enumerate()
            .fold(F::ZERO, |acc, (col, &non_zero_row)| {
                acc + row_point_eq[non_zero_row] * col_point_eq[col]
            })
    }
}

pub(crate) trait MatrixMLERowFirst<F: SmallField> {
    fn fix_row_row_first(&self, row_point_eq: &[F], col_num_vars: usize) -> Vec<F>;
<<<<<<< HEAD
    fn fix_row_row_first_with_scaler(
        &self,
        row_point_eq: &[F],
        col_num_vars: usize,
        scaler: &F,
=======
    fn fix_row_row_first_with_scalar(
        &self,
        row_point_eq: &[F],
        col_num_vars: usize,
        scalar: &F,
>>>>>>> 24c1690f
    ) -> Vec<F>;
    fn eval_row_first(&self, row_point_eq: &[F], col_point_eq: &[F]) -> F;
}

impl<F: SmallField> MatrixMLERowFirst<F> for &[usize] {
    fn fix_row_row_first(&self, row_point_eq: &[F], col_num_vars: usize) -> Vec<F> {
        let mut ans = vec![F::ZERO; 1 << col_num_vars];
        for (row, &non_zero_col) in self.iter().enumerate() {
            ans[non_zero_col] = row_point_eq[row];
        }
        ans
    }

<<<<<<< HEAD
    fn fix_row_row_first_with_scaler(
        &self,
        row_point_eq: &[F],
        col_num_vars: usize,
        scaler: &F,
    ) -> Vec<F> {
        let mut ans = vec![F::ZERO; 1 << col_num_vars];
        for (row, &non_zero_col) in self.iter().enumerate() {
            ans[non_zero_col] = row_point_eq[row] * scaler;
=======
    fn fix_row_row_first_with_scalar(
        &self,
        row_point_eq: &[F],
        col_num_vars: usize,
        scalar: &F,
    ) -> Vec<F> {
        let mut ans = vec![F::ZERO; 1 << col_num_vars];
        for (row, &non_zero_col) in self.iter().enumerate() {
            ans[non_zero_col] = row_point_eq[row] * scalar;
>>>>>>> 24c1690f
        }
        ans
    }

    fn eval_row_first(&self, row_point_eq: &[F], col_point_eq: &[F]) -> F {
        self.iter()
            .enumerate()
            .fold(F::ZERO, |acc, (row, &non_zero_col)| {
                acc + row_point_eq[row] * col_point_eq[non_zero_col]
            })
    }
}

// test
#[cfg(test)]
mod test {
    use super::*;
    use ark_std::test_rng;
    use ff::Field;
    use goldilocks::Goldilocks;
    use itertools::Itertools;
    use multilinear_extensions::{mle::DenseMultilinearExtension, virtual_poly::build_eq_x_r_vec};

    #[test]
    fn test_ceil_log2() {
        assert_eq!(ceil_log2(1), 0);
        assert_eq!(ceil_log2(2), 1);
        assert_eq!(ceil_log2(3), 2);
        assert_eq!(ceil_log2(4), 2);
        assert_eq!(ceil_log2(5), 3);
        assert_eq!(ceil_log2(8), 3);
        assert_eq!(ceil_log2(9), 4);
        assert_eq!(ceil_log2(16), 4);
    }

    #[test]
    fn test_eq_eval_less_or_equal_than() {
        let mut rng = test_rng();
        let n = 5;
        let pow_n = 1 << n;
        let a = (0..n).map(|_| Goldilocks::random(&mut rng)).collect_vec();
        let b = (0..n).map(|_| Goldilocks::random(&mut rng)).collect_vec();

        let eq_vec = build_eq_x_r_vec(&a);

        {
            let max_idx = 0;
            let mut partial_eq_vec: Vec<_> = eq_vec[0..=max_idx].to_vec();
            partial_eq_vec.extend(vec![Goldilocks::ZERO; pow_n - max_idx - 1]);
            let expected_ans =
                DenseMultilinearExtension::from_evaluations_vec(n, partial_eq_vec).evaluate(&b);
            assert_eq!(expected_ans, eq_eval_less_or_equal_than(max_idx, &a, &b));
        }

        {
            let max_idx = 1;
            let mut partial_eq_vec: Vec<_> = eq_vec[0..=max_idx].to_vec();
            partial_eq_vec.extend(vec![Goldilocks::ZERO; pow_n - max_idx - 1]);
            let expected_ans =
                DenseMultilinearExtension::from_evaluations_vec(n, partial_eq_vec).evaluate(&b);
            assert_eq!(expected_ans, eq_eval_less_or_equal_than(max_idx, &a, &b));
        }

        {
            let max_idx = 12;
            let mut partial_eq_vec: Vec<_> = eq_vec[0..=max_idx].to_vec();
            partial_eq_vec.extend(vec![Goldilocks::ZERO; pow_n - max_idx - 1]);
            let expected_ans =
                DenseMultilinearExtension::from_evaluations_vec(n, partial_eq_vec).evaluate(&b);
            assert_eq!(expected_ans, eq_eval_less_or_equal_than(max_idx, &a, &b));
        }

        {
            let max_idx = 1 << (n - 1) - 1;
            let mut partial_eq_vec: Vec<_> = eq_vec[0..=max_idx].to_vec();
            partial_eq_vec.extend(vec![Goldilocks::ZERO; pow_n - max_idx - 1]);
            let expected_ans =
                DenseMultilinearExtension::from_evaluations_vec(n, partial_eq_vec).evaluate(&b);
            assert_eq!(expected_ans, eq_eval_less_or_equal_than(max_idx, &a, &b));
        }

        {
            let max_idx = 1 << (n - 1);
            let mut partial_eq_vec: Vec<_> = eq_vec[0..=max_idx].to_vec();
            partial_eq_vec.extend(vec![Goldilocks::ZERO; pow_n - max_idx - 1]);
            let expected_ans =
                DenseMultilinearExtension::from_evaluations_vec(n, partial_eq_vec).evaluate(&b);
            assert_eq!(expected_ans, eq_eval_less_or_equal_than(max_idx, &a, &b));
        }
    }

    #[test]
    fn test_fix_high_variables() {
        let poly = DenseMultilinearExtension::from_evaluations_vec(
            3,
            vec![
                Goldilocks::from(13),
                Goldilocks::from(97),
                Goldilocks::from(11),
                Goldilocks::from(101),
                Goldilocks::from(7),
                Goldilocks::from(103),
                Goldilocks::from(5),
                Goldilocks::from(107),
            ],
        );
        let poly = Arc::new(poly);

        let partial_point = vec![Goldilocks::from(3), Goldilocks::from(5)];

        let expected1 = DenseMultilinearExtension::from_evaluations_vec(
            2,
            vec![
                -Goldilocks::from(17),
                Goldilocks::from(127),
                -Goldilocks::from(19),
                Goldilocks::from(131),
            ],
        );
        let got1 = fix_high_variables(&poly, &partial_point[1..]);
        assert_eq!(got1, expected1);

        let expected2 = DenseMultilinearExtension::from_evaluations_vec(
            1,
            vec![-Goldilocks::from(23), Goldilocks::from(139)],
        );
        let got2: DenseMultilinearExtension<Goldilocks> = fix_high_variables(&poly, &partial_point);
        assert_eq!(got2, expected2);
    }
<<<<<<< HEAD
=======

    #[test]
    fn test_counter_eval() {
        let vec = (0..(1 << 4)).map(|x| Goldilocks::from(x)).collect_vec();
        let point = vec![
            Goldilocks::from(97),
            Goldilocks::from(101),
            Goldilocks::from(23),
            Goldilocks::from(29),
        ];
        let got_value = counter_eval(4, &point);
        let poly = DenseMultilinearExtension::from_evaluations_vec(4, vec);
        let expected_value = poly.evaluate(&point);
        assert_eq!(got_value, expected_value);
    }
>>>>>>> 24c1690f
}<|MERGE_RESOLUTION|>--- conflicted
+++ resolved
@@ -1,7 +1,4 @@
-<<<<<<< HEAD
-=======
 use ff::Field;
->>>>>>> 24c1690f
 use std::{iter, sync::Arc};
 
 use ark_std::{end_timer, start_timer};
@@ -9,9 +6,6 @@
 use itertools::Itertools;
 use multilinear_extensions::mle::DenseMultilinearExtension;
 
-<<<<<<< HEAD
-pub(crate) fn ceil_log2(x: usize) -> usize {
-=======
 pub fn i64_to_field<F: SmallField>(x: i64) -> F {
     if x >= 0 {
         F::from(x as u64)
@@ -21,7 +15,6 @@
 }
 
 pub fn ceil_log2(x: usize) -> usize {
->>>>>>> 24c1690f
     assert!(x > 0, "ceil_log2: x must be positive");
     // Calculate the number of bits in usize
     let usize_bits = std::mem::size_of::<usize>() * 8;
@@ -152,8 +145,6 @@
     ans
 }
 
-<<<<<<< HEAD
-=======
 pub fn counter_eval<F: SmallField>(num_vars: usize, x: &[F]) -> F {
     assert_eq!(x.len(), num_vars, "invalid size of x");
     let mut ans = F::ZERO;
@@ -163,7 +154,6 @@
     ans
 }
 
->>>>>>> 24c1690f
 /// Reduce the number of variables of `self` by fixing the
 /// `partial_point.len()` variables at `partial_point`.
 pub fn fix_high_variables<F: SmallField>(
@@ -231,11 +221,7 @@
     fn mle(&self, lo_num_vars: usize, hi_num_vars: usize) -> Arc<DenseMultilinearExtension<F>>;
 }
 
-<<<<<<< HEAD
-impl<F: SmallField> MultilinearExtensionFromVectors<F> for &[Vec<F>] {
-=======
 impl<F: SmallField> MultilinearExtensionFromVectors<F> for &[Vec<F::BaseField>] {
->>>>>>> 24c1690f
     fn mle(&self, lo_num_vars: usize, hi_num_vars: usize) -> Arc<DenseMultilinearExtension<F>> {
         let n_zeros = (1 << lo_num_vars) - self[0].len();
         let n_zero_vecs = (1 << hi_num_vars) - self.len();
@@ -247,16 +233,10 @@
                 .flat_map(|instance| {
                     instance
                         .into_iter()
-<<<<<<< HEAD
-                        .chain(iter::repeat(F::ZERO).take(n_zeros))
-                })
-                .chain(vec![F::ZERO; n_zero_vecs])
-=======
                         .chain(iter::repeat(F::BaseField::ZERO).take(n_zeros))
                 })
                 .chain(vec![F::BaseField::ZERO; n_zero_vecs])
                 .map(|x| F::from_base(&x))
->>>>>>> 24c1690f
                 .collect_vec(),
         ))
     }
@@ -264,19 +244,11 @@
 
 pub(crate) trait MatrixMLEColumnFirst<F: SmallField> {
     fn fix_row_col_first(&self, row_point_eq: &[F], col_num_vars: usize) -> Vec<F>;
-<<<<<<< HEAD
-    fn fix_row_col_first_with_scaler(
-        &self,
-        row_point_eq: &[F],
-        col_num_vars: usize,
-        scaler: &F,
-=======
     fn fix_row_col_first_with_scalar(
         &self,
         row_point_eq: &[F],
         col_num_vars: usize,
         scalar: &F,
->>>>>>> 24c1690f
     ) -> Vec<F>;
     fn eval_col_first(&self, row_point_eq: &[F], col_point_eq: &[F]) -> F;
 }
@@ -290,17 +262,6 @@
         ans
     }
 
-<<<<<<< HEAD
-    fn fix_row_col_first_with_scaler(
-        &self,
-        row_point_eq: &[F],
-        col_num_vars: usize,
-        scaler: &F,
-    ) -> Vec<F> {
-        let mut ans = vec![F::ZERO; 1 << col_num_vars];
-        for (col, &non_zero_row) in self.iter().enumerate() {
-            ans[col] = row_point_eq[non_zero_row] * scaler;
-=======
     fn fix_row_col_first_with_scalar(
         &self,
         row_point_eq: &[F],
@@ -310,7 +271,6 @@
         let mut ans = vec![F::ZERO; 1 << col_num_vars];
         for (col, &non_zero_row) in self.iter().enumerate() {
             ans[col] = row_point_eq[non_zero_row] * scalar;
->>>>>>> 24c1690f
         }
         ans
     }
@@ -326,19 +286,11 @@
 
 pub(crate) trait MatrixMLERowFirst<F: SmallField> {
     fn fix_row_row_first(&self, row_point_eq: &[F], col_num_vars: usize) -> Vec<F>;
-<<<<<<< HEAD
-    fn fix_row_row_first_with_scaler(
-        &self,
-        row_point_eq: &[F],
-        col_num_vars: usize,
-        scaler: &F,
-=======
     fn fix_row_row_first_with_scalar(
         &self,
         row_point_eq: &[F],
         col_num_vars: usize,
         scalar: &F,
->>>>>>> 24c1690f
     ) -> Vec<F>;
     fn eval_row_first(&self, row_point_eq: &[F], col_point_eq: &[F]) -> F;
 }
@@ -352,17 +304,6 @@
         ans
     }
 
-<<<<<<< HEAD
-    fn fix_row_row_first_with_scaler(
-        &self,
-        row_point_eq: &[F],
-        col_num_vars: usize,
-        scaler: &F,
-    ) -> Vec<F> {
-        let mut ans = vec![F::ZERO; 1 << col_num_vars];
-        for (row, &non_zero_col) in self.iter().enumerate() {
-            ans[non_zero_col] = row_point_eq[row] * scaler;
-=======
     fn fix_row_row_first_with_scalar(
         &self,
         row_point_eq: &[F],
@@ -372,7 +313,6 @@
         let mut ans = vec![F::ZERO; 1 << col_num_vars];
         for (row, &non_zero_col) in self.iter().enumerate() {
             ans[non_zero_col] = row_point_eq[row] * scalar;
->>>>>>> 24c1690f
         }
         ans
     }
@@ -502,8 +442,6 @@
         let got2: DenseMultilinearExtension<Goldilocks> = fix_high_variables(&poly, &partial_point);
         assert_eq!(got2, expected2);
     }
-<<<<<<< HEAD
-=======
 
     #[test]
     fn test_counter_eval() {
@@ -519,5 +457,4 @@
         let expected_value = poly.evaluate(&point);
         assert_eq!(got_value, expected_value);
     }
->>>>>>> 24c1690f
 }