use std::{collections::HashMap, sync::Arc};

use ark_std::{end_timer, start_timer};
use ff::FromUniformBytes;

use goldilocks::SmallField;
use itertools::Itertools;
use multilinear_extensions::mle::DenseMultilinearExtension;
<<<<<<< HEAD
=======
use simple_frontend::structs::{CellId, LayerId};
>>>>>>> 24c1690f
use transcript::Transcript;

use crate::structs::{
    Circuit, CircuitWitness, Gate1In, Gate2In, Gate3In, GateCIn, IOPProof, IOPProverPhase1Message,
<<<<<<< HEAD
    IOPProverPhase2Message, IOPProverState, Point,
=======
    IOPProverPhase2Message, IOPProverState, Point, PointAndEval,
>>>>>>> 24c1690f
};

mod phase1;
mod phase2;
mod phase2_input;

#[cfg(tests)]
mod test;

type SumcheckState<F> = sumcheck::structs::IOPProverState<F>;

impl<F: SmallField + FromUniformBytes<64>> IOPProverState<F> {
    /// Prove process for data parallel circuits.
    pub fn prove_parallel(
        circuit: &Circuit<F>,
<<<<<<< HEAD
        circuit_witness: &CircuitWitness<F>,
        output_evals: &[(Point<F>, F)],
        wires_out_evals: &[(Point<F>, F)],
=======
        circuit_witness: &CircuitWitness<F::BaseField>,
        output_evals: &[PointAndEval<F>],
        wires_out_evals: &[PointAndEval<F>],
>>>>>>> 24c1690f
        transcript: &mut Transcript<F>,
    ) -> IOPProof<F> {
        let timer = start_timer!(|| "Proving");
        assert_eq!(wires_out_evals.len(), circuit.copy_to_wires_out.len());
        // TODO: Currently haven't support non-power-of-two number of instances.
        assert!(circuit_witness.n_instances == 1 << circuit_witness.instance_num_vars());

        let mut prover_state =
            Self::prover_init_parallel(circuit_witness, output_evals, wires_out_evals);

<<<<<<< HEAD
        let sumcheck_proofs = (0..circuit.layers.len())
=======
        let sumcheck_proofs = (0..circuit.layers.len() as LayerId)
>>>>>>> 24c1690f
            .map(|layer_id| {
                let timer = start_timer!(|| format!("Prove layer {}", layer_id));
                prover_state.layer_id = layer_id;
                let phase1_msg =
                    prover_state.prove_and_update_state_phase1_parallel(&circuit, transcript);
                let (layer_out_point, layer_out_value) = match phase1_msg.as_ref() {
                    Some(phase1_msg) => (
                        [
                            phase1_msg.sumcheck_proof_1.point.clone(),
                            phase1_msg.sumcheck_proof_2.point.clone(),
                        ]
                        .concat(),
                        phase1_msg.eval_value_2,
                    ),
                    None => (
<<<<<<< HEAD
                        prover_state.next_evals[0].clone().0,
                        prover_state.next_evals[0].1,
=======
                        prover_state.next_layer_point_and_evals[0].point.clone(),
                        prover_state.next_layer_point_and_evals[0].eval,
>>>>>>> 24c1690f
                    ),
                };

                let phase2_msg = if circuit.is_input_layer(layer_id) {
                    prover_state.prove_and_update_state_phase2_input_parallel(
                        &circuit,
                        &layer_out_point,
                        transcript,
                    )
                } else {
                    prover_state.prove_and_update_state_phase2_parallel(
                        &circuit,
                        &layer_out_point,
                        &layer_out_value,
                        transcript,
                    )
                };
                end_timer!(timer);
                (phase1_msg, phase2_msg)
            })
            .collect_vec();
        end_timer!(timer);
        IOPProof { sumcheck_proofs }
    }

    /// Initialize proving state for data parallel circuits.
    fn prover_init_parallel(
<<<<<<< HEAD
        circuit_witness: &CircuitWitness<F>,
        output_evals: &[(Point<F>, F)],
        wires_out_evals: &[(Point<F>, F)],
    ) -> Self {
        let next_evals = output_evals.to_vec();
        let mut subset_evals = HashMap::new();
        subset_evals.entry(0usize).or_insert(
=======
        circuit_witness: &CircuitWitness<F::BaseField>,
        output_evals: &[PointAndEval<F>],
        wires_out_evals: &[PointAndEval<F>],
    ) -> Self {
        let next_layer_point_and_evals = output_evals.to_vec();
        let mut subset_point_and_evals = HashMap::new();
        subset_point_and_evals.entry(0 as LayerId).or_insert(
>>>>>>> 24c1690f
            wires_out_evals
                .to_vec()
                .into_iter()
                .enumerate()
<<<<<<< HEAD
                .map(|(i, (point, value))| (i, point, value))
=======
                .map(|(i, point_and_eval)| (i as LayerId, point_and_eval))
>>>>>>> 24c1690f
                .collect_vec(),
        );
        Self {
            layer_id: 0,
<<<<<<< HEAD
            next_evals,
            subset_evals,
=======
            next_layer_point_and_evals,
            subset_point_and_evals,
>>>>>>> 24c1690f
            circuit_witness: circuit_witness.clone(),
            // Default
            layer_out_poly: Arc::default(),
        }
    }

    /// Prove the items copied from the current layer to later layers for data parallel circuits.
    /// \sum_j( \alpha^j * subset[i][j](rt_j || ry_j) )
    ///     = \sum_y( \sum_j( \alpha^j copy_to[j](ry_j, y) \sum_t( eq(rt_j, t) * layers[i](t || y) ) ) )
    fn prove_and_update_state_phase1_parallel(
        &mut self,
        circuit: &Circuit<F>,
        transcript: &mut Transcript<F>,
    ) -> Option<IOPProverPhase1Message<F>> {
<<<<<<< HEAD
        let layer = &circuit.layers[self.layer_id];
=======
        let layer = &circuit.layers[self.layer_id as usize];
>>>>>>> 24c1690f
        let lo_num_vars = layer.num_vars;
        let hi_num_vars = self.circuit_witness.instance_num_vars();
        self.layer_out_poly = self
            .circuit_witness
            .layer_poly(self.layer_id, layer.num_vars);
<<<<<<< HEAD
        let next_evals = &self.next_evals;
        let subset_evals = self.subset_evals.remove(&self.layer_id).unwrap_or(vec![]);

        if subset_evals.len() == 0 && next_evals.len() == 1 {
=======
        let next_layer_point_and_evals = &self.next_layer_point_and_evals;
        let subset_point_and_evals = self
            .subset_point_and_evals
            .remove(&self.layer_id)
            .unwrap_or(vec![]);

        if subset_point_and_evals.len() == 0 && next_layer_point_and_evals.len() == 1 {
>>>>>>> 24c1690f
            return None;
        }

        // TODO: Double check the correctness.
        let alpha = transcript
            .get_and_append_challenge(b"combine subset evals")
<<<<<<< HEAD
            .elements[0];

        let mut prover_phase1_state = IOPProverPhase1State::prover_init_parallel(
            &self.layer_out_poly,
            &next_evals,
            &subset_evals,
=======
            .elements;

        let mut prover_phase1_state = IOPProverPhase1State::prover_init_parallel(
            &self.layer_out_poly,
            &next_layer_point_and_evals,
            &subset_point_and_evals,
>>>>>>> 24c1690f
            &alpha,
            lo_num_vars,
            hi_num_vars,
        );

        // =============================================================
        // Step 1: First step of copy constraints copied to later layers
        // =============================================================

        // TODO: Need to distinguish the output copy_to and the other layers.
        let (sumcheck_proof_1, eval_value_1) = prover_phase1_state
            .prove_and_update_state_step1_parallel(
                |new_layer_id| &layer.copy_to[new_layer_id],
                transcript,
            );

        // ==============================================================
        // Step 2: Second step of copy constraints copied to later layers
        // ==============================================================

        let (sumcheck_proof_2, eval_value_2) =
            prover_phase1_state.prove_and_update_state_step2_parallel(transcript);

        Some(IOPProverPhase1Message {
            sumcheck_proof_1,
            eval_value_1,
            sumcheck_proof_2,
            eval_value_2,
        })
    }

    /// Prove the computation in the current layer for data parallel circuits.
    /// The number of terms depends on the gate.
    /// Here is an example of degree 3:
    /// layers[i](rt || ry) = \sum_{s1}( \sum_{s2}( \sum_{s3}( \sum_{x1}( \sum_{x2}( \sum_{x3}(
    ///     eq(rt, s1, s2, s3) * mul3(ry, x1, x2, x3) * layers[i + 1](s1 || x1) * layers[i + 1](s2 || x2) * layers[i + 1](s3 || x3)
    /// ) ) ) ) ) ) + sum_s1( sum_s2( sum_{x1}( sum_{x2}(
    ///     eq(rt, s1, s2) * mul2(ry, x1, x2) * layers[i + 1](s1 || x1) * layers[i + 1](s2 || x2)
    /// ) ) ) ) + \sum_{s1}( \sum_{x1}(
    ///     eq(rt, s1) * add(ry, x1) * layers[i + 1](s1 || x1)
    /// ) ) + \sum_{s1}( \sum_{x1}(
    ///      \sum_j eq(rt, s1) paste_from[j](ry, x1) * subset[j][i](s1 || x1)
    /// ) ) + add_const(ry)
    fn prove_and_update_state_phase2_parallel(
        &mut self,
        circuit: &Circuit<F>,
        layer_out_point: &Point<F>,
        layer_out_value: &F,
        transcript: &mut Transcript<F>,
    ) -> IOPProverPhase2Message<F> {
<<<<<<< HEAD
        self.next_evals.clear();

        let layer = &circuit.layers[self.layer_id];
=======
        self.next_layer_point_and_evals.clear();

        let layer = &circuit.layers[self.layer_id as usize];
>>>>>>> 24c1690f
        let lo_out_num_vars = layer.num_vars;
        let hi_num_vars = self.circuit_witness.instance_num_vars();

        assert!(lo_out_num_vars + hi_num_vars == layer_out_point.len());

        let mut prover_phase2_state = IOPProverPhase2State::prover_init_parallel(
            &layer,
            &self.layer_out_poly,
            &layer_out_point,
            *layer_out_value,
<<<<<<< HEAD
            &self.circuit_witness.layers[self.layer_id + 1],
            self.circuit_witness.layers_ref(),
            |c| self.circuit_witness.constant(c),
=======
            &self.circuit_witness.layers[self.layer_id as usize + 1],
            self.circuit_witness.layers_ref(),
            |c| self.circuit_witness.constant(*c),
>>>>>>> 24c1690f
            hi_num_vars,
        );

        let mut sumcheck_proofs = vec![];
        let mut sumcheck_eval_values = vec![];

        // =============================
        // Step 0: Assertion constraints
        // =============================

        if !layer.assert_consts.is_empty() {
            let (sumcheck_proof_0, eval_values_0) =
                prover_phase2_state.prove_and_update_state_step0_parallel(transcript);
            sumcheck_proofs.push(sumcheck_proof_0);
            sumcheck_eval_values.push(eval_values_0);
        }

        // ================================================
        // Step 1: First step of arithmetic constraints and
        // copy constraints pasted from previous layers
        // ================================================

        let (sumcheck_proof_1, eval_values_1) = prover_phase2_state
            .prove_and_update_state_step1_parallel(
                |old_layer_id, subset_wire_id| {
                    circuit.layers[old_layer_id]
                        .copy_to
                        .get(&self.layer_id)
                        .unwrap()[subset_wire_id]
                },
                transcript,
            );

        // If the current layers are only pasted from previous layers, then it
        // constains the subset evaluations from previous layers.
        // Otherwise it includes:
        //      - one evaluation of the next layer to be proved.
        //      - evaluations of the pasted subsets.
        //      - one evaluation of g0 to help with the sumcheck.
        let (next_f_values, subset_f_values) = eval_values_1
            .split_at(eval_values_1.len() - 1)
            .0
            .split_at(1);

        for f_value in next_f_values {
<<<<<<< HEAD
            self.next_evals
                .push((sumcheck_proof_1.point.clone(), *f_value));
        }
        layer.paste_from.iter().zip(subset_f_values).for_each(
            |((&old_layer_id, _), &subset_value)| {
                self.subset_evals
=======
            self.next_layer_point_and_evals
                .push(PointAndEval::new_from_ref(&sumcheck_proof_1.point, f_value));
        }
        layer.paste_from.iter().zip(subset_f_values).for_each(
            |((&old_layer_id, _), &subset_value)| {
                self.subset_point_and_evals
>>>>>>> 24c1690f
                    .entry(old_layer_id)
                    .or_insert_with(Vec::new)
                    .push((
                        self.layer_id,
<<<<<<< HEAD
                        prover_phase2_state.sumcheck_point_1.clone(),
                        subset_value,
=======
                        PointAndEval::new_from_ref(
                            &prover_phase2_state.sumcheck_point_1,
                            &subset_value,
                        ),
>>>>>>> 24c1690f
                    ));
            },
        );

        sumcheck_proofs.push(sumcheck_proof_1);
        sumcheck_eval_values.push(eval_values_1.clone());

        // =============================================
        // Step 2: Second step of arithmetic constraints
        // =============================================

        if layer.mul2s.is_empty() && layer.mul3s.is_empty() {
            return IOPProverPhase2Message {
                sumcheck_proofs,
                sumcheck_eval_values,
            };
        }

        let (sumcheck_proof_2, eval_values_2) =
            prover_phase2_state.prove_and_update_state_step2_parallel(transcript);

<<<<<<< HEAD
        self.next_evals
            .push((sumcheck_proof_2.point.clone(), eval_values_2[0]));
=======
        self.next_layer_point_and_evals
            .push(PointAndEval::new_from_ref(
                &sumcheck_proof_2.point,
                &eval_values_2[0],
            ));
>>>>>>> 24c1690f

        sumcheck_proofs.push(sumcheck_proof_2);
        sumcheck_eval_values.push(eval_values_2);

        // ============================================
        // Step 3: Third step of arithmetic constraints
        // ============================================

        if layer.mul3s.is_empty() {
            return IOPProverPhase2Message {
                sumcheck_proofs,
                sumcheck_eval_values,
            };
        }

        let (sumcheck_proof_3, eval_values_3) =
            prover_phase2_state.prove_and_update_state_step3_parallel(transcript);

<<<<<<< HEAD
        self.next_evals
            .push((sumcheck_proof_3.point.clone(), eval_values_3[0]));
=======
        self.next_layer_point_and_evals
            .push(PointAndEval::new_from_ref(
                &sumcheck_proof_3.point,
                &eval_values_3[0],
            ));
>>>>>>> 24c1690f

        sumcheck_proofs.push(sumcheck_proof_3);
        sumcheck_eval_values.push(eval_values_3);

        IOPProverPhase2Message {
            sumcheck_proofs,
            sumcheck_eval_values,
        }
    }

    /// Refer to [`IOPProverState::prove_and_update_state_phase2_parallel`].
    fn prove_and_update_state_phase2_input_parallel(
        &mut self,
        circuit: &Circuit<F>,
        layer_out_point: &Point<F>,
        transcript: &mut Transcript<F>,
    ) -> IOPProverPhase2Message<F> {
<<<<<<< HEAD
        self.next_evals.clear();

        let layer = &circuit.layers[self.layer_id];
=======
        self.next_layer_point_and_evals.clear();

        let layer = &circuit.layers[self.layer_id as usize];
>>>>>>> 24c1690f
        let lo_out_num_vars = layer.num_vars;
        let hi_num_vars = self.circuit_witness.instance_num_vars();
        assert!(lo_out_num_vars + hi_num_vars == layer_out_point.len());

        let prover_phase2_state = IOPProverPhase2InputState::prover_init_parallel(
            &layer_out_point,
            self.circuit_witness.wires_in_ref(),
<<<<<<< HEAD
            &circuit.paste_from_wires_in,
=======
            &circuit.paste_from_in,
>>>>>>> 24c1690f
            layer.num_vars,
            circuit.max_wires_in_num_vars,
            hi_num_vars,
        );

        // We don't allow gates in the input layer.

        assert!(layer.assert_consts.is_empty());
        assert!(layer.add_consts.is_empty());
        assert!(layer.adds.is_empty());
        assert!(layer.mul2s.is_empty());
        assert!(layer.mul3s.is_empty());

        // ===========================================================
        // Step 1: First step of copy constraints pasted from wires_in
        // ===========================================================

        let (sumcheck_proof_1, eval_values_1) =
            prover_phase2_state.prove_and_update_state_input_step1_parallel(transcript);

        IOPProverPhase2Message {
            sumcheck_proofs: vec![sumcheck_proof_1],
            sumcheck_eval_values: vec![eval_values_1],
        }
    }

    // TODO: Define special protocols of special layers for optimization.
}

<<<<<<< HEAD
struct IOPProverPhase1State<'a, F> {
    layer_out_poly: &'a Arc<DenseMultilinearExtension<F>>,
    next_evals: &'a [(Point<F>, F)],
    subset_evals: &'a [(usize, Point<F>, F)],
=======
struct IOPProverPhase1State<'a, F: SmallField> {
    layer_out_poly: &'a Arc<DenseMultilinearExtension<F>>,
    next_layer_point_and_evals: &'a [PointAndEval<F>],
    subset_point_and_evals: &'a [(LayerId, PointAndEval<F>)],
>>>>>>> 24c1690f
    alpha_pows: Vec<F>,
    lo_num_vars: usize,
    hi_num_vars: usize,
    sumcheck_point_1: Point<F>,
    f1_values: Vec<F>,
    g1_values: Vec<F>,
}

struct IOPProverPhase2State<'a, F: SmallField> {
    layer_out_poly: &'a Arc<DenseMultilinearExtension<F>>,
    layer_out_point: Point<F>,
    layer_out_value: F,
    layer_in_poly: Arc<DenseMultilinearExtension<F>>,
<<<<<<< HEAD
    layer_in_vec: &'a [Vec<F>],
    mul3s: Vec<Gate3In<F>>,
    mul2s: Vec<Gate2In<F>>,
    adds: Vec<Gate1In<F>>,
    assert_consts: Vec<GateCIn<F>>,
    paste_from: &'a HashMap<usize, Vec<usize>>,
    paste_from_sources: &'a [Vec<Vec<F>>],
=======
    layer_in_vec: &'a [Vec<F::BaseField>],
    mul3s: Vec<Gate3In<F::BaseField>>,
    mul2s: Vec<Gate2In<F::BaseField>>,
    adds: Vec<Gate1In<F::BaseField>>,
    assert_consts: Vec<GateCIn<F::BaseField>>,
    paste_from: &'a HashMap<LayerId, Vec<CellId>>,
    paste_from_sources: &'a [Vec<Vec<F::BaseField>>],
>>>>>>> 24c1690f
    lo_out_num_vars: usize,
    lo_in_num_vars: usize,
    hi_num_vars: usize,

    // sumcheck_sigma: F,
    sumcheck_point_1: Point<F>,
    sumcheck_point_2: Point<F>,

    eq_t_rt: Vec<F>,
    eq_y_ry: Vec<F>,
    tensor_eq_ty_rtry: Vec<F>,

    eq_x1_rx1: Vec<F>,
    eq_s1_rs1: Vec<F>,
    tensor_eq_s1x1_rs1rx1: Vec<F>,

    eq_x2_rx2: Vec<F>,
    eq_s2_rs2: Vec<F>,
    tensor_eq_s2x2_rs2rx2: Vec<F>,
}

struct IOPProverPhase2InputState<'a, F: SmallField> {
    layer_out_point: &'a Point<F>,
<<<<<<< HEAD
    paste_from_wires_in: &'a [(usize, usize)],
    wires_in: &'a [Vec<Vec<F>>],
    lo_out_num_vars: usize,
    lo_in_num_vars: usize,
=======
    paste_from_wires_in: Vec<(CellId, CellId)>,
    paste_from_counter_in: Vec<(CellId, CellId)>,
    wires_in: &'a [Vec<Vec<F::BaseField>>],
    lo_out_num_vars: usize,
    lo_in_num_vars: Option<usize>,
>>>>>>> 24c1690f
    hi_num_vars: usize,
}<|MERGE_RESOLUTION|>--- conflicted
+++ resolved
@@ -6,19 +6,12 @@
 use goldilocks::SmallField;
 use itertools::Itertools;
 use multilinear_extensions::mle::DenseMultilinearExtension;
-<<<<<<< HEAD
-=======
 use simple_frontend::structs::{CellId, LayerId};
->>>>>>> 24c1690f
 use transcript::Transcript;
 
 use crate::structs::{
     Circuit, CircuitWitness, Gate1In, Gate2In, Gate3In, GateCIn, IOPProof, IOPProverPhase1Message,
-<<<<<<< HEAD
-    IOPProverPhase2Message, IOPProverState, Point,
-=======
     IOPProverPhase2Message, IOPProverState, Point, PointAndEval,
->>>>>>> 24c1690f
 };
 
 mod phase1;
@@ -34,15 +27,9 @@
     /// Prove process for data parallel circuits.
     pub fn prove_parallel(
         circuit: &Circuit<F>,
-<<<<<<< HEAD
-        circuit_witness: &CircuitWitness<F>,
-        output_evals: &[(Point<F>, F)],
-        wires_out_evals: &[(Point<F>, F)],
-=======
         circuit_witness: &CircuitWitness<F::BaseField>,
         output_evals: &[PointAndEval<F>],
         wires_out_evals: &[PointAndEval<F>],
->>>>>>> 24c1690f
         transcript: &mut Transcript<F>,
     ) -> IOPProof<F> {
         let timer = start_timer!(|| "Proving");
@@ -53,11 +40,7 @@
         let mut prover_state =
             Self::prover_init_parallel(circuit_witness, output_evals, wires_out_evals);
 
-<<<<<<< HEAD
-        let sumcheck_proofs = (0..circuit.layers.len())
-=======
         let sumcheck_proofs = (0..circuit.layers.len() as LayerId)
->>>>>>> 24c1690f
             .map(|layer_id| {
                 let timer = start_timer!(|| format!("Prove layer {}", layer_id));
                 prover_state.layer_id = layer_id;
@@ -73,13 +56,8 @@
                         phase1_msg.eval_value_2,
                     ),
                     None => (
-<<<<<<< HEAD
-                        prover_state.next_evals[0].clone().0,
-                        prover_state.next_evals[0].1,
-=======
                         prover_state.next_layer_point_and_evals[0].point.clone(),
                         prover_state.next_layer_point_and_evals[0].eval,
->>>>>>> 24c1690f
                     ),
                 };
 
@@ -107,15 +85,6 @@
 
     /// Initialize proving state for data parallel circuits.
     fn prover_init_parallel(
-<<<<<<< HEAD
-        circuit_witness: &CircuitWitness<F>,
-        output_evals: &[(Point<F>, F)],
-        wires_out_evals: &[(Point<F>, F)],
-    ) -> Self {
-        let next_evals = output_evals.to_vec();
-        let mut subset_evals = HashMap::new();
-        subset_evals.entry(0usize).or_insert(
-=======
         circuit_witness: &CircuitWitness<F::BaseField>,
         output_evals: &[PointAndEval<F>],
         wires_out_evals: &[PointAndEval<F>],
@@ -123,27 +92,17 @@
         let next_layer_point_and_evals = output_evals.to_vec();
         let mut subset_point_and_evals = HashMap::new();
         subset_point_and_evals.entry(0 as LayerId).or_insert(
->>>>>>> 24c1690f
             wires_out_evals
                 .to_vec()
                 .into_iter()
                 .enumerate()
-<<<<<<< HEAD
-                .map(|(i, (point, value))| (i, point, value))
-=======
                 .map(|(i, point_and_eval)| (i as LayerId, point_and_eval))
->>>>>>> 24c1690f
                 .collect_vec(),
         );
         Self {
             layer_id: 0,
-<<<<<<< HEAD
-            next_evals,
-            subset_evals,
-=======
             next_layer_point_and_evals,
             subset_point_and_evals,
->>>>>>> 24c1690f
             circuit_witness: circuit_witness.clone(),
             // Default
             layer_out_poly: Arc::default(),
@@ -158,22 +117,12 @@
         circuit: &Circuit<F>,
         transcript: &mut Transcript<F>,
     ) -> Option<IOPProverPhase1Message<F>> {
-<<<<<<< HEAD
-        let layer = &circuit.layers[self.layer_id];
-=======
         let layer = &circuit.layers[self.layer_id as usize];
->>>>>>> 24c1690f
         let lo_num_vars = layer.num_vars;
         let hi_num_vars = self.circuit_witness.instance_num_vars();
         self.layer_out_poly = self
             .circuit_witness
             .layer_poly(self.layer_id, layer.num_vars);
-<<<<<<< HEAD
-        let next_evals = &self.next_evals;
-        let subset_evals = self.subset_evals.remove(&self.layer_id).unwrap_or(vec![]);
-
-        if subset_evals.len() == 0 && next_evals.len() == 1 {
-=======
         let next_layer_point_and_evals = &self.next_layer_point_and_evals;
         let subset_point_and_evals = self
             .subset_point_and_evals
@@ -181,28 +130,18 @@
             .unwrap_or(vec![]);
 
         if subset_point_and_evals.len() == 0 && next_layer_point_and_evals.len() == 1 {
->>>>>>> 24c1690f
             return None;
         }
 
         // TODO: Double check the correctness.
         let alpha = transcript
             .get_and_append_challenge(b"combine subset evals")
-<<<<<<< HEAD
-            .elements[0];
-
-        let mut prover_phase1_state = IOPProverPhase1State::prover_init_parallel(
-            &self.layer_out_poly,
-            &next_evals,
-            &subset_evals,
-=======
             .elements;
 
         let mut prover_phase1_state = IOPProverPhase1State::prover_init_parallel(
             &self.layer_out_poly,
             &next_layer_point_and_evals,
             &subset_point_and_evals,
->>>>>>> 24c1690f
             &alpha,
             lo_num_vars,
             hi_num_vars,
@@ -253,15 +192,9 @@
         layer_out_value: &F,
         transcript: &mut Transcript<F>,
     ) -> IOPProverPhase2Message<F> {
-<<<<<<< HEAD
-        self.next_evals.clear();
-
-        let layer = &circuit.layers[self.layer_id];
-=======
         self.next_layer_point_and_evals.clear();
 
         let layer = &circuit.layers[self.layer_id as usize];
->>>>>>> 24c1690f
         let lo_out_num_vars = layer.num_vars;
         let hi_num_vars = self.circuit_witness.instance_num_vars();
 
@@ -272,15 +205,9 @@
             &self.layer_out_poly,
             &layer_out_point,
             *layer_out_value,
-<<<<<<< HEAD
-            &self.circuit_witness.layers[self.layer_id + 1],
-            self.circuit_witness.layers_ref(),
-            |c| self.circuit_witness.constant(c),
-=======
             &self.circuit_witness.layers[self.layer_id as usize + 1],
             self.circuit_witness.layers_ref(),
             |c| self.circuit_witness.constant(*c),
->>>>>>> 24c1690f
             hi_num_vars,
         );
 
@@ -326,34 +253,20 @@
             .split_at(1);
 
         for f_value in next_f_values {
-<<<<<<< HEAD
-            self.next_evals
-                .push((sumcheck_proof_1.point.clone(), *f_value));
-        }
-        layer.paste_from.iter().zip(subset_f_values).for_each(
-            |((&old_layer_id, _), &subset_value)| {
-                self.subset_evals
-=======
             self.next_layer_point_and_evals
                 .push(PointAndEval::new_from_ref(&sumcheck_proof_1.point, f_value));
         }
         layer.paste_from.iter().zip(subset_f_values).for_each(
             |((&old_layer_id, _), &subset_value)| {
                 self.subset_point_and_evals
->>>>>>> 24c1690f
                     .entry(old_layer_id)
                     .or_insert_with(Vec::new)
                     .push((
                         self.layer_id,
-<<<<<<< HEAD
-                        prover_phase2_state.sumcheck_point_1.clone(),
-                        subset_value,
-=======
                         PointAndEval::new_from_ref(
                             &prover_phase2_state.sumcheck_point_1,
                             &subset_value,
                         ),
->>>>>>> 24c1690f
                     ));
             },
         );
@@ -375,16 +288,11 @@
         let (sumcheck_proof_2, eval_values_2) =
             prover_phase2_state.prove_and_update_state_step2_parallel(transcript);
 
-<<<<<<< HEAD
-        self.next_evals
-            .push((sumcheck_proof_2.point.clone(), eval_values_2[0]));
-=======
         self.next_layer_point_and_evals
             .push(PointAndEval::new_from_ref(
                 &sumcheck_proof_2.point,
                 &eval_values_2[0],
             ));
->>>>>>> 24c1690f
 
         sumcheck_proofs.push(sumcheck_proof_2);
         sumcheck_eval_values.push(eval_values_2);
@@ -403,16 +311,11 @@
         let (sumcheck_proof_3, eval_values_3) =
             prover_phase2_state.prove_and_update_state_step3_parallel(transcript);
 
-<<<<<<< HEAD
-        self.next_evals
-            .push((sumcheck_proof_3.point.clone(), eval_values_3[0]));
-=======
         self.next_layer_point_and_evals
             .push(PointAndEval::new_from_ref(
                 &sumcheck_proof_3.point,
                 &eval_values_3[0],
             ));
->>>>>>> 24c1690f
 
         sumcheck_proofs.push(sumcheck_proof_3);
         sumcheck_eval_values.push(eval_values_3);
@@ -430,15 +333,9 @@
         layer_out_point: &Point<F>,
         transcript: &mut Transcript<F>,
     ) -> IOPProverPhase2Message<F> {
-<<<<<<< HEAD
-        self.next_evals.clear();
-
-        let layer = &circuit.layers[self.layer_id];
-=======
         self.next_layer_point_and_evals.clear();
 
         let layer = &circuit.layers[self.layer_id as usize];
->>>>>>> 24c1690f
         let lo_out_num_vars = layer.num_vars;
         let hi_num_vars = self.circuit_witness.instance_num_vars();
         assert!(lo_out_num_vars + hi_num_vars == layer_out_point.len());
@@ -446,11 +343,7 @@
         let prover_phase2_state = IOPProverPhase2InputState::prover_init_parallel(
             &layer_out_point,
             self.circuit_witness.wires_in_ref(),
-<<<<<<< HEAD
-            &circuit.paste_from_wires_in,
-=======
             &circuit.paste_from_in,
->>>>>>> 24c1690f
             layer.num_vars,
             circuit.max_wires_in_num_vars,
             hi_num_vars,
@@ -480,17 +373,10 @@
     // TODO: Define special protocols of special layers for optimization.
 }
 
-<<<<<<< HEAD
-struct IOPProverPhase1State<'a, F> {
-    layer_out_poly: &'a Arc<DenseMultilinearExtension<F>>,
-    next_evals: &'a [(Point<F>, F)],
-    subset_evals: &'a [(usize, Point<F>, F)],
-=======
 struct IOPProverPhase1State<'a, F: SmallField> {
     layer_out_poly: &'a Arc<DenseMultilinearExtension<F>>,
     next_layer_point_and_evals: &'a [PointAndEval<F>],
     subset_point_and_evals: &'a [(LayerId, PointAndEval<F>)],
->>>>>>> 24c1690f
     alpha_pows: Vec<F>,
     lo_num_vars: usize,
     hi_num_vars: usize,
@@ -504,15 +390,6 @@
     layer_out_point: Point<F>,
     layer_out_value: F,
     layer_in_poly: Arc<DenseMultilinearExtension<F>>,
-<<<<<<< HEAD
-    layer_in_vec: &'a [Vec<F>],
-    mul3s: Vec<Gate3In<F>>,
-    mul2s: Vec<Gate2In<F>>,
-    adds: Vec<Gate1In<F>>,
-    assert_consts: Vec<GateCIn<F>>,
-    paste_from: &'a HashMap<usize, Vec<usize>>,
-    paste_from_sources: &'a [Vec<Vec<F>>],
-=======
     layer_in_vec: &'a [Vec<F::BaseField>],
     mul3s: Vec<Gate3In<F::BaseField>>,
     mul2s: Vec<Gate2In<F::BaseField>>,
@@ -520,7 +397,6 @@
     assert_consts: Vec<GateCIn<F::BaseField>>,
     paste_from: &'a HashMap<LayerId, Vec<CellId>>,
     paste_from_sources: &'a [Vec<Vec<F::BaseField>>],
->>>>>>> 24c1690f
     lo_out_num_vars: usize,
     lo_in_num_vars: usize,
     hi_num_vars: usize,
@@ -544,17 +420,10 @@
 
 struct IOPProverPhase2InputState<'a, F: SmallField> {
     layer_out_point: &'a Point<F>,
-<<<<<<< HEAD
-    paste_from_wires_in: &'a [(usize, usize)],
-    wires_in: &'a [Vec<Vec<F>>],
-    lo_out_num_vars: usize,
-    lo_in_num_vars: usize,
-=======
     paste_from_wires_in: Vec<(CellId, CellId)>,
     paste_from_counter_in: Vec<(CellId, CellId)>,
     wires_in: &'a [Vec<Vec<F::BaseField>>],
     lo_out_num_vars: usize,
     lo_in_num_vars: Option<usize>,
->>>>>>> 24c1690f
     hi_num_vars: usize,
 }