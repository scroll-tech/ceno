#![allow(clippy::manual_memcpy)]
#![allow(clippy::needless_range_loop)]

use crate::{
    error::GKRError,
    structs::{Circuit, CircuitWitness, GKRInputClaims, IOPProof, IOPProverState, PointAndEval},
};
use ark_std::rand::{
    Rng, RngCore, SeedableRng,
    rngs::{OsRng, StdRng},
};
use ff::Field;
use ff_ext::ExtensionField;
use itertools::{Itertools, izip};
use multilinear_extensions::{
    mle::DenseMultilinearExtension, virtual_poly_v2::ArcMultilinearExtension,
};
use simple_frontend::structs::CircuitBuilder;
use std::iter;
use sumcheck::util::ceil_log2;
use transcript::Transcript;

const THETA: [(usize, [usize; 5], [usize; 5]); 25] = [
    // format: (
    //    x + y*5,
    //    [(x+4, 0), (x+4, 1),... (x+4, 4)], // input
    //    [(x+1, 0), (x+1, 1), ..., (x+1, 4)] // rotated input
    // )
    (0, [4, 9, 14, 19, 24], [1, 6, 11, 16, 21]),
    (1, [0, 5, 10, 15, 20], [2, 7, 12, 17, 22]),
    (2, [1, 6, 11, 16, 21], [3, 8, 13, 18, 23]),
    (3, [2, 7, 12, 17, 22], [4, 9, 14, 19, 24]),
    (4, [3, 8, 13, 18, 23], [0, 5, 10, 15, 20]),
    (5, [4, 9, 14, 19, 24], [1, 6, 11, 16, 21]),
    (6, [0, 5, 10, 15, 20], [2, 7, 12, 17, 22]),
    (7, [1, 6, 11, 16, 21], [3, 8, 13, 18, 23]),
    (8, [2, 7, 12, 17, 22], [4, 9, 14, 19, 24]),
    (9, [3, 8, 13, 18, 23], [0, 5, 10, 15, 20]),
    (10, [4, 9, 14, 19, 24], [1, 6, 11, 16, 21]),
    (11, [0, 5, 10, 15, 20], [2, 7, 12, 17, 22]),
    (12, [1, 6, 11, 16, 21], [3, 8, 13, 18, 23]),
    (13, [2, 7, 12, 17, 22], [4, 9, 14, 19, 24]),
    (14, [3, 8, 13, 18, 23], [0, 5, 10, 15, 20]),
    (15, [4, 9, 14, 19, 24], [1, 6, 11, 16, 21]),
    (16, [0, 5, 10, 15, 20], [2, 7, 12, 17, 22]),
    (17, [1, 6, 11, 16, 21], [3, 8, 13, 18, 23]),
    (18, [2, 7, 12, 17, 22], [4, 9, 14, 19, 24]),
    (19, [3, 8, 13, 18, 23], [0, 5, 10, 15, 20]),
    (20, [4, 9, 14, 19, 24], [1, 6, 11, 16, 21]),
    (21, [0, 5, 10, 15, 20], [2, 7, 12, 17, 22]),
    (22, [1, 6, 11, 16, 21], [3, 8, 13, 18, 23]),
    (23, [2, 7, 12, 17, 22], [4, 9, 14, 19, 24]),
    (24, [3, 8, 13, 18, 23], [0, 5, 10, 15, 20]),
];

const RHO: [u32; 24] = [
    1, 3, 6, 10, 15, 21, 28, 36, 45, 55, 2, 14, 27, 41, 56, 8, 25, 43, 62, 18, 39, 61, 20, 44,
];

const PI: [usize; 24] = [
    10, 7, 11, 17, 18, 3, 5, 16, 8, 21, 24, 4, 15, 23, 19, 13, 12, 2, 20, 14, 22, 9, 6, 1,
];

const ROUNDS: usize = 24;

const RC: [u64; ROUNDS] = [
    1u64,
    0x8082u64,
    0x800000000000808au64,
    0x8000000080008000u64,
    0x808bu64,
    0x80000001u64,
    0x8000000080008081u64,
    0x8000000000008009u64,
    0x8au64,
    0x88u64,
    0x80008009u64,
    0x8000000au64,
    0x8000808bu64,
    0x800000000000008bu64,
    0x8000000000008089u64,
    0x8000000000008003u64,
    0x8000000000008002u64,
    0x8000000000000080u64,
    0x800au64,
    0x800000008000000au64,
    0x8000000080008081u64,
    0x8000000000008080u64,
    0x80000001u64,
    0x8000000080008008u64,
];

/// Bits of a word in big-endianess
#[derive(Clone, Copy, PartialEq, Eq, Debug)]
struct Word([usize; 64]);

impl Default for Word {
    fn default() -> Self {
        Self([0; 64])
    }
}

impl Word {
    fn new<E: ExtensionField>(cb: &mut CircuitBuilder<E>) -> Self {
        Self(cb.create_cells(64).try_into().unwrap())
    }

    fn rotate_left(&self, mid: usize) -> Self {
        let mut word = *self;
        word.0.rotate_left(mid);
        word
    }
}

// out = lhs ^ rhs = lhs + rhs - 2 * lhs * rhs
fn xor<E: ExtensionField>(cb: &mut CircuitBuilder<E>, lhs: &Word, rhs: &Word) -> Word {
    let out = Word::new(cb);
    izip!(&out.0, &lhs.0, &rhs.0).for_each(|(out, lhs, rhs)| {
        cb.add(*out, *lhs, E::BaseField::ONE);
        cb.add(*out, *rhs, E::BaseField::ONE);
        cb.mul2(*out, *lhs, *rhs, -E::BaseField::ONE.double());
    });
    out
}

// out = lhs ^ rhs = lhs + rhs - 2 * lhs * rhs
fn relay<E: ExtensionField>(cb: &mut CircuitBuilder<E>, lhs: &Word) -> Word {
    let out = Word::new(cb);
    izip!(&out.0, &lhs.0).for_each(|(out, lhs)| {
        cb.add(*out, *lhs, E::BaseField::ONE);
    });
    out
}

// out = !lhs & rhs
#[allow(dead_code)]
fn not_lhs_and_rhs<E: ExtensionField>(cb: &mut CircuitBuilder<E>, lhs: &Word, rhs: &Word) -> Word {
    let out = Word::new(cb);
    izip!(&out.0, &lhs.0, &rhs.0).for_each(|(out, lhs, rhs)| {
        cb.add(*out, *rhs, E::BaseField::ONE);
        cb.mul2(*out, *lhs, *rhs, -E::BaseField::ONE);
    });
    out
}

// (x0 + x1 + x2) - 2x0x2 - 2x1x2 - 2x0x1 + 4x0x1x2
fn xor3<E: ExtensionField>(cb: &mut CircuitBuilder<E>, words: &[Word; 3]) -> Word {
    let out = Word::new(cb);
    izip!(&out.0, &words[0].0, &words[1].0, &words[2].0).for_each(
        |(out, wire_0, wire_1, wire_2)| {
            // (x0 + x1 + x2)
            cb.add(*out, *wire_0, E::BaseField::ONE);
            cb.add(*out, *wire_1, E::BaseField::ONE);
            cb.add(*out, *wire_2, E::BaseField::ONE);
            // - 2x0x2 - 2x1x2 - 2x0x1
            cb.mul2(*out, *wire_0, *wire_1, -E::BaseField::ONE.double());
            cb.mul2(*out, *wire_0, *wire_2, -E::BaseField::ONE.double());
            cb.mul2(*out, *wire_1, *wire_2, -E::BaseField::ONE.double());
            // 4x0x1x2
            cb.mul3(
                *out,
                *wire_0,
                *wire_1,
                *wire_2,
                E::BaseField::ONE.double().double(),
            );
        },
    );
    out
}

// chi truth table
// | x0 | x1 | x2 | x0 ^ ((not x1) & x2) |
// |----|----|----|----------------------|
// | 0  | 0  | 0  | 0                    |
// | 0  | 0  | 1  | 1                    |
// | 0  | 1  | 0  | 0                    |
// | 0  | 1  | 1  | 0                    |
// | 1  | 0  | 0  | 1                    |
// | 1  | 0  | 1  | 0                    |
// | 1  | 1  | 0  | 1                    |
// | 1  | 1  | 1  | 1                    |
// (1-x0)*(1-x1)*(x2) + x0(1-x1)(1-x2) + x0x1(1-x2) + x0x1x2
// = x2 - x0x2 - x1x2 + x0x1x2 + x0 - x0x1 - x0x2 + x0x1x2 + x0x1 - x0x1x2 + x0x1x2
// = (x0 + x2) - 2x0x2 - x1x2 + 2x0x1x2
fn chi<E: ExtensionField>(cb: &mut CircuitBuilder<E>, words: &[Word; 3]) -> Word {
    let out = Word::new(cb);
    izip!(&out.0, &words[0].0, &words[1].0, &words[2].0).for_each(
        |(out, wire_0, wire_1, wire_2)| {
            // (x0 + x2)
            cb.add(*out, *wire_0, E::BaseField::ONE);
            cb.add(*out, *wire_2, E::BaseField::ONE);
            // - 2x0x2 - x1x2
            cb.mul2(*out, *wire_0, *wire_2, -E::BaseField::ONE.double());
            cb.mul2(*out, *wire_1, *wire_2, -E::BaseField::ONE);
            // 2x0x1x2
            cb.mul3(*out, *wire_0, *wire_1, *wire_2, E::BaseField::ONE.double());
        },
    );
    out
}

// chi_output xor constant
// = chi_output + constant - 2*chi_output*constant
// = c + (x0 + x2) - 2x0x2 - x1x2 + 2x0x1x2 - 2(c*x0 + c*x2 - 2c*x0*x2 - c*x1*x2 + 2*c*x0*x1*x2)
// = x0 + x2 + c - 2*x0*x2 - x1*x2 + 2*x0*x1*x2 - 2*c*x0 - 2*c*x2 + 4*c*x0*x2 + 2*c*x1*x2 -
// 4*c*x0*x1*x2 = x0*(1-2c) + x2*(1-2c) + c + x0*x2*(-2 + 4c) + x1*x2(-1 + 2c) + x0*x1*x2(2 - 4c)
fn chi_and_xor_constant<E: ExtensionField>(
    cb: &mut CircuitBuilder<E>,
    words: &[Word; 3],
    constant: u64,
) -> Word {
    let out = Word::new(cb);
    izip!(
        &out.0,
        &words[0].0,
        &words[1].0,
        &words[2].0,
        iter::successors(Some(constant.reverse_bits()), |constant| {
            Some(constant >> 1)
        })
    )
    .for_each(|(out, wire_0, wire_1, wire_2, constant)| {
        let const_bit = constant & 1;
        // x0*(1-2c) + x2*(1-2c) + c
        if const_bit & 1 == 1 {
            // -x0
            cb.add(*out, *wire_0, -E::BaseField::ONE);
        } else {
            // x0
            cb.add(*out, *wire_0, 1.into());
        };
        if const_bit & 1 == 1 {
            // -x2
            cb.add(*out, *wire_2, -E::BaseField::ONE);
        } else {
            // x2
            cb.add(*out, *wire_2, 1.into());
        };
        cb.add_const(
            *out,
            if const_bit & 1 == 1 {
                E::BaseField::ONE
            } else {
                E::BaseField::ZERO
            },
        );

        // x0*x2*(-2 + 4c) + x1*x2(-1 + 2c)
        if const_bit & 1 == 1 {
            // 2*x0*x2
            cb.mul2(*out, *wire_0, *wire_2, E::BaseField::ONE.double());
        } else {
            // -2*x0*x2
            cb.mul2(*out, *wire_0, *wire_2, -E::BaseField::ONE.double());
        };
        if const_bit & 1 == 1 {
            // x1*x2
            cb.mul2(*out, *wire_1, *wire_2, E::BaseField::ONE);
        } else {
            // -x1*x2
            cb.mul2(*out, *wire_1, *wire_2, -E::BaseField::ONE);
        };

        // x0*x1*x2(2 - 4c)
        if const_bit & 1 == 1 {
            // -2*x0*x1*x2
            cb.mul3(*out, *wire_0, *wire_1, *wire_2, -E::BaseField::ONE.double());
        } else {
            // 2*x0*x1*x2
            cb.mul3(*out, *wire_0, *wire_1, *wire_2, E::BaseField::ONE.double());
        }
    });
    out
}

#[allow(dead_code)]
fn xor2_constant<E: ExtensionField>(
    cb: &mut CircuitBuilder<E>,
    words: &[Word; 2],
    constant: u64,
) -> Word {
    let out = Word::new(cb);

    izip!(
        &out.0,
        &words[0].0,
        &words[1].0,
        iter::successors(Some(constant.reverse_bits()), |constant| {
            Some(constant >> 1)
        })
    )
    .for_each(|(out, wire_0, wire_1, constant)| {
        let const_bit = constant & 1;
        // (x0 + x1 + x2)
        cb.add(*out, *wire_0, E::BaseField::ONE);
        cb.add(*out, *wire_1, E::BaseField::ONE);
        cb.add_const(
            *out,
            if const_bit & 1 == 1 {
                E::BaseField::ONE
            } else {
                E::BaseField::ZERO
            },
        );
        // - 2x0x2 - 2x1x2 - 2x0x1
        if const_bit == 1 {
            cb.add(*out, *wire_0, -E::BaseField::ONE.double());
            cb.add(*out, *wire_1, -E::BaseField::ONE.double());
        }
        cb.mul2(*out, *wire_0, *wire_1, -E::BaseField::ONE.double());

        // 4x0x1x2
        if const_bit == 1 {
            cb.mul2(*out, *wire_0, *wire_1, E::BaseField::ONE.double().double());
        }
    });
    out
}

// TODO: Optimization:
//       - Theta use lookup
//       - Use mul3 to make Chi less layers
pub fn keccak256_circuit<E: ExtensionField>() -> Circuit<E> {
    let cb = &mut CircuitBuilder::default();

    let [mut state, input] = [25 * 64, 17 * 64].map(|n| {
        cb.create_witness_in(n)
            .1
            .chunks(64)
            .map(|word| Word(word.to_vec().try_into().unwrap()))
            .collect_vec()
    });

    // Absorption
    state = izip!(
        state.iter(),
        input.into_iter().map(Some).chain(iter::repeat(None))
    )
    .map(|(state, input)| {
        if let Some(input) = input {
            xor(cb, state, &input)
        } else {
            relay(cb, state)
        }
    })
    .collect_vec();

    // Permutation
    for i in 0..ROUNDS {
        let mut array = [Word::default(); 5];

        // Theta step
        // state[x, y] = state[x, y] XOR state[x+4, 0] XOR state[x+4, 1] XOR state[x+4, 2] XOR
        // state[x+4, 3] XOR state[x+4, 4] XOR state[x+1, 0] XOR state[x+1, 1] XOR
        // state[x+1, 2] XOR state[x+1, 3] XOR state[x+1, 4]
        state = THETA
            .map(|(index, inputs, rotated_input)| {
                let input = state[index];
                let input_words = inputs.map(|index| state[index]);
                let rotated_input_words = rotated_input.map(|index| state[index].rotate_left(1));
                let xor_inputs = iter::once(input)
                    .chain(input_words)
                    .chain(rotated_input_words)
                    .collect::<Vec<_>>();
                assert!(xor_inputs.len() == 11);

                // first layer => reduce size from 11 to 4
                let xor_inputs = xor_inputs
                    .chunks(3)
                    .map(|chunk| {
                        let chunked_inputs = chunk.to_vec();
                        match chunked_inputs.len() {
                            3 => xor3(cb, &chunked_inputs.try_into().unwrap()),
                            2 => xor(cb, &chunked_inputs[0], &chunked_inputs[1]),
                            _ => unreachable!(),
                        }
                    })
                    .collect::<Vec<_>>();
                assert!(xor_inputs.len() == 4);

                // second layer => reduce size from 4 to 2
                let xor_inputs = xor_inputs
                    .chunks(2)
                    .map(|chunk| {
                        let chunked_inputs = chunk.to_vec();
                        assert!(chunked_inputs.len() == 2);
                        xor(cb, &chunked_inputs[0], &chunked_inputs[1])
                    })
                    .collect::<Vec<_>>();
                assert!(xor_inputs.len() == 2);

                // third layer => reduce size from 2 to 1
                let xor_inputs = xor_inputs
                    .chunks(2)
                    .map(|chunk| {
                        let chunked_inputs = chunk.to_vec();
                        assert!(chunked_inputs.len() == 2);
                        xor(cb, &chunked_inputs[0], &chunked_inputs[1])
                    })
                    .collect::<Vec<_>>();

                assert!(xor_inputs.len() == 1);
                xor_inputs[0]
            })
            .to_vec();

        assert!(state.len() == 25);

        // Rho and pi
        let mut last = state[1];
        for x in 0..24 {
            array[0] = state[PI[x]];
            state[PI[x]] = last.rotate_left(RHO[x] as usize);
            last = array[0];
        }

        // Chi + Iota
        for y_step in 0..5 {
            let y = y_step * 5;
            for x in 0..5 {
                array[x] = state[y + x];
            }
            for x in 0..5 {
                if x == 0 && y == 0 {
                    // Chi + Iota
                    state[0] = chi_and_xor_constant(cb, &[array[0], array[1], array[2]], RC[i]);
                } else {
                    // Chi
                    state[y + x] = chi(cb, &[array[x], array[(x + 1) % 5], array[(x + 2) % 5]]);
                }
            }
        }
    }

    // FIXME: If we use the `create_wire_out_from_cells`, the ordering of these cells in wire_out
    //        will be different, so it's duplicating cells to avoid that as a temporary solution.
    // cb.create_wire_out_from_cells(&state.iter().flat_map(|word| word.0).collect_vec());

    let (_, out) = cb.create_witness_out(256);
    izip!(&out, state.iter().flat_map(|word| &word.0))
        .for_each(|(out, state)| cb.add(*out, *state, E::BaseField::ONE));

    cb.configure();
    Circuit::new(cb)
}

pub fn prove_keccak256<E: ExtensionField>(
    instance_num_vars: usize,
    circuit: &Circuit<E>,
    max_thread_id: usize,
) -> Option<(IOPProof<E>, CircuitWitness<E>)> {
    assert!(
        ceil_log2(max_thread_id) <= instance_num_vars,
        "ceil_log2(N) {} > instance_num_vars {}",
        ceil_log2(max_thread_id),
        instance_num_vars
    );
    // Sanity-check
    #[cfg(test)]
    {
        use crate::structs::CircuitWitness;
        use multilinear_extensions::mle::IntoMLE;
        let all_zero: Vec<DenseMultilinearExtension<E>> = vec![
            vec![E::BaseField::ZERO; 25 * 64],
            vec![E::BaseField::ZERO; 17 * 64],
        ]
        .into_iter()
        .map(|wit_in| wit_in.into_mle())
        .collect();
        let all_one = vec![vec![E::BaseField::ONE; 25 * 64], vec![
            E::BaseField::ZERO;
            17 * 64
        ]]
        .into_iter()
        .map(|wit_in| wit_in.into_mle())
        .collect();
        let mut witness = CircuitWitness::new(circuit, Vec::new());
        witness.add_instance(circuit, all_zero);
        witness.add_instance(circuit, all_one);

        izip!(
            witness.witness_out_ref()[0]
                .get_base_field_vec()
                .chunks(256),
            [[0; 25], [u64::MAX; 25]]
        )
        .for_each(|(wire_out, state)| {
            let output = wire_out[..256]
                .chunks_exact(64)
                .map(|bits| {
                    bits.iter().fold(0, |acc, bit| {
                        (acc << 1) + (*bit == E::BaseField::ONE) as u64
                    })
                })
                .collect_vec();
            let expected = {
                let mut state = state;
                tiny_keccak::keccakf(&mut state);
                state[0..4].to_vec()
            };
            assert_eq!(output, expected)
        });
    }

    let mut rng = StdRng::seed_from_u64(OsRng.next_u64());
    let mut witness = CircuitWitness::new(circuit, Vec::new());
    for _ in 0..1 << instance_num_vars {
        let [rand_state, rand_input] = [25 * 64, 17 * 64].map(|n| {
            let mut data = vec![E::BaseField::ZERO; 1 << ceil_log2(n)];
            data.iter_mut()
                .take(n)
                .for_each(|d| *d = E::BaseField::from(rng.gen_bool(0.5) as u64));
            data
        });
<<<<<<< HEAD
        witness.add_instance(&circuit, vec![
            DenseMultilinearExtension::from_evaluations_vec(
                ceil_log2(rand_state.len()),
                rand_state,
            ),
            DenseMultilinearExtension::from_evaluations_vec(
                ceil_log2(rand_input.len()),
                rand_input,
            ),
        ]);
=======
        witness.add_instance(
            circuit,
            vec![
                DenseMultilinearExtension::from_evaluations_vec(
                    ceil_log2(rand_state.len()),
                    rand_state,
                ),
                DenseMultilinearExtension::from_evaluations_vec(
                    ceil_log2(rand_input.len()),
                    rand_input,
                ),
            ],
        );
>>>>>>> df8e72a8
    }

    let output_mle = &witness.witness_out_ref()[0];

    let mut prover_transcript = Transcript::<E>::new(b"test");
    let output_point = iter::repeat_with(|| {
        prover_transcript
            .get_and_append_challenge(b"output point")
            .elements
    })
    .take(output_mle.num_vars())
    .collect_vec();
    let output_eval = output_mle.evaluate(&output_point);

    let start = std::time::Instant::now();
    let (proof, _) = IOPProverState::prove_parallel(
        circuit,
        &witness,
        vec![],
        vec![PointAndEval::new(output_point, output_eval)],
        max_thread_id,
        &mut prover_transcript,
    );
    println!("{}: {:?}", 1 << instance_num_vars, start.elapsed());
    Some((proof, witness))
}

pub fn verify_keccak256<E: ExtensionField>(
    instance_num_vars: usize,
    output_mle: &ArcMultilinearExtension<E>,
    proof: IOPProof<E>,
    circuit: &Circuit<E>,
) -> Result<GKRInputClaims<E>, GKRError> {
    let mut verifer_transcript = Transcript::<E>::new(b"test");
    let output_point = iter::repeat_with(|| {
        verifer_transcript
            .get_and_append_challenge(b"output point")
            .elements
    })
    .take(output_mle.num_vars())
    .collect_vec();
    let output_eval = output_mle.evaluate(&output_point);
    crate::structs::IOPVerifierState::verify_parallel(
        circuit,
        &[],
        vec![],
        vec![PointAndEval::new(output_point, output_eval)],
        proof,
        instance_num_vars,
        &mut verifer_transcript,
    )
}<|MERGE_RESOLUTION|>--- conflicted
+++ resolved
@@ -513,8 +513,7 @@
                 .for_each(|d| *d = E::BaseField::from(rng.gen_bool(0.5) as u64));
             data
         });
-<<<<<<< HEAD
-        witness.add_instance(&circuit, vec![
+        witness.add_instance(circuit, vec![
             DenseMultilinearExtension::from_evaluations_vec(
                 ceil_log2(rand_state.len()),
                 rand_state,
@@ -524,21 +523,6 @@
                 rand_input,
             ),
         ]);
-=======
-        witness.add_instance(
-            circuit,
-            vec![
-                DenseMultilinearExtension::from_evaluations_vec(
-                    ceil_log2(rand_state.len()),
-                    rand_state,
-                ),
-                DenseMultilinearExtension::from_evaluations_vec(
-                    ceil_log2(rand_input.len()),
-                    rand_input,
-                ),
-            ],
-        );
->>>>>>> df8e72a8
     }
 
     let output_mle = &witness.witness_out_ref()[0];
