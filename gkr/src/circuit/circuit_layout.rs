use core::fmt;
use std::collections::HashMap;

use ark_std::iterable::Iterable;
use goldilocks::SmallField;
use itertools::Itertools;
use simple_frontend::structs::{
    CellId, CellType, ChallengeConst, CircuitBuilder, ConstantType, GateType, InType, LayerId,
    OutType,
};

use crate::{
    structs::{Circuit, Gate1In, Gate2In, Gate3In, GateCIn, Layer},
    utils::{ceil_log2, MatrixMLEColumnFirst, MatrixMLERowFirst},
};

impl<F: SmallField> Circuit<F> {
    /// Generate the circuit from circuit builder.
    pub fn new(circuit_builder: &CircuitBuilder<F>) -> Self {
        assert!(circuit_builder.n_layers.is_some());
        let n_layers = circuit_builder.n_layers.unwrap();

        // ==================================
        // Put cells into layers. Maintain two vectors:
        // - `layers_of_cell_id` stores all cell ids in each layer;
        // - `wire_ids_in_layer` stores the wire id of each cell in its layer.
        // ==================================
        let (layers_of_cell_id, wire_ids_in_layer) = {
            let mut layers_of_cell_id = vec![vec![]; n_layers as usize];
            let mut wire_ids_in_layer = vec![0; circuit_builder.cells.len()];
            for i in 0..circuit_builder.cells.len() {
                if let Some(layer) = circuit_builder.cells[i].layer {
                    wire_ids_in_layer[i] = layers_of_cell_id[layer as usize].len();
                    layers_of_cell_id[layer as usize].push(i);
                } else {
                    panic!("The layer of the cell is not specified.");
                }
            }
            // The layers are numbered from the output to the inputs.
            layers_of_cell_id.reverse();
            (layers_of_cell_id, wire_ids_in_layer)
        };

        let mut layers = vec![Layer::default(); n_layers as usize];

        // ==================================
        // From the input layer to the output layer, construct the gates. If a
        // gate has the input from multiple previous layers, then we need to
        // copy them to the current layer.
        // ==================================

        // Input layer if pasted from wires_in and constant.
        let (in_cell_ids, out_cell_ids) = {
            let mut in_cell_ids = HashMap::new();
            let mut out_cell_ids = vec![vec![]; circuit_builder.n_wires_out() as usize];
            for (id, cell) in circuit_builder.cells.iter().enumerate() {
                if let Some(cell_type) = cell.cell_type {
                    match cell_type {
                        CellType::In(in_type) => {
                            in_cell_ids.entry(in_type).or_insert(vec![]).push(id);
                        }
                        CellType::Out(OutType::Wire(wire_id)) => {
                            out_cell_ids[wire_id as usize].push(id);
                        }
                    }
                }
            }
            (in_cell_ids, out_cell_ids)
        };

        let mut input_paste_from_in = Vec::with_capacity(in_cell_ids.len());
        for (ty, in_cell_ids) in in_cell_ids.iter() {
            #[cfg(feature = "debug")]
            in_cell_ids.iter().enumerate().map(|(i, cell_id)| {
                // Each wire_in should be assigned with a consecutive
                // input layer segment. Then we can use a special
                // sumcheck protocol to prove it.
                assert!(
                    i == 0 || wire_ids_in_layer[*cell_id] == wire_ids_in_layer[wire_in[i - 1]] + 1
                );
            });
            input_paste_from_in.push((
                *ty,
                wire_ids_in_layer[in_cell_ids[0]],
                wire_ids_in_layer[in_cell_ids[in_cell_ids.len() - 1]] + 1,
            ));
        }

        // TODO: This is to avoid incorrect use of input paste_from. To be refined.
        for (ty, left, right) in input_paste_from_in.iter() {
            if let InType::Wire(id) = *ty {
                layers[n_layers as usize - 1]
                    .paste_from
                    .insert(id as LayerId, (*left..*right).collect_vec());
            }
        }

<<<<<<< HEAD
        let mut max_wires_in_num_vars = None;
        let max_wires_in_size = in_cell_ids
            .iter()
            .map(|(ty, vec)| {
                if let InType::Constant(_) = *ty {
                    0
                } else {
                    vec.len()
                }
            })
            .max()
            .unwrap();
        if max_wires_in_size > 0 {
            max_wires_in_num_vars = Some(ceil_log2(max_wires_in_size) as usize);
        }
=======
        let max_wires_in_num_vars = {
            let mut max_wires_in_num_vars = None;
            let max_wires_in_size = in_cell_ids
                .iter()
                .map(|(ty, vec)| {
                    if let InType::Constant(_) = *ty {
                        0
                    } else {
                        vec.len()
                    }
                })
                .max()
                .unwrap();
            if max_wires_in_size > 0 {
                max_wires_in_num_vars = Some(ceil_log2(max_wires_in_size) as usize);
            }
            max_wires_in_num_vars
        };
>>>>>>> 5e732385

        // Compute gates and copy constraints of the other layers.
        for layer_id in (0..n_layers - 1).rev() {
            // current_subsets: old_layer_id -> (old_wire_id, new_wire_id)
            // It only stores the wires not in the current layer.
            let new_layer_id = layer_id + 1;
            let subsets = {
                let mut subsets = HashMap::new();
                let mut wire_id_assigner = layers_of_cell_id[new_layer_id as usize]
                    .len()
                    .next_power_of_two();
                let mut update_subset = |old_cell_id: CellId| {
                    let old_layer_id =
                        n_layers - 1 - circuit_builder.cells[old_cell_id].layer.unwrap();
                    if old_layer_id == new_layer_id {
                        return;
                    }
                    subsets
                        .entry(old_layer_id)
                        .or_insert(HashMap::new())
                        .insert(wire_ids_in_layer[old_cell_id], wire_id_assigner);
                    wire_id_assigner += 1;
                };
                for cell_id in layers_of_cell_id[layer_id as usize].iter() {
                    let cell = &circuit_builder.cells[*cell_id];
                    for gate in cell.gates.iter() {
                        match gate {
                            GateType::Add(in_0, _) => {
                                update_subset(*in_0);
                            }
                            GateType::Mul2(in_0, in_1, _) => {
                                update_subset(*in_0);
                                update_subset(*in_1);
                            }
                            GateType::Mul3(in_0, in_1, in_2, _) => {
                                update_subset(*in_0);
                                update_subset(*in_1);
                                update_subset(*in_2);
                            }
                            _ => {}
                        }
                    }
                }
                layers[new_layer_id as usize].num_vars = ceil_log2(wire_id_assigner) as usize;
                subsets
            };

            // Copy subsets from previous layers and put them into the current
            // layer.
            for (old_layer_id, old_wire_ids) in subsets.iter() {
                for (old_wire_id, new_wire_id) in old_wire_ids.iter() {
                    layers[new_layer_id as usize]
                        .paste_from
                        .entry(*old_layer_id)
                        .or_insert(vec![])
                        .push(*new_wire_id);
                    layers[*old_layer_id as usize]
                        .copy_to
                        .entry(new_layer_id)
                        .or_insert(vec![])
                        .push(*old_wire_id);
                }
            }
            layers[new_layer_id as usize].max_previous_num_vars = layers[new_layer_id as usize]
                .max_previous_num_vars
                .max(ceil_log2(
                    layers[new_layer_id as usize]
                        .paste_from
                        .iter()
                        .map(|(_, old_wire_ids)| old_wire_ids.len())
                        .max()
                        .unwrap_or(1),
                ));
            layers[layer_id as usize].max_previous_num_vars =
                layers[new_layer_id as usize].num_vars;

            // Compute gates with new wire ids accordingly.
            let current_wire_id = |old_cell_id: CellId| -> CellId {
                let old_layer_id = n_layers - 1 - circuit_builder.cells[old_cell_id].layer.unwrap();
                let old_wire_id = wire_ids_in_layer[old_cell_id];
                if old_layer_id == new_layer_id {
                    return old_wire_id;
                }
                *subsets
                    .get(&old_layer_id)
                    .unwrap()
                    .get(&old_wire_id)
                    .unwrap()
            };
            for (i, cell_id) in layers_of_cell_id[layer_id as usize].iter().enumerate() {
                let cell = &circuit_builder.cells[*cell_id];
                if let Some(assert_const) = cell.assert_const {
                    layers[layer_id as usize].assert_consts.push(GateCIn {
                        idx_in: [],
                        idx_out: i,
                        scalar: ConstantType::Field(assert_const),
                    });
                }
                for gate in cell.gates.iter() {
                    match gate {
                        GateType::AddC(c) => {
                            layers[layer_id as usize].add_consts.push(GateCIn {
                                idx_in: [],
                                idx_out: i,
                                scalar: *c,
                            });
                        }
                        GateType::Add(in_0, scalar) => {
                            layers[layer_id as usize].adds.push(Gate1In {
                                idx_in: [current_wire_id(*in_0)],
                                idx_out: i,
                                scalar: *scalar,
                            });
                        }
                        GateType::Mul2(in_0, in_1, scalar) => {
                            layers[layer_id as usize].mul2s.push(Gate2In {
                                idx_in: [current_wire_id(*in_0), current_wire_id(*in_1)],
                                idx_out: i,
                                scalar: *scalar,
                            });
                        }
                        GateType::Mul3(in_0, in_1, in_2, scalar) => {
                            layers[layer_id as usize].mul3s.push(Gate3In {
                                idx_in: [
                                    current_wire_id(*in_0),
                                    current_wire_id(*in_1),
                                    current_wire_id(*in_2),
                                ],
                                idx_out: i,
                                scalar: *scalar,
                            });
                        }
                    }
                }
            }
        }

        // Compute the copy_to from the output layer to the wires_out.
        layers[0].num_vars = ceil_log2(layers_of_cell_id[0].len()) as usize;

        let output_copy_to = out_cell_ids
            .iter()
            .map(|cell_ids| {
                cell_ids
                    .iter()
                    .map(|cell_id| wire_ids_in_layer[*cell_id])
                    .collect_vec()
            })
            .collect_vec();

        // TODO: This is to avoid incorrect use of output copy_to. To be refined.
        for (id, wire_out) in output_copy_to.iter().enumerate() {
            layers[0]
                .copy_to
                .insert(id as LayerId, wire_out.iter().map(|x| *x).collect_vec());
        }

        Self {
            layers,
            copy_to_wires_out: output_copy_to,
            n_wires_in: circuit_builder.n_wires_in(),
            paste_from_in: input_paste_from_in,
            max_wires_in_num_vars,
        }
    }

    pub(crate) fn generate_basefield_challenges(
        &self,
        challenges: &[F],
    ) -> HashMap<ChallengeConst, Vec<F::BaseField>> {
        let mut challenge_exps = HashMap::<ChallengeConst, F>::new();
        let mut update_const = |constant| match constant {
            ConstantType::Challenge(c, _) => {
                challenge_exps
                    .entry(c)
                    .or_insert(challenges[c.challenge as usize].pow(&[c.exp]));
            }
            ConstantType::ChallengeScaled(c, _, _) => {
                challenge_exps
                    .entry(c)
                    .or_insert(challenges[c.challenge as usize].pow(&[c.exp]));
            }
            _ => {}
        };
        self.layers.iter().for_each(|layer| {
            layer
                .add_consts
                .iter()
<<<<<<< HEAD
                .for_each(|gate| update_const(gate.constant));
=======
                .for_each(|gate| update_const(gate.scalar));
>>>>>>> 5e732385
            layer.adds.iter().for_each(|gate| update_const(gate.scalar));
            layer
                .mul2s
                .iter()
                .for_each(|gate| update_const(gate.scalar));
            layer
                .mul3s
                .iter()
                .for_each(|gate| update_const(gate.scalar));
        });
        challenge_exps
            .into_iter()
            .map(|(k, v)| (k, v.to_limbs()))
            .collect()
    }

    pub fn last_layer_ref(&self) -> &Layer<F> {
        self.layers.first().unwrap()
    }

    pub fn first_layer_ref(&self) -> &Layer<F> {
        self.layers.last().unwrap()
    }

    pub fn output_num_vars(&self) -> usize {
        self.last_layer_ref().num_vars
    }

    pub fn output_size(&self) -> usize {
        1 << self.last_layer_ref().num_vars
    }

    pub fn is_input_layer(&self, layer_id: LayerId) -> bool {
        layer_id as usize == self.layers.len() - 1
    }

    pub fn is_output_layer(&self, layer_id: LayerId) -> bool {
        layer_id == 0
    }
}

impl<F: SmallField> Layer<F> {
    pub fn size(&self) -> usize {
        1 << self.num_vars
    }

    pub fn num_vars(&self) -> usize {
        self.num_vars
    }

    pub fn max_previous_num_vars(&self) -> usize {
        self.max_previous_num_vars
    }

    pub fn max_previous_size(&self) -> usize {
        1 << self.max_previous_num_vars
    }

    pub fn paste_from_fix_variables_eq(
        &self,
        old_layer_id: LayerId,
        current_point_eq: &[F],
    ) -> Vec<F> {
        assert_eq!(current_point_eq.len(), self.size());
        self.paste_from
            .get(&old_layer_id)
            .unwrap()
            .as_slice()
            .fix_row_col_first(current_point_eq, self.max_previous_num_vars)
    }

    pub fn paste_from_eval_eq(
        &self,
        old_layer_id: LayerId,
        current_point_eq: &[F],
        subset_point_eq: &[F],
    ) -> F {
        assert_eq!(current_point_eq.len(), self.size());
        assert_eq!(subset_point_eq.len(), self.max_previous_size());
        self.paste_from
            .get(&old_layer_id)
            .unwrap()
            .as_slice()
            .eval_col_first(current_point_eq, subset_point_eq)
    }

    pub fn copy_to_fix_variables(&self, new_layer_id: LayerId, subset_point_eq: &[F]) -> Vec<F> {
        let old_wire_ids = self.copy_to.get(&new_layer_id).unwrap();
        old_wire_ids
            .as_slice()
            .fix_row_row_first(subset_point_eq, self.num_vars)
    }

    pub fn copy_to_eval_eq(
        &self,
        new_layer_id: LayerId,
        subset_point_eq: &[F],
        current_point_eq: &[F],
    ) -> F {
        self.copy_to
            .get(&new_layer_id)
            .unwrap()
            .as_slice()
            .eval_row_first(subset_point_eq, current_point_eq)
    }
}

impl<F: SmallField> fmt::Debug for Layer<F> {
    fn fmt(&self, f: &mut fmt::Formatter<'_>) -> fmt::Result {
        writeln!(f, "Layer {{")?;
        writeln!(f, "  num_vars: {}", self.num_vars)?;
        writeln!(f, "  max_previous_num_vars: {}", self.max_previous_num_vars)?;
        writeln!(f, "  adds: ")?;
        for add in self.adds.iter() {
            writeln!(f, "    {:?}", add)?;
        }
        writeln!(f, "  mul2s: ")?;
        for mul2 in self.mul2s.iter() {
            writeln!(f, "    {:?}", mul2)?;
        }
        writeln!(f, "  mul3s: ")?;
        for mul3 in self.mul3s.iter() {
            writeln!(f, "    {:?}", mul3)?;
        }
        writeln!(f, "  assert_consts: ")?;
        for assert_const in self.assert_consts.iter() {
            writeln!(f, "    {:?}", assert_const)?;
        }
        writeln!(f, "  copy_to: {:?}", self.copy_to)?;
        writeln!(f, "  paste_from: {:?}", self.paste_from)?;
        writeln!(f, "}}")
    }
}

impl<F: SmallField> fmt::Debug for Circuit<F> {
    fn fmt(&self, f: &mut fmt::Formatter<'_>) -> fmt::Result {
        writeln!(f, "Circuit {{")?;
        writeln!(f, "  output_copy_to: {:?}", self.copy_to_wires_out)?;
        writeln!(f, "  layers: ")?;
        for layer in self.layers.iter() {
            writeln!(f, "    {:?}", layer)?;
        }
        writeln!(f, "  n_wires_in: {}", self.n_wires_in)?;
        writeln!(f, "  paste_from_in: {:?}", self.paste_from_in)?;
        writeln!(
            f,
            "  max_wires_in_num_vars: {:?}",
            self.max_wires_in_num_vars
        )?;
        writeln!(f, "}}")
    }
}<|MERGE_RESOLUTION|>--- conflicted
+++ resolved
@@ -95,23 +95,6 @@
             }
         }
 
-<<<<<<< HEAD
-        let mut max_wires_in_num_vars = None;
-        let max_wires_in_size = in_cell_ids
-            .iter()
-            .map(|(ty, vec)| {
-                if let InType::Constant(_) = *ty {
-                    0
-                } else {
-                    vec.len()
-                }
-            })
-            .max()
-            .unwrap();
-        if max_wires_in_size > 0 {
-            max_wires_in_num_vars = Some(ceil_log2(max_wires_in_size) as usize);
-        }
-=======
         let max_wires_in_num_vars = {
             let mut max_wires_in_num_vars = None;
             let max_wires_in_size = in_cell_ids
@@ -130,7 +113,6 @@
             }
             max_wires_in_num_vars
         };
->>>>>>> 5e732385
 
         // Compute gates and copy constraints of the other layers.
         for layer_id in (0..n_layers - 1).rev() {
@@ -319,11 +301,7 @@
             layer
                 .add_consts
                 .iter()
-<<<<<<< HEAD
-                .for_each(|gate| update_const(gate.constant));
-=======
                 .for_each(|gate| update_const(gate.scalar));
->>>>>>> 5e732385
             layer.adds.iter().for_each(|gate| update_const(gate.scalar));
             layer
                 .mul2s
