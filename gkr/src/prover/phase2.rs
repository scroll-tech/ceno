--- conflicted
+++ resolved
@@ -138,32 +138,18 @@
             mul3s_fanin_mapping,
             |s_in, s_out, gate| {
                 eq[s_out ^ gate.idx_out]
-<<<<<<< HEAD
-                    * (&next_layer_vec[s_in + gate.idx_in[1]])
-                    * (&next_layer_vec[s_in + gate.idx_in[2]])
-                    * (&gate.scalar.eval(challenges))
-=======
                     * next_layer_vec[s_in + gate.idx_in[1]]
                     * next_layer_vec[s_in + gate.idx_in[2]]
                     * gate.scalar.eval(challenges)
->>>>>>> d2ce4189
             },
             mul2s_fanin_mapping,
             |s_in, s_out, gate| {
                 eq[s_out ^ gate.idx_out]
-<<<<<<< HEAD
-                    * (&next_layer_vec[s_in + gate.idx_in[1]])
-                    * (&gate.scalar.eval(challenges))
-            },
-            adds_fanin_mapping,
-            |_s_in, s_out, gate| eq[s_out ^ gate.idx_out] * (&gate.scalar.eval(challenges))
-=======
                     * next_layer_vec[s_in + gate.idx_in[1]]
                     * gate.scalar.eval(challenges)
             },
             adds_fanin_mapping,
             |_s_in, s_out, gate| eq[s_out ^ gate.idx_out] * gate.scalar.eval(challenges)
->>>>>>> d2ce4189
         );
         let g1 = DenseMultilinearExtension::from_evaluations_ext_vec(f1.num_vars(), g1).into();
         exit_span!(span);
@@ -326,23 +312,14 @@
                 |s_in, s_out, gate| {
                     eq0[s_out ^ gate.idx_out]
                         * eq1[s_in ^ gate.idx_in[0]]
-<<<<<<< HEAD
-                        * (&next_layer_vec[s_in + gate.idx_in[2]])
-                        * (&gate.scalar.eval(challenges))
-=======
                         * next_layer_vec[s_in + gate.idx_in[2]]
                         * gate.scalar.eval(challenges)
->>>>>>> d2ce4189
                 },
                 mul2s_fanin_mapping,
                 |s_in, s_out, gate| {
                     eq0[s_out ^ gate.idx_out]
                         * eq1[s_in ^ gate.idx_in[0]]
-<<<<<<< HEAD
-                        * (&gate.scalar.eval(challenges))
-=======
                         * gate.scalar.eval(challenges)
->>>>>>> d2ce4189
                 },
             );
             DenseMultilinearExtension::from_evaluations_ext_vec(f2.num_vars(), g2).into()
@@ -435,11 +412,7 @@
                     eq0[s_out ^ gate.idx_out]
                         * eq1[s_in ^ gate.idx_in[0]]
                         * eq2[s_in ^ gate.idx_in[1]]
-<<<<<<< HEAD
-                        * (&gate.scalar.eval(challenges))
-=======
                         * gate.scalar.eval(challenges)
->>>>>>> d2ce4189
                 }
             );
             DenseMultilinearExtension::from_evaluations_ext_vec(f3.num_vars(), g3).into()
