--- conflicted
+++ resolved
@@ -37,18 +37,6 @@
 num-bigint = { version = "0.4.6" }
 num-derive = "0.4"
 num-traits = "0.2"
-<<<<<<< HEAD
-rkyv = { version = "0.8", features = ["pointer_width_32"] }
-p3-challenger = { git = "https://github.com/scroll-tech/plonky3", rev = "8d2be81" }
-p3-field = { git = "https://github.com/scroll-tech/plonky3", rev = "8d2be81" }
-p3-goldilocks = { git = "https://github.com/scroll-tech/plonky3", rev = "8d2be81" }
-p3-matrix = { git = "https://github.com/scroll-tech/plonky3", rev = "8d2be81" }
-p3-maybe-rayon = { git = "https://github.com/scroll-tech/plonky3", rev = "8d2be81" }
-p3-mds = { git = "https://github.com/scroll-tech/plonky3", rev = "8d2be81" }
-p3-poseidon = { git = "https://github.com/scroll-tech/plonky3", rev = "8d2be81" }
-p3-poseidon2 = { git = "https://github.com/scroll-tech/plonky3", rev = "8d2be81" }
-p3-symmetric = { git = "https://github.com/scroll-tech/plonky3", rev = "8d2be81" }
-=======
 p3-baby-bear = { git = "https://github.com/scroll-tech/plonky3", rev = "20c3cb9" }
 p3-challenger = { git = "https://github.com/scroll-tech/plonky3", rev = "20c3cb9" }
 p3-field = { git = "https://github.com/scroll-tech/plonky3", rev = "20c3cb9" }
@@ -59,7 +47,6 @@
 p3-poseidon = { git = "https://github.com/scroll-tech/plonky3", rev = "20c3cb9" }
 p3-poseidon2 = { git = "https://github.com/scroll-tech/plonky3", rev = "20c3cb9" }
 p3-symmetric = { git = "https://github.com/scroll-tech/plonky3", rev = "20c3cb9" }
->>>>>>> 9278e787
 paste = "1"
 plonky2 = "0.2"
 poseidon = { path = "./poseidon" }
@@ -71,6 +58,7 @@
 rand_core = "0.6"
 rand_xorshift = "0.3"
 rayon = "1.10"
+rkyv = { version = "0.8", features = ["pointer_width_32"] }
 secp = "0.4.1"
 serde = { version = "1.0", features = ["derive"] }
 serde_json = "1.0"
