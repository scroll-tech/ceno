[workspace]
members = [
  "ceno_emul",
  "ceno_host",
  "ceno_rt",
  "ceno_zkvm",
  "examples-builder",
  "examples",
  "mpcs",
  "multilinear_extensions",
  "sumcheck_macro",
  "poseidon",
  "sumcheck",
  "transcript",
  "whir",
  "witness",
  "p3",
]
resolver = "2"

[workspace.package]
categories = ["cryptography", "zk", "blockchain", "ceno"]
edition = "2021"
keywords = ["cryptography", "zk", "blockchain", "ceno"]
license = "MIT OR Apache-2.0"
readme = "README.md"
repository = "https://github.com/scroll-tech/ceno"
version = "0.1.0"

[workspace.dependencies]
anyhow = { version = "1.0", default-features = false }
ark-std = "0.5"
cfg-if = "1.0"
criterion = { version = "0.5", features = ["html_reports"] }
crossbeam-channel = "0.5"
itertools = "0.13"
num-bigint = { version = "0.4.6" }
num-derive = "0.4"
num-traits = "0.2"
p3 = { path = "p3" }
p3-challenger = { git = "https://github.com/scroll-tech/plonky3", rev = "8d2be81" }
p3-commit = { git = "https://github.com/scroll-tech/plonky3", rev = "8d2be81" }
p3-dft = { git = "https://github.com/scroll-tech/plonky3", rev = "8d2be81" }
p3-field = { git = "https://github.com/scroll-tech/plonky3", rev = "8d2be81" }
p3-goldilocks = { git = "https://github.com/scroll-tech/plonky3", rev = "8d2be81" }
p3-matrix = { git = "https://github.com/scroll-tech/plonky3", rev = "8d2be81" }
<<<<<<< HEAD
p3-maybe-rayon = { git = "https://github.com/scroll-tech/plonky3", rev = "8d2be81", features = ["parallel"] }
=======
p3-maybe-rayon = { git = "https://github.com/scroll-tech/plonky3", rev = "8d2be81" }
>>>>>>> 428690ab
p3-mds = { git = "https://github.com/scroll-tech/plonky3", rev = "8d2be81" }
p3-merkle-tree = { git = "https://github.com/scroll-tech/plonky3", rev = "8d2be81" }
p3-poseidon = { git = "https://github.com/scroll-tech/plonky3", rev = "8d2be81" }
p3-poseidon2 = { git = "https://github.com/scroll-tech/plonky3", rev = "8d2be81" }
p3-symmetric = { git = "https://github.com/scroll-tech/plonky3", rev = "8d2be81" }

paste = "1"
plonky2 = "0.2"
poseidon = { path = "./poseidon" }
pprof2 = { version = "0.13", features = ["flamegraph"] }
prettytable-rs = "^0.10"
proptest = "1"
rand = "0.8"
rand_chacha = { version = "0.3", features = ["serde1"] }
rand_core = "0.6"
rand_xorshift = "0.3"
rayon = "1.10"
secp = "0.4.1"
serde = { version = "1.0", features = ["derive"] }
serde_json = "1.0"
strum = "0.26"
strum_macros = "0.26"
substrate-bn = { version = "0.6.0" }
tiny-keccak = { version = "2.0.2", features = ["keccak"] }
tracing = { version = "0.1", features = [
  "attributes",
] }
tracing-forest = { version = "0.1.6" }
tracing-subscriber = { version = "0.3", features = ["env-filter"] }
uint = "0.8"

[profile.dev]
lto = "thin"
# We are running our tests with optimizations turned on to make them faster.
# Please turn optimizations off, when you want accurate stack traces for debugging.
opt-level = 2

[profile.dev.package."*"]
# Set the default for dependencies in Development mode.
opt-level = 3

[profile.release]
lto = "thin"<|MERGE_RESOLUTION|>--- conflicted
+++ resolved
@@ -44,11 +44,7 @@
 p3-field = { git = "https://github.com/scroll-tech/plonky3", rev = "8d2be81" }
 p3-goldilocks = { git = "https://github.com/scroll-tech/plonky3", rev = "8d2be81" }
 p3-matrix = { git = "https://github.com/scroll-tech/plonky3", rev = "8d2be81" }
-<<<<<<< HEAD
-p3-maybe-rayon = { git = "https://github.com/scroll-tech/plonky3", rev = "8d2be81", features = ["parallel"] }
-=======
 p3-maybe-rayon = { git = "https://github.com/scroll-tech/plonky3", rev = "8d2be81" }
->>>>>>> 428690ab
 p3-mds = { git = "https://github.com/scroll-tech/plonky3", rev = "8d2be81" }
 p3-merkle-tree = { git = "https://github.com/scroll-tech/plonky3", rev = "8d2be81" }
 p3-poseidon = { git = "https://github.com/scroll-tech/plonky3", rev = "8d2be81" }
