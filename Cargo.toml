[workspace]
members = [
    "gkr",
    "gkr-graph",
    "mpcs",
    "multilinear_extensions",
    "simple-frontend",
    "singer",
    "singer-pro",
    "sumcheck",
    "transcript",
<<<<<<< HEAD
    "mpcs", "gkr-graph",
=======
>>>>>>> 24c1690f
]

[workspace.package]
version = "0.1.0"
edition = "2021"
license = "MIT OR Apache-2.0"

[workspace.dependencies]
# ark-std = { version = "0.4" }
ark-std = { version = "0.4", features = ["print-trace"] }
ark-poly = "0.4"
criterion = { version = "0.5", features = ["html_reports"] }
ff = { version = "0.13", features = ["derive"] }
goldilocks = { git = "https://github.com/zhenfeizhang/Goldilocks" }
halo2curves = "0.1.0"
poseidon = { git = "https://github.com/zhenfeizhang/poseidon" }
serde = { version = "1.0", features = ["derive"] }
subtle = "2.2.1"
rand_core = "0.6.0"
rand_xorshift = "0.3"
rayon = "1.8"<|MERGE_RESOLUTION|>--- conflicted
+++ resolved
@@ -9,10 +9,8 @@
     "singer-pro",
     "sumcheck",
     "transcript",
-<<<<<<< HEAD
-    "mpcs", "gkr-graph",
-=======
->>>>>>> 24c1690f
+    "mpcs",
+    "gkr-graph",
 ]
 
 [workspace.package]
