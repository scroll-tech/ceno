--- conflicted
+++ resolved
@@ -22,28 +22,16 @@
 version = "0.1.0"
 
 [workspace.dependencies]
-<<<<<<< HEAD
 ff_ext = { git = "https://github.com/scroll-tech/gkr-backend.git", package = "ff_ext", rev = "v1.0.0-alpha.10" }
 mpcs = { git = "https://github.com/scroll-tech/gkr-backend.git", package = "mpcs", rev = "v1.0.0-alpha.10" }
 multilinear_extensions = { git = "https://github.com/scroll-tech/gkr-backend.git", package = "multilinear_extensions", rev = "v1.0.0-alpha.10" }
 p3 = { git = "https://github.com/scroll-tech/gkr-backend.git", package = "p3", rev = "v1.0.0-alpha.10" }
 poseidon = { git = "https://github.com/scroll-tech/gkr-backend.git", package = "poseidon", rev = "v1.0.0-alpha.10" }
+sp1-curves = { git = "https://github.com/scroll-tech/gkr-backend.git", package = "sp1-curves", rev = "v1.0.0-alpha.9" }
 sumcheck = { git = "https://github.com/scroll-tech/gkr-backend.git", package = "sumcheck", rev = "v1.0.0-alpha.10" }
 transcript = { git = "https://github.com/scroll-tech/gkr-backend.git", package = "transcript", rev = "v1.0.0-alpha.10" }
 whir = { git = "https://github.com/scroll-tech/gkr-backend.git", package = "whir", rev = "v1.0.0-alpha.10" }
 witness = { git = "https://github.com/scroll-tech/gkr-backend.git", package = "witness", rev = "v1.0.0-alpha.10" }
-=======
-ff_ext = { git = "https://github.com/scroll-tech/gkr-backend.git", package = "ff_ext", rev = "v1.0.0-alpha.9" }
-mpcs = { git = "https://github.com/scroll-tech/gkr-backend.git", package = "mpcs", rev = "v1.0.0-alpha.9" }
-multilinear_extensions = { git = "https://github.com/scroll-tech/gkr-backend.git", package = "multilinear_extensions", rev = "v1.0.0-alpha.9" }
-p3 = { git = "https://github.com/scroll-tech/gkr-backend.git", package = "p3", rev = "v1.0.0-alpha.9" }
-poseidon = { git = "https://github.com/scroll-tech/gkr-backend.git", package = "poseidon", rev = "v1.0.0-alpha.9" }
-sp1-curves = { git = "https://github.com/scroll-tech/gkr-backend.git", package = "sp1-curves", rev = "v1.0.0-alpha.9" }
-sumcheck = { git = "https://github.com/scroll-tech/gkr-backend.git", package = "sumcheck", rev = "v1.0.0-alpha.9" }
-transcript = { git = "https://github.com/scroll-tech/gkr-backend.git", package = "transcript", rev = "v1.0.0-alpha.9" }
-whir = { git = "https://github.com/scroll-tech/gkr-backend.git", package = "whir", rev = "v1.0.0-alpha.9" }
-witness = { git = "https://github.com/scroll-tech/gkr-backend.git", package = "witness", rev = "v1.0.0-alpha.9" }
->>>>>>> 596e1a1e
 
 alloy-primitives = "1.3"
 anyhow = { version = "1.0", default-features = false }
