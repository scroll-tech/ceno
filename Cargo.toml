[workspace]
members = [
  "ceno_emul",
  "ceno_host",
  "ceno_rt",
  "ceno_zkvm",
  "examples-builder",
  "examples",
  "mpcs",
  "multilinear_extensions",
  "sumcheck_macro",
  "poseidon",
  "sumcheck",
  "transcript",
  "whir",
  "witness",
  "p3",
]
resolver = "2"

[workspace.package]
categories = ["cryptography", "zk", "blockchain", "ceno"]
edition = "2021"
keywords = ["cryptography", "zk", "blockchain", "ceno"]
license = "MIT OR Apache-2.0"
readme = "README.md"
repository = "https://github.com/scroll-tech/ceno"
version = "0.1.0"

[workspace.dependencies]
anyhow = { version = "1.0", default-features = false }
ark-std = "0.5"
cfg-if = "1.0"
criterion = { version = "0.5", features = ["html_reports"] }
crossbeam-channel = "0.5"
itertools = "0.13"
num-bigint = { version = "0.4.6" }
num-derive = "0.4"
num-traits = "0.2"
p3 = { path = "p3" }
p3-baby-bear = { git = "https://github.com/scroll-tech/plonky3", rev = "20c3cb9" }
p3-challenger = { git = "https://github.com/scroll-tech/plonky3", rev = "20c3cb9" }
p3-commit = { git = "https://github.com/scroll-tech/plonky3", rev = "20c3cb9" }
<<<<<<< HEAD
=======
p3-dft = { git = "https://github.com/scroll-tech/plonky3", rev = "20c3cb9" }
>>>>>>> e508bcf7
p3-field = { git = "https://github.com/scroll-tech/plonky3", rev = "20c3cb9" }
p3-goldilocks = { git = "https://github.com/scroll-tech/plonky3", rev = "20c3cb9" }
p3-matrix = { git = "https://github.com/scroll-tech/plonky3", rev = "20c3cb9" }
p3-maybe-rayon = { git = "https://github.com/scroll-tech/plonky3", rev = "20c3cb9" }
p3-mds = { git = "https://github.com/scroll-tech/plonky3", rev = "20c3cb9" }
p3-merkle-tree = { git = "https://github.com/scroll-tech/plonky3", rev = "20c3cb9" }
p3-poseidon = { git = "https://github.com/scroll-tech/plonky3", rev = "20c3cb9" }
p3-poseidon2 = { git = "https://github.com/scroll-tech/plonky3", rev = "20c3cb9" }
p3-symmetric = { git = "https://github.com/scroll-tech/plonky3", rev = "20c3cb9" }
p3-util = { git = "https://github.com/scroll-tech/plonky3", rev = "20c3cb9" }
paste = "1"
poseidon = { path = "./poseidon" }
pprof2 = { version = "0.13", features = ["flamegraph"] }
prettytable-rs = "^0.10"
proptest = "1"
rand = "0.8"
rand_chacha = { version = "0.3", features = ["serde1"] }
rand_core = "0.6"
rand_xorshift = "0.3"
rayon = "1.10"
rkyv = { version = "0.8", features = ["pointer_width_32"] }
secp = "0.4.1"
serde = { version = "1.0", features = ["derive"] }
serde_json = "1.0"
strum = "0.26"
strum_macros = "0.26"
substrate-bn = { version = "0.6.0" }
tiny-keccak = { version = "2.0.2", features = ["keccak"] }
tracing = { version = "0.1", features = [
  "attributes",
] }
tracing-forest = { version = "0.1.6" }
tracing-subscriber = { version = "0.3", features = ["env-filter"] }
uint = "0.8"

[profile.dev]
lto = "thin"
# We are running our tests with optimizations turned on to make them faster.
# Please turn optimizations off, when you want accurate stack traces for debugging.
opt-level = 2

[profile.dev.package."*"]
# Set the default for dependencies in Development mode.
opt-level = 3

[profile.release]
lto = "thin"<|MERGE_RESOLUTION|>--- conflicted
+++ resolved
@@ -41,10 +41,7 @@
 p3-baby-bear = { git = "https://github.com/scroll-tech/plonky3", rev = "20c3cb9" }
 p3-challenger = { git = "https://github.com/scroll-tech/plonky3", rev = "20c3cb9" }
 p3-commit = { git = "https://github.com/scroll-tech/plonky3", rev = "20c3cb9" }
-<<<<<<< HEAD
-=======
 p3-dft = { git = "https://github.com/scroll-tech/plonky3", rev = "20c3cb9" }
->>>>>>> e508bcf7
 p3-field = { git = "https://github.com/scroll-tech/plonky3", rev = "20c3cb9" }
 p3-goldilocks = { git = "https://github.com/scroll-tech/plonky3", rev = "20c3cb9" }
 p3-matrix = { git = "https://github.com/scroll-tech/plonky3", rev = "20c3cb9" }
