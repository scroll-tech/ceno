[workspace]
members = [
  "ceno_emul",
  "ceno_host",
  "ceno_rt",
  "ceno_zkvm",
  "examples-builder",
  "examples",
  "mpcs",
  "multilinear_extensions",
  "sumcheck_macro",
  "poseidon",
  "sumcheck",
  "transcript",
  "whir",
<<<<<<< HEAD
  "witness",
=======
  "p3",
>>>>>>> e7ce6531
]
resolver = "2"

[workspace.package]
categories = ["cryptography", "zk", "blockchain", "ceno"]
edition = "2021"
keywords = ["cryptography", "zk", "blockchain", "ceno"]
license = "MIT OR Apache-2.0"
readme = "README.md"
repository = "https://github.com/scroll-tech/ceno"
version = "0.1.0"

[workspace.dependencies]
anyhow = { version = "1.0", default-features = false }
ark-std = "0.5"
cfg-if = "1.0"
criterion = { version = "0.5", features = ["html_reports"] }
crossbeam-channel = "0.5"
itertools = "0.13"
num-bigint = { version = "0.4.6" }
num-derive = "0.4"
num-traits = "0.2"
<<<<<<< HEAD
# p3-challenger = { git = "https://github.com/scroll-tech/plonky3", rev = "8d2be81" }
# p3-dft = { git = "https://github.com/scroll-tech/plonky3", rev = "8d2be81" }
# p3-field = { git = "https://github.com/scroll-tech/plonky3", rev = "8d2be81" }
# p3-goldilocks = { git = "https://github.com/scroll-tech/plonky3", rev = "8d2be81" }
# p3-matrix = { git = "https://github.com/scroll-tech/plonky3", rev = "8d2be81" }
# p3-mds = { git = "https://github.com/scroll-tech/plonky3", rev = "8d2be81" }
# p3-poseidon = { git = "https://github.com/scroll-tech/plonky3", rev = "8d2be81" }
# p3-poseidon2 = { git = "https://github.com/scroll-tech/plonky3", rev = "8d2be81" }
# p3-symmetric = { git = "https://github.com/scroll-tech/plonky3", rev = "8d2be81" }
# p3-merkle-tree = { git = "https://github.com/scroll-tech/plonky3", rev = "8d2be81" }
# p3-maybe-rayon = { git = "https://github.com/plonky3/plonky3", rev = "8d2be81", features = ["parallel"] }
# p3-commit = { git = "https://github.com/scroll-tech/plonky3", rev = "8d2be81" }

p3-challenger = { path = "../Plonky3/challenger" }
p3-dft = { path = "../Plonky3/dft" }
p3-field = { path = "../Plonky3/field" }
p3-goldilocks = { path = "../Plonky3/goldilocks" }
p3-matrix = { path = "../Plonky3/matrix" }
p3-mds = { path = "../Plonky3/mds" }
p3-poseidon = { path = "../Plonky3/poseidon" }
p3-poseidon2 = { path = "../Plonky3/poseidon2" }
p3-symmetric = { path = "../Plonky3/symmetric" }
p3-merkle-tree = { path = "../Plonky3/merkle-tree" }
p3-maybe-rayon = { path = "../Plonky3/maybe-rayon", features = ["parallel"] }
p3-commit = { path = "../Plonky3/commit" }
=======
p3-challenger = { git = "https://github.com/scroll-tech/plonky3", rev = "8d2be81" }
p3-field = { git = "https://github.com/scroll-tech/plonky3", rev = "8d2be81" }
p3-goldilocks = { git = "https://github.com/scroll-tech/plonky3", rev = "8d2be81" }
p3-maybe-rayon = { git = "https://github.com/scroll-tech/plonky3", rev = "8d2be81" }
p3-mds = { git = "https://github.com/scroll-tech/plonky3", rev = "8d2be81" }
p3-poseidon = { git = "https://github.com/scroll-tech/plonky3", rev = "8d2be81" }
p3-poseidon2 = { git = "https://github.com/scroll-tech/plonky3", rev = "8d2be81" }
p3-symmetric = { git = "https://github.com/scroll-tech/plonky3", rev = "8d2be81" }
>>>>>>> e7ce6531
paste = "1"
plonky2 = "0.2"
poseidon = { path = "./poseidon" }
pprof2 = { version = "0.13", features = ["flamegraph"] }
prettytable-rs = "^0.10"
proptest = "1"
rand = "0.8"
rand_chacha = { version = "0.3", features = ["serde1"] }
rand_core = "0.6"
rand_xorshift = "0.3"
rayon = "1.10"
secp = "0.4.1"
serde = { version = "1.0", features = ["derive"] }
serde_json = "1.0"
strum = "0.26"
strum_macros = "0.26"
substrate-bn = { version = "0.6.0" }
tiny-keccak = { version = "2.0.2", features = ["keccak"] }
tracing = { version = "0.1", features = [
  "attributes",
] }
tracing-forest = { version = "0.1.6" }
tracing-subscriber = { version = "0.3", features = ["env-filter"] }
uint = "0.8"

[profile.dev]
lto = "thin"
# We are running our tests with optimizations turned on to make them faster.
# Please turn optimizations off, when you want accurate stack traces for debugging.
opt-level = 2

[profile.dev.package."*"]
# Set the default for dependencies in Development mode.
opt-level = 3

[profile.release]
lto = "thin"<|MERGE_RESOLUTION|>--- conflicted
+++ resolved
@@ -13,11 +13,7 @@
   "sumcheck",
   "transcript",
   "whir",
-<<<<<<< HEAD
-  "witness",
-=======
   "p3",
->>>>>>> e7ce6531
 ]
 resolver = "2"
 
@@ -40,7 +36,7 @@
 num-bigint = { version = "0.4.6" }
 num-derive = "0.4"
 num-traits = "0.2"
-<<<<<<< HEAD
+p3 = { path = "p3", features = ["parallel"] }
 # p3-challenger = { git = "https://github.com/scroll-tech/plonky3", rev = "8d2be81" }
 # p3-dft = { git = "https://github.com/scroll-tech/plonky3", rev = "8d2be81" }
 # p3-field = { git = "https://github.com/scroll-tech/plonky3", rev = "8d2be81" }
@@ -51,7 +47,7 @@
 # p3-poseidon2 = { git = "https://github.com/scroll-tech/plonky3", rev = "8d2be81" }
 # p3-symmetric = { git = "https://github.com/scroll-tech/plonky3", rev = "8d2be81" }
 # p3-merkle-tree = { git = "https://github.com/scroll-tech/plonky3", rev = "8d2be81" }
-# p3-maybe-rayon = { git = "https://github.com/plonky3/plonky3", rev = "8d2be81", features = ["parallel"] }
+# p3-maybe-rayon = { git = "https://github.com/plonky3/plonky3", rev = "8d2be81", features = ["parallel", "rayon"] }
 # p3-commit = { git = "https://github.com/scroll-tech/plonky3", rev = "8d2be81" }
 
 p3-challenger = { path = "../Plonky3/challenger" }
@@ -64,18 +60,9 @@
 p3-poseidon2 = { path = "../Plonky3/poseidon2" }
 p3-symmetric = { path = "../Plonky3/symmetric" }
 p3-merkle-tree = { path = "../Plonky3/merkle-tree" }
-p3-maybe-rayon = { path = "../Plonky3/maybe-rayon", features = ["parallel"] }
+p3-maybe-rayon = { path = "../Plonky3/maybe-rayon" }
 p3-commit = { path = "../Plonky3/commit" }
-=======
-p3-challenger = { git = "https://github.com/scroll-tech/plonky3", rev = "8d2be81" }
-p3-field = { git = "https://github.com/scroll-tech/plonky3", rev = "8d2be81" }
-p3-goldilocks = { git = "https://github.com/scroll-tech/plonky3", rev = "8d2be81" }
-p3-maybe-rayon = { git = "https://github.com/scroll-tech/plonky3", rev = "8d2be81" }
-p3-mds = { git = "https://github.com/scroll-tech/plonky3", rev = "8d2be81" }
-p3-poseidon = { git = "https://github.com/scroll-tech/plonky3", rev = "8d2be81" }
-p3-poseidon2 = { git = "https://github.com/scroll-tech/plonky3", rev = "8d2be81" }
-p3-symmetric = { git = "https://github.com/scroll-tech/plonky3", rev = "8d2be81" }
->>>>>>> e7ce6531
+
 paste = "1"
 plonky2 = "0.2"
 poseidon = { path = "./poseidon" }
