[workspace]
exclude = ["examples"]
members = [
  "ceno_emul",
  "examples-builder",
  "ceno_rt",
  "gkr",
  "gkr-graph",
  "mpcs",
  "multilinear_extensions",
  "simple-frontend",
  "singer",
  "singer-utils",
  "sumcheck",
  "transcript",
  "ceno_zkvm",
  "poseidon",
]
resolver = "2"

[workspace.package]
edition = "2021"
license = "MIT OR Apache-2.0"
version = "0.1.0"

[workspace.dependencies]
ark-std = "0.4"
cfg-if = "1.0"
criterion = { version = "0.5", features = ["html_reports"] }
crossbeam-channel = "0.5"
ff = "0.13"
<<<<<<< HEAD
goldilocks = { git = "https://github.com/scroll-tech/ceno-Goldilocks" }
=======
goldilocks = { git = "https://github.com/hero78119/Goldilocks" }
>>>>>>> 81b57458
itertools = "0.13"
paste = "1"
plonky2 = "0.2"
poseidon = { path = "./poseidon" }
pprof = { version = "0.13", features = ["flamegraph"] }
rand = "0.8"
rand_chacha = { version = "0.3", features = ["serde1"] }
rand_core = "0.6"
rand_xorshift = "0.3"
rayon = "1.10"
serde = { version = "1.0", features = ["derive"] }
serde_json = "1.0"
strum = "0.26"
strum_macros = "0.26"
subtle = "2.6"
tracing = { version = "0.1", features = [
  "attributes",
] }
tracing-flame = "0.2"
tracing-subscriber = { version = "0.3", features = ["env-filter"] }

[profile.release]
lto = "thin"<|MERGE_RESOLUTION|>--- conflicted
+++ resolved
@@ -29,11 +29,7 @@
 criterion = { version = "0.5", features = ["html_reports"] }
 crossbeam-channel = "0.5"
 ff = "0.13"
-<<<<<<< HEAD
-goldilocks = { git = "https://github.com/scroll-tech/ceno-Goldilocks" }
-=======
 goldilocks = { git = "https://github.com/hero78119/Goldilocks" }
->>>>>>> 81b57458
 itertools = "0.13"
 paste = "1"
 plonky2 = "0.2"
