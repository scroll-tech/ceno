[workspace]
members = [
    "ceno_cli",
    "ceno_emul",
    "ceno_host",
    "ceno_rt",
    "ceno_syscall",
    "ceno_zkvm",
    "derive",
    "examples-builder",
    "examples",
    "guest_libs/*",
]
resolver = "2"

[workspace.package]
categories = ["cryptography", "zk", "blockchain", "ceno"]
edition = "2024"
keywords = ["cryptography", "zk", "blockchain", "ceno"]
license = "MIT OR Apache-2.0"
readme = "README.md"
repository = "https://github.com/scroll-tech/ceno"
version = "0.1.0"

[workspace.dependencies]
ff_ext = { git = "https://github.com/scroll-tech/gkr-backend.git", package = "ff_ext", tag = "v1.0.0-alpha.13" }
mpcs = { git = "https://github.com/scroll-tech/gkr-backend.git", package = "mpcs", tag = "v1.0.0-alpha.13" }
multilinear_extensions = { git = "https://github.com/scroll-tech/gkr-backend.git", package = "multilinear_extensions", tag = "v1.0.0-alpha.13" }
p3 = { git = "https://github.com/scroll-tech/gkr-backend.git", package = "p3", tag = "v1.0.0-alpha.13" }
poseidon = { git = "https://github.com/scroll-tech/gkr-backend.git", package = "poseidon", tag = "v1.0.0-alpha.13" }
sp1-curves = { git = "https://github.com/scroll-tech/gkr-backend.git", package = "sp1-curves", tag = "v1.0.0-alpha.13" }
sumcheck = { git = "https://github.com/scroll-tech/gkr-backend.git", package = "sumcheck", tag = "v1.0.0-alpha.13" }
transcript = { git = "https://github.com/scroll-tech/gkr-backend.git", package = "transcript", tag = "v1.0.0-alpha.13" }
whir = { git = "https://github.com/scroll-tech/gkr-backend.git", package = "whir", tag = "v1.0.0-alpha.13" }
witness = { git = "https://github.com/scroll-tech/gkr-backend.git", package = "witness", tag = "v1.0.0-alpha.13" }

alloy-primitives = "1.3"
anyhow = { version = "1.0", default-features = false }
bincode = "1"
cfg-if = "1.0"
clap = { version = "4.5", features = ["derive"] }
criterion = { version = "0.5", features = ["html_reports"] }
either = { version = "1.15.*", features = ["serde"] }
generic-array = { version = "1.2", features = ["alloc", "serde"] }
itertools = "0.13"
ndarray = "*"
num-derive = "0.4"
num-traits = "0.2"

num = "*"
num-bigint = "*"
pprof2 = { version = "0.13", features = ["flamegraph"] }
prettytable-rs = "^0.10"
proptest = "1"
rand = "0.8"
rand_chacha = { version = "0.3", features = ["serde1"] }
rand_core = "0.6"
rayon = "1.10"
rkyv = { version = "0.8", features = ["pointer_width_32"] }
rustc-hash = "2.0.0"
secp = "0.4.1"
serde = { version = "1.0", features = ["derive", "rc"] }
serde_json = "1.0"
smallvec = { version = "1.13.2", features = [
    "const_generics",
    "const_new",
    "serde",
    "union",
    "write",
] }
strum = "0.26"
strum_macros = "0.26"
substrate-bn = { version = "0.6.0" }
thiserror = "2"
thread_local = "1.1"
tiny-keccak = { version = "2.0.2", features = ["keccak"] }
tracing = { version = "0.1", features = [
    "attributes",
] }
tracing-forest = { version = "0.1.6" }
tracing-subscriber = { version = "0.3", features = ["env-filter"] }
uint = "0.8"

<<<<<<< HEAD
ceno_gpu = { git = "ssh://git@github.com/scroll-tech/ceno-gpu.git", package = "cuda_hal", branch = "main", default-features = false, features = ["bb31"] }
=======
ceno_gpu = { path = "utils/cuda_hal", package = "cuda_hal" }
cudarc = { version = "0.17.3", features = ["driver", "cuda-version-from-build-system"] }
>>>>>>> b2233fd8

[profile.dev]
lto = "thin"
# We are running our tests with optimizations turned on to make them faster.
# Please turn optimizations off, when you want accurate stack traces for debugging.
opt-level = 2

[profile.dev.package."*"]
# Set the default for dependencies in Development mode.
opt-level = 3

[profile.release]
lto = "thin"

[patch."ssh://git@github.com/scroll-tech/ceno-gpu.git"]
ceno_gpu = { path = "../ceno-gpu/cuda_hal", package = "cuda_hal", default-features = false, features = ["bb31"] }

[patch."https://github.com/scroll-tech/gkr-backend"]
ff_ext = { path = "../gkr-backend/crates/ff_ext", package = "ff_ext" }
mpcs = { path = "../gkr-backend/crates/mpcs", package = "mpcs" }
multilinear_extensions = { path = "../gkr-backend/crates/multilinear_extensions", package = "multilinear_extensions" }
p3 = { path = "../gkr-backend/crates/p3", package = "p3" }
poseidon = { path = "../gkr-backend/crates/poseidon", package = "poseidon" }
sp1-curves = { path = "../gkr-backend/crates/curves", package = "sp1-curves" }
sumcheck = { path = "../gkr-backend/crates/sumcheck", package = "sumcheck" }
transcript = { path = "../gkr-backend/crates/transcript", package = "transcript" }
whir = { path = "../gkr-backend/crates/whir", package = "whir" }
witness = { path = "../gkr-backend/crates/witness", package = "witness" }<|MERGE_RESOLUTION|>--- conflicted
+++ resolved
@@ -1,15 +1,15 @@
 [workspace]
 members = [
-    "ceno_cli",
-    "ceno_emul",
-    "ceno_host",
-    "ceno_rt",
-    "ceno_syscall",
-    "ceno_zkvm",
-    "derive",
-    "examples-builder",
-    "examples",
-    "guest_libs/*",
+  "ceno_cli",
+  "ceno_emul",
+  "ceno_host",
+  "ceno_rt",
+  "ceno_syscall",
+  "ceno_zkvm",
+  "derive",
+  "examples-builder",
+  "examples",
+  "guest_libs/*",
 ]
 resolver = "2"
 
@@ -62,11 +62,11 @@
 serde = { version = "1.0", features = ["derive", "rc"] }
 serde_json = "1.0"
 smallvec = { version = "1.13.2", features = [
-    "const_generics",
-    "const_new",
-    "serde",
-    "union",
-    "write",
+  "const_generics",
+  "const_new",
+  "serde",
+  "union",
+  "write",
 ] }
 strum = "0.26"
 strum_macros = "0.26"
@@ -75,18 +75,14 @@
 thread_local = "1.1"
 tiny-keccak = { version = "2.0.2", features = ["keccak"] }
 tracing = { version = "0.1", features = [
-    "attributes",
+  "attributes",
 ] }
 tracing-forest = { version = "0.1.6" }
 tracing-subscriber = { version = "0.3", features = ["env-filter"] }
 uint = "0.8"
 
-<<<<<<< HEAD
-ceno_gpu = { git = "ssh://git@github.com/scroll-tech/ceno-gpu.git", package = "cuda_hal", branch = "main", default-features = false, features = ["bb31"] }
-=======
 ceno_gpu = { path = "utils/cuda_hal", package = "cuda_hal" }
 cudarc = { version = "0.17.3", features = ["driver", "cuda-version-from-build-system"] }
->>>>>>> b2233fd8
 
 [profile.dev]
 lto = "thin"
@@ -101,17 +97,17 @@
 [profile.release]
 lto = "thin"
 
-[patch."ssh://git@github.com/scroll-tech/ceno-gpu.git"]
-ceno_gpu = { path = "../ceno-gpu/cuda_hal", package = "cuda_hal", default-features = false, features = ["bb31"] }
+# [patch."ssh://git@github.com/scroll-tech/ceno-gpu.git"]
+# ceno_gpu = { path = "../ceno-gpu/cuda_hal", package = "cuda_hal", default-features = false, features=["bb31"] }
 
-[patch."https://github.com/scroll-tech/gkr-backend"]
-ff_ext = { path = "../gkr-backend/crates/ff_ext", package = "ff_ext" }
-mpcs = { path = "../gkr-backend/crates/mpcs", package = "mpcs" }
-multilinear_extensions = { path = "../gkr-backend/crates/multilinear_extensions", package = "multilinear_extensions" }
-p3 = { path = "../gkr-backend/crates/p3", package = "p3" }
-poseidon = { path = "../gkr-backend/crates/poseidon", package = "poseidon" }
-sp1-curves = { path = "../gkr-backend/crates/curves", package = "sp1-curves" }
-sumcheck = { path = "../gkr-backend/crates/sumcheck", package = "sumcheck" }
-transcript = { path = "../gkr-backend/crates/transcript", package = "transcript" }
-whir = { path = "../gkr-backend/crates/whir", package = "whir" }
-witness = { path = "../gkr-backend/crates/witness", package = "witness" }+# [patch."https://github.com/scroll-tech/gkr-backend"]
+# ff_ext = { path = "../gkr-backend/crates/ff_ext", package = "ff_ext" }
+# mpcs = { path = "../gkr-backend/crates/mpcs", package = "mpcs" }
+# multilinear_extensions = { path = "../gkr-backend/crates/multilinear_extensions", package = "multilinear_extensions" }
+# p3 = { path = "../gkr-backend/crates/p3", package = "p3" }
+# poseidon = { path = "../gkr-backend/crates/poseidon", package = "poseidon" }
+# sp1-curves = { path = "../gkr-backend/crates/curves", package = "sp1-curves" }
+# sumcheck = { path = "../gkr-backend/crates/sumcheck", package = "sumcheck" }
+# transcript = { path = "../gkr-backend/crates/transcript", package = "transcript" }
+# whir = { path = "../gkr-backend/crates/whir", package = "whir" }
+# witness = { path = "../gkr-backend/crates/witness", package = "witness" }