--- conflicted
+++ resolved
@@ -8,13 +8,10 @@
     "singer-pro",
     "sumcheck",
     "transcript",
-<<<<<<< HEAD
     "mpcs",
     "gkr-graph",
     "simple-frontend",
     "singer",
-=======
->>>>>>> 5e732385
 ]
 
 [workspace.package]
