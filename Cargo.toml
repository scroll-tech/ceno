--- conflicted
+++ resolved
@@ -24,18 +24,6 @@
 version = "0.1.0"
 
 [workspace.dependencies]
-<<<<<<< HEAD
-ff_ext = { git = "https://github.com/scroll-tech/gkr-backend.git", package = "ff_ext", rev = "v1.0.0-alpha.11" }
-mpcs = { git = "https://github.com/scroll-tech/gkr-backend.git", package = "mpcs", rev = "v1.0.0-alpha.11" }
-multilinear_extensions = { git = "https://github.com/scroll-tech/gkr-backend.git", package = "multilinear_extensions", rev = "v1.0.0-alpha.11" }
-p3 = { git = "https://github.com/scroll-tech/gkr-backend.git", package = "p3", rev = "v1.0.0-alpha.11" }
-poseidon = { git = "https://github.com/scroll-tech/gkr-backend.git", package = "poseidon", rev = "v1.0.0-alpha.11" }
-sp1-curves = { git = "https://github.com/scroll-tech/gkr-backend.git", package = "sp1-curves", rev = "v1.0.0-alpha.11" }
-sumcheck = { git = "https://github.com/scroll-tech/gkr-backend.git", package = "sumcheck", rev = "v1.0.0-alpha.11" }
-transcript = { git = "https://github.com/scroll-tech/gkr-backend.git", package = "transcript", rev = "v1.0.0-alpha.11" }
-whir = { git = "https://github.com/scroll-tech/gkr-backend.git", package = "whir", rev = "v1.0.0-alpha.11" }
-witness = { git = "https://github.com/scroll-tech/gkr-backend.git", package = "witness", rev = "v1.0.0-alpha.11" }
-=======
 ff_ext = { git = "https://github.com/scroll-tech/gkr-backend.git", package = "ff_ext", tag = "v1.0.0-alpha.13" }
 mpcs = { git = "https://github.com/scroll-tech/gkr-backend.git", package = "mpcs", tag = "v1.0.0-alpha.13" }
 multilinear_extensions = { git = "https://github.com/scroll-tech/gkr-backend.git", package = "multilinear_extensions", tag = "v1.0.0-alpha.13" }
@@ -46,7 +34,6 @@
 transcript = { git = "https://github.com/scroll-tech/gkr-backend.git", package = "transcript", tag = "v1.0.0-alpha.13" }
 whir = { git = "https://github.com/scroll-tech/gkr-backend.git", package = "whir", tag = "v1.0.0-alpha.13" }
 witness = { git = "https://github.com/scroll-tech/gkr-backend.git", package = "witness", tag = "v1.0.0-alpha.13" }
->>>>>>> 81e45aad
 
 alloy-primitives = "1.3"
 anyhow = { version = "1.0", default-features = false }
@@ -120,11 +107,7 @@
 # multilinear_extensions = { path = "../gkr-backend/crates/multilinear_extensions", package = "multilinear_extensions" }
 # p3 = { path = "../gkr-backend/crates/p3", package = "p3" }
 # poseidon = { path = "../gkr-backend/crates/poseidon", package = "poseidon" }
-<<<<<<< HEAD
-# sp1-curves = { path = "../gkr-backend/crates/p3", package = "sp1-curves" }
-=======
 # sp1-curves = { path = "../gkr-backend/crates/curves", package = "sp1-curves" }
->>>>>>> 81e45aad
 # sumcheck = { path = "../gkr-backend/crates/sumcheck", package = "sumcheck" }
 # transcript = { path = "../gkr-backend/crates/transcript", package = "transcript" }
 # whir = { path = "../gkr-backend/crates/whir", package = "whir" }
