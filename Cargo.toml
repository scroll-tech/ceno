--- conflicted
+++ resolved
@@ -13,11 +13,8 @@
   "sumcheck",
   "transcript",
   "whir",
-<<<<<<< HEAD
+  "witness",
   "p3",
-=======
-  "witness",
->>>>>>> 104ffcb4
 ]
 resolver = "2"
 
@@ -43,11 +40,8 @@
 p3-challenger = { git = "https://github.com/scroll-tech/plonky3", rev = "8d2be81" }
 p3-field = { git = "https://github.com/scroll-tech/plonky3", rev = "8d2be81" }
 p3-goldilocks = { git = "https://github.com/scroll-tech/plonky3", rev = "8d2be81" }
-<<<<<<< HEAD
+p3-matrix = { git = "https://github.com/scroll-tech/plonky3", rev = "8d2be81" }
 p3-maybe-rayon = { git = "https://github.com/scroll-tech/plonky3", rev = "8d2be81" }
-=======
-p3-matrix = { git = "https://github.com/scroll-tech/plonky3", rev = "8d2be81" }
->>>>>>> 104ffcb4
 p3-mds = { git = "https://github.com/scroll-tech/plonky3", rev = "8d2be81" }
 p3-poseidon = { git = "https://github.com/scroll-tech/plonky3", rev = "8d2be81" }
 p3-poseidon2 = { git = "https://github.com/scroll-tech/plonky3", rev = "8d2be81" }
