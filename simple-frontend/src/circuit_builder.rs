--- conflicted
+++ resolved
@@ -8,25 +8,6 @@
 mod derives;
 mod ext_opt;
 
-<<<<<<< HEAD
-impl<Ext: ExtensionField> Default for Cell<Ext> {
-    fn default() -> Self {
-        Self::new()
-    }
-}
-
-impl<Ext: ExtensionField> Cell<Ext> {
-    pub fn new() -> Self {
-        Self {
-            layer: None,
-            gates: vec![],
-            cell_type: None,
-        }
-    }
-}
-
-=======
->>>>>>> d2ce4189
 impl<Ext: ExtensionField> GateType<Ext> {
     pub(crate) fn add_const(constant: ConstantType<Ext>) -> Self {
         Self {
@@ -167,13 +148,8 @@
 
         assert_eq!(circuit_builder.cells.len(), 8);
         let layers = [1, 1, 1, 1, 1, 1, 0, 0];
-<<<<<<< HEAD
-        for cell_id in 0..8 {
-            assert_eq!(circuit_builder.cells[cell_id].layer, Some(layers[cell_id]));
-=======
         for (cell_id, layer) in enumerate(layers).take(8) {
             assert_eq!(circuit_builder.cells[cell_id].layer, Some(layer));
->>>>>>> d2ce4189
         }
     }
 
@@ -199,13 +175,8 @@
 
         assert_eq!(circuit_builder.cells.len(), 8);
         let layers = [1, 1, 1, 1, 1, 1, 0, 0];
-<<<<<<< HEAD
-        for cell_id in 0..8 {
-            assert_eq!(circuit_builder.cells[cell_id].layer, Some(layers[cell_id]));
-=======
         for (cell_id, &layer) in layers.iter().enumerate().take(8) {
             assert_eq!(circuit_builder.cells[cell_id].layer, Some(layer));
->>>>>>> d2ce4189
         }
     }
 
@@ -224,11 +195,7 @@
 
         assert_eq!(circuit_builder.cells.len(), 6);
         let layers = [1, 1, 1, 1, 0, 0];
-<<<<<<< HEAD
-        for cell_id in 0..6 {
-=======
         for (cell_id, &layer) in layers.iter().enumerate().take(6) {
->>>>>>> d2ce4189
             assert_eq!(
                 circuit_builder.cells[cell_id].layer,
                 Some(layer),
@@ -254,13 +221,8 @@
 
         assert_eq!(circuit_builder.cells.len(), 7);
         let layers = [2, 2, 2, 2, 1, 1, 0];
-<<<<<<< HEAD
-        for cell_id in 0..7 {
-            assert_eq!(circuit_builder.cells[cell_id].layer, Some(layers[cell_id]));
-=======
         for (cell_id, &layer) in layers.iter().enumerate().take(7) {
             assert_eq!(circuit_builder.cells[cell_id].layer, Some(layer));
->>>>>>> d2ce4189
         }
     }
 
@@ -285,13 +247,8 @@
 
         assert_eq!(circuit_builder.cells.len(), 16);
         let layers = [2, 2, 2, 2, 2, 2, 2, 2, 2, 2, 2, 2, 2, 1, 1, 0];
-<<<<<<< HEAD
-        for cell_id in 0..0 {
-            assert_eq!(circuit_builder.cells[cell_id].layer, Some(layers[cell_id]));
-=======
         for (cell_id, &layer) in layers.iter().enumerate() {
             assert_eq!(circuit_builder.cells[cell_id].layer, Some(layer));
->>>>>>> d2ce4189
         }
     }
 }