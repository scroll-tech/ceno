--- conflicted
+++ resolved
@@ -8,25 +8,6 @@
 mod derives;
 mod ext_opt;
 
-<<<<<<< HEAD
-=======
-impl<Ext: ExtensionField> Default for Cell<Ext> {
-    fn default() -> Self {
-        Self::new()
-    }
-}
-
-impl<Ext: ExtensionField> Cell<Ext> {
-    pub fn new() -> Self {
-        Self {
-            layer: None,
-            gates: vec![],
-            cell_type: None,
-        }
-    }
-}
-
->>>>>>> 6d2a3be2
 impl<Ext: ExtensionField> GateType<Ext> {
     pub(crate) fn add_const(constant: ConstantType<Ext>) -> Self {
         Self {
