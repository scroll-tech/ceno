use std::{marker::PhantomData, mem, sync::Arc};

use ff_ext::ExtensionField;
use gkr_iop::{
    ProtocolBuilder, ProtocolWitnessGenerator,
    chip::Chip,
    evaluation::EvalExpression,
    gkr::{
        GKRCircuitOutput, GKRCircuitWitness, GKRProverOutput,
        layer::{Layer, LayerType, LayerWitness},
    },
};
use itertools::{Itertools, izip};
<<<<<<< HEAD
use multilinear_extensions::Expression;
=======
use multilinear_extensions::util::ceil_log2;
>>>>>>> 24a43b4d
use p3_field::{PrimeCharacteristicRing, extension::BinomialExtensionField};
use p3_goldilocks::Goldilocks;
use rand::{Rng, rngs::OsRng};
use transcript::{BasicTranscript, Transcript};

#[cfg(debug_assertions)]
use gkr_iop::gkr::mock::MockProver;

#[cfg(debug_assertions)]
use subprotocols::expression::VectorType;
use witness::RowMajorMatrix;

type E = BinomialExtensionField<Goldilocks, 2>;

#[derive(Clone, Debug, Default)]
struct TowerParams {
    height: usize,
}

#[derive(Clone, Debug, Default)]
struct TowerChipLayout<E: ExtensionField> {
    params: TowerParams,

    // Committed poly indices.
    committed_table_id: usize,
    committed_count_id: usize,

    lookup_challenge: Expression<E>,

    output_cumulative_sum: [EvalExpression<E>; 2],

    _field: PhantomData<E>,
}

impl<E: ExtensionField> ProtocolBuilder<E> for TowerChipLayout<E> {
    type Params = TowerParams;

    fn init(params: Self::Params) -> Self {
        Self {
            params,
            ..Default::default()
        }
    }

    fn build_commit_phase(&mut self, chip: &mut Chip<E>) {
        [self.committed_table_id, self.committed_count_id] = chip.allocate_committed();
        [self.lookup_challenge] = chip.allocate_challenges();
    }

    fn build_gkr_phase(&mut self, chip: &mut Chip<E>) {
        let height = self.params.height;
        let lookup_challenge = Expression::Const(self.lookup_challenge.clone());

        self.output_cumulative_sum = chip.allocate_output_evals::<2>().try_into().unwrap();

        // Tower layers
        let ([updated_table, count], challenges) = (0..height).fold(
            (self.output_cumulative_sum.clone(), vec![]),
            |([den, num], challenges), i| {
                let [den_0, den_1, num_0, num_1] = if i == height - 1 {
                    // Allocate witnesses in the extension field, except numerator inputs in the
                    // base field.
                    let ([num_0, num_1], [den_0, den_1]) = chip.allocate_wits_in_layer();
                    [den_0, den_1, num_0, num_1]
                } else {
                    let ([], [den_0, den_1, num_0, num_1]) = chip.allocate_wits_in_layer();
                    [den_0, den_1, num_0, num_1]
                };

                let [den_expr_0, den_expr_1, num_expr_0, num_expr_1]: [Expression; 4] = [
                    den_0.0.into(),
                    den_1.0.into(),
                    num_0.0.into(),
                    num_1.0.into(),
                ];
                let (in_bases, in_exts) = if i == height - 1 {
                    (vec![num_0.1.clone(), num_1.1.clone()], vec![
                        den_0.1.clone(),
                        den_1.1.clone(),
                    ])
                } else {
                    (vec![], vec![
                        den_0.1.clone(),
                        den_1.1.clone(),
                        num_0.1.clone(),
                        num_1.1.clone(),
                    ])
                };
                chip.add_layer(Layer::new(
                    format!("Tower_layer_{}", i),
                    LayerType::Zerocheck,
                    vec![
                        den_expr_0.clone() * den_expr_1.clone(),
                        den_expr_0 * num_expr_1 + den_expr_1 * num_expr_0,
                    ],
                    challenges,
                    in_bases,
                    in_exts,
                    vec![den, num],
                    vec![],
                ));
                let [challenge] = chip.allocate_challenges();
                (
                    [
                        EvalExpression::Partition(
                            vec![Box::new(den_0.1), Box::new(den_1.1)],
                            vec![(0, challenge.clone())],
                        ),
                        EvalExpression::Partition(
                            vec![Box::new(num_0.1), Box::new(num_1.1)],
                            vec![(0, challenge.clone())],
                        ),
                    ],
                    vec![challenge],
                )
            },
        );

        // Preprocessing layer, compute table + challenge
        let ([table], []) = chip.allocate_wits_in_layer();

        chip.add_layer(Layer::new(
            "Update_table".to_string(),
            LayerType::Linear,
            vec![lookup_challenge + table.0.into()],
            challenges,
            vec![table.1.clone()],
            vec![],
            vec![updated_table],
            vec![],
        ));

        chip.allocate_opening(self.committed_table_id, table.1);
        chip.allocate_opening(self.committed_count_id, count);
    }
}

pub struct TowerChipTrace {
    pub table_with_multiplicity: Vec<(u64, u64)>,
}

impl<E> ProtocolWitnessGenerator<E> for TowerChipLayout<E>
where
    E: ExtensionField,
{
    type Trace = TowerChipTrace;

<<<<<<< HEAD
    fn phase1_witness_group(&self, phase1: Self::Trace) -> Vec<Vec<E::BaseField>> {
        let mut res = vec![vec![]; 2];
        res[self.committed_table_id] = phase1
            .table
            .into_iter()
            .map(E::BaseField::from_u64)
            .collect();
        res[self.committed_count_id] = phase1
            .multiplicity
            .into_iter()
            .map(E::BaseField::from_u64)
            .collect();
        res
=======
    fn phase1_witness(&self, phase1: Self::Trace) -> RowMajorMatrix<E::BaseField> {
        let wits = phase1
            .table_with_multiplicity
            .iter()
            .flat_map(|(x, y)| vec![E::BaseField::from_u64(*x), E::BaseField::from_u64(*y)])
            .collect_vec();
        RowMajorMatrix::new_by_values(wits, 2, witness::InstancePaddingStrategy::Default)
>>>>>>> 24a43b4d
    }

    fn gkr_witness(
        &self,
        phase1: &RowMajorMatrix<E::BaseField>,
        challenges: &[E],
    ) -> (GKRCircuitWitness<E>, GKRCircuitOutput<E>) {
        // Generate witnesses.
        let table = &phase1[self.committed_table_id];
        let count = &phase1[self.committed_count_id];
        let beta = self.lookup_challenge.entry(challenges);

        // Compute table + beta.
        let n_layers = self.params.height + 1;
        let mut layer_wits = Vec::<LayerWitness<E>>::with_capacity(n_layers);
        layer_wits.push(LayerWitness::new(vec![table.to_vec()], vec![]));

        // Compute den_0, den_1, num_0, num_1 for each layer.
        let updated_table = table.iter().cloned().map(|x| beta + x).collect_vec();

        let (num_0, num_1): (Vec<E::BaseField>, Vec<E::BaseField>) = count.iter().tuples().unzip();
        let (den_0, den_1): (Vec<E>, Vec<E>) = updated_table.into_iter().tuples().unzip();
        let (mut last_den, mut last_num): (Vec<_>, Vec<_>) = izip!(&den_0, &den_1, &num_0, &num_1)
            .map(|(&den_0, &den_1, &num_0, &num_1)| (den_0 * den_1, den_0 * num_1 + den_1 * num_0))
            .unzip();

        layer_wits.push(LayerWitness::new(vec![num_0, num_1], vec![den_0, den_1]));

        layer_wits.extend((1..self.params.height).map(|_i| {
            let (den_0, den_1): (Vec<E>, Vec<E>) =
                mem::take(&mut last_den).into_iter().tuples().unzip();
            let (num_0, num_1): (Vec<E>, Vec<E>) =
                mem::take(&mut last_num).into_iter().tuples().unzip();

            (last_den, last_num) = izip!(&den_0, &den_1, &num_0, &num_1)
                .map(|(&den_0, &den_1, &num_0, &num_1)| {
                    (den_0 * den_1, den_0 * num_1 + den_1 * num_0)
                })
                .unzip();

            LayerWitness::new(vec![], vec![den_0, den_1, num_0, num_1])
        }));
        layer_wits.reverse();
        let num_vars = ceil_log2(last_den.len());

        (
            GKRCircuitWitness { layers: layer_wits },
            GKRCircuitOutput(LayerWitness {
                bases: vec![],
                exts: vec![last_den, last_num],
                num_vars,
            }),
        )
    }
}

fn main() {
    let log_size = 3;
    let params = TowerParams { height: log_size };
    let (layout, chip) = TowerChipLayout::build(params);
    let gkr_circuit = chip.gkr_circuit();

    let (out_evals, gkr_proof) = {
        let table_with_multiplicity = (0..1 << log_size)
            .map(|_| {
                (
                    OsRng.gen_range(0..1 << log_size as u64),
                    OsRng.gen_range(0..1 << log_size as u64),
                )
            })
            .collect_vec();
<<<<<<< HEAD
        let phase1_witness = layout.phase1_witness_group(TowerChipTrace {
            table,
            multiplicity: count,
=======
        let phase1_witness = layout.phase1_witness(TowerChipTrace {
            table_with_multiplicity,
>>>>>>> 24a43b4d
        });

        let mut prover_transcript = BasicTranscript::<E>::new(b"protocol");

        // Omit the commit phase1 and phase2.

        let challenges = vec![
            prover_transcript
                .sample_and_append_challenge(b"lookup challenge")
                .elements,
        ];
        let (gkr_witness, _) = layout.gkr_witness(&phase1_witness, &challenges);

        #[cfg(debug_assertions)]
        {
            let last = gkr_witness.layers[0].bases.clone();
            MockProver::check(
                gkr_circuit.clone(),
                &gkr_witness,
                vec![
                    VectorType::Ext(vec![last[0][0] * last[1][0]]),
                    VectorType::Ext(vec![last[0][0] * last[3][0] + last[1][0] * last[2][0]]),
                ],
                challenges.clone(),
            )
            .expect("Mock prover failed");
        }

        let out_evals = {
            let last = gkr_witness.layers[0].bases.clone();
            let point = Arc::new(vec![]);
            assert_eq!(last[0].len(), 1);
            vec![
                PointAndEval {
                    point: point.clone(),
                    eval: last[0][0] * last[1][0],
                },
                PointAndEval {
                    point,
                    eval: last[0][0] * last[3][0] + last[1][0] * last[2][0],
                },
            ]
        };
        let GKRProverOutput { gkr_proof, .. } = gkr_circuit
            .prove(gkr_witness, &out_evals, &challenges, &mut prover_transcript)
            .expect("Failed to prove phase");

        // Omit the PCS opening phase.

        (out_evals, gkr_proof)
    };

    {
        let mut verifier_transcript = BasicTranscript::<E>::new(b"protocol");

        // Omit the commit phase1 and phase2.
        let challenges = vec![
            verifier_transcript
                .sample_and_append_challenge(b"lookup challenge")
                .elements,
        ];

        gkr_circuit
            .verify(gkr_proof, &out_evals, &challenges, &mut verifier_transcript)
            .expect("GKR verify failed");

        // Omit the PCS opening phase.
    }
}<|MERGE_RESOLUTION|>--- conflicted
+++ resolved
@@ -11,11 +11,7 @@
     },
 };
 use itertools::{Itertools, izip};
-<<<<<<< HEAD
-use multilinear_extensions::Expression;
-=======
-use multilinear_extensions::util::ceil_log2;
->>>>>>> 24a43b4d
+use multilinear_extensions::{Expression, util::ceil_log2};
 use p3_field::{PrimeCharacteristicRing, extension::BinomialExtensionField};
 use p3_goldilocks::Goldilocks;
 use rand::{Rng, rngs::OsRng};
@@ -92,17 +88,20 @@
                     num_1.0.into(),
                 ];
                 let (in_bases, in_exts) = if i == height - 1 {
-                    (vec![num_0.1.clone(), num_1.1.clone()], vec![
-                        den_0.1.clone(),
-                        den_1.1.clone(),
-                    ])
+                    (
+                        vec![num_0.1.clone(), num_1.1.clone()],
+                        vec![den_0.1.clone(), den_1.1.clone()],
+                    )
                 } else {
-                    (vec![], vec![
-                        den_0.1.clone(),
-                        den_1.1.clone(),
-                        num_0.1.clone(),
-                        num_1.1.clone(),
-                    ])
+                    (
+                        vec![],
+                        vec![
+                            den_0.1.clone(),
+                            den_1.1.clone(),
+                            num_0.1.clone(),
+                            num_1.1.clone(),
+                        ],
+                    )
                 };
                 chip.add_layer(Layer::new(
                     format!("Tower_layer_{}", i),
@@ -163,29 +162,13 @@
 {
     type Trace = TowerChipTrace;
 
-<<<<<<< HEAD
-    fn phase1_witness_group(&self, phase1: Self::Trace) -> Vec<Vec<E::BaseField>> {
-        let mut res = vec![vec![]; 2];
-        res[self.committed_table_id] = phase1
-            .table
-            .into_iter()
-            .map(E::BaseField::from_u64)
-            .collect();
-        res[self.committed_count_id] = phase1
-            .multiplicity
-            .into_iter()
-            .map(E::BaseField::from_u64)
-            .collect();
-        res
-=======
-    fn phase1_witness(&self, phase1: Self::Trace) -> RowMajorMatrix<E::BaseField> {
+    fn phase1_witness_group(&self, phase1: Self::Trace) -> RowMajorMatrix<E::BaseField> {
         let wits = phase1
             .table_with_multiplicity
             .iter()
             .flat_map(|(x, y)| vec![E::BaseField::from_u64(*x), E::BaseField::from_u64(*y)])
             .collect_vec();
         RowMajorMatrix::new_by_values(wits, 2, witness::InstancePaddingStrategy::Default)
->>>>>>> 24a43b4d
     }
 
     fn gkr_witness(
@@ -257,14 +240,8 @@
                 )
             })
             .collect_vec();
-<<<<<<< HEAD
-        let phase1_witness = layout.phase1_witness_group(TowerChipTrace {
-            table,
-            multiplicity: count,
-=======
-        let phase1_witness = layout.phase1_witness(TowerChipTrace {
+        let phase1_witness_group = layout.phase1_witness_group(TowerChipTrace {
             table_with_multiplicity,
->>>>>>> 24a43b4d
         });
 
         let mut prover_transcript = BasicTranscript::<E>::new(b"protocol");
@@ -276,7 +253,7 @@
                 .sample_and_append_challenge(b"lookup challenge")
                 .elements,
         ];
-        let (gkr_witness, _) = layout.gkr_witness(&phase1_witness, &challenges);
+        let (gkr_witness, _) = layout.gkr_witness(&phase1_witness_group, &challenges);
 
         #[cfg(debug_assertions)]
         {
