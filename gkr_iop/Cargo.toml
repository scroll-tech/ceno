[package]
categories.workspace = true
description = "GKR IOP protocol implementation"
edition.workspace = true
keywords.workspace = true
license.workspace = true
name = "gkr_iop"
readme.workspace = true
repository.workspace = true
version.workspace = true

[dependencies]
ark-std = { version = "0.5" }
bincode.workspace = true
ceno_emul = { path = "../ceno_emul" }
clap.workspace = true
either.workspace = true
ff_ext = { git = "https://github.com/scroll-tech/ceno", package = "ff_ext", rev = "5af7c08" }
itertools.workspace = true
<<<<<<< HEAD
mpcs = { git = "https://github.com/scroll-tech/ceno", package = "mpcs", rev = "5af7c08" }
multilinear_extensions = { git = "https://github.com/scroll-tech/ceno", package = "multilinear_extensions", rev = "5af7c08" }
ndarray.workspace = true
=======
mpcs = { path = "../mpcs" }
multilinear_extensions = { version = "0.1.0", path = "../multilinear_extensions" }
>>>>>>> 144e9da3
p3.workspace = true
p3-field.workspace = true
p3-goldilocks.workspace = true
p3-util.workspace = true
rand.workspace = true
rayon.workspace = true
serde.workspace = true
strum.workspace = true
strum_macros.workspace = true
sumcheck.workspace = true
thiserror.workspace = true
thread_local.workspace = true
tiny-keccak.workspace = true
tracing.workspace = true
tracing-forest.workspace = true
tracing-subscriber.workspace = true
transcript = { git = "https://github.com/scroll-tech/ceno", package = "transcript", rev = "5af7c08" }
witness = { git = "https://github.com/scroll-tech/ceno", package = "witness", rev = "5af7c08" }

[target.'cfg(unix)'.dependencies]
tikv-jemalloc-ctl = { version = "0.6", features = ["stats"], optional = true }
tikv-jemallocator = { version = "0.6", optional = true }

[dev-dependencies]
criterion.workspace = true

[features]
jemalloc = ["dep:tikv-jemallocator", "dep:tikv-jemalloc-ctl"]<|MERGE_RESOLUTION|>--- conflicted
+++ resolved
@@ -17,14 +17,8 @@
 either.workspace = true
 ff_ext = { git = "https://github.com/scroll-tech/ceno", package = "ff_ext", rev = "5af7c08" }
 itertools.workspace = true
-<<<<<<< HEAD
 mpcs = { git = "https://github.com/scroll-tech/ceno", package = "mpcs", rev = "5af7c08" }
 multilinear_extensions = { git = "https://github.com/scroll-tech/ceno", package = "multilinear_extensions", rev = "5af7c08" }
-ndarray.workspace = true
-=======
-mpcs = { path = "../mpcs" }
-multilinear_extensions = { version = "0.1.0", path = "../multilinear_extensions" }
->>>>>>> 144e9da3
 p3.workspace = true
 p3-field.workspace = true
 p3-goldilocks.workspace = true
