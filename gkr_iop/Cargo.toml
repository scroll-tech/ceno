--- conflicted
+++ resolved
@@ -11,22 +11,11 @@
 
 [dependencies]
 bincode.workspace = true
-<<<<<<< HEAD
-ceno_emul = { path = "../ceno_emul" }
-ceno_gpu = { workspace = true, optional = true }
-clap.workspace = true
-either.workspace = true
-ff_ext = { git = "https://github.com/scroll-tech/ceno", package = "ff_ext", rev = "7c277a1" }
-itertools.workspace = true
-mpcs = { git = "https://github.com/scroll-tech/ceno", package = "mpcs", rev = "7c277a1" }
-multilinear_extensions = { git = "https://github.com/scroll-tech/ceno", package = "multilinear_extensions", rev = "7c277a1" }
-=======
 either.workspace = true
 ff_ext.workspace = true
 itertools.workspace = true
 mpcs.workspace = true
 multilinear_extensions.workspace = true
->>>>>>> 5f350b93
 p3.workspace = true
 rand.workspace = true
 rayon.workspace = true
@@ -37,15 +26,9 @@
 thiserror.workspace = true
 thread_local.workspace = true
 tracing.workspace = true
-<<<<<<< HEAD
-tracing-forest.workspace = true
-tracing-subscriber.workspace = true
-transcript = { git = "https://github.com/scroll-tech/ceno", package = "transcript", rev = "7c277a1" }
-witness = { git = "https://github.com/scroll-tech/ceno", package = "witness", rev = "7c277a1" }
-=======
 transcript.workspace = true
 witness.workspace = true
->>>>>>> 5f350b93
+ceno_gpu = { workspace = true, optional = true }
 
 [target.'cfg(unix)'.dependencies]
 tikv-jemalloc-ctl = { version = "0.6", features = ["stats"], optional = true }
