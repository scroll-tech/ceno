--- conflicted
+++ resolved
@@ -126,13 +126,8 @@
         raw_pi: &[Vec<E::BaseField>],
         challenges: &[E],
         transcript: &mut impl Transcript<E>,
-<<<<<<< HEAD
-        num_instances: usize,
+        selector_ctxs: &[SelectorContext],
     ) -> Result<(GKRClaims<Evaluation<E>>, Point<E>), BackendError>
-=======
-        selector_ctxs: &[SelectorContext],
-    ) -> Result<GKRClaims<Evaluation<E>>, BackendError>
->>>>>>> 3bfffadc
     where
         E: ExtensionField,
     {
@@ -141,7 +136,6 @@
         let mut challenges = challenges.to_vec();
         let mut evaluations = out_evals.to_vec();
         evaluations.resize(self.n_evaluations, PointAndEval::default());
-<<<<<<< HEAD
         let rt = izip!(&self.layers, sumcheck_proofs).enumerate().try_fold(
             vec![],
             |_, (i, (layer, layer_proof))| {
@@ -154,29 +148,12 @@
                     raw_pi,
                     &mut challenges,
                     transcript,
-                    num_instances,
+                    selector_ctxs,
                 )?;
                 Ok(rt)
             },
         )?;
-
         Ok((GKRClaims(self.opening_evaluations(&evaluations)), rt))
-=======
-        for (i, (layer, layer_proof)) in izip!(&self.layers, sumcheck_proofs).enumerate() {
-            tracing::debug!("verifier layer {i} layer with layer name {}", layer.name);
-            layer.verify(
-                max_num_variables,
-                layer_proof,
-                &mut evaluations,
-                pub_io_evals,
-                &mut challenges,
-                transcript,
-                selector_ctxs,
-            )?;
-        }
-
-        Ok(GKRClaims(self.opening_evaluations(&evaluations)))
->>>>>>> 3bfffadc
     }
 
     /// Output opening evaluations. First witin and then fixed.
