--- conflicted
+++ resolved
@@ -3,11 +3,7 @@
 mod utils;
 pub use bitwise_keccakf::run_keccakf;
 pub use lookup_keccakf::{
-<<<<<<< HEAD
-    AND_LOOKUPS, AND_LOOKUPS_PER_ROUND, KECCAK_WITNESS_SIZE, KeccakLayout, KeccakParams,
-=======
     AND_LOOKUPS, AND_LOOKUPS_PER_ROUND, KECCAK_OUT_EVAL_SIZE, KeccakLayout, KeccakParams,
->>>>>>> 7d8afae5
     KeccakTrace, RANGE_LOOKUPS, RANGE_LOOKUPS_PER_ROUND, XOR_LOOKUPS, XOR_LOOKUPS_PER_ROUND,
     run_faster_keccakf,
 };