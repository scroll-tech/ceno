mod bitwise_keccakf;
mod lookup_keccakf;
mod utils;
<<<<<<< HEAD
pub use bitwise_keccakf::{run_keccakf, setup_gkr_circuit};
// pub use lookup_keccakf::{
//     AND_LOOKUPS, AND_LOOKUPS_PER_ROUND, KeccakLayout, KeccakParams, KeccakTrace, RANGE_LOOKUPS,
//     RANGE_LOOKUPS_PER_ROUND, XOR_LOOKUPS, XOR_LOOKUPS_PER_ROUND, run_faster_keccakf,
// };
=======
pub use bitwise_keccakf::run_keccakf;
pub use lookup_keccakf::{
    AND_LOOKUPS, AND_LOOKUPS_PER_ROUND, KECCAK_OUT_EVAL_SIZE, KeccakLayout, KeccakParams,
    KeccakTrace, RANGE_LOOKUPS, RANGE_LOOKUPS_PER_ROUND, XOR_LOOKUPS, XOR_LOOKUPS_PER_ROUND,
    run_faster_keccakf,
};
>>>>>>> 24a43b4d
<|MERGE_RESOLUTION|>--- conflicted
+++ resolved
@@ -1,17 +1,9 @@
 mod bitwise_keccakf;
 mod lookup_keccakf;
 mod utils;
-<<<<<<< HEAD
 pub use bitwise_keccakf::{run_keccakf, setup_gkr_circuit};
 // pub use lookup_keccakf::{
-//     AND_LOOKUPS, AND_LOOKUPS_PER_ROUND, KeccakLayout, KeccakParams, KeccakTrace, RANGE_LOOKUPS,
-//     RANGE_LOOKUPS_PER_ROUND, XOR_LOOKUPS, XOR_LOOKUPS_PER_ROUND, run_faster_keccakf,
-// };
-=======
-pub use bitwise_keccakf::run_keccakf;
-pub use lookup_keccakf::{
-    AND_LOOKUPS, AND_LOOKUPS_PER_ROUND, KECCAK_OUT_EVAL_SIZE, KeccakLayout, KeccakParams,
-    KeccakTrace, RANGE_LOOKUPS, RANGE_LOOKUPS_PER_ROUND, XOR_LOOKUPS, XOR_LOOKUPS_PER_ROUND,
-    run_faster_keccakf,
-};
->>>>>>> 24a43b4d
+//     AND_LOOKUPS, AND_LOOKUPS_PER_ROUND, KECCAK_OUT_EVAL_SIZE, KeccakLayout, KeccakParams,
+//     KeccakTrace, RANGE_LOOKUPS, RANGE_LOOKUPS_PER_ROUND, XOR_LOOKUPS, XOR_LOOKUPS_PER_ROUND,
+//     run_faster_keccakf,
+// };