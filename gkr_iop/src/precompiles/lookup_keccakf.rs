--- conflicted
+++ resolved
@@ -1,38 +1,53 @@
-<<<<<<< HEAD
-// use std::{cmp::Ordering, marker::PhantomData, sync::Arc};
+// use std::{array, cmp::Ordering, marker::PhantomData, sync::Arc};
+
+// use ff_ext::{ExtensionField, SmallField};
+// use itertools::{Itertools, chain, iproduct, zip_eq};
+// use ndarray::{ArrayView, Ix2, Ix3, s};
+// use p3_field::{PrimeCharacteristicRing, extension::BinomialExtensionField};
+// use p3_goldilocks::Goldilocks;
+// use rayon::iter::{IntoParallelIterator, IntoParallelRefIterator, ParallelIterator};
+// use serde::{Deserialize, Serialize};
+// use subprotocols::expression::{Constant, Expression, Witness};
+// use tiny_keccak::keccakf;
+// use transcript::BasicTranscript;
+// use witness::{InstancePaddingStrategy, RowMajorMatrix};
 
 // use crate::{
 //     ProtocolBuilder, ProtocolWitnessGenerator,
 //     chip::Chip,
 //     evaluation::{EvalExpression, PointAndEval},
 //     gkr::{
-//         GKRCircuitWitness, GKRProverOutput,
+//         GKRCircuitOutput, GKRCircuitWitness, GKRProverOutput,
 //         layer::{Layer, LayerType, LayerWitness},
 //     },
-//     precompiles::utils::{MaskRepresentation, nest, not8_expr, zero_expr},
+//     precompiles::utils::{MaskRepresentation, not8_expr, zero_expr},
 // };
-// use ndarray::{ArrayView, Ix2, Ix3, s};
 
 // use super::utils::{CenoLookup, u64s_to_felts, zero_eval};
-// use p3_field::{PrimeCharacteristicRing, extension::BinomialExtensionField};
-
-// use ff_ext::{ExtensionField, SmallField};
-// use itertools::{Itertools, chain, iproduct, zip_eq};
-// use p3_goldilocks::Goldilocks;
-// use subprotocols::expression::{Constant, Expression, Witness};
-// use tiny_keccak::keccakf;
-// use transcript::BasicTranscript;
 
 // type E = BinomialExtensionField<Goldilocks, 2>;
 
-// #[derive(Clone, Debug, Default)]
+// #[derive(Clone, Debug, Serialize, Deserialize)]
 // pub struct KeccakParams {}
 
-// #[derive(Clone, Debug, Default)]
+// #[derive(Clone, Debug, Default, Serialize, Deserialize)]
+// pub struct KeccakLayerLayout {
+//     c_aux: Vec<usize>,
+//     c_temp: Vec<usize>,
+//     c_rot: Vec<usize>,
+//     d: Vec<usize>,
+//     theta_output: Vec<usize>,
+//     rotation_witness: Vec<usize>,
+//     rhopi_output: Vec<usize>,
+//     nonlinear: Vec<usize>,
+//     chi_output: Vec<usize>,
+//     iota_output: Vec<usize>,
+// }
+
+// #[derive(Clone, Debug, Default, Serialize, Deserialize)]
 // pub struct KeccakLayout<E> {
-//     _params: KeccakParams,
-//     _input_columns: Vec<usize>,
-//     _result: Vec<EvalExpression>,
+//     keccak_input8: Vec<usize>,
+//     keccak_layers: [KeccakLayerLayout; ROUNDS],
 //     _marker: PhantomData<E>,
 // }
 
@@ -301,6 +316,8 @@
 // pub const KECCAK_INPUT_SIZE: usize = 50;
 // pub const KECCAK_OUTPUT_SIZE: usize = 50;
 
+// pub const KECCAK_LAYER_BYTE_SIZE: usize = 200;
+
 // pub const AND_LOOKUPS_PER_ROUND: usize = 200;
 // pub const XOR_LOOKUPS_PER_ROUND: usize = 608;
 // pub const RANGE_LOOKUPS_PER_ROUND: usize = 290;
@@ -311,30 +328,91 @@
 // pub const XOR_LOOKUPS: usize = ROUNDS * XOR_LOOKUPS_PER_ROUND;
 // pub const RANGE_LOOKUPS: usize = ROUNDS * RANGE_LOOKUPS_PER_ROUND;
 
+// pub const KECCAK_OUT_EVAL_SIZE: usize =
+//     KECCAK_INPUT_SIZE + KECCAK_OUTPUT_SIZE + LOOKUP_FELTS_PER_ROUND * ROUNDS;
+
+// pub const KECCAK_WIT_SIZE_PER_ROUND: usize = 1264;
+// pub const KECCAK_WIT_SIZE: usize = KECCAK_WIT_SIZE_PER_ROUND * ROUNDS + KECCAK_LAYER_BYTE_SIZE;
+
+// #[allow(unused)]
 // macro_rules! allocate_and_split {
-//         ($chip:expr, $total:expr, $( $size:expr ),* ) => {{
-//             let (witnesses, _) = $chip.allocate_wits_in_layer::<$total, 0>();
-//             let mut iter = witnesses.into_iter();
-//             (
-//                 $(
-//                     iter.by_ref().take($size).collect_vec(),
-//                 )*
-//             )
-//         }};
-//     }
+//     ($chip:expr, $total:expr, $( $size:expr ),* ) => {{
+//         let (witnesses, _) = $chip.allocate_wits_in_layer::<$total, 0>();
+//         let mut iter = witnesses.into_iter();
+//         (
+//             $(
+//                 iter.by_ref().take($size).collect_vec(),
+//             )*
+//         )
+//     }};
+// }
+
+// macro_rules! split_from_offset {
+//     ($witnesses:expr, $offset:ident, $total:expr, $( $size:expr ),* ) => {{
+//         let mut iter = $witnesses[$offset..].iter().cloned();
+//         (
+//             $(
+//                 iter.by_ref().take($size).collect_vec(),
+//             )*
+//         )
+//     }};
+// }
 
 // impl<E: ExtensionField> ProtocolBuilder for KeccakLayout<E> {
 //     type Params = KeccakParams;
 
-//     fn init(params: Self::Params) -> Self {
+//     fn init(_params: Self::Params) -> Self {
 //         Self {
-//             _params: params,
 //             ..Default::default()
 //         }
 //     }
 
 //     fn build_commit_phase(&mut self, chip: &mut Chip) {
-//         let _ = chip.allocate_committed::<{ 50 + 40144 }>();
+//         let bases = chip.allocate_committed_base::<KECCAK_WIT_SIZE>();
+//         self.keccak_input8 = bases[..KECCAK_LAYER_BYTE_SIZE].to_vec();
+
+//         let mut offset = KECCAK_LAYER_BYTE_SIZE;
+//         self.keccak_layers = array::from_fn(|_| {
+//             let (
+//                 c_aux,
+//                 c_temp,
+//                 c_rot,
+//                 d,
+//                 theta_output,
+//                 rotation_witness,
+//                 rhopi_output,
+//                 nonlinear,
+//                 chi_output,
+//                 iota_output,
+//             ) = split_from_offset!(
+//                 bases,
+//                 offset,
+//                 KECCAK_WIT_SIZE_PER_ROUND,
+//                 200,
+//                 30,
+//                 40,
+//                 40,
+//                 200,
+//                 146,
+//                 200,
+//                 200,
+//                 8,
+//                 200
+//             );
+//             offset += KECCAK_WIT_SIZE_PER_ROUND;
+//             KeccakLayerLayout {
+//                 c_aux,
+//                 c_temp,
+//                 c_rot,
+//                 d,
+//                 theta_output,
+//                 rotation_witness,
+//                 rhopi_output,
+//                 nonlinear,
+//                 chi_output,
+//                 iota_output,
+//             }
+//         });
 //     }
 
 //     fn build_gkr_phase(&mut self, chip: &mut Chip) {
@@ -346,29 +424,297 @@
 //         let [keccak_output32, keccak_input32, lookup_outputs] = [
 //             KECCAK_OUTPUT_SIZE,
 //             KECCAK_INPUT_SIZE,
-//             // LOOKUPS_PER_ROUND
 //             LOOKUP_FELTS_PER_ROUND * ROUNDS,
 //         ]
 //         .map(|many| final_outputs_iter.by_ref().take(many).collect_vec());
 
-//         let keccak_output32 = keccak_output32.to_vec();
-//         let keccak_input32 = keccak_input32.to_vec();
 //         let lookup_outputs = lookup_outputs.to_vec();
 
-//         let (keccak_output8, []) = chip.allocate_wits_in_layer::<200, 0>();
-
-//         let keccak_output8: ArrayView<(Witness, EvalExpression), Ix3> =
-//             ArrayView::from_shape((5, 5, 8), &keccak_output8).unwrap();
-
-//         let mut expressions = vec![];
-//         let mut evals = vec![];
-//         let mut expr_names = vec![];
+//         let (bases, []) = chip.allocate_wits_in_layer::<KECCAK_WIT_SIZE, 0>();
+//         for (openings, wit) in bases.iter().enumerate() {
+//             chip.allocate_base_opening(openings, wit.1.clone());
+//         }
+
+//         let keccak_input8 = &bases[..KECCAK_LAYER_BYTE_SIZE];
+//         let keccak_output8 = &bases[KECCAK_WIT_SIZE - KECCAK_LAYER_BYTE_SIZE..KECCAK_WIT_SIZE];
+
+//         let mut system = ConstraintSystem::new();
+
+//         let mut offset = KECCAK_LAYER_BYTE_SIZE;
+//         let _ = (0..ROUNDS).fold(keccak_input8.to_vec(), |state8, round| {
+//             #[allow(non_snake_case)]
+//             let (
+//                 c_aux,
+//                 c_temp,
+//                 c_rot,
+//                 d,
+//                 theta_output,
+//                 rotation_witness,
+//                 rhopi_output,
+//                 nonlinear,
+//                 chi_output,
+//                 iota_output,
+//             ) = split_from_offset!(
+//                 bases,
+//                 offset,
+//                 KECCAK_WIT_SIZE_PER_ROUND,
+//                 200,
+//                 30,
+//                 40,
+//                 40,
+//                 200,
+//                 146,
+//                 200,
+//                 200,
+//                 8,
+//                 200
+//             );
+//             offset += KECCAK_WIT_SIZE_PER_ROUND;
+
+//             {
+//                 let n_wits = 200 + 30 + 40 + 40 + 200 + 146 + 200 + 200 + 8 + 200;
+//                 assert_eq!(KECCAK_WIT_SIZE_PER_ROUND, n_wits);
+//             }
+
+//             // TODO: ndarrays can be replaced with normal arrays
+
+//             // Input state of the round in 8-bit chunks
+//             let state8: ArrayView<(Witness, EvalExpression), Ix3> =
+//                 ArrayView::from_shape((5, 5, 8), &state8).unwrap();
+
+//             // The purpose is to compute the auxiliary array
+//             // c[i] = XOR (state[j][i]) for j in 0..5
+//             // We unroll it into
+//             // c_aux[i][j] = XOR (state[k][i]) for k in 0..j
+//             // We use c_aux[i][4] instead of c[i]
+//             // c_aux is also stored in 8-bit chunks
+//             let c_aux: ArrayView<(Witness, EvalExpression), Ix3> =
+//                 ArrayView::from_shape((5, 5, 8), &c_aux).unwrap();
+
+//             for i in 0..5 {
+//                 for k in 0..8 {
+//                     // Initialize first element
+//                     system.constrain_eq(
+//                         state8[[0, i, k]].0.into(),
+//                         c_aux[[i, 0, k]].0.into(),
+//                         "init c_aux".to_string(),
+//                     );
+//                 }
+//                 for j in 1..5 {
+//                     // Check xor using lookups over all chunks
+//                     for k in 0..8 {
+//                         system.lookup_xor8(
+//                             c_aux[[i, j - 1, k]].0.into(),
+//                             state8[[j, i, k]].0.into(),
+//                             c_aux[[i, j, k]].0.into(),
+//                         );
+//                     }
+//                 }
+//             }
+
+//             // Compute c_rot[i] = c[i].rotate_left(1)
+//             // To understand how rotations are performed in general, consult the
+//             // documentation of `constrain_left_rotation64`. Here c_temp is the split
+//             // witness for a 1-rotation.
+
+//             let c_temp: ArrayView<(Witness, EvalExpression), Ix2> =
+//                 ArrayView::from_shape((5, 6), &c_temp).unwrap();
+//             let c_rot: ArrayView<(Witness, EvalExpression), Ix2> =
+//                 ArrayView::from_shape((5, 8), &c_rot).unwrap();
+
+//             let (sizes, _) = rotation_split(1);
+
+//             for i in 0..5 {
+//                 assert_eq!(c_temp.slice(s![i, ..]).iter().len(), sizes.iter().len());
+
+//                 system.constrain_left_rotation64(
+//                     &c_aux.slice(s![i, 4, ..]).iter().map(|e| e.0).collect_vec(),
+//                     &zip_eq(c_temp.slice(s![i, ..]).iter(), sizes.iter())
+//                         .map(|(e, sz)| (*sz, e.0))
+//                         .collect_vec(),
+//                     &c_rot.slice(s![i, ..]).iter().map(|e| e.0).collect_vec(),
+//                     1,
+//                     "theta rotation".to_string(),
+//                 );
+//             }
+
+//             // d is computed simply as XOR of required elements of c (and rotations)
+//             // again stored as 8-bit chunks
+//             let d: ArrayView<(Witness, EvalExpression), Ix2> =
+//                 ArrayView::from_shape((5, 8), &d).unwrap();
+
+//             for i in 0..5 {
+//                 for k in 0..8 {
+//                     system.lookup_xor8(
+//                         c_aux[[(i + 5 - 1) % 5, 4, k]].0.into(),
+//                         c_rot[[(i + 1) % 5, k]].0.into(),
+//                         d[[i, k]].0.into(),
+//                     )
+//                 }
+//             }
+
+//             // output state of the Theta sub-round, simple XOR, in 8-bit chunks
+//             let theta_output: ArrayView<(Witness, EvalExpression), Ix3> =
+//                 ArrayView::from_shape((5, 5, 8), &theta_output).unwrap();
+
+//             for i in 0..5 {
+//                 for j in 0..5 {
+//                     for k in 0..8 {
+//                         system.lookup_xor8(
+//                             state8[[j, i, k]].0.into(),
+//                             d[[i, k]].0.into(),
+//                             theta_output[[j, i, k]].0.into(),
+//                         )
+//                     }
+//                 }
+//             }
+
+//             // output state after applying both Rho and Pi sub-rounds
+//             // sub-round Pi is a simple permutation of 64-bit lanes
+//             // sub-round Rho requires rotations
+//             let rhopi_output: ArrayView<(Witness, EvalExpression), Ix3> =
+//                 ArrayView::from_shape((5, 5, 8), &rhopi_output).unwrap();
+
+//             // iterator over split witnesses
+//             let mut rotation_witness = rotation_witness.iter();
+
+//             for i in 0..5 {
+//                 #[allow(clippy::needless_range_loop)]
+//                 for j in 0..5 {
+//                     let arg = theta_output
+//                         .slice(s!(j, i, ..))
+//                         .iter()
+//                         .map(|e| e.0)
+//                         .collect_vec();
+//                     let (sizes, _) = rotation_split(ROTATION_CONSTANTS[j][i]);
+//                     let many = sizes.len();
+//                     let rep_split = zip_eq(sizes, rotation_witness.by_ref().take(many))
+//                         .map(|(sz, (wit, _))| (sz, *wit))
+//                         .collect_vec();
+//                     let arg_rotated = rhopi_output
+//                         .slice(s!((2 * i + 3 * j) % 5, j, ..))
+//                         .iter()
+//                         .map(|e| e.0)
+//                         .collect_vec();
+//                     system.constrain_left_rotation64(
+//                         &arg,
+//                         &rep_split,
+//                         &arg_rotated,
+//                         ROTATION_CONSTANTS[j][i],
+//                         format!("RHOPI {i}, {j}"),
+//                     );
+//                 }
+//             }
+
+//             let mut chi_output = chi_output;
+//             chi_output.extend(iota_output[8..].to_vec());
+//             let chi_output: ArrayView<(Witness, EvalExpression), Ix3> =
+//                 ArrayView::from_shape((5, 5, 8), &chi_output).unwrap();
+
+//             // for the Chi sub-round, we use an intermediate witness storing the result of
+//             // the required AND
+//             let nonlinear: ArrayView<(Witness, EvalExpression), Ix3> =
+//                 ArrayView::from_shape((5, 5, 8), &nonlinear).unwrap();
+
+//             for i in 0..5 {
+//                 for j in 0..5 {
+//                     for k in 0..8 {
+//                         system.lookup_and8(
+//                             not8_expr(rhopi_output[[j, (i + 1) % 5, k]].0.into()),
+//                             rhopi_output[[j, (i + 2) % 5, k]].0.into(),
+//                             nonlinear[[j, i, k]].0.into(),
+//                         );
+
+//                         system.lookup_xor8(
+//                             rhopi_output[[j, i, k]].0.into(),
+//                             nonlinear[[j, i, k]].0.into(),
+//                             chi_output[[j, i, k]].0.into(),
+//                         );
+//                     }
+//                 }
+//             }
+
+//             // TODO: 24/25 elements stay the same after Iota; eliminate duplication?
+//             let iota_output_arr: ArrayView<(Witness, EvalExpression), Ix3> =
+//                 ArrayView::from_shape((5, 5, 8), &iota_output).unwrap();
+
+//             for k in 0..8 {
+//                 system.lookup_xor8(
+//                     chi_output[[0, 0, k]].0.into(),
+//                     Expression::Const(Constant::Base(((RC[round] >> (k * 8)) & 0xFF) as i64)),
+//                     iota_output_arr[[0, 0, k]].0.into(),
+//                 );
+//             }
+
+//             iota_output
+//         });
 
 //         let mut global_and_lookup = 0;
 //         let mut global_xor_lookup = 3 * AND_LOOKUPS;
 //         let mut global_range_lookup = 3 * AND_LOOKUPS + 3 * XOR_LOOKUPS;
 
-//         let mut openings = 0;
+//         let ConstraintSystem {
+//             mut expressions,
+//             mut expr_names,
+//             mut evals,
+//             and_lookups,
+//             xor_lookups,
+//             range_lookups,
+//             ..
+//         } = system;
+
+//         for (i, lookup) in chain!(and_lookups, xor_lookups, range_lookups)
+//             .flatten()
+//             .enumerate()
+//         {
+//             expressions.push(lookup);
+//             let (idx, round) = if i < 3 * AND_LOOKUPS {
+//                 let round = i / AND_LOOKUPS;
+//                 (&mut global_and_lookup, round)
+//             } else if i < 3 * AND_LOOKUPS + 3 * XOR_LOOKUPS {
+//                 let round = (i - 3 * AND_LOOKUPS) / XOR_LOOKUPS;
+//                 (&mut global_xor_lookup, round)
+//             } else {
+//                 let round = (i - 3 * AND_LOOKUPS - 3 * XOR_LOOKUPS) / RANGE_LOOKUPS;
+//                 (&mut global_range_lookup, round)
+//             };
+//             expr_names.push(format!("round {round}: {i}th lookup felt"));
+//             evals.push(lookup_outputs[*idx].clone());
+//             *idx += 1;
+//         }
+
+//         assert!(global_and_lookup == 3 * AND_LOOKUPS);
+//         assert!(global_xor_lookup == 3 * AND_LOOKUPS + 3 * XOR_LOOKUPS);
+//         assert!(global_range_lookup == LOOKUP_FELTS_PER_ROUND * ROUNDS);
+
+//         let keccak_input8: ArrayView<(Witness, EvalExpression), Ix3> =
+//             ArrayView::from_shape((5, 5, 8), keccak_input8).unwrap();
+//         let keccak_input32 = keccak_input32.to_vec();
+//         let mut keccak_input32_iter = keccak_input32.iter().cloned();
+
+//         for x in 0..5 {
+//             for y in 0..5 {
+//                 for k in 0..2 {
+//                     // create an expression combining 4 elements of state8 into a single 32-bit felt
+//                     let expr = expansion_expr::<32>(
+//                         keccak_input8
+//                             .slice(s![x, y, 4 * k..4 * (k + 1)])
+//                             .iter()
+//                             .map(|e| (8, e.0))
+//                             .collect_vec()
+//                             .as_slice(),
+//                     );
+//                     expressions.push(expr);
+//                     evals.push(keccak_input32_iter.next().unwrap().clone());
+//                     expr_names.push(format!("build 32-bit input: {x}, {y}, {k}"));
+//                 }
+//             }
+//         }
+
+//         let keccak_output32 = keccak_output32.to_vec();
+//         let keccak_output8: ArrayView<(Witness, EvalExpression), Ix3> =
+//             ArrayView::from_shape((5, 5, 8), keccak_output8).unwrap();
+//         let mut keccak_output32_iter = keccak_output32.iter().cloned();
 
 //         for x in 0..5 {
 //             for y in 0..5 {
@@ -382,363 +728,22 @@
 //                             .collect_vec(),
 //                     );
 //                     expressions.push(expr);
-//                     evals.push(keccak_output32[evals.len()].clone());
+//                     evals.push(keccak_output32_iter.next().unwrap().clone());
 //                     expr_names.push(format!("build 32-bit output: {x}, {y}, {k}"));
 //                 }
 //             }
 //         }
 
 //         chip.add_layer(Layer::new(
-//             "build 32-bit output".to_string(),
+//             "Rounds".to_string(),
 //             LayerType::Zerocheck,
 //             expressions,
 //             vec![],
-//             keccak_output8
-//                 .into_iter()
-//                 .map(|e| e.1.clone())
-//                 .collect_vec(),
+//             bases.into_iter().map(|e| e.1).collect_vec(),
 //             vec![],
 //             evals,
 //             expr_names,
 //         ));
-
-//         let state8_loop = (0..ROUNDS).rev().fold(
-//             keccak_output8.iter().map(|e| e.1.clone()).collect_vec(),
-//             |round_output, round| {
-//                 #[allow(non_snake_case)]
-//                 let (
-//                     state8,
-//                     c_aux,
-//                     c_temp,
-//                     c_rot,
-//                     d,
-//                     theta_output,
-//                     rotation_witness,
-//                     rhopi_output,
-//                     nonlinear,
-//                     chi_output,
-//                     iota_output,
-//                 ) = allocate_and_split!(
-//                     chip, 1656, 200, 200, 30, 40, 40, 200, 146, 200, 200, 200, 200
-//                 );
-
-//                 let total_witnesses = 200 + 200 + 30 + 40 + 40 + 200 + 146 + 200 + 200 + 200 + 200;
-//                 // dbg!(total_witnesses);
-//                 assert_eq!(1656, total_witnesses);
-
-//                 let bases = chain!(
-//                     state8.clone(),
-//                     c_aux.clone(),
-//                     c_temp.clone(),
-//                     c_rot.clone(),
-//                     d.clone(),
-//                     theta_output.clone(),
-//                     rotation_witness.clone(),
-//                     rhopi_output.clone(),
-//                     nonlinear.clone(),
-//                     chi_output.clone(),
-//                     iota_output.clone(),
-//                 )
-//                 .collect_vec();
-
-//                 for wit in &bases {
-//                     chip.allocate_opening(openings, wit.clone().1);
-//                     openings += 1;
-//                 }
-
-//                 // TODO: ndarrays can be replaced with normal arrays
-
-//                 // Input state of the round in 8-bit chunks
-//                 let state8: ArrayView<(Witness, EvalExpression), Ix3> =
-//                     ArrayView::from_shape((5, 5, 8), &state8).unwrap();
-
-//                 let mut system = ConstraintSystem::new();
-
-//                 // The purpose is to compute the auxiliary array
-//                 // c[i] = XOR (state[j][i]) for j in 0..5
-//                 // We unroll it into
-//                 // c_aux[i][j] = XOR (state[k][i]) for k in 0..j
-//                 // We use c_aux[i][4] instead of c[i]
-//                 // c_aux is also stored in 8-bit chunks
-//                 let c_aux: ArrayView<(Witness, EvalExpression), Ix3> =
-//                     ArrayView::from_shape((5, 5, 8), &c_aux).unwrap();
-
-//                 for i in 0..5 {
-//                     for k in 0..8 {
-//                         // Initialize first element
-//                         system.constrain_eq(
-//                             state8[[0, i, k]].0.into(),
-//                             c_aux[[i, 0, k]].0.into(),
-//                             "init c_aux".to_string(),
-//                         );
-//                     }
-//                     for j in 1..5 {
-//                         // Check xor using lookups over all chunks
-//                         for k in 0..8 {
-//                             system.lookup_xor8(
-//                                 c_aux[[i, j - 1, k]].0.into(),
-//                                 state8[[j, i, k]].0.into(),
-//                                 c_aux[[i, j, k]].0.into(),
-//                             );
-//                         }
-//                     }
-//                 }
-
-//                 // Compute c_rot[i] = c[i].rotate_left(1)
-//                 // To understand how rotations are performed in general, consult the
-//                 // documentation of `constrain_left_rotation64`. Here c_temp is the split
-//                 // witness for a 1-rotation.
-
-//                 let c_temp: ArrayView<(Witness, EvalExpression), Ix2> =
-//                     ArrayView::from_shape((5, 6), &c_temp).unwrap();
-//                 let c_rot: ArrayView<(Witness, EvalExpression), Ix2> =
-//                     ArrayView::from_shape((5, 8), &c_rot).unwrap();
-
-//                 let (sizes, _) = rotation_split(1);
-
-//                 for i in 0..5 {
-//                     assert_eq!(c_temp.slice(s![i, ..]).iter().len(), sizes.iter().len());
-
-//                     system.constrain_left_rotation64(
-//                         &c_aux.slice(s![i, 4, ..]).iter().map(|e| e.0).collect_vec(),
-//                         &zip_eq(c_temp.slice(s![i, ..]).iter(), sizes.iter())
-//                             .map(|(e, sz)| (*sz, e.0))
-//                             .collect_vec(),
-//                         &c_rot.slice(s![i, ..]).iter().map(|e| e.0).collect_vec(),
-//                         1,
-//                         "theta rotation".to_string(),
-//                     );
-//                 }
-
-//                 // d is computed simply as XOR of required elements of c (and rotations)
-//                 // again stored as 8-bit chunks
-//                 let d: ArrayView<(Witness, EvalExpression), Ix2> =
-//                     ArrayView::from_shape((5, 8), &d).unwrap();
-
-//                 for i in 0..5 {
-//                     for k in 0..8 {
-//                         system.lookup_xor8(
-//                             c_aux[[(i + 5 - 1) % 5, 4, k]].0.into(),
-//                             c_rot[[(i + 1) % 5, k]].0.into(),
-//                             d[[i, k]].0.into(),
-//                         )
-//                     }
-//                 }
-
-//                 // output state of the Theta sub-round, simple XOR, in 8-bit chunks
-//                 let theta_output: ArrayView<(Witness, EvalExpression), Ix3> =
-//                     ArrayView::from_shape((5, 5, 8), &theta_output).unwrap();
-
-//                 for i in 0..5 {
-//                     for j in 0..5 {
-//                         for k in 0..8 {
-//                             system.lookup_xor8(
-//                                 state8[[j, i, k]].0.into(),
-//                                 d[[i, k]].0.into(),
-//                                 theta_output[[j, i, k]].0.into(),
-//                             )
-//                         }
-//                     }
-//                 }
-
-//                 // output state after applying both Rho and Pi sub-rounds
-//                 // sub-round Pi is a simple permutation of 64-bit lanes
-//                 // sub-round Rho requires rotations
-//                 let rhopi_output: ArrayView<(Witness, EvalExpression), Ix3> =
-//                     ArrayView::from_shape((5, 5, 8), &rhopi_output).unwrap();
-
-//                 // iterator over split witnesses
-//                 let mut rotation_witness = rotation_witness.iter();
-
-//                 for i in 0..5 {
-//                     #[allow(clippy::needless_range_loop)]
-//                     for j in 0..5 {
-//                         let arg = theta_output
-//                             .slice(s!(j, i, ..))
-//                             .iter()
-//                             .map(|e| e.0)
-//                             .collect_vec();
-//                         let (sizes, _) = rotation_split(ROTATION_CONSTANTS[j][i]);
-//                         let many = sizes.len();
-//                         let rep_split = zip_eq(sizes, rotation_witness.by_ref().take(many))
-//                             .map(|(sz, (wit, _))| (sz, *wit))
-//                             .collect_vec();
-//                         let arg_rotated = rhopi_output
-//                             .slice(s!((2 * i + 3 * j) % 5, j, ..))
-//                             .iter()
-//                             .map(|e| e.0)
-//                             .collect_vec();
-//                         system.constrain_left_rotation64(
-//                             &arg,
-//                             &rep_split,
-//                             &arg_rotated,
-//                             ROTATION_CONSTANTS[j][i],
-//                             format!("RHOPI {i}, {j}"),
-//                         );
-//                     }
-//                 }
-
-//                 let chi_output: ArrayView<(Witness, EvalExpression), Ix3> =
-//                     ArrayView::from_shape((5, 5, 8), &chi_output).unwrap();
-
-//                 // for the Chi sub-round, we use an intermediate witness storing the result of
-//                 // the required AND
-//                 let nonlinear: ArrayView<(Witness, EvalExpression), Ix3> =
-//                     ArrayView::from_shape((5, 5, 8), &nonlinear).unwrap();
-
-//                 for i in 0..5 {
-//                     for j in 0..5 {
-//                         for k in 0..8 {
-//                             system.lookup_and8(
-//                                 not8_expr(rhopi_output[[j, (i + 1) % 5, k]].0.into()),
-//                                 rhopi_output[[j, (i + 2) % 5, k]].0.into(),
-//                                 nonlinear[[j, i, k]].0.into(),
-//                             );
-
-//                             system.lookup_xor8(
-//                                 rhopi_output[[j, i, k]].0.into(),
-//                                 nonlinear[[j, i, k]].0.into(),
-//                                 chi_output[[j, i, k]].0.into(),
-//                             );
-//                         }
-//                     }
-//                 }
-
-//                 // TODO: 24/25 elements stay the same after Iota; eliminate duplication?
-//                 let iota_output: ArrayView<(Witness, EvalExpression), Ix3> =
-//                     ArrayView::from_shape((5, 5, 8), &iota_output).unwrap();
-
-//                 for i in 0..5 {
-//                     for j in 0..5 {
-//                         if i == 0 && j == 0 {
-//                             for k in 0..8 {
-//                                 system.lookup_xor8(
-//                                     chi_output[[j, i, k]].0.into(),
-//                                     Expression::Const(Constant::Base(
-//                                         ((RC[round] >> (k * 8)) & 0xFF) as i64,
-//                                     )),
-//                                     iota_output[[j, i, k]].0.into(),
-//                                 );
-//                             }
-//                         } else {
-//                             for k in 0..8 {
-//                                 system.constrain_eq(
-//                                     iota_output[[j, i, k]].0.into(),
-//                                     chi_output[[j, i, k]].0.into(),
-//                                     "nothing special".to_string(),
-//                                 );
-//                             }
-//                         }
-//                     }
-//                 }
-
-//                 let ConstraintSystem {
-//                     mut expressions,
-//                     mut expr_names,
-//                     mut evals,
-//                     and_lookups,
-//                     xor_lookups,
-//                     range_lookups,
-//                     ..
-//                 } = system;
-
-//                 iota_output
-//                     .into_iter()
-//                     .enumerate()
-//                     .map(|(i, val)| {
-//                         expressions.push(val.0.into());
-//                         expr_names.push(format!("iota_output {i}"));
-//                         evals.push(round_output[i].clone());
-//                     })
-//                     .count();
-
-//                 for (i, lookup) in chain!(and_lookups, xor_lookups, range_lookups)
-//                     .flatten()
-//                     .enumerate()
-//                 {
-//                     expressions.push(lookup);
-//                     expr_names.push(format!("round {round}: {i}th lookup felt"));
-//                     let idx = if i < 3 * AND_LOOKUPS_PER_ROUND {
-//                         &mut global_and_lookup
-//                     } else if i < 3 * AND_LOOKUPS_PER_ROUND + 3 * XOR_LOOKUPS_PER_ROUND {
-//                         &mut global_xor_lookup
-//                     } else {
-//                         &mut global_range_lookup
-//                     };
-//                     evals.push(lookup_outputs[*idx].clone());
-//                     *idx += 1;
-//                 }
-
-//                 chip.add_layer(Layer::new(
-//                     format!("Round {round}"),
-//                     LayerType::Zerocheck,
-//                     expressions,
-//                     vec![],
-//                     bases.into_iter().map(|e| e.1).collect_vec(),
-//                     vec![],
-//                     evals,
-//                     expr_names,
-//                 ));
-
-//                 state8.into_iter().map(|e| e.1.clone()).collect_vec()
-//             },
-//         );
-
-//         assert!(global_and_lookup == 3 * AND_LOOKUPS);
-//         assert!(global_xor_lookup == 3 * AND_LOOKUPS + 3 * XOR_LOOKUPS);
-//         assert!(global_range_lookup == LOOKUP_FELTS_PER_ROUND * ROUNDS);
-
-//         let (state8, _) = chip.allocate_wits_in_layer::<200, 0>();
-
-//         let state8: ArrayView<(Witness, EvalExpression), Ix3> =
-//             ArrayView::from_shape((5, 5, 8), &state8).unwrap();
-
-//         let mut expressions = vec![];
-//         let mut evals = vec![];
-//         let mut expr_names = vec![];
-
-//         for x in 0..5 {
-//             for y in 0..5 {
-//                 for k in 0..2 {
-//                     // create an expression combining 4 elements of state8 into a single 32-bit felt
-//                     let expr = expansion_expr::<32>(
-//                         state8
-//                             .slice(s![x, y, 4 * k..4 * (k + 1)])
-//                             .iter()
-//                             .map(|e| (8, e.0))
-//                             .collect_vec()
-//                             .as_slice(),
-//                     );
-//                     expressions.push(expr);
-//                     evals.push(keccak_input32[evals.len()].clone());
-//                     expr_names.push(format!("build 32-bit input: {x}, {y}, {k}"));
-//                 }
-//             }
-//         }
-
-//         // TODO: eliminate this duplication
-//         zip_eq(state8.iter(), state8_loop.iter())
-//             .map(|(e, e_loop)| {
-//                 expressions.push(e.0.into());
-//                 evals.push(e_loop.clone());
-//                 expr_names.push("state8 identity".to_string());
-//             })
-//             .count();
-
-//         chip.add_layer(Layer::new(
-//             "build 32-bit input".to_string(),
-//             LayerType::Zerocheck,
-//             expressions,
-//             vec![],
-//             state8.into_iter().map(|e| e.1.clone()).collect_vec(),
-//             vec![],
-//             evals,
-//             expr_names,
-//         ));
-
-//         // TODO: allocate everything
-//         chip.allocate_base_opening(0, state8[[0, 0, 0]].clone().1);
-//         chip.allocate_base_opening(1, state8[[0, 0, 1]].clone().1);
 //     }
 // }
 
@@ -753,308 +758,441 @@
 // {
 //     type Trace = KeccakTrace;
 
-//     fn phase1_witness_group(&self, phase1: Self::Trace) -> Vec<Vec<E::BaseField>> {
-//         let mut poly = vec![vec![]; KECCAK_INPUT_SIZE];
-//         for instance in phase1.instances {
-//             let felts = u64s_to_felts::<E>(instance.into_iter().map(|e| e as u64).collect_vec());
-//             for i in 0..KECCAK_INPUT_SIZE {
-//                 poly[i].push(felts[i]);
-//             }
-//         }
-//         poly
-//     }
-
-//     fn gkr_witness(&self, phase1: &[Vec<E::BaseField>], _challenges: &[E]) -> GKRCircuitWitness<E> {
-//         let n_layers = 24 + 2 + 1;
-//         let mut layer_wits = vec![
-//             LayerWitness {
-//                 bases: vec![],
-//                 bases: vec![],
-//                 num_vars: 1
-//             };
-//             n_layers
-//         ];
-
-//         let num_instances = phase1[0].len();
-
-//         for i in 0..num_instances {
-//             fn conv64to8(input: u64) -> [u64; 8] {
-//                 MaskRepresentation::new(vec![(64, input).into()])
-//                     .convert(vec![8; 8])
-//                     .values()
-//                     .try_into()
-//                     .unwrap()
-//             }
-
-//             let mut com_state = vec![];
-//             #[allow(clippy::needless_range_loop)]
-//             for j in 0..KECCAK_INPUT_SIZE {
-//                 com_state.push(phase1[j][i]);
-//             }
-
-//             let mut and_lookups: Vec<Vec<u64>> = vec![vec![]; ROUNDS];
-//             let mut xor_lookups: Vec<Vec<u64>> = vec![vec![]; ROUNDS];
-//             let mut range_lookups: Vec<Vec<u64>> = vec![vec![]; ROUNDS];
-
-//             let mut add_and = |a: u64, b: u64, round: usize| {
-//                 let c = a & b;
-//                 assert!(a < (1 << 8));
-//                 assert!(b < (1 << 8));
-//                 and_lookups[round].extend(vec![a, b, c]);
-//             };
-
-//             let mut add_xor = |a: u64, b: u64, round: usize| {
-//                 let c = a ^ b;
-//                 assert!(a < (1 << 8));
-//                 assert!(b < (1 << 8));
-//                 xor_lookups[round].extend(vec![a, b, c]);
-//             };
-
-//             let mut add_range = |value: u64, size: usize, round: usize| {
-//                 assert!(size <= 16, "{size}");
-//                 range_lookups[round].push(value);
-//                 if size < 16 {
-//                     range_lookups[round].push(value << (16 - size));
-//                     assert!(value << (16 - size) < (1 << 16));
-//                 }
-//             };
-
-//             let state32 = com_state
-//                 .into_iter()
-//                 // TODO double check assumptions about canonical
-//                 .map(|e| e.to_canonical_u64())
-//                 .collect_vec();
-
-//             let mut state64 = [[0u64; 5]; 5];
-//             let mut state8 = [[[0u64; 8]; 5]; 5];
-
-//             zip_eq(iproduct!(0..5, 0..5), state32.clone().iter().tuples())
-//                 .map(|((x, y), (lo, hi))| {
-//                     state64[x][y] = lo | (hi << 32);
-//                 })
-//                 .count();
-
-//             for x in 0..5 {
-//                 for y in 0..5 {
-//                     state8[x][y] = conv64to8(state64[x][y]);
-//                 }
-//             }
-
-//             let mut curr_layer = 0;
-//             let mut push_instance = |wits: Vec<u64>| {
-//                 let felts = u64s_to_felts::<E>(wits);
-//                 if layer_wits[curr_layer].bases.is_empty() {
-//                     layer_wits[curr_layer] = LayerWitness::new(nest::<E>(&felts), vec![]);
-//                 } else {
-//                     assert_eq!(felts.len(), layer_wits[curr_layer].bases.len());
-//                     for (i, base) in layer_wits[curr_layer].bases.iter_mut().enumerate() {
-//                         base.push(felts[i]);
-//                     }
-//                 }
-//                 curr_layer += 1;
-//             };
-
-//             push_instance(state8.into_iter().flatten().flatten().collect_vec());
-
-//             #[allow(clippy::needless_range_loop)]
-//             for round in 0..ROUNDS {
-//                 let mut c_aux64 = [[0u64; 5]; 5];
-//                 let mut c_aux8 = [[[0u64; 8]; 5]; 5];
-
-//                 for i in 0..5 {
-//                     c_aux64[i][0] = state64[0][i];
-//                     c_aux8[i][0] = conv64to8(c_aux64[i][0]);
-//                     for j in 1..5 {
-//                         c_aux64[i][j] = state64[j][i] ^ c_aux64[i][j - 1];
-//                         c_aux8[i][j] = conv64to8(c_aux64[i][j]);
-
-//                         for k in 0..8 {
-//                             add_xor(c_aux8[i][j - 1][k], state8[j][i][k], round);
-//                         }
-//                     }
-//                 }
-
-//                 let mut c64 = [0u64; 5];
-//                 let mut c8 = [[0u64; 8]; 5];
-
-//                 for x in 0..5 {
-//                     c64[x] = c_aux64[x][4];
-//                     c8[x] = conv64to8(c64[x]);
-//                 }
-
-//                 let mut c_temp = [[0u64; 6]; 5];
-//                 for i in 0..5 {
-//                     let rep = MaskRepresentation::new(vec![(64, c64[i]).into()])
-//                         .convert(vec![16, 15, 1, 16, 15, 1]);
-//                     c_temp[i] = rep.values().try_into().unwrap();
-//                     for mask in rep.rep {
-//                         add_range(mask.value, mask.size, round);
-//                     }
-//                 }
-
-//                 let mut crot64 = [0u64; 5];
-//                 let mut crot8 = [[0u64; 8]; 5];
-//                 for i in 0..5 {
-//                     crot64[i] = c64[i].rotate_left(1);
-//                     crot8[i] = conv64to8(crot64[i]);
-//                 }
-
-//                 let mut d64 = [0u64; 5];
-//                 let mut d8 = [[0u64; 8]; 5];
-//                 for x in 0..5 {
-//                     d64[x] = c64[(x + 4) % 5] ^ c64[(x + 1) % 5].rotate_left(1);
-//                     d8[x] = conv64to8(d64[x]);
-//                     for k in 0..8 {
-//                         add_xor(c_aux8[(x + 4) % 5][4][k], crot8[(x + 1) % 5][k], round);
-//                     }
-//                 }
-
-//                 let mut theta_state64 = state64;
-//                 let mut theta_state8 = [[[0u64; 8]; 5]; 5];
-//                 let mut rotation_witness = vec![];
+//     fn phase1_witness(&self, phase1: Self::Trace) -> RowMajorMatrix<E::BaseField> {
+//         let instances = &phase1.instances;
+//         let num_instances = instances.len();
+
+//         let wits: Vec<_> = (0..num_instances)
+//             .into_par_iter()
+//             .flat_map(|instance_id| {
+//                 fn conv64to8(input: u64) -> [u64; 8] {
+//                     MaskRepresentation::new(vec![(64, input).into()])
+//                         .convert(vec![8; 8])
+//                         .values()
+//                         .try_into()
+//                         .unwrap()
+//                 }
+
+//                 let state32 = instances[instance_id]
+//                     .iter()
+//                     .map(|&e| e as u64)
+//                     .collect_vec();
+
+//                 let mut state64 = [[0u64; 5]; 5];
+//                 let mut state8 = [[[0u64; 8]; 5]; 5];
+
+//                 zip_eq(iproduct!(0..5, 0..5), state32.iter().tuples())
+//                     .map(|((x, y), (&lo, &hi))| {
+//                         state64[x][y] = lo | (hi << 32);
+//                     })
+//                     .count();
 
 //                 for x in 0..5 {
 //                     for y in 0..5 {
-//                         theta_state64[y][x] ^= d64[x];
-//                         theta_state8[y][x] = conv64to8(theta_state64[y][x]);
-
-//                         for k in 0..8 {
-//                             add_xor(state8[y][x][k], d8[x][k], round);
+//                         state8[x][y] = conv64to8(state64[x][y]);
+//                     }
+//                 }
+
+//                 let mut wits = Vec::with_capacity(KECCAK_WIT_SIZE_PER_ROUND);
+//                 let mut push_instance = |new_wits: Vec<u64>| {
+//                     let felts = u64s_to_felts::<E>(new_wits);
+//                     wits.extend(felts);
+//                 };
+
+//                 push_instance(state8.into_iter().flatten().flatten().collect_vec());
+
+//                 #[allow(clippy::needless_range_loop)]
+//                 for round in 0..ROUNDS {
+//                     let mut c_aux64 = [[0u64; 5]; 5];
+//                     let mut c_aux8 = [[[0u64; 8]; 5]; 5];
+
+//                     for i in 0..5 {
+//                         c_aux64[i][0] = state64[0][i];
+//                         c_aux8[i][0] = conv64to8(c_aux64[i][0]);
+//                         for j in 1..5 {
+//                             c_aux64[i][j] = state64[j][i] ^ c_aux64[i][j - 1];
+//                             c_aux8[i][j] = conv64to8(c_aux64[i][j]);
 //                         }
-
-//                         let (sizes, _) = rotation_split(ROTATION_CONSTANTS[y][x]);
-//                         let rep = MaskRepresentation::new(vec![(64, theta_state64[y][x]).into()])
-//                             .convert(sizes);
-//                         for mask in rep.rep.iter() {
-//                             if mask.size != 32 {
-//                                 add_range(mask.value, mask.size, round);
+//                     }
+
+//                     let mut c64 = [0u64; 5];
+//                     let mut c8 = [[0u64; 8]; 5];
+
+//                     for x in 0..5 {
+//                         c64[x] = c_aux64[x][4];
+//                         c8[x] = conv64to8(c64[x]);
+//                     }
+
+//                     let mut c_temp = [[0u64; 6]; 5];
+//                     for i in 0..5 {
+//                         let rep = MaskRepresentation::new(vec![(64, c64[i]).into()])
+//                             .convert(vec![16, 15, 1, 16, 15, 1]);
+//                         c_temp[i] = rep.values().try_into().unwrap();
+//                     }
+
+//                     let mut crot64 = [0u64; 5];
+//                     let mut crot8 = [[0u64; 8]; 5];
+//                     for i in 0..5 {
+//                         crot64[i] = c64[i].rotate_left(1);
+//                         crot8[i] = conv64to8(crot64[i]);
+//                     }
+
+//                     let mut d64 = [0u64; 5];
+//                     let mut d8 = [[0u64; 8]; 5];
+//                     for x in 0..5 {
+//                         d64[x] = c64[(x + 4) % 5] ^ c64[(x + 1) % 5].rotate_left(1);
+//                         d8[x] = conv64to8(d64[x]);
+//                     }
+
+//                     let mut theta_state64 = state64;
+//                     let mut theta_state8 = [[[0u64; 8]; 5]; 5];
+//                     let mut rotation_witness = vec![];
+
+//                     for x in 0..5 {
+//                         for y in 0..5 {
+//                             theta_state64[y][x] ^= d64[x];
+//                             theta_state8[y][x] = conv64to8(theta_state64[y][x]);
+
+//                             let (sizes, _) = rotation_split(ROTATION_CONSTANTS[y][x]);
+//                             let rep =
+//                                 MaskRepresentation::new(vec![(64, theta_state64[y][x]).into()])
+//                                     .convert(sizes);
+//                             rotation_witness.extend(rep.values());
+//                         }
+//                     }
+
+//                     // Rho and Pi steps
+//                     let mut rhopi_output64 = [[0u64; 5]; 5];
+//                     let mut rhopi_output8 = [[[0u64; 8]; 5]; 5];
+
+//                     for x in 0..5 {
+//                         for y in 0..5 {
+//                             rhopi_output64[(2 * x + 3 * y) % 5][y % 5] =
+//                                 theta_state64[y][x].rotate_left(ROTATION_CONSTANTS[y][x] as u32);
+//                         }
+//                     }
+
+//                     for x in 0..5 {
+//                         for y in 0..5 {
+//                             rhopi_output8[x][y] = conv64to8(rhopi_output64[x][y]);
+//                         }
+//                     }
+
+//                     // Chi step
+//                     let mut nonlinear64 = [[0u64; 5]; 5];
+//                     let mut nonlinear8 = [[[0u64; 8]; 5]; 5];
+//                     for x in 0..5 {
+//                         for y in 0..5 {
+//                             nonlinear64[y][x] =
+//                                 !rhopi_output64[y][(x + 1) % 5] & rhopi_output64[y][(x + 2) % 5];
+//                             nonlinear8[y][x] = conv64to8(nonlinear64[y][x]);
+//                         }
+//                     }
+
+//                     let mut chi_output64 = [[0u64; 5]; 5];
+//                     let mut chi_output8 = [[[0u64; 8]; 5]; 5];
+//                     for x in 0..5 {
+//                         for y in 0..5 {
+//                             chi_output64[y][x] = nonlinear64[y][x] ^ rhopi_output64[y][x];
+//                             chi_output8[y][x] = conv64to8(chi_output64[y][x]);
+//                         }
+//                     }
+
+//                     // Iota step
+//                     let mut iota_output64 = chi_output64;
+//                     let mut iota_output8 = [[[0u64; 8]; 5]; 5];
+//                     iota_output64[0][0] ^= RC[round];
+
+//                     for x in 0..5 {
+//                         for y in 0..5 {
+//                             iota_output8[x][y] = conv64to8(iota_output64[x][y]);
+//                         }
+//                     }
+
+//                     let all_wits64 = [
+//                         c_aux8.into_iter().flatten().flatten().collect_vec(),
+//                         c_temp.into_iter().flatten().collect_vec(),
+//                         crot8.into_iter().flatten().collect_vec(),
+//                         d8.into_iter().flatten().collect_vec(),
+//                         theta_state8.into_iter().flatten().flatten().collect_vec(),
+//                         rotation_witness,
+//                         rhopi_output8.into_iter().flatten().flatten().collect_vec(),
+//                         nonlinear8.into_iter().flatten().flatten().collect_vec(),
+//                         chi_output8[0][0].to_vec(),
+//                         iota_output8.into_iter().flatten().flatten().collect_vec(),
+//                     ]
+//                     .into_iter()
+//                     .flatten()
+//                     .collect_vec();
+
+//                     assert_eq!(all_wits64.len(), KECCAK_WIT_SIZE_PER_ROUND);
+//                     push_instance(all_wits64);
+
+//                     state64 = iota_output64;
+//                 }
+
+//                 wits
+//             })
+//             .collect();
+//         RowMajorMatrix::new_by_values(wits, KECCAK_WIT_SIZE, InstancePaddingStrategy::Default)
+//     }
+
+//     fn gkr_witness(
+//         &self,
+//         phase1: &RowMajorMatrix<E::BaseField>,
+//         _challenges: &[E],
+//     ) -> (GKRCircuitWitness<E>, GKRCircuitOutput<E>) {
+//         // TODO: Make it more efficient.
+//         let instances = phase1
+//             .values
+//             .par_iter()
+//             .map(|wit| wit.to_canonical_u64())
+//             .collect::<Vec<_>>();
+//         let num_instances = phase1.num_vars();
+//         let num_cols = phase1.n_col();
+//         assert_eq!(num_cols, KECCAK_WIT_SIZE);
+
+//         let to_5x5x8_array = |input: &[u64]| -> [[[u64; 8]; 5]; 5] {
+//             assert_eq!(input.len(), 5 * 5 * 8);
+//             input
+//                 .chunks(40)
+//                 .map(|chunk| {
+//                     chunk
+//                         .chunks(8)
+//                         .map(|x| x.to_vec().try_into().unwrap())
+//                         .collect_vec()
+//                         .try_into()
+//                         .unwrap()
+//                 })
+//                 .collect_vec()
+//                 .try_into()
+//                 .unwrap()
+//         };
+//         let to_5x8_array = |input: &[u64]| -> [[u64; 8]; 5] {
+//             input
+//                 .chunks(8)
+//                 .map(|x| x.to_vec().try_into().unwrap())
+//                 .collect_vec()
+//                 .try_into()
+//                 .unwrap()
+//         };
+//         let u8_slice_to_u64 =
+//             |input: &[u64]| -> u64 { input.iter().rev().fold(0, |acc, &e| (acc << 8) | e) };
+//         let u8_slice_to_u32_slice = |input: &[u64]| -> [u64; 2] {
+//             input
+//                 .chunks(4)
+//                 .map(u8_slice_to_u64)
+//                 .collect_vec()
+//                 .try_into()
+//                 .unwrap()
+//         };
+
+//         let output_bases: Vec<u64> = (0..num_instances)
+//             .into_par_iter()
+//             .flat_map(|instance_id| {
+//                 let mut and_lookups: Vec<Vec<u64>> = vec![vec![]; ROUNDS];
+//                 let mut xor_lookups: Vec<Vec<u64>> = vec![vec![]; ROUNDS];
+//                 let mut range_lookups: Vec<Vec<u64>> = vec![vec![]; ROUNDS];
+
+//                 let mut add_and = |a: u64, b: u64, round: usize| {
+//                     let c = a & b;
+//                     assert!(a < (1 << 8));
+//                     assert!(b < (1 << 8));
+//                     and_lookups[round].extend(vec![a, b, c]);
+//                 };
+
+//                 let mut add_xor = |a: u64, b: u64, round: usize| {
+//                     let c = a ^ b;
+//                     assert!(a < (1 << 8));
+//                     assert!(b < (1 << 8));
+//                     xor_lookups[round].extend(vec![a, b, c]);
+//                 };
+
+//                 let mut add_range = |value: u64, size: usize, round: usize| {
+//                     assert!(size <= 16, "{size}");
+//                     range_lookups[round].push(value);
+//                     if size < 16 {
+//                         range_lookups[round].push(value << (16 - size));
+//                         assert!(value << (16 - size) < (1 << 16));
+//                     }
+//                 };
+
+//                 let mut state8: [[[u64; 8]; 5]; 5] = to_5x5x8_array(
+//                     &instances
+//                         [instance_id * num_cols..instance_id * num_cols + KECCAK_LAYER_BYTE_SIZE],
+//                 );
+//                 let mut keccak_input32 = [[[0u64; 2]; 5]; 5];
+//                 for x in 0..5 {
+//                     for y in 0..5 {
+//                         keccak_input32[x][y] = u8_slice_to_u32_slice(&state8[x][y]);
+//                     }
+//                 }
+//                 let mut offset = KECCAK_LAYER_BYTE_SIZE;
+//                 #[allow(clippy::needless_range_loop)]
+//                 for round in 0..ROUNDS {
+//                     let (
+//                         c_aux8,
+//                         _c_temp,
+//                         crot8,
+//                         d8,
+//                         theta_state8,
+//                         _rotation_witness,
+//                         rhopi_output8,
+//                         nonlinear8,
+//                         chi_output8,
+//                         iota_output8,
+//                     ) = split_from_offset!(
+//                         instances[instance_id * num_cols..(instance_id + 1) * num_cols],
+//                         offset,
+//                         KECCAK_WIT_SIZE_PER_ROUND,
+//                         200,
+//                         30,
+//                         40,
+//                         40,
+//                         200,
+//                         146,
+//                         200,
+//                         200,
+//                         8,
+//                         200
+//                     );
+//                     offset += KECCAK_WIT_SIZE_PER_ROUND;
+//                     let c_aux8 = to_5x5x8_array(&c_aux8);
+
+//                     for i in 0..5 {
+//                         for j in 1..5 {
+//                             for k in 0..8 {
+//                                 add_xor(c_aux8[i][j - 1][k], state8[j][i][k], round);
 //                             }
 //                         }
-//                         rotation_witness.extend(rep.values());
-//                     }
-//                 }
-
-//                 // Rho and Pi steps
-//                 let mut rhopi_output64 = [[0u64; 5]; 5];
-//                 let mut rhopi_output8 = [[[0u64; 8]; 5]; 5];
-
+//                     }
+
+//                     let mut c8 = [[0u64; 8]; 5];
+//                     let mut c64 = [0u64; 5];
+
+//                     for x in 0..5 {
+//                         c8[x] = c_aux8[x][4];
+//                         c64[x] = u8_slice_to_u64(&c8[x]);
+//                     }
+
+//                     for i in 0..5 {
+//                         let rep = MaskRepresentation::new(vec![(64, c64[i]).into()])
+//                             .convert(vec![16, 15, 1, 16, 15, 1]);
+//                         for mask in rep.rep {
+//                             add_range(mask.value, mask.size, round);
+//                         }
+//                     }
+
+//                     let crot8 = to_5x8_array(&crot8);
+//                     let d8 = to_5x8_array(&d8);
+//                     for x in 0..5 {
+//                         for k in 0..8 {
+//                             add_xor(c_aux8[(x + 4) % 5][4][k], crot8[(x + 1) % 5][k], round);
+//                         }
+//                     }
+
+//                     let theta_state8 = to_5x5x8_array(&theta_state8);
+//                     let mut theta_state64 = [[0u64; 5]; 5];
+//                     for x in 0..5 {
+//                         for y in 0..5 {
+//                             theta_state64[y][x] = u8_slice_to_u64(&theta_state8[y][x]);
+//                         }
+//                     }
+
+//                     for x in 0..5 {
+//                         for y in 0..5 {
+//                             for k in 0..8 {
+//                                 add_xor(state8[y][x][k], d8[x][k], round);
+//                             }
+
+//                             let (sizes, _) = rotation_split(ROTATION_CONSTANTS[y][x]);
+//                             let rep =
+//                                 MaskRepresentation::new(vec![(64, theta_state64[y][x]).into()])
+//                                     .convert(sizes);
+//                             for mask in rep.rep.iter() {
+//                                 if mask.size != 32 {
+//                                     add_range(mask.value, mask.size, round);
+//                                 }
+//                             }
+//                         }
+//                     }
+
+//                     // Rho and Pi steps
+//                     let rhopi_output8 = to_5x5x8_array(&rhopi_output8);
+
+//                     // Chi step
+//                     let nonlinear8 = to_5x5x8_array(&nonlinear8);
+//                     for x in 0..5 {
+//                         for y in 0..5 {
+//                             for k in 0..8 {
+//                                 add_and(
+//                                     0xFF - rhopi_output8[y][(x + 1) % 5][k],
+//                                     rhopi_output8[y][(x + 2) % 5][k],
+//                                     round,
+//                                 );
+//                             }
+//                         }
+//                     }
+
+//                     for x in 0..5 {
+//                         for y in 0..5 {
+//                             for k in 0..8 {
+//                                 add_xor(rhopi_output8[y][x][k], nonlinear8[y][x][k], round)
+//                             }
+//                         }
+//                     }
+
+//                     // Iota step
+//                     let chi_output8: [u64; 8] = chi_output8.try_into().unwrap(); // only save chi_output8[0][0];
+//                     let iota_output8 = to_5x5x8_array(&iota_output8);
+//                     for k in 0..8 {
+//                         add_xor(chi_output8[k], (RC[round] >> (k * 8)) & 0xFF, round);
+//                     }
+
+//                     state8 = iota_output8;
+//                 }
+
+//                 let mut keccak_output32 = [[[0u64; 2]; 5]; 5];
 //                 for x in 0..5 {
 //                     for y in 0..5 {
-//                         rhopi_output64[(2 * x + 3 * y) % 5][y % 5] =
-//                             theta_state64[y][x].rotate_left(ROTATION_CONSTANTS[y][x] as u32);
-//                     }
-//                 }
-
-//                 for x in 0..5 {
-//                     for y in 0..5 {
-//                         rhopi_output8[x][y] = conv64to8(rhopi_output64[x][y]);
-//                     }
-//                 }
-
-//                 // Chi step
-
-//                 let mut nonlinear64 = [[0u64; 5]; 5];
-//                 let mut nonlinear8 = [[[0u64; 8]; 5]; 5];
-//                 for x in 0..5 {
-//                     for y in 0..5 {
-//                         nonlinear64[y][x] =
-//                             !rhopi_output64[y][(x + 1) % 5] & rhopi_output64[y][(x + 2) % 5];
-//                         nonlinear8[y][x] = conv64to8(nonlinear64[y][x]);
-
-//                         for k in 0..8 {
-//                             add_and(
-//                                 0xFF - rhopi_output8[y][(x + 1) % 5][k],
-//                                 rhopi_output8[y][(x + 2) % 5][k],
-//                                 round,
-//                             );
-//                         }
-//                     }
-//                 }
-
-//                 let mut chi_output64 = [[0u64; 5]; 5];
-//                 let mut chi_output8 = [[[0u64; 8]; 5]; 5];
-//                 for x in 0..5 {
-//                     for y in 0..5 {
-//                         chi_output64[y][x] = nonlinear64[y][x] ^ rhopi_output64[y][x];
-//                         chi_output8[y][x] = conv64to8(chi_output64[y][x]);
-//                         for k in 0..8 {
-//                             add_xor(rhopi_output8[y][x][k], nonlinear8[y][x][k], round)
-//                         }
-//                     }
-//                 }
-
-//                 // Iota step
-//                 let mut iota_output64 = chi_output64;
-//                 let mut iota_output8 = [[[0u64; 8]; 5]; 5];
-//                 iota_output64[0][0] ^= RC[round];
-
-//                 for k in 0..8 {
-//                     add_xor(chi_output8[0][0][k], (RC[round] >> (k * 8)) & 0xFF, round);
-//                 }
-
-//                 for x in 0..5 {
-//                     for y in 0..5 {
-//                         iota_output8[x][y] = conv64to8(iota_output64[x][y]);
-//                     }
-//                 }
-
-//                 let all_wits64 = [
-//                     state8.into_iter().flatten().flatten().collect_vec(),
-//                     c_aux8.into_iter().flatten().flatten().collect_vec(),
-//                     c_temp.into_iter().flatten().collect_vec(),
-//                     crot8.into_iter().flatten().collect_vec(),
-//                     d8.into_iter().flatten().collect_vec(),
-//                     theta_state8.into_iter().flatten().flatten().collect_vec(),
-//                     rotation_witness,
-//                     rhopi_output8.into_iter().flatten().flatten().collect_vec(),
-//                     nonlinear8.into_iter().flatten().flatten().collect_vec(),
-//                     chi_output8.into_iter().flatten().flatten().collect_vec(),
-//                     iota_output8.into_iter().flatten().flatten().collect_vec(),
-//                 ];
-
-//                 push_instance(all_wits64.into_iter().flatten().collect_vec());
-
-//                 state8 = iota_output8;
-//                 state64 = iota_output64;
-//             }
-
-//             let mut keccak_output32 = vec![vec![vec![0; 2]; 5]; 5];
-
-//             for x in 0..5 {
-//                 for y in 0..5 {
-//                     keccak_output32[x][y] = MaskRepresentation::from(
-//                         state8[x][y].into_iter().map(|e| (8, e)).collect_vec(),
-//                     )
-//                     .convert(vec![32; 2])
-//                     .values();
-//                 }
-//             }
-
-//             push_instance(state8.into_iter().flatten().flatten().collect_vec());
-
-//             // For temporary convenience, use one extra layer to store the correct outputs
-//             // of the circuit This is not used during proving
-//             let lookups = chain!(
-//                 (0..ROUNDS).rev().flat_map(|i| and_lookups[i].clone()),
-//                 (0..ROUNDS).rev().flat_map(|i| xor_lookups[i].clone()),
-//                 (0..ROUNDS).rev().flat_map(|i| range_lookups[i].clone())
-//             )
-//             .collect_vec();
-
-//             push_instance(
+//                         keccak_output32[x][y] = u8_slice_to_u32_slice(&state8[x][y]);
+//                     }
+//                 }
+
 //                 chain!(
 //                     keccak_output32.into_iter().flatten().flatten(),
-//                     state32,
-//                     lookups
+//                     keccak_input32.into_iter().flatten().flatten(),
+//                     (0..ROUNDS).rev().flat_map(|i| and_lookups[i].clone()),
+//                     (0..ROUNDS).rev().flat_map(|i| xor_lookups[i].clone()),
+//                     (0..ROUNDS).rev().flat_map(|i| range_lookups[i].clone())
 //                 )
-//                 .collect_vec(),
-//             );
-//         }
-
-//         let len = layer_wits.len() - 1;
-//         layer_wits[..len].reverse();
-
-//         GKRCircuitWitness { layers: layer_wits }
+//                 .collect_vec()
+//             })
+//             .collect();
+
+//         let bases = phase1.to_cols_base::<E>();
+//         let output_bases = RowMajorMatrix::new_by_values(
+//             output_bases
+//                 .into_iter()
+//                 .map(E::BaseField::from_u64)
+//                 .collect(),
+//             KECCAK_OUT_EVAL_SIZE,
+//             InstancePaddingStrategy::Default,
+//         )
+//         .to_cols_base::<E>();
+
+//         (
+//             GKRCircuitWitness {
+//                 layers: vec![LayerWitness {
+//                     bases,
+//                     ..Default::default()
+//                 }],
+//             },
+//             GKRCircuitOutput(LayerWitness {
+//                 bases: output_bases,
+//                 ..Default::default()
+//             }),
+//         )
 //     }
 // }
 
@@ -1079,14 +1217,14 @@
 //     }
 
 //     let num_instances = instances.len();
-//     let phase1_witness = layout.phase1_witness_group(KeccakTrace {
+//     let phase1_witness = layout.phase1_witness(KeccakTrace {
 //         instances: instances.clone(),
 //     });
 
 //     let mut prover_transcript = BasicTranscript::<E>::new(b"protocol");
 
 //     // Omit the commit phase1 and phase2.
-//     let gkr_witness: GKRCircuitWitness<E> = layout.gkr_witness(&phase1_witness, &[]);
+//     let (gkr_witness, _gkr_output) = layout.gkr_witness(&phase1_witness, &[]);
 
 //     let out_evals = {
 //         let log2_num_instances = num_instances.next_power_of_two().trailing_zeros();
@@ -1136,10 +1274,7 @@
 //             })
 //             .collect_vec();
 
-//         assert_eq!(
-//             out_evals.len(),
-//             KECCAK_INPUT_SIZE + KECCAK_OUTPUT_SIZE + LOOKUP_FELTS_PER_ROUND * ROUNDS
-//         );
+//         assert_eq!(out_evals.len(), KECCAK_OUT_EVAL_SIZE);
 
 //         out_evals
 //     };
@@ -1170,1387 +1305,44 @@
 
 //     #[test]
 //     fn test_keccakf() {
-//         for _ in 0..3 {
-//             // let random_u64: u64 = rand::random();
-//             // Use seeded rng for debugging convenience
-//             let mut rng = rand::rngs::StdRng::seed_from_u64(42);
-
-//             let num_instances = 8;
-//             let mut states: Vec<[u64; 25]> = vec![];
-
-//             for _ in 0..num_instances {
-//                 states.push(std::array::from_fn(|_| rng.gen()))
-//             }
-//             run_faster_keccakf(states, true, true);
-//         }
-//     }
-
-//     // TODO: make it pass
+//         std::thread::Builder::new()
+//             .name("keccak_test".into())
+//             .stack_size(64 * 1024 * 1024)
+//             .spawn(|| {
+//                 let mut rng = rand::rngs::StdRng::seed_from_u64(42);
+
+//                 let num_instances = 8;
+//                 let mut states: Vec<[u64; 25]> = vec![];
+//                 for _ in 0..num_instances {
+//                     states.push(std::array::from_fn(|_| rng.gen()));
+//                 }
+
+//                 run_faster_keccakf(states, true, true);
+//             })
+//             .unwrap()
+//             .join()
+//             .unwrap();
+//     }
+
 //     #[ignore]
 //     #[test]
 //     fn test_keccakf_nonpow2() {
-//         for _ in 0..3 {
-//             // let random_u64: u64 = rand::random();
-//             // Use seeded rng for debugging convenience
-//             let mut rng = rand::rngs::StdRng::seed_from_u64(42);
-
-//             let num_instances = 3;
-//             let mut states: Vec<[u64; 25]> = vec![];
-
-//             for _ in 0..num_instances {
-//                 states.push(std::array::from_fn(|_| rng.gen()))
-//             }
-//             run_faster_keccakf(states, true, true);
-//         }
-//     }
-// }
-=======
-use std::{array, cmp::Ordering, marker::PhantomData, sync::Arc};
-
-use ff_ext::{ExtensionField, SmallField};
-use itertools::{Itertools, chain, iproduct, zip_eq};
-use ndarray::{ArrayView, Ix2, Ix3, s};
-use p3_field::{PrimeCharacteristicRing, extension::BinomialExtensionField};
-use p3_goldilocks::Goldilocks;
-use rayon::iter::{IntoParallelIterator, IntoParallelRefIterator, ParallelIterator};
-use serde::{Deserialize, Serialize};
-use subprotocols::expression::{Constant, Expression, Witness};
-use tiny_keccak::keccakf;
-use transcript::BasicTranscript;
-use witness::{InstancePaddingStrategy, RowMajorMatrix};
-
-use crate::{
-    ProtocolBuilder, ProtocolWitnessGenerator,
-    chip::Chip,
-    evaluation::{EvalExpression, PointAndEval},
-    gkr::{
-        GKRCircuitOutput, GKRCircuitWitness, GKRProverOutput,
-        layer::{Layer, LayerType, LayerWitness},
-    },
-    precompiles::utils::{MaskRepresentation, not8_expr, zero_expr},
-};
-
-use super::utils::{CenoLookup, u64s_to_felts, zero_eval};
-
-type E = BinomialExtensionField<Goldilocks, 2>;
-
-#[derive(Clone, Debug, Serialize, Deserialize)]
-pub struct KeccakParams {}
-
-#[derive(Clone, Debug, Default, Serialize, Deserialize)]
-pub struct KeccakLayerLayout {
-    c_aux: Vec<usize>,
-    c_temp: Vec<usize>,
-    c_rot: Vec<usize>,
-    d: Vec<usize>,
-    theta_output: Vec<usize>,
-    rotation_witness: Vec<usize>,
-    rhopi_output: Vec<usize>,
-    nonlinear: Vec<usize>,
-    chi_output: Vec<usize>,
-    iota_output: Vec<usize>,
-}
-
-#[derive(Clone, Debug, Default, Serialize, Deserialize)]
-pub struct KeccakLayout<E> {
-    keccak_input8: Vec<usize>,
-    keccak_layers: [KeccakLayerLayout; ROUNDS],
-    _marker: PhantomData<E>,
-}
-
-fn expansion_expr<const SIZE: usize>(expansion: &[(usize, Witness)]) -> Expression {
-    let (total, ret) = expansion
-        .iter()
-        .rev()
-        .fold((0, zero_expr()), |acc, (sz, felt)| {
-            (
-                acc.0 + sz,
-                acc.1 * Expression::Const(Constant::Base(1 << sz)) + (*felt).into(),
-            )
-        });
-
-    assert_eq!(total, SIZE);
-    ret
-}
-
-/// Compute an adequate split of 64-bits into chunks for performing a rotation
-/// by `delta`. The first element of the return value is the vec of chunk sizes.
-/// The second one is the length of its suffix that needs to be rotated
-fn rotation_split(delta: usize) -> (Vec<usize>, usize) {
-    let delta = delta % 64;
-
-    if delta == 0 {
-        return (vec![32, 32], 0);
-    }
-
-    // This split meets all requirements except for <= 16 sizes
-    let split32 = match delta.cmp(&32) {
-        Ordering::Less => vec![32 - delta, delta, 32 - delta, delta],
-        Ordering::Equal => vec![32, 32],
-        Ordering::Greater => vec![32 - (delta - 32), delta - 32, 32 - (delta - 32), delta - 32],
-    };
-
-    // Split off large chunks
-    let split16 = split32
-        .into_iter()
-        .flat_map(|size| {
-            assert!(size < 32);
-            if size <= 16 {
-                vec![size]
-            } else {
-                vec![16, size - 16]
-            }
-        })
-        .collect_vec();
-
-    let mut sum = 0;
-    for (i, size) in split16.iter().rev().enumerate() {
-        sum += size;
-        if sum == delta {
-            return (split16, i + 1);
-        }
-    }
-
-    panic!();
-}
-
-struct ConstraintSystem {
-    expressions: Vec<Expression>,
-    expr_names: Vec<String>,
-    evals: Vec<EvalExpression>,
-    and_lookups: Vec<CenoLookup>,
-    xor_lookups: Vec<CenoLookup>,
-    range_lookups: Vec<CenoLookup>,
-}
-
-impl ConstraintSystem {
-    fn new() -> Self {
-        ConstraintSystem {
-            expressions: vec![],
-            evals: vec![],
-            expr_names: vec![],
-            and_lookups: vec![],
-            xor_lookups: vec![],
-            range_lookups: vec![],
-        }
-    }
-
-    fn add_constraint(&mut self, expr: Expression, name: String) {
-        self.expressions.push(expr);
-        self.evals.push(zero_eval());
-        self.expr_names.push(name);
-    }
-
-    fn lookup_and8(&mut self, a: Expression, b: Expression, c: Expression) {
-        self.and_lookups.push(CenoLookup::And(a, b, c));
-    }
-
-    fn lookup_xor8(&mut self, a: Expression, b: Expression, c: Expression) {
-        self.xor_lookups.push(CenoLookup::Xor(a, b, c));
-    }
-
-    /// Generates U16 lookups to prove that `value` fits on `size < 16` bits.
-    /// In general it can be done by two U16 checks: one for `value` and one for
-    /// `value << (16 - size)`.
-    fn lookup_range(&mut self, value: Expression, size: usize) {
-        assert!(size <= 16);
-        self.range_lookups.push(CenoLookup::U16(value.clone()));
-        if size < 16 {
-            self.range_lookups.push(CenoLookup::U16(
-                value * Expression::Const(Constant::Base(1 << (16 - size))),
-            ))
-        }
-    }
-
-    fn constrain_eq(&mut self, lhs: Expression, rhs: Expression, name: String) {
-        self.add_constraint(lhs - rhs, name);
-    }
-
-    // Constrains that lhs and rhs encode the same value of SIZE bits
-    // WARNING: Assumes that forall i, (lhs[i].1 < (2 ^ lhs[i].0))
-    // This needs to be constrained separately
-    fn constrain_reps_eq<const SIZE: usize>(
-        &mut self,
-        lhs: &[(usize, Witness)],
-        rhs: &[(usize, Witness)],
-        name: String,
-    ) {
-        self.add_constraint(
-            expansion_expr::<SIZE>(lhs) - expansion_expr::<SIZE>(rhs),
-            name,
-        );
-    }
-
-    /// Checks that `rot8` is equal to `input8` left-rotated by `delta`.
-    /// `rot8` and `input8` each consist of 8 chunks of 8-bits.
-    ///
-    /// `split_rep` is a chunk representation of the input which
-    /// allows to reduce the required rotation to an array rotation. It may use
-    /// non-uniform chunks.
-    ///
-    /// For example, when `delta = 2`, the 64 bits are split into chunks of
-    /// sizes `[16a, 14b, 2c, 16d, 14e, 2f]` (here the first chunks contains the
-    /// least significant bits so a left rotation will become a right rotation
-    /// of the array). To perform the required rotation, we can
-    /// simply rotate the array: [2f, 16a, 14b, 2c, 16d, 14e].
-    ///
-    /// In the first step, we check that `rot8` and `split_rep` represent the
-    /// same 64 bits. In the second step we check that `rot8` and the appropiate
-    /// array rotation of `split_rep` represent the same 64 bits.
-    ///
-    /// This type of representation-equality check is done by packing chunks
-    /// into sizes of exactly 32 (so for `delta = 2` we compare [16a, 14b,
-    /// 2c] to the first 4 elements of `rot8`). In addition, we do range
-    /// checks on `split_rep` which check that the felts meet the required
-    /// sizes.
-    ///
-    /// This algorithm imposes the following general requirements for
-    /// `split_rep`:
-    /// - There exists a suffix of `split_rep` which sums to exactly `delta`.
-    ///   This suffix can contain several elements.
-    /// - Chunk sizes are at most 16 (so they can be range-checked) or they are
-    ///   exactly equal to 32.
-    /// - There exists a prefix of chunks which sums exactly to 32. This must
-    ///   hold for the rotated array as well.
-    /// - The number of chunks should be as small as possible.
-    ///
-    /// Consult the method `rotation_split` to see how splits are computed for a
-    /// given `delta
-    ///
-    /// Note that the function imposes range checks on chunk values, but it
-    /// makes two exceptions:
-    ///     1. It doesn't check the 8-bit reps (input and output). This is
-    ///        because all 8-bit reps in the global circuit are implicitly
-    ///        range-checked because they are lookup arguments.
-    ///     2. It doesn't range-check 32-bit chunks. This is because a 32-bit
-    ///        chunk value is checked to be equal to the composition of 4 8-bit
-    ///        chunks. As mentioned in 1., these can be trusted to be range
-    ///        checked, so the resulting 32-bit is correct by construction as
-    ///        well.
-    fn constrain_left_rotation64(
-        &mut self,
-        input8: &[Witness],
-        split_rep: &[(usize, Witness)],
-        rot8: &[Witness],
-        delta: usize,
-        label: String,
-    ) {
-        assert_eq!(input8.len(), 8);
-        assert_eq!(rot8.len(), 8);
-
-        // Assert that the given split witnesses are correct for this delta
-        let (sizes, chunks_rotation) = rotation_split(delta);
-        assert_eq!(sizes, split_rep.iter().map(|e| e.0).collect_vec());
-
-        // Lookup ranges
-        for (size, elem) in split_rep {
-            if *size != 32 {
-                self.lookup_range((*elem).into(), *size);
-            }
-        }
-
-        // constrain the fact that rep8 and repX.rotate_left(chunks_rotation) are
-        // the same 64 bitstring
-        let mut helper = |rep8: &[Witness], rep_x: &[(usize, Witness)], chunks_rotation: usize| {
-            // Do the same thing for the two 32-bit halves
-            let mut rep_x = rep_x.to_owned();
-            rep_x.rotate_right(chunks_rotation);
-
-            for i in 0..2 {
-                // The respective 4 elements in the byte representation
-                let lhs = rep8[4 * i..4 * (i + 1)]
-                    .iter()
-                    .map(|wit| (8, *wit))
-                    .collect_vec();
-                let cnt = rep_x.len() / 2;
-                let rhs = &rep_x[cnt * i..cnt * (i + 1)];
-
-                assert_eq!(rhs.iter().map(|e| e.0).sum::<usize>(), 32);
-
-                self.constrain_reps_eq::<32>(
-                    &lhs,
-                    rhs,
-                    format!(
-                        "rotation internal {label}, round {i}, rot: {chunks_rotation}, delta: {delta}, {:?}",
-                        sizes
-                    ),
-                );
-            }
-        };
-
-        helper(input8, split_rep, 0);
-        helper(rot8, split_rep, chunks_rotation);
-    }
-}
-
-const ROUNDS: usize = 24;
-
-const RC: [u64; ROUNDS] = [
-    1u64,
-    0x8082u64,
-    0x800000000000808au64,
-    0x8000000080008000u64,
-    0x808bu64,
-    0x80000001u64,
-    0x8000000080008081u64,
-    0x8000000000008009u64,
-    0x8au64,
-    0x88u64,
-    0x80008009u64,
-    0x8000000au64,
-    0x8000808bu64,
-    0x800000000000008bu64,
-    0x8000000000008089u64,
-    0x8000000000008003u64,
-    0x8000000000008002u64,
-    0x8000000000000080u64,
-    0x800au64,
-    0x800000008000000au64,
-    0x8000000080008081u64,
-    0x8000000000008080u64,
-    0x80000001u64,
-    0x8000000080008008u64,
-];
-
-const ROTATION_CONSTANTS: [[usize; 5]; 5] = [
-    [0, 1, 62, 28, 27],
-    [36, 44, 6, 55, 20],
-    [3, 10, 43, 25, 39],
-    [41, 45, 15, 21, 8],
-    [18, 2, 61, 56, 14],
-];
-
-pub const KECCAK_INPUT_SIZE: usize = 50;
-pub const KECCAK_OUTPUT_SIZE: usize = 50;
-
-pub const KECCAK_LAYER_BYTE_SIZE: usize = 200;
-
-pub const AND_LOOKUPS_PER_ROUND: usize = 200;
-pub const XOR_LOOKUPS_PER_ROUND: usize = 608;
-pub const RANGE_LOOKUPS_PER_ROUND: usize = 290;
-pub const LOOKUP_FELTS_PER_ROUND: usize =
-    3 * AND_LOOKUPS_PER_ROUND + 3 * XOR_LOOKUPS_PER_ROUND + RANGE_LOOKUPS_PER_ROUND;
-
-pub const AND_LOOKUPS: usize = ROUNDS * AND_LOOKUPS_PER_ROUND;
-pub const XOR_LOOKUPS: usize = ROUNDS * XOR_LOOKUPS_PER_ROUND;
-pub const RANGE_LOOKUPS: usize = ROUNDS * RANGE_LOOKUPS_PER_ROUND;
-
-pub const KECCAK_OUT_EVAL_SIZE: usize =
-    KECCAK_INPUT_SIZE + KECCAK_OUTPUT_SIZE + LOOKUP_FELTS_PER_ROUND * ROUNDS;
-
-pub const KECCAK_WIT_SIZE_PER_ROUND: usize = 1264;
-pub const KECCAK_WIT_SIZE: usize = KECCAK_WIT_SIZE_PER_ROUND * ROUNDS + KECCAK_LAYER_BYTE_SIZE;
-
-#[allow(unused)]
-macro_rules! allocate_and_split {
-    ($chip:expr, $total:expr, $( $size:expr ),* ) => {{
-        let (witnesses, _) = $chip.allocate_wits_in_layer::<$total, 0>();
-        let mut iter = witnesses.into_iter();
-        (
-            $(
-                iter.by_ref().take($size).collect_vec(),
-            )*
-        )
-    }};
-}
-
-macro_rules! split_from_offset {
-    ($witnesses:expr, $offset:ident, $total:expr, $( $size:expr ),* ) => {{
-        let mut iter = $witnesses[$offset..].iter().cloned();
-        (
-            $(
-                iter.by_ref().take($size).collect_vec(),
-            )*
-        )
-    }};
-}
-
-impl<E: ExtensionField> ProtocolBuilder for KeccakLayout<E> {
-    type Params = KeccakParams;
-
-    fn init(_params: Self::Params) -> Self {
-        Self {
-            ..Default::default()
-        }
-    }
-
-    fn build_commit_phase(&mut self, chip: &mut Chip) {
-        let bases = chip.allocate_committed_base::<KECCAK_WIT_SIZE>();
-        self.keccak_input8 = bases[..KECCAK_LAYER_BYTE_SIZE].to_vec();
-
-        let mut offset = KECCAK_LAYER_BYTE_SIZE;
-        self.keccak_layers = array::from_fn(|_| {
-            let (
-                c_aux,
-                c_temp,
-                c_rot,
-                d,
-                theta_output,
-                rotation_witness,
-                rhopi_output,
-                nonlinear,
-                chi_output,
-                iota_output,
-            ) = split_from_offset!(
-                bases,
-                offset,
-                KECCAK_WIT_SIZE_PER_ROUND,
-                200,
-                30,
-                40,
-                40,
-                200,
-                146,
-                200,
-                200,
-                8,
-                200
-            );
-            offset += KECCAK_WIT_SIZE_PER_ROUND;
-            KeccakLayerLayout {
-                c_aux,
-                c_temp,
-                c_rot,
-                d,
-                theta_output,
-                rotation_witness,
-                rhopi_output,
-                nonlinear,
-                chi_output,
-                iota_output,
-            }
-        });
-    }
-
-    fn build_gkr_phase(&mut self, chip: &mut Chip) {
-        let final_outputs =
-            chip.allocate_output_evals::<{ KECCAK_OUTPUT_SIZE + KECCAK_INPUT_SIZE + LOOKUP_FELTS_PER_ROUND * ROUNDS }>();
-
-        let mut final_outputs_iter = final_outputs.iter();
-
-        let [keccak_output32, keccak_input32, lookup_outputs] = [
-            KECCAK_OUTPUT_SIZE,
-            KECCAK_INPUT_SIZE,
-            LOOKUP_FELTS_PER_ROUND * ROUNDS,
-        ]
-        .map(|many| final_outputs_iter.by_ref().take(many).collect_vec());
-
-        let lookup_outputs = lookup_outputs.to_vec();
-
-        let (bases, []) = chip.allocate_wits_in_layer::<KECCAK_WIT_SIZE, 0>();
-        for (openings, wit) in bases.iter().enumerate() {
-            chip.allocate_base_opening(openings, wit.1.clone());
-        }
-
-        let keccak_input8 = &bases[..KECCAK_LAYER_BYTE_SIZE];
-        let keccak_output8 = &bases[KECCAK_WIT_SIZE - KECCAK_LAYER_BYTE_SIZE..KECCAK_WIT_SIZE];
-
-        let mut system = ConstraintSystem::new();
-
-        let mut offset = KECCAK_LAYER_BYTE_SIZE;
-        let _ = (0..ROUNDS).fold(keccak_input8.to_vec(), |state8, round| {
-            #[allow(non_snake_case)]
-            let (
-                c_aux,
-                c_temp,
-                c_rot,
-                d,
-                theta_output,
-                rotation_witness,
-                rhopi_output,
-                nonlinear,
-                chi_output,
-                iota_output,
-            ) = split_from_offset!(
-                bases,
-                offset,
-                KECCAK_WIT_SIZE_PER_ROUND,
-                200,
-                30,
-                40,
-                40,
-                200,
-                146,
-                200,
-                200,
-                8,
-                200
-            );
-            offset += KECCAK_WIT_SIZE_PER_ROUND;
-
-            {
-                let n_wits = 200 + 30 + 40 + 40 + 200 + 146 + 200 + 200 + 8 + 200;
-                assert_eq!(KECCAK_WIT_SIZE_PER_ROUND, n_wits);
-            }
-
-            // TODO: ndarrays can be replaced with normal arrays
-
-            // Input state of the round in 8-bit chunks
-            let state8: ArrayView<(Witness, EvalExpression), Ix3> =
-                ArrayView::from_shape((5, 5, 8), &state8).unwrap();
-
-            // The purpose is to compute the auxiliary array
-            // c[i] = XOR (state[j][i]) for j in 0..5
-            // We unroll it into
-            // c_aux[i][j] = XOR (state[k][i]) for k in 0..j
-            // We use c_aux[i][4] instead of c[i]
-            // c_aux is also stored in 8-bit chunks
-            let c_aux: ArrayView<(Witness, EvalExpression), Ix3> =
-                ArrayView::from_shape((5, 5, 8), &c_aux).unwrap();
-
-            for i in 0..5 {
-                for k in 0..8 {
-                    // Initialize first element
-                    system.constrain_eq(
-                        state8[[0, i, k]].0.into(),
-                        c_aux[[i, 0, k]].0.into(),
-                        "init c_aux".to_string(),
-                    );
-                }
-                for j in 1..5 {
-                    // Check xor using lookups over all chunks
-                    for k in 0..8 {
-                        system.lookup_xor8(
-                            c_aux[[i, j - 1, k]].0.into(),
-                            state8[[j, i, k]].0.into(),
-                            c_aux[[i, j, k]].0.into(),
-                        );
-                    }
-                }
-            }
-
-            // Compute c_rot[i] = c[i].rotate_left(1)
-            // To understand how rotations are performed in general, consult the
-            // documentation of `constrain_left_rotation64`. Here c_temp is the split
-            // witness for a 1-rotation.
-
-            let c_temp: ArrayView<(Witness, EvalExpression), Ix2> =
-                ArrayView::from_shape((5, 6), &c_temp).unwrap();
-            let c_rot: ArrayView<(Witness, EvalExpression), Ix2> =
-                ArrayView::from_shape((5, 8), &c_rot).unwrap();
-
-            let (sizes, _) = rotation_split(1);
-
-            for i in 0..5 {
-                assert_eq!(c_temp.slice(s![i, ..]).iter().len(), sizes.iter().len());
-
-                system.constrain_left_rotation64(
-                    &c_aux.slice(s![i, 4, ..]).iter().map(|e| e.0).collect_vec(),
-                    &zip_eq(c_temp.slice(s![i, ..]).iter(), sizes.iter())
-                        .map(|(e, sz)| (*sz, e.0))
-                        .collect_vec(),
-                    &c_rot.slice(s![i, ..]).iter().map(|e| e.0).collect_vec(),
-                    1,
-                    "theta rotation".to_string(),
-                );
-            }
-
-            // d is computed simply as XOR of required elements of c (and rotations)
-            // again stored as 8-bit chunks
-            let d: ArrayView<(Witness, EvalExpression), Ix2> =
-                ArrayView::from_shape((5, 8), &d).unwrap();
-
-            for i in 0..5 {
-                for k in 0..8 {
-                    system.lookup_xor8(
-                        c_aux[[(i + 5 - 1) % 5, 4, k]].0.into(),
-                        c_rot[[(i + 1) % 5, k]].0.into(),
-                        d[[i, k]].0.into(),
-                    )
-                }
-            }
-
-            // output state of the Theta sub-round, simple XOR, in 8-bit chunks
-            let theta_output: ArrayView<(Witness, EvalExpression), Ix3> =
-                ArrayView::from_shape((5, 5, 8), &theta_output).unwrap();
-
-            for i in 0..5 {
-                for j in 0..5 {
-                    for k in 0..8 {
-                        system.lookup_xor8(
-                            state8[[j, i, k]].0.into(),
-                            d[[i, k]].0.into(),
-                            theta_output[[j, i, k]].0.into(),
-                        )
-                    }
-                }
-            }
-
-            // output state after applying both Rho and Pi sub-rounds
-            // sub-round Pi is a simple permutation of 64-bit lanes
-            // sub-round Rho requires rotations
-            let rhopi_output: ArrayView<(Witness, EvalExpression), Ix3> =
-                ArrayView::from_shape((5, 5, 8), &rhopi_output).unwrap();
-
-            // iterator over split witnesses
-            let mut rotation_witness = rotation_witness.iter();
-
-            for i in 0..5 {
-                #[allow(clippy::needless_range_loop)]
-                for j in 0..5 {
-                    let arg = theta_output
-                        .slice(s!(j, i, ..))
-                        .iter()
-                        .map(|e| e.0)
-                        .collect_vec();
-                    let (sizes, _) = rotation_split(ROTATION_CONSTANTS[j][i]);
-                    let many = sizes.len();
-                    let rep_split = zip_eq(sizes, rotation_witness.by_ref().take(many))
-                        .map(|(sz, (wit, _))| (sz, *wit))
-                        .collect_vec();
-                    let arg_rotated = rhopi_output
-                        .slice(s!((2 * i + 3 * j) % 5, j, ..))
-                        .iter()
-                        .map(|e| e.0)
-                        .collect_vec();
-                    system.constrain_left_rotation64(
-                        &arg,
-                        &rep_split,
-                        &arg_rotated,
-                        ROTATION_CONSTANTS[j][i],
-                        format!("RHOPI {i}, {j}"),
-                    );
-                }
-            }
-
-            let mut chi_output = chi_output;
-            chi_output.extend(iota_output[8..].to_vec());
-            let chi_output: ArrayView<(Witness, EvalExpression), Ix3> =
-                ArrayView::from_shape((5, 5, 8), &chi_output).unwrap();
-
-            // for the Chi sub-round, we use an intermediate witness storing the result of
-            // the required AND
-            let nonlinear: ArrayView<(Witness, EvalExpression), Ix3> =
-                ArrayView::from_shape((5, 5, 8), &nonlinear).unwrap();
-
-            for i in 0..5 {
-                for j in 0..5 {
-                    for k in 0..8 {
-                        system.lookup_and8(
-                            not8_expr(rhopi_output[[j, (i + 1) % 5, k]].0.into()),
-                            rhopi_output[[j, (i + 2) % 5, k]].0.into(),
-                            nonlinear[[j, i, k]].0.into(),
-                        );
-
-                        system.lookup_xor8(
-                            rhopi_output[[j, i, k]].0.into(),
-                            nonlinear[[j, i, k]].0.into(),
-                            chi_output[[j, i, k]].0.into(),
-                        );
-                    }
-                }
-            }
-
-            // TODO: 24/25 elements stay the same after Iota; eliminate duplication?
-            let iota_output_arr: ArrayView<(Witness, EvalExpression), Ix3> =
-                ArrayView::from_shape((5, 5, 8), &iota_output).unwrap();
-
-            for k in 0..8 {
-                system.lookup_xor8(
-                    chi_output[[0, 0, k]].0.into(),
-                    Expression::Const(Constant::Base(((RC[round] >> (k * 8)) & 0xFF) as i64)),
-                    iota_output_arr[[0, 0, k]].0.into(),
-                );
-            }
-
-            iota_output
-        });
-
-        let mut global_and_lookup = 0;
-        let mut global_xor_lookup = 3 * AND_LOOKUPS;
-        let mut global_range_lookup = 3 * AND_LOOKUPS + 3 * XOR_LOOKUPS;
-
-        let ConstraintSystem {
-            mut expressions,
-            mut expr_names,
-            mut evals,
-            and_lookups,
-            xor_lookups,
-            range_lookups,
-            ..
-        } = system;
-
-        for (i, lookup) in chain!(and_lookups, xor_lookups, range_lookups)
-            .flatten()
-            .enumerate()
-        {
-            expressions.push(lookup);
-            let (idx, round) = if i < 3 * AND_LOOKUPS {
-                let round = i / AND_LOOKUPS;
-                (&mut global_and_lookup, round)
-            } else if i < 3 * AND_LOOKUPS + 3 * XOR_LOOKUPS {
-                let round = (i - 3 * AND_LOOKUPS) / XOR_LOOKUPS;
-                (&mut global_xor_lookup, round)
-            } else {
-                let round = (i - 3 * AND_LOOKUPS - 3 * XOR_LOOKUPS) / RANGE_LOOKUPS;
-                (&mut global_range_lookup, round)
-            };
-            expr_names.push(format!("round {round}: {i}th lookup felt"));
-            evals.push(lookup_outputs[*idx].clone());
-            *idx += 1;
-        }
-
-        assert!(global_and_lookup == 3 * AND_LOOKUPS);
-        assert!(global_xor_lookup == 3 * AND_LOOKUPS + 3 * XOR_LOOKUPS);
-        assert!(global_range_lookup == LOOKUP_FELTS_PER_ROUND * ROUNDS);
-
-        let keccak_input8: ArrayView<(Witness, EvalExpression), Ix3> =
-            ArrayView::from_shape((5, 5, 8), keccak_input8).unwrap();
-        let keccak_input32 = keccak_input32.to_vec();
-        let mut keccak_input32_iter = keccak_input32.iter().cloned();
-
-        for x in 0..5 {
-            for y in 0..5 {
-                for k in 0..2 {
-                    // create an expression combining 4 elements of state8 into a single 32-bit felt
-                    let expr = expansion_expr::<32>(
-                        keccak_input8
-                            .slice(s![x, y, 4 * k..4 * (k + 1)])
-                            .iter()
-                            .map(|e| (8, e.0))
-                            .collect_vec()
-                            .as_slice(),
-                    );
-                    expressions.push(expr);
-                    evals.push(keccak_input32_iter.next().unwrap().clone());
-                    expr_names.push(format!("build 32-bit input: {x}, {y}, {k}"));
-                }
-            }
-        }
-
-        let keccak_output32 = keccak_output32.to_vec();
-        let keccak_output8: ArrayView<(Witness, EvalExpression), Ix3> =
-            ArrayView::from_shape((5, 5, 8), keccak_output8).unwrap();
-        let mut keccak_output32_iter = keccak_output32.iter().cloned();
-
-        for x in 0..5 {
-            for y in 0..5 {
-                for k in 0..2 {
-                    // create an expression combining 4 elements of state8 into a single 32-bit felt
-                    let expr = expansion_expr::<32>(
-                        &keccak_output8
-                            .slice(s![x, y, 4 * k..4 * (k + 1)])
-                            .iter()
-                            .map(|e| (8, e.0))
-                            .collect_vec(),
-                    );
-                    expressions.push(expr);
-                    evals.push(keccak_output32_iter.next().unwrap().clone());
-                    expr_names.push(format!("build 32-bit output: {x}, {y}, {k}"));
-                }
-            }
-        }
-
-        chip.add_layer(Layer::new(
-            "Rounds".to_string(),
-            LayerType::Zerocheck,
-            expressions,
-            vec![],
-            bases.into_iter().map(|e| e.1).collect_vec(),
-            vec![],
-            evals,
-            expr_names,
-        ));
-    }
-}
-
-#[derive(Clone, Default)]
-pub struct KeccakTrace {
-    pub instances: Vec<[u32; KECCAK_INPUT_SIZE]>,
-}
-
-impl<E> ProtocolWitnessGenerator<E> for KeccakLayout<E>
-where
-    E: ExtensionField,
-{
-    type Trace = KeccakTrace;
-
-    fn phase1_witness(&self, phase1: Self::Trace) -> RowMajorMatrix<E::BaseField> {
-        let instances = &phase1.instances;
-        let num_instances = instances.len();
-
-        let wits: Vec<_> = (0..num_instances)
-            .into_par_iter()
-            .flat_map(|instance_id| {
-                fn conv64to8(input: u64) -> [u64; 8] {
-                    MaskRepresentation::new(vec![(64, input).into()])
-                        .convert(vec![8; 8])
-                        .values()
-                        .try_into()
-                        .unwrap()
-                }
-
-                let state32 = instances[instance_id]
-                    .iter()
-                    .map(|&e| e as u64)
-                    .collect_vec();
-
-                let mut state64 = [[0u64; 5]; 5];
-                let mut state8 = [[[0u64; 8]; 5]; 5];
-
-                zip_eq(iproduct!(0..5, 0..5), state32.iter().tuples())
-                    .map(|((x, y), (&lo, &hi))| {
-                        state64[x][y] = lo | (hi << 32);
-                    })
-                    .count();
-
-                for x in 0..5 {
-                    for y in 0..5 {
-                        state8[x][y] = conv64to8(state64[x][y]);
-                    }
-                }
-
-                let mut wits = Vec::with_capacity(KECCAK_WIT_SIZE_PER_ROUND);
-                let mut push_instance = |new_wits: Vec<u64>| {
-                    let felts = u64s_to_felts::<E>(new_wits);
-                    wits.extend(felts);
-                };
-
-                push_instance(state8.into_iter().flatten().flatten().collect_vec());
-
-                #[allow(clippy::needless_range_loop)]
-                for round in 0..ROUNDS {
-                    let mut c_aux64 = [[0u64; 5]; 5];
-                    let mut c_aux8 = [[[0u64; 8]; 5]; 5];
-
-                    for i in 0..5 {
-                        c_aux64[i][0] = state64[0][i];
-                        c_aux8[i][0] = conv64to8(c_aux64[i][0]);
-                        for j in 1..5 {
-                            c_aux64[i][j] = state64[j][i] ^ c_aux64[i][j - 1];
-                            c_aux8[i][j] = conv64to8(c_aux64[i][j]);
-                        }
-                    }
-
-                    let mut c64 = [0u64; 5];
-                    let mut c8 = [[0u64; 8]; 5];
-
-                    for x in 0..5 {
-                        c64[x] = c_aux64[x][4];
-                        c8[x] = conv64to8(c64[x]);
-                    }
-
-                    let mut c_temp = [[0u64; 6]; 5];
-                    for i in 0..5 {
-                        let rep = MaskRepresentation::new(vec![(64, c64[i]).into()])
-                            .convert(vec![16, 15, 1, 16, 15, 1]);
-                        c_temp[i] = rep.values().try_into().unwrap();
-                    }
-
-                    let mut crot64 = [0u64; 5];
-                    let mut crot8 = [[0u64; 8]; 5];
-                    for i in 0..5 {
-                        crot64[i] = c64[i].rotate_left(1);
-                        crot8[i] = conv64to8(crot64[i]);
-                    }
-
-                    let mut d64 = [0u64; 5];
-                    let mut d8 = [[0u64; 8]; 5];
-                    for x in 0..5 {
-                        d64[x] = c64[(x + 4) % 5] ^ c64[(x + 1) % 5].rotate_left(1);
-                        d8[x] = conv64to8(d64[x]);
-                    }
-
-                    let mut theta_state64 = state64;
-                    let mut theta_state8 = [[[0u64; 8]; 5]; 5];
-                    let mut rotation_witness = vec![];
-
-                    for x in 0..5 {
-                        for y in 0..5 {
-                            theta_state64[y][x] ^= d64[x];
-                            theta_state8[y][x] = conv64to8(theta_state64[y][x]);
-
-                            let (sizes, _) = rotation_split(ROTATION_CONSTANTS[y][x]);
-                            let rep =
-                                MaskRepresentation::new(vec![(64, theta_state64[y][x]).into()])
-                                    .convert(sizes);
-                            rotation_witness.extend(rep.values());
-                        }
-                    }
-
-                    // Rho and Pi steps
-                    let mut rhopi_output64 = [[0u64; 5]; 5];
-                    let mut rhopi_output8 = [[[0u64; 8]; 5]; 5];
-
-                    for x in 0..5 {
-                        for y in 0..5 {
-                            rhopi_output64[(2 * x + 3 * y) % 5][y % 5] =
-                                theta_state64[y][x].rotate_left(ROTATION_CONSTANTS[y][x] as u32);
-                        }
-                    }
-
-                    for x in 0..5 {
-                        for y in 0..5 {
-                            rhopi_output8[x][y] = conv64to8(rhopi_output64[x][y]);
-                        }
-                    }
-
-                    // Chi step
-                    let mut nonlinear64 = [[0u64; 5]; 5];
-                    let mut nonlinear8 = [[[0u64; 8]; 5]; 5];
-                    for x in 0..5 {
-                        for y in 0..5 {
-                            nonlinear64[y][x] =
-                                !rhopi_output64[y][(x + 1) % 5] & rhopi_output64[y][(x + 2) % 5];
-                            nonlinear8[y][x] = conv64to8(nonlinear64[y][x]);
-                        }
-                    }
-
-                    let mut chi_output64 = [[0u64; 5]; 5];
-                    let mut chi_output8 = [[[0u64; 8]; 5]; 5];
-                    for x in 0..5 {
-                        for y in 0..5 {
-                            chi_output64[y][x] = nonlinear64[y][x] ^ rhopi_output64[y][x];
-                            chi_output8[y][x] = conv64to8(chi_output64[y][x]);
-                        }
-                    }
-
-                    // Iota step
-                    let mut iota_output64 = chi_output64;
-                    let mut iota_output8 = [[[0u64; 8]; 5]; 5];
-                    iota_output64[0][0] ^= RC[round];
-
-                    for x in 0..5 {
-                        for y in 0..5 {
-                            iota_output8[x][y] = conv64to8(iota_output64[x][y]);
-                        }
-                    }
-
-                    let all_wits64 = [
-                        c_aux8.into_iter().flatten().flatten().collect_vec(),
-                        c_temp.into_iter().flatten().collect_vec(),
-                        crot8.into_iter().flatten().collect_vec(),
-                        d8.into_iter().flatten().collect_vec(),
-                        theta_state8.into_iter().flatten().flatten().collect_vec(),
-                        rotation_witness,
-                        rhopi_output8.into_iter().flatten().flatten().collect_vec(),
-                        nonlinear8.into_iter().flatten().flatten().collect_vec(),
-                        chi_output8[0][0].to_vec(),
-                        iota_output8.into_iter().flatten().flatten().collect_vec(),
-                    ]
-                    .into_iter()
-                    .flatten()
-                    .collect_vec();
-
-                    assert_eq!(all_wits64.len(), KECCAK_WIT_SIZE_PER_ROUND);
-                    push_instance(all_wits64);
-
-                    state64 = iota_output64;
-                }
-
-                wits
-            })
-            .collect();
-        RowMajorMatrix::new_by_values(wits, KECCAK_WIT_SIZE, InstancePaddingStrategy::Default)
-    }
-
-    fn gkr_witness(
-        &self,
-        phase1: &RowMajorMatrix<E::BaseField>,
-        _challenges: &[E],
-    ) -> (GKRCircuitWitness<E>, GKRCircuitOutput<E>) {
-        // TODO: Make it more efficient.
-        let instances = phase1
-            .values
-            .par_iter()
-            .map(|wit| wit.to_canonical_u64())
-            .collect::<Vec<_>>();
-        let num_instances = phase1.num_vars();
-        let num_cols = phase1.n_col();
-        assert_eq!(num_cols, KECCAK_WIT_SIZE);
-
-        let to_5x5x8_array = |input: &[u64]| -> [[[u64; 8]; 5]; 5] {
-            assert_eq!(input.len(), 5 * 5 * 8);
-            input
-                .chunks(40)
-                .map(|chunk| {
-                    chunk
-                        .chunks(8)
-                        .map(|x| x.to_vec().try_into().unwrap())
-                        .collect_vec()
-                        .try_into()
-                        .unwrap()
-                })
-                .collect_vec()
-                .try_into()
-                .unwrap()
-        };
-        let to_5x8_array = |input: &[u64]| -> [[u64; 8]; 5] {
-            input
-                .chunks(8)
-                .map(|x| x.to_vec().try_into().unwrap())
-                .collect_vec()
-                .try_into()
-                .unwrap()
-        };
-        let u8_slice_to_u64 =
-            |input: &[u64]| -> u64 { input.iter().rev().fold(0, |acc, &e| (acc << 8) | e) };
-        let u8_slice_to_u32_slice = |input: &[u64]| -> [u64; 2] {
-            input
-                .chunks(4)
-                .map(u8_slice_to_u64)
-                .collect_vec()
-                .try_into()
-                .unwrap()
-        };
-
-        let output_bases: Vec<u64> = (0..num_instances)
-            .into_par_iter()
-            .flat_map(|instance_id| {
-                let mut and_lookups: Vec<Vec<u64>> = vec![vec![]; ROUNDS];
-                let mut xor_lookups: Vec<Vec<u64>> = vec![vec![]; ROUNDS];
-                let mut range_lookups: Vec<Vec<u64>> = vec![vec![]; ROUNDS];
-
-                let mut add_and = |a: u64, b: u64, round: usize| {
-                    let c = a & b;
-                    assert!(a < (1 << 8));
-                    assert!(b < (1 << 8));
-                    and_lookups[round].extend(vec![a, b, c]);
-                };
-
-                let mut add_xor = |a: u64, b: u64, round: usize| {
-                    let c = a ^ b;
-                    assert!(a < (1 << 8));
-                    assert!(b < (1 << 8));
-                    xor_lookups[round].extend(vec![a, b, c]);
-                };
-
-                let mut add_range = |value: u64, size: usize, round: usize| {
-                    assert!(size <= 16, "{size}");
-                    range_lookups[round].push(value);
-                    if size < 16 {
-                        range_lookups[round].push(value << (16 - size));
-                        assert!(value << (16 - size) < (1 << 16));
-                    }
-                };
-
-                let mut state8: [[[u64; 8]; 5]; 5] = to_5x5x8_array(
-                    &instances
-                        [instance_id * num_cols..instance_id * num_cols + KECCAK_LAYER_BYTE_SIZE],
-                );
-                let mut keccak_input32 = [[[0u64; 2]; 5]; 5];
-                for x in 0..5 {
-                    for y in 0..5 {
-                        keccak_input32[x][y] = u8_slice_to_u32_slice(&state8[x][y]);
-                    }
-                }
-                let mut offset = KECCAK_LAYER_BYTE_SIZE;
-                #[allow(clippy::needless_range_loop)]
-                for round in 0..ROUNDS {
-                    let (
-                        c_aux8,
-                        _c_temp,
-                        crot8,
-                        d8,
-                        theta_state8,
-                        _rotation_witness,
-                        rhopi_output8,
-                        nonlinear8,
-                        chi_output8,
-                        iota_output8,
-                    ) = split_from_offset!(
-                        instances[instance_id * num_cols..(instance_id + 1) * num_cols],
-                        offset,
-                        KECCAK_WIT_SIZE_PER_ROUND,
-                        200,
-                        30,
-                        40,
-                        40,
-                        200,
-                        146,
-                        200,
-                        200,
-                        8,
-                        200
-                    );
-                    offset += KECCAK_WIT_SIZE_PER_ROUND;
-                    let c_aux8 = to_5x5x8_array(&c_aux8);
-
-                    for i in 0..5 {
-                        for j in 1..5 {
-                            for k in 0..8 {
-                                add_xor(c_aux8[i][j - 1][k], state8[j][i][k], round);
-                            }
-                        }
-                    }
-
-                    let mut c8 = [[0u64; 8]; 5];
-                    let mut c64 = [0u64; 5];
-
-                    for x in 0..5 {
-                        c8[x] = c_aux8[x][4];
-                        c64[x] = u8_slice_to_u64(&c8[x]);
-                    }
-
-                    for i in 0..5 {
-                        let rep = MaskRepresentation::new(vec![(64, c64[i]).into()])
-                            .convert(vec![16, 15, 1, 16, 15, 1]);
-                        for mask in rep.rep {
-                            add_range(mask.value, mask.size, round);
-                        }
-                    }
-
-                    let crot8 = to_5x8_array(&crot8);
-                    let d8 = to_5x8_array(&d8);
-                    for x in 0..5 {
-                        for k in 0..8 {
-                            add_xor(c_aux8[(x + 4) % 5][4][k], crot8[(x + 1) % 5][k], round);
-                        }
-                    }
-
-                    let theta_state8 = to_5x5x8_array(&theta_state8);
-                    let mut theta_state64 = [[0u64; 5]; 5];
-                    for x in 0..5 {
-                        for y in 0..5 {
-                            theta_state64[y][x] = u8_slice_to_u64(&theta_state8[y][x]);
-                        }
-                    }
-
-                    for x in 0..5 {
-                        for y in 0..5 {
-                            for k in 0..8 {
-                                add_xor(state8[y][x][k], d8[x][k], round);
-                            }
-
-                            let (sizes, _) = rotation_split(ROTATION_CONSTANTS[y][x]);
-                            let rep =
-                                MaskRepresentation::new(vec![(64, theta_state64[y][x]).into()])
-                                    .convert(sizes);
-                            for mask in rep.rep.iter() {
-                                if mask.size != 32 {
-                                    add_range(mask.value, mask.size, round);
-                                }
-                            }
-                        }
-                    }
-
-                    // Rho and Pi steps
-                    let rhopi_output8 = to_5x5x8_array(&rhopi_output8);
-
-                    // Chi step
-                    let nonlinear8 = to_5x5x8_array(&nonlinear8);
-                    for x in 0..5 {
-                        for y in 0..5 {
-                            for k in 0..8 {
-                                add_and(
-                                    0xFF - rhopi_output8[y][(x + 1) % 5][k],
-                                    rhopi_output8[y][(x + 2) % 5][k],
-                                    round,
-                                );
-                            }
-                        }
-                    }
-
-                    for x in 0..5 {
-                        for y in 0..5 {
-                            for k in 0..8 {
-                                add_xor(rhopi_output8[y][x][k], nonlinear8[y][x][k], round)
-                            }
-                        }
-                    }
-
-                    // Iota step
-                    let chi_output8: [u64; 8] = chi_output8.try_into().unwrap(); // only save chi_output8[0][0];
-                    let iota_output8 = to_5x5x8_array(&iota_output8);
-                    for k in 0..8 {
-                        add_xor(chi_output8[k], (RC[round] >> (k * 8)) & 0xFF, round);
-                    }
-
-                    state8 = iota_output8;
-                }
-
-                let mut keccak_output32 = [[[0u64; 2]; 5]; 5];
-                for x in 0..5 {
-                    for y in 0..5 {
-                        keccak_output32[x][y] = u8_slice_to_u32_slice(&state8[x][y]);
-                    }
-                }
-
-                chain!(
-                    keccak_output32.into_iter().flatten().flatten(),
-                    keccak_input32.into_iter().flatten().flatten(),
-                    (0..ROUNDS).rev().flat_map(|i| and_lookups[i].clone()),
-                    (0..ROUNDS).rev().flat_map(|i| xor_lookups[i].clone()),
-                    (0..ROUNDS).rev().flat_map(|i| range_lookups[i].clone())
-                )
-                .collect_vec()
-            })
-            .collect();
-
-        let bases = phase1.to_cols_base::<E>();
-        let output_bases = RowMajorMatrix::new_by_values(
-            output_bases
-                .into_iter()
-                .map(E::BaseField::from_u64)
-                .collect(),
-            KECCAK_OUT_EVAL_SIZE,
-            InstancePaddingStrategy::Default,
-        )
-        .to_cols_base::<E>();
-
-        (
-            GKRCircuitWitness {
-                layers: vec![LayerWitness {
-                    bases,
-                    ..Default::default()
-                }],
-            },
-            GKRCircuitOutput(LayerWitness {
-                bases: output_bases,
-                ..Default::default()
-            }),
-        )
-    }
-}
-
-pub fn run_faster_keccakf(states: Vec<[u64; 25]>, verify: bool, test_outputs: bool) {
-    let params = KeccakParams {};
-    let (layout, chip) = KeccakLayout::build(params);
-
-    let mut instances = vec![];
-    for state in &states {
-        let state_mask64 = MaskRepresentation::from(state.iter().map(|e| (64, *e)).collect_vec());
-        let state_mask32 = state_mask64.convert(vec![32; 50]);
-
-        instances.push(
-            state_mask32
-                .values()
-                .iter()
-                .map(|e| *e as u32)
-                .collect_vec()
-                .try_into()
-                .unwrap(),
-        );
-    }
-
-    let num_instances = instances.len();
-    let phase1_witness = layout.phase1_witness(KeccakTrace {
-        instances: instances.clone(),
-    });
-
-    let mut prover_transcript = BasicTranscript::<E>::new(b"protocol");
-
-    // Omit the commit phase1 and phase2.
-    let (gkr_witness, _gkr_output) = layout.gkr_witness(&phase1_witness, &[]);
-
-    let out_evals = {
-        let log2_num_instances = num_instances.next_power_of_two().trailing_zeros();
-        let point = Arc::new(vec![E::from_u64(29); log2_num_instances as usize]);
-
-        if test_outputs {
-            // Confront outputs with tiny_keccak::keccakf call
-            let mut instance_outputs = vec![vec![]; num_instances];
-            for base in gkr_witness
-                .layers
-                .last()
-                .unwrap()
-                .bases
-                .iter()
-                .take(KECCAK_OUTPUT_SIZE)
-            {
-                assert_eq!(base.len(), num_instances);
-                for i in 0..num_instances {
-                    instance_outputs[i].push(base[i]);
-                }
-            }
-
-            for i in 0..num_instances {
-                let mut state = states[i];
-                keccakf(&mut state);
-                assert_eq!(
-                    state
-                        .to_vec()
-                        .iter()
-                        .flat_map(|e| vec![*e as u32, (e >> 32) as u32])
-                        .map(|e| Goldilocks::from_u64(e as u64))
-                        .collect_vec(),
-                    instance_outputs[i]
-                );
-            }
-        }
-
-        let out_evals = gkr_witness
-            .layers
-            .last()
-            .unwrap()
-            .bases
-            .iter()
-            .map(|base| PointAndEval {
-                point: point.clone(),
-                eval: subprotocols::utils::evaluate_mle_ext(base, &point),
-            })
-            .collect_vec();
-
-        assert_eq!(out_evals.len(), KECCAK_OUT_EVAL_SIZE);
-
-        out_evals
-    };
-
-    let gkr_circuit = chip.gkr_circuit();
-    dbg!(&gkr_circuit.layers.len());
-    let GKRProverOutput { gkr_proof, .. } = gkr_circuit
-        .prove(gkr_witness, &out_evals, &[], &mut prover_transcript)
-        .expect("Failed to prove phase");
-
-    if verify {
-        {
-            let mut verifier_transcript = BasicTranscript::<E>::new(b"protocol");
-
-            gkr_circuit
-                .verify(gkr_proof, &out_evals, &[], &mut verifier_transcript)
-                .expect("GKR verify failed");
-
-            // Omit the PCS opening phase.
-        }
-    }
-}
-
-#[cfg(test)]
-mod tests {
-    use super::*;
-    use rand::{Rng, SeedableRng};
-
-    #[test]
-    fn test_keccakf() {
-        std::thread::Builder::new()
-            .name("keccak_test".into())
-            .stack_size(64 * 1024 * 1024)
-            .spawn(|| {
-                let mut rng = rand::rngs::StdRng::seed_from_u64(42);
-
-                let num_instances = 8;
-                let mut states: Vec<[u64; 25]> = vec![];
-                for _ in 0..num_instances {
-                    states.push(std::array::from_fn(|_| rng.gen()));
-                }
-
-                run_faster_keccakf(states, true, true);
-            })
-            .unwrap()
-            .join()
-            .unwrap();
-    }
-
-    #[ignore]
-    #[test]
-    fn test_keccakf_nonpow2() {
-        std::thread::Builder::new()
-            .name("keccak_test".into())
-            .stack_size(64 * 1024 * 1024)
-            .spawn(|| {
-                let mut rng = rand::rngs::StdRng::seed_from_u64(42);
-
-                let num_instances = 5;
-                let mut states: Vec<[u64; 25]> = vec![];
-                for _ in 0..num_instances {
-                    states.push(std::array::from_fn(|_| rng.gen()));
-                }
-
-                run_faster_keccakf(states, true, true);
-            })
-            .unwrap()
-            .join()
-            .unwrap();
-    }
-}
->>>>>>> 24a43b4d
+//         std::thread::Builder::new()
+//             .name("keccak_test".into())
+//             .stack_size(64 * 1024 * 1024)
+//             .spawn(|| {
+//                 let mut rng = rand::rngs::StdRng::seed_from_u64(42);
+
+//                 let num_instances = 5;
+//                 let mut states: Vec<[u64; 25]> = vec![];
+//                 for _ in 0..num_instances {
+//                     states.push(std::array::from_fn(|_| rng.gen()));
+//                 }
+
+//                 run_faster_keccakf(states, true, true);
+//             })
+//             .unwrap()
+//             .join()
+//             .unwrap();
+//     }
+// }