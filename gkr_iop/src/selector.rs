--- conflicted
+++ resolved
@@ -241,17 +241,11 @@
         &self,
         out_point: &Point<E>,
         in_point: &Point<E>,
-<<<<<<< HEAD
-        num_instances: usize,
+        ctx: &SelectorContext,
     ) -> Option<(E, WitnessId)> {
-=======
-        ctx: &SelectorContext,
-        offset_eq_id: usize,
-    ) {
         assert_eq!(in_point.len(), ctx.num_vars);
         assert_eq!(out_point.len(), ctx.num_vars);
 
->>>>>>> 3bfffadc
         let (expr, eval) = match self {
             SelectorType::None => return None,
             SelectorType::Whole(expr) => {
@@ -426,9 +420,9 @@
         assert_eq!(vec[7], E::ZERO);
 
         let in_rt = E::random_vec(n_vars, &mut rng);
-        let mut evals = vec![];
-        // TODO: avoid the param evals when we evaluate a selector
-        selector.evaluate(&mut evals, &out_rt, &in_rt, &ctx, 0);
-        assert_eq!(sel_mle.evaluate(&in_rt), evals[0]);
+        let Some((eval, _)) = selector.evaluate(&out_rt, &in_rt, &ctx) else {
+            unreachable!()
+        };
+        assert_eq!(sel_mle.evaluate(&in_rt), eval);
     }
 }