--- conflicted
+++ resolved
@@ -58,8 +58,6 @@
 }
 
 impl<E: ExtensionField> SelectorType<E> {
-<<<<<<< HEAD
-=======
     /// Returns an MultilinearExtension with `ctx.num_vars` variables whenever applicable
     pub fn to_mle(&self, ctx: &SelectorContext) -> Option<MultilinearExtension<'_, E>> {
         match self {
@@ -123,11 +121,11 @@
                         .into_mle(),
                 )
             }
+            SelectorType::QuarkBinaryTreeLessThan(..) => unimplemented!(),
         }
     }
 
     /// Compute true and false mle eq(1; b[..5]) * sel(y; b[5..]), and eq(1; b[..5]) * (eq() - sel(y; b[5..]))
->>>>>>> 052b5672
     pub fn compute(
         &self,
         out_point: &Point<E>,
@@ -141,7 +139,13 @@
             SelectorType::Prefix(_) => {
                 let start = ctx.offset;
                 let end = start + ctx.num_instances;
-                assert!(end <= (1 << ctx.num_vars), "start: {}, num_instances: {}, num_vars: {}", start, ctx.num_instances, ctx.num_vars);
+                assert!(
+                    end <= (1 << ctx.num_vars),
+                    "start: {}, num_instances: {}, num_vars: {}",
+                    start,
+                    ctx.num_instances,
+                    ctx.num_vars
+                );
 
                 let mut sel = build_eq_x_r_vec(out_point);
                 sel.splice(0..start, repeat_n(E::ZERO, start));
@@ -178,6 +182,7 @@
             }
             // also see evaluate() function for more explanation
             SelectorType::QuarkBinaryTreeLessThan(_) => {
+                assert_eq!(ctx.offset, 0);
                 // num_instances: number of prefix one in leaf layer
                 let mut sel: Vec<E> = build_eq_x_r_vec(out_point);
                 let n = sel.len();
@@ -185,7 +190,7 @@
                 let num_instances_sequence = (0..out_point.len())
                     // clean up sig bits
                     .scan(
-                        (num_instances / 2, num_instances.div_ceil(2)),
+                        (ctx.num_instances / 2, ctx.num_instances.div_ceil(2)),
                         |(n_instance, raw_instance_ceiling), _| {
                             if *n_instance > 0 {
                                 let cur = *n_instance;
@@ -260,7 +265,13 @@
                 let end = start + ctx.num_instances;
 
                 assert_eq!(in_point.len(), out_point.len());
-                assert!(end <= (1 << out_point.len()), "start: {}, num_instances: {}, num_vars: {}", start, ctx.num_instances, ctx.num_vars);
+                assert!(
+                    end <= (1 << out_point.len()),
+                    "start: {}, num_instances: {}, num_vars: {}",
+                    start,
+                    ctx.num_instances,
+                    ctx.num_vars
+                );
 
                 let eq_end = eq_eval_less_or_equal_than(end - 1, out_point, in_point);
                 let sel = if start > 0 {
@@ -294,8 +305,8 @@
                 // where nodes size is 2^(N) / 2
                 // out_point.len() is also log(2^(N)) - 1
                 // so num_instances and 1 << out_point.len() are on same scaling
-                assert!(num_instances > 0);
-                assert!(num_instances <= (1 << out_point.len()));
+                assert!(ctx.num_instances > 0);
+                assert!(ctx.num_instances <= (1 << out_point.len()));
                 if out_point.is_empty() {
                     panic!("empty out_point size")
                 }
@@ -309,7 +320,7 @@
                 // calculate prefix 1 length of each layer
                 let mut prefix_one_seq = (0..out_point.len())
                     .scan(
-                        (num_instances / 2, num_instances.div_ceil(2)),
+                        (ctx.num_instances / 2, ctx.num_instances.div_ceil(2)),
                         |(n_instance, raw_instance_ceiling), _| {
                             if *n_instance > 0 {
                                 let cur = *n_instance;
