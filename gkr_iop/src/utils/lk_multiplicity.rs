--- conflicted
+++ resolved
@@ -202,36 +202,6 @@
         self.increment(LookupTable::DoubleU8, (a << 8) + b);
     }
 
-<<<<<<< HEAD
-    /// assert within range
-    #[inline(always)]
-    pub fn assert_ux_in_u16(&mut self, size: usize, v: u64) {
-        self.increment(LookupTable::Dynamic, (1 << size) + v);
-    }
-
-    #[inline(always)]
-    pub fn assert_ux_v2(&mut self, v: u64, max_bits: usize) {
-        self.increment(LookupTable::Dynamic, (1 << max_bits) + v);
-    }
-
-    /// assert slices within range with U16 table
-    /// TODO: Optimize byte slice range check. Pair up the values within 16 bits and check them together.
-    #[inline]
-    pub fn assert_ux_slice_in_u16(&mut self, size: usize, vs: &[u64]) {
-        assert!(size <= 16, "{size} > 16");
-        for &v in vs {
-            self.assert_ux_in_u16(size, v);
-        }
-    }
-
-    /// assert slices within range
-    #[inline]
-    pub fn assert_ux_slice<const C: usize>(&mut self, vs: &[u64]) {
-        for &v in vs {
-            self.assert_ux::<C>(v);
-        }
-    }
-
     /// assert slices within range
     #[inline]
     pub fn assert_ux_slice_fields<const C: usize, F: PrimeField32>(&mut self, vs: &[F]) {
@@ -240,8 +210,6 @@
         }
     }
 
-=======
->>>>>>> 58a36fff
     /// Track a lookup into a logic table (AndTable, etc).
     pub fn logic_u8<OP: OpsTable>(&mut self, a: u64, b: u64) {
         self.increment(OP::ROM_TYPE, OP::pack(a, b));
