--- conflicted
+++ resolved
@@ -67,28 +67,6 @@
         wits: [&mut RowMajorMatrix<E::BaseField>; 2],
         lk_multiplicity: &mut LkMultiplicity,
     );
-<<<<<<< HEAD
-
-    /// GKR witness.
-    fn gkr_witness<'a, PB: ProverBackend<E = E>, PD: ProverDevice<PB>>(
-        circuit: &GKRCircuit<PB::E>,
-        phase1_witness_group: &[Arc<PB::MultilinearPoly<'a>>],
-        structural_witness: &[Arc<PB::MultilinearPoly<'a>>],
-        fixed: &[Arc<PB::MultilinearPoly<'a>>],
-        pub_io: &[Arc<PB::MultilinearPoly<'a>>],
-        challenges: &[PB::E],
-    ) -> (GKRCircuitWitness<'a, PB>, GKRCircuitOutput<'a, PB>) {
-        <PD as ProtocolWitnessGeneratorProver<PB>>::gkr_witness(
-            circuit,
-            phase1_witness_group,
-            structural_witness,
-            fixed,
-            pub_io,
-            challenges,
-        )
-    }
-=======
->>>>>>> 58a36fff
 }
 
 // TODO: the following trait consists of `commit_phase1`, `commit_phase2`,
