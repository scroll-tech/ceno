#![feature(variant_count)]
use crate::{
    chip::Chip, circuit_builder::CircuitBuilder, error::CircuitBuilderError,
    utils::lk_multiplicity::LkMultiplicity,
};
use either::Either;
use ff_ext::ExtensionField;
use multilinear_extensions::{Expression, impl_expr_from_unsigned, mle::ArcMultilinearExtension};
use std::marker::PhantomData;
use strum_macros::EnumIter;
use transcript::Transcript;
use witness::RowMajorMatrix;

pub mod chip;
pub mod circuit_builder;
pub mod cpu;
pub mod error;
pub mod evaluation;
pub mod gadgets;
pub mod gkr;
#[cfg(feature = "gpu")]
pub mod gpu;
pub mod hal;
pub mod selector;
pub mod tables;
pub mod utils;

pub type Phase1WitnessGroup<'a, E> = Vec<ArcMultilinearExtension<'a, E>>;

// format: [r_records, w_records, lk_records, zero_records]
pub type OutEvalGroups = [Vec<usize>; 4];

pub trait ProtocolBuilder<E: ExtensionField>: Sized {
    type Params;

    /// Create the GKR layers in the reverse order. For each layer, specify the
    /// polynomial expressions, evaluation expressions of outputs and evaluation
    /// positions of the inputs.
    fn build_layer_logic(
        cb: &mut CircuitBuilder<E>,
        params: Self::Params,
    ) -> Result<Self, CircuitBuilderError>;

    fn finalize(&mut self, cb: &mut CircuitBuilder<E>) -> (OutEvalGroups, Chip<E>);

    fn n_committed(&self) -> usize;
    fn n_fixed(&self) -> usize;
    fn n_challenges(&self) -> usize;
    fn n_evaluations(&self) -> usize;

    fn n_layers(&self) -> usize;
}

pub trait ProtocolWitnessGenerator<E: ExtensionField> {
    type Trace;

    /// The fixed witness.
    fn fixed_witness_group(&self) -> RowMajorMatrix<E::BaseField>;

    /// The vectors to be committed in the phase1.
    fn phase1_witness_group(
        &self,
        phase1: Self::Trace,
        wits: [&mut RowMajorMatrix<E::BaseField>; 2],
        lk_multiplicity: &mut LkMultiplicity,
    );
}

// TODO: the following trait consists of `commit_phase1`, `commit_phase2`,
// `gkr_phase` and `opening_phase`.
pub struct ProtocolProver<E: ExtensionField, Trans: Transcript<E>, PCS>(
    PhantomData<(E, Trans, PCS)>,
);

// TODO: the following trait consists of `commit_phase1`, `commit_phase2`,
// `gkr_phase` and `opening_phase`.
pub struct ProtocolVerifier<E: ExtensionField, Trans: Transcript<E>, PCS>(
    PhantomData<(E, Trans, PCS)>,
);

<<<<<<< HEAD
#[derive(Clone, Debug, Default, Copy, PartialEq, Eq, serde::Serialize, serde::Deserialize)]
#[repr(usize)]
pub enum RAMType {
    #[default]
    GlobalState,
=======
#[derive(Clone, Debug, Copy, EnumIter, PartialEq, Eq, serde::Serialize, serde::Deserialize)]
#[repr(usize)]
pub enum RAMType {
    GlobalState = 0,
>>>>>>> 82fea5ea
    Register,
    Memory,
    Undefined,
}

impl_expr_from_unsigned!(RAMType);<|MERGE_RESOLUTION|>--- conflicted
+++ resolved
@@ -78,18 +78,13 @@
     PhantomData<(E, Trans, PCS)>,
 );
 
-<<<<<<< HEAD
-#[derive(Clone, Debug, Default, Copy, PartialEq, Eq, serde::Serialize, serde::Deserialize)]
+#[derive(
+    Clone, Debug, Copy, Default, EnumIter, PartialEq, Eq, serde::Serialize, serde::Deserialize,
+)]
 #[repr(usize)]
 pub enum RAMType {
     #[default]
-    GlobalState,
-=======
-#[derive(Clone, Debug, Copy, EnumIter, PartialEq, Eq, serde::Serialize, serde::Deserialize)]
-#[repr(usize)]
-pub enum RAMType {
     GlobalState = 0,
->>>>>>> 82fea5ea
     Register,
     Memory,
     Undefined,
