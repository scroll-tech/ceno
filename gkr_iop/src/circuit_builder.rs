--- conflicted
+++ resolved
@@ -172,14 +172,10 @@
             num_fixed: 0,
             fixed_namespace_map: vec![],
             ns: NameSpace::new(root_name_fn),
-<<<<<<< HEAD
             instance_openings: vec![],
-=======
-            instance_name_map: HashMap::new(),
             ec_final_sum: vec![],
             ec_slope_exprs: vec![],
             ec_point_exprs: vec![],
->>>>>>> 3bfffadc
             r_selector: None,
             r_expressions: vec![],
             r_expressions_namespace_map: vec![],
