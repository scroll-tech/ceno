--- conflicted
+++ resolved
@@ -794,29 +794,17 @@
         }
     }
 
-<<<<<<< HEAD
-    pub fn assert_dynamic_range<NR, N>(
-        &mut self,
-        name_fn: N,
-        expr: Expression<E>,
-        bits: Expression<E>,
-=======
     /// to replace `assert_ux`
     pub fn assert_ux_v2<NR, N>(
         &mut self,
         name_fn: N,
         expr: Expression<E>,
         max_bits: usize,
->>>>>>> ca7b038c
-    ) -> Result<(), CircuitBuilderError>
-    where
-        NR: Into<String>,
-        N: FnOnce() -> NR,
-    {
-<<<<<<< HEAD
-        self.lk_record(name_fn, LookupTable::Dynamic, vec![expr, bits])?;
-        Ok(())
-=======
+    ) -> Result<(), CircuitBuilderError>
+    where
+        NR: Into<String>,
+        N: FnOnce() -> NR,
+    {
         match max_bits {
             16 => self.assert_u16(name_fn, expr),
             14 => self.assert_u14(name_fn, expr),
@@ -824,7 +812,6 @@
             5 => self.assert_u5(name_fn, expr),
             c => panic!("Unsupported bit range {c}"),
         }
->>>>>>> ca7b038c
     }
 
     /// Generates U16 lookups to prove that `value` fits on `size < 16` bits.
@@ -851,6 +838,20 @@
                 expr * E::BaseField::from_canonical_u64(1 << (16 - size)).expr(),
             )?;
         }
+        Ok(())
+    }
+
+    pub fn assert_dynamic_range<NR, N>(
+        &mut self,
+        name_fn: N,
+        expr: Expression<E>,
+        bits: Expression<E>,
+    ) -> Result<(), CircuitBuilderError>
+    where
+        NR: Into<String>,
+        N: FnOnce() -> NR,
+    {
+        self.lk_record(name_fn, LookupTable::Dynamic, vec![expr, bits])?;
         Ok(())
     }
 
