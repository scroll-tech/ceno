use itertools::{Itertools, chain};
use multilinear_extensions::{
    Expression, Fixed, Instance, StructuralWitIn, StructuralWitInType, ToExpr, WitIn, WitnessId,
    rlc_chip_record,
};
use serde::de::DeserializeOwned;
use std::{collections::HashMap, iter::once, marker::PhantomData};

use ff_ext::ExtensionField;

use crate::{
    RAMType, error::CircuitBuilderError, gkr::layer::ROTATION_OPENING_COUNT,
    selector::SelectorType, tables::LookupTable,
};
use p3::field::FieldAlgebra;

pub mod ram;

#[derive(Clone, Debug, Default, serde::Serialize, serde::Deserialize)]
#[serde(bound = "E: ExtensionField + DeserializeOwned")]
pub struct RotationParams<E: ExtensionField> {
    pub rotation_eqs: Option<[Expression<E>; ROTATION_OPENING_COUNT]>,
    pub rotation_cyclic_group_log2: usize,
    pub rotation_cyclic_subgroup_size: usize,
}

/// namespace used for annotation, preserve meta info during circuit construction
#[derive(Clone, Debug, Default, serde::Serialize, serde::Deserialize)]
pub struct NameSpace {
    namespace: Vec<String>,
}

impl NameSpace {
    pub fn new<NR: Into<String>, N: FnOnce() -> NR>(name_fn: N) -> Self {
        NameSpace {
            namespace: vec![name_fn().into()],
        }
    }
    pub fn namespace<NR: Into<String>, N: FnOnce() -> NR>(&self, name_fn: N) -> Self {
        let mut new = self.clone();
        new.push_namespace(name_fn().into());
        new
    }

    pub(crate) fn push_namespace(&mut self, namespace: String) {
        self.namespace.push(namespace)
    }

    pub(crate) fn pop_namespace(&mut self) {
        let _ = self.namespace.pop();
    }

    pub(crate) fn compute_path(&self, this: String) -> String {
        if this.chars().contains(&'/') {
            panic!("'/' is not allowed in names");
        }
        chain!(self.get_namespaces(), once(&this)).join("/")
    }

    pub fn get_namespaces(&self) -> &[String] {
        &self.namespace
    }
}

#[derive(Clone, Debug, serde::Serialize, serde::Deserialize)]
#[serde(bound = "E: ExtensionField + DeserializeOwned")]
pub struct LogupTableExpression<E: ExtensionField> {
    pub multiplicity: Expression<E>,
    pub values: Expression<E>,
    pub table_spec: SetTableSpec,
}

#[derive(Clone, Debug, serde::Serialize, serde::Deserialize)]
pub struct SetTableSpec {
    pub len: Option<usize>,
    pub structural_witins: Vec<StructuralWitIn>,
}

#[derive(Clone, Debug, serde::Serialize, serde::Deserialize)]
#[serde(bound = "E: ExtensionField + DeserializeOwned")]
pub struct SetTableExpression<E: ExtensionField> {
    /// table expression
    pub expr: Expression<E>,

    // TODO make decision to have enum/struct
    // for which option is more friendly to be processed by ConstrainSystem + recursive verifier
    pub table_spec: SetTableSpec,
}

#[derive(Clone, Debug, serde::Serialize, serde::Deserialize)]
#[serde(bound = "E: ExtensionField + DeserializeOwned")]
pub struct ConstraintSystem<E: ExtensionField> {
    pub ns: NameSpace,

    pub num_witin: WitnessId,
    pub witin_namespace_map: Vec<String>,

    pub num_structural_witin: WitnessId,
    pub structural_witin_namespace_map: Vec<String>,

    pub num_fixed: usize,
    pub fixed_namespace_map: Vec<String>,

    pub instance_name_map: HashMap<Instance, String>,

    pub r_selector: Option<SelectorType<E>>,
    pub r_expressions: Vec<Expression<E>>,
    pub r_expressions_namespace_map: Vec<String>,
    // for each read expression we store its ram type and original value before doing RLC
    // the original value will be used for debugging
    pub r_ram_types: Vec<(RAMType, Vec<Expression<E>>)>,

    pub w_selector: Option<SelectorType<E>>,
    pub w_expressions: Vec<Expression<E>>,
    pub w_expressions_namespace_map: Vec<String>,
    // for each write expression we store its ram type and original value before doing RLC
    // the original value will be used for debugging
    pub w_ram_types: Vec<(RAMType, Vec<Expression<E>>)>,

    /// init/final ram expression
    pub r_table_expressions: Vec<SetTableExpression<E>>,
    pub r_table_expressions_namespace_map: Vec<String>,
    pub w_table_expressions: Vec<SetTableExpression<E>>,
    pub w_table_expressions_namespace_map: Vec<String>,

    pub lk_selector: Option<SelectorType<E>>,
    /// lookup expression
    pub lk_expressions: Vec<Expression<E>>,
    pub lk_table_expressions: Vec<LogupTableExpression<E>>,
    pub lk_expressions_namespace_map: Vec<String>,
    pub lk_expressions_items_map: Vec<(LookupTable, Vec<Expression<E>>)>,

    pub zero_selector: Option<SelectorType<E>>,
    /// main constraints zero expression
    pub assert_zero_expressions: Vec<Expression<E>>,
    pub assert_zero_expressions_namespace_map: Vec<String>,

    /// main constraints zero expression for expression degree > 1, which require sumcheck to prove
    pub assert_zero_sumcheck_expressions: Vec<Expression<E>>,
    pub assert_zero_sumcheck_expressions_namespace_map: Vec<String>,

    /// max zero sumcheck degree
    pub max_non_lc_degree: usize,

    /// rotation argumment
    pub rotations: Vec<(Expression<E>, Expression<E>)>,
    pub rotation_params: Option<RotationParams<E>>,

    // alpha, beta challenge for chip record
    pub chip_record_alpha: Expression<E>,
    pub chip_record_beta: Expression<E>,

    pub debug_map: HashMap<usize, Vec<Expression<E>>>,

    pub(crate) phantom: PhantomData<E>,
}

impl<E: ExtensionField> ConstraintSystem<E> {
    pub fn new<NR: Into<String>, N: FnOnce() -> NR>(root_name_fn: N) -> Self {
        Self {
            num_witin: 0,
            // platform,
            witin_namespace_map: vec![],
            num_structural_witin: 0,
            structural_witin_namespace_map: vec![],
            num_fixed: 0,
            fixed_namespace_map: vec![],
            ns: NameSpace::new(root_name_fn),
            instance_name_map: HashMap::new(),
            r_selector: None,
            r_expressions: vec![],
            r_expressions_namespace_map: vec![],
            r_ram_types: vec![],
            w_selector: None,
            w_expressions: vec![],
            w_expressions_namespace_map: vec![],
            w_ram_types: vec![],
            r_table_expressions: vec![],
            r_table_expressions_namespace_map: vec![],
            w_table_expressions: vec![],
            w_table_expressions_namespace_map: vec![],
            lk_selector: None,
            lk_expressions: vec![],
            lk_table_expressions: vec![],
            lk_expressions_namespace_map: vec![],
            lk_expressions_items_map: vec![],
            zero_selector: None,
            assert_zero_expressions: vec![],
            assert_zero_expressions_namespace_map: vec![],
            assert_zero_sumcheck_expressions: vec![],
            assert_zero_sumcheck_expressions_namespace_map: vec![],
            max_non_lc_degree: 0,
            rotations: vec![],
            rotation_params: None,
            chip_record_alpha: Expression::Challenge(0, 1, E::ONE, E::ZERO),
            chip_record_beta: Expression::Challenge(1, 1, E::ONE, E::ZERO),

            debug_map: HashMap::new(),

            phantom: std::marker::PhantomData,
        }
    }

    pub fn create_witin<NR: Into<String>, N: FnOnce() -> NR>(&mut self, n: N) -> WitIn {
        let wit_in = WitIn { id: self.num_witin };
        self.num_witin = self.num_witin.strict_add(1);

        let path = self.ns.compute_path(n().into());
        self.witin_namespace_map.push(path);

        wit_in
    }

    pub fn create_structural_witin<NR: Into<String>, N: FnOnce() -> NR>(
        &mut self,
        n: N,
        witin_type: StructuralWitInType,
    ) -> StructuralWitIn {
        let wit_in = StructuralWitIn {
            id: self.num_structural_witin,
            witin_type,
        };
        self.num_structural_witin = self.num_structural_witin.strict_add(1);

        let path = self.ns.compute_path(n().into());
        self.structural_witin_namespace_map.push(path);

        wit_in
    }

    pub fn create_fixed<NR: Into<String>, N: FnOnce() -> NR>(&mut self, n: N) -> Fixed {
        let f = Fixed(self.num_fixed);
        self.num_fixed += 1;

        let path = self.ns.compute_path(n().into());
        self.fixed_namespace_map.push(path);

        f
    }

    pub fn query_instance<NR: Into<String>, N: FnOnce() -> NR>(
        &mut self,
        n: N,
        idx: usize,
    ) -> Result<Instance, CircuitBuilderError> {
        let i = Instance(idx);

        let name = n().into();
        self.instance_name_map.insert(i, name);

        Ok(i)
    }

    pub fn rlc_chip_record(&self, items: Vec<Expression<E>>) -> Expression<E> {
        rlc_chip_record(
            items,
            self.chip_record_alpha.clone(),
            self.chip_record_beta.clone(),
        )
    }

    pub fn lk_record<NR: Into<String>, N: FnOnce() -> NR>(
        &mut self,
        name_fn: N,
        rom_type: LookupTable,
        record: Vec<Expression<E>>,
    ) -> Result<(), CircuitBuilderError> {
        let rlc_record = self.rlc_chip_record(
            std::iter::once(E::BaseField::from_canonical_u64(rom_type as u64).expr())
                .chain(record.clone())
                .collect(),
        );
        self.lk_expressions.push(rlc_record);
        let path = self.ns.compute_path(name_fn().into());
        self.lk_expressions_namespace_map.push(path);
        // Since lk_expression is RLC(record) and when we're debugging
        // it's helpful to recover the value of record itself.
        self.lk_expressions_items_map.push((rom_type, record));
        Ok(())
    }

    pub fn lk_table_record<NR, N>(
        &mut self,
        name_fn: N,
        table_spec: SetTableSpec,
        rom_type: LookupTable,
        record: Vec<Expression<E>>,
        multiplicity: Expression<E>,
    ) -> Result<(), CircuitBuilderError>
    where
        NR: Into<String>,
        N: FnOnce() -> NR,
    {
        let rlc_record = self.rlc_chip_record(
            vec![(rom_type as usize).into()]
                .into_iter()
                .chain(record.clone())
                .collect_vec(),
        );
        assert_eq!(
            rlc_record.degree(),
            1,
            "rlc lk_table_record degree ({})",
            name_fn().into()
        );
        self.lk_table_expressions.push(LogupTableExpression {
            values: rlc_record,
            multiplicity,
            table_spec,
        });
        let path = self.ns.compute_path(name_fn().into());
        self.lk_expressions_namespace_map.push(path);
        // Since lk_expression is RLC(record) and when we're debugging
        // it's helpful to recover the value of record itself.
        self.lk_expressions_items_map.push((rom_type, record));

        Ok(())
    }

    pub fn r_table_record<NR, N>(
        &mut self,
        name_fn: N,
        ram_type: RAMType,
        table_spec: SetTableSpec,
        record: Vec<Expression<E>>,
    ) -> Result<(), CircuitBuilderError>
    where
        NR: Into<String>,
        N: FnOnce() -> NR,
    {
        let rlc_record = self.rlc_chip_record(record.clone());
        assert_eq!(
            rlc_record.degree(),
            1,
            "rlc record degree {} != 1",
            rlc_record.degree()
        );
        self.r_table_expressions.push(SetTableExpression {
            expr: rlc_record,
            table_spec,
        });
        let path = self.ns.compute_path(name_fn().into());
        self.r_table_expressions_namespace_map.push(path);
        self.r_ram_types.push((ram_type, record));

        Ok(())
    }

    pub fn w_table_record<NR, N>(
        &mut self,
        name_fn: N,
        ram_type: RAMType,
        table_spec: SetTableSpec,
        record: Vec<Expression<E>>,
    ) -> Result<(), CircuitBuilderError>
    where
        NR: Into<String>,
        N: FnOnce() -> NR,
    {
        let rlc_record = self.rlc_chip_record(record.clone());
        assert_eq!(
            rlc_record.degree(),
            1,
            "rlc record degree {} != 1",
            rlc_record.degree()
        );
        self.w_table_expressions.push(SetTableExpression {
            expr: rlc_record,
            table_spec,
        });
        let path = self.ns.compute_path(name_fn().into());
        self.w_table_expressions_namespace_map.push(path);
        self.w_ram_types.push((ram_type, record));

        Ok(())
    }

    pub fn read_record<NR: Into<String>, N: FnOnce() -> NR>(
        &mut self,
        name_fn: N,
        ram_type: RAMType,
        record: Vec<Expression<E>>,
    ) -> Result<(), CircuitBuilderError> {
        let rlc_record = self.rlc_chip_record(record.clone());
        self.r_expressions.push(rlc_record);
        let path = self.ns.compute_path(name_fn().into());
        self.r_expressions_namespace_map.push(path);
        // Since r_expression is RLC(record) and when we're debugging
        // it's helpful to recover the value of record itself.
        self.r_ram_types.push((ram_type, record));
        Ok(())
    }

    pub fn write_record<NR: Into<String>, N: FnOnce() -> NR>(
        &mut self,
        name_fn: N,
        ram_type: RAMType,
        record: Vec<Expression<E>>,
    ) -> Result<(), CircuitBuilderError> {
        let rlc_record = self.rlc_chip_record(record.clone());
        self.w_expressions.push(rlc_record);
        let path = self.ns.compute_path(name_fn().into());
        self.w_expressions_namespace_map.push(path);
        self.w_ram_types.push((ram_type, record));
        Ok(())
    }

    pub fn require_zero<NR: Into<String>, N: FnOnce() -> NR>(
        &mut self,
        name_fn: N,
        assert_zero_expr: Expression<E>,
    ) -> Result<(), CircuitBuilderError> {
        assert!(
            assert_zero_expr.degree() > 0,
            "constant expression assert to zero ?"
        );
        if assert_zero_expr.degree() == 1 {
            self.assert_zero_expressions.push(assert_zero_expr);
            let path = self.ns.compute_path(name_fn().into());
            self.assert_zero_expressions_namespace_map.push(path);
        } else {
            let assert_zero_expr = if assert_zero_expr.is_monomial_form() {
                assert_zero_expr
            } else {
                let e = assert_zero_expr.get_monomial_form();
                assert!(e.is_monomial_form(), "failed to put into monomial form");
                e
            };
            self.max_non_lc_degree = self.max_non_lc_degree.max(assert_zero_expr.degree());
            self.assert_zero_sumcheck_expressions.push(assert_zero_expr);
            let path = self.ns.compute_path(name_fn().into());
            self.assert_zero_sumcheck_expressions_namespace_map
                .push(path);
        }
        Ok(())
    }

    pub fn namespace<NR: Into<String>, N: FnOnce() -> NR, T>(
        &mut self,
        name_fn: N,
        cb: impl FnOnce(&mut ConstraintSystem<E>) -> T,
    ) -> T {
        self.ns.push_namespace(name_fn().into());
        let t = cb(self);
        self.ns.pop_namespace();
        t
    }
}

impl<E: ExtensionField> ConstraintSystem<E> {
    pub fn register_debug_expr<T: Into<usize>>(&mut self, debug_index: T, expr: Expression<E>) {
        let key = debug_index.into();
        self.debug_map.entry(key).or_default().push(expr);
    }

    pub fn get_debug_expr<T: Into<usize>>(&mut self, debug_index: T) -> &[Expression<E>] {
        let key = debug_index.into();
        match self.debug_map.get(&key) {
            Some(v) => v,
            _ => panic!("non-existent entry {}", key),
        }
    }
}

#[derive(Debug)]
pub struct CircuitBuilder<'a, E: ExtensionField> {
    pub cs: &'a mut ConstraintSystem<E>,
}

impl<'a, E: ExtensionField> CircuitBuilder<'a, E> {
    pub fn new(cs: &'a mut ConstraintSystem<E>) -> Self {
        Self { cs }
    }

    pub fn create_witin<NR, N>(&mut self, name_fn: N) -> WitIn
    where
        NR: Into<String>,
        N: FnOnce() -> NR,
    {
        self.cs.create_witin(name_fn)
    }

    /// create namespace to prefix all constraints define under the scope
    pub fn namespace<NR: Into<String>, N: FnOnce() -> NR, T>(
        &mut self,
        name_fn: N,
        cb: impl for<'b> FnOnce(&mut CircuitBuilder<'b, E>) -> Result<T, CircuitBuilderError>,
    ) -> Result<T, CircuitBuilderError> {
        self.cs.namespace(name_fn, |cs| {
            let mut inner_circuit_builder = CircuitBuilder::<'_, E>::new(cs);
            cb(&mut inner_circuit_builder)
        })
    }

    pub fn create_witin_from_exprs<NR, N>(
        &mut self,
        name_fn: N,
        input: Expression<E>,
        debug: bool,
    ) -> Result<WitIn, CircuitBuilderError>
    where
        NR: Into<String> + Clone,
        N: FnOnce() -> NR,
    {
        self.namespace(
            || "witin_from_expr",
            |cb| {
                let name = name_fn().into();
                let wit = cb.create_witin(|| name.clone());
                if !debug {
                    cb.require_zero(|| name.clone(), wit.expr() - input)?;
                }
                Ok(wit)
            },
        )
    }

    pub fn create_structural_witin<NR, N>(
        &mut self,
        name_fn: N,
        witin_type: StructuralWitInType,
    ) -> StructuralWitIn
    where
        NR: Into<String>,
        N: FnOnce() -> NR,
    {
        self.cs.create_structural_witin(name_fn, witin_type)
    }

    pub fn create_fixed<NR, N>(&mut self, name_fn: N) -> Fixed
    where
        NR: Into<String>,
        N: FnOnce() -> NR,
    {
        self.cs.create_fixed(name_fn)
    }

    pub fn lk_record<NR, N>(
        &mut self,
        name_fn: N,
        rom_type: LookupTable,
        items: Vec<Expression<E>>,
    ) -> Result<(), CircuitBuilderError>
    where
        NR: Into<String>,
        N: FnOnce() -> NR,
    {
        self.cs.lk_record(name_fn, rom_type, items)
    }

    pub fn lk_table_record<NR, N>(
        &mut self,
        name_fn: N,
        table_spec: SetTableSpec,
        rom_type: LookupTable,
        record: Vec<Expression<E>>,
        multiplicity: Expression<E>,
    ) -> Result<(), CircuitBuilderError>
    where
        NR: Into<String>,
        N: FnOnce() -> NR,
    {
        self.cs
            .lk_table_record(name_fn, table_spec, rom_type, record, multiplicity)
    }

    pub fn r_table_record<NR, N>(
        &mut self,
        name_fn: N,
        ram_type: RAMType,
        table_spec: SetTableSpec,
        record: Vec<Expression<E>>,
    ) -> Result<(), CircuitBuilderError>
    where
        NR: Into<String>,
        N: FnOnce() -> NR,
    {
        self.cs
            .r_table_record(name_fn, ram_type, table_spec, record)
    }

    pub fn w_table_record<NR, N>(
        &mut self,
        name_fn: N,
        ram_type: RAMType,
        table_spec: SetTableSpec,
        record: Vec<Expression<E>>,
    ) -> Result<(), CircuitBuilderError>
    where
        NR: Into<String>,
        N: FnOnce() -> NR,
    {
        self.cs
            .w_table_record(name_fn, ram_type, table_spec, record)
    }

    pub fn read_record<NR, N>(
        &mut self,
        name_fn: N,
        ram_type: RAMType,
        record: Vec<Expression<E>>,
    ) -> Result<(), CircuitBuilderError>
    where
        NR: Into<String>,
        N: FnOnce() -> NR,
    {
        self.cs.read_record(name_fn, ram_type, record)
    }

    pub fn write_record<NR, N>(
        &mut self,
        name_fn: N,
        ram_type: RAMType,
        record: Vec<Expression<E>>,
    ) -> Result<(), CircuitBuilderError>
    where
        NR: Into<String>,
        N: FnOnce() -> NR,
    {
        self.cs.write_record(name_fn, ram_type, record)
    }

    pub fn rlc_chip_record(&self, records: Vec<Expression<E>>) -> Expression<E> {
        self.cs.rlc_chip_record(records)
    }

    pub fn create_bit<NR, N>(&mut self, name_fn: N) -> Result<WitIn, CircuitBuilderError>
    where
        NR: Into<String>,
        N: FnOnce() -> NR + Clone,
    {
        let bit = self.cs.create_witin(name_fn.clone());
        self.assert_bit(name_fn, bit.expr())?;

        Ok(bit)
    }

    pub fn create_u8<NR, N>(&mut self, name_fn: N) -> Result<WitIn, CircuitBuilderError>
    where
        NR: Into<String>,
        N: FnOnce() -> NR + Clone,
    {
        let byte = self.cs.create_witin(name_fn.clone());
        self.assert_ux::<_, _, 8>(name_fn, byte.expr())?;

        Ok(byte)
    }

    pub fn create_u16<NR, N>(&mut self, name_fn: N) -> Result<WitIn, CircuitBuilderError>
    where
        NR: Into<String>,
        N: FnOnce() -> NR + Clone,
    {
        let limb = self.cs.create_witin(name_fn.clone());
        self.assert_ux::<_, _, 16>(name_fn, limb.expr())?;

        Ok(limb)
    }

    /// Create a new WitIn constrained to be equal to input expression.
    pub fn flatten_expr<NR, N>(
        &mut self,
        name_fn: N,
        expr: Expression<E>,
    ) -> Result<WitIn, CircuitBuilderError>
    where
        NR: Into<String>,
        N: FnOnce() -> NR + Clone,
    {
        let wit = self.cs.create_witin(name_fn.clone());
        self.require_equal(name_fn, wit.expr(), expr)?;

        Ok(wit)
    }

    pub fn require_zero<NR, N>(
        &mut self,
        name_fn: N,
        assert_zero_expr: Expression<E>,
    ) -> Result<(), CircuitBuilderError>
    where
        NR: Into<String>,
        N: FnOnce() -> NR,
    {
        self.namespace(
            || "require_zero",
            |cb| cb.cs.require_zero(name_fn, assert_zero_expr),
        )
    }

    pub fn require_equal<NR, N>(
        &mut self,
        name_fn: N,
        a: Expression<E>,
        b: Expression<E>,
    ) -> Result<(), CircuitBuilderError>
    where
        NR: Into<String>,
        N: FnOnce() -> NR,
    {
        self.namespace(
            || "require_equal",
            |cb| {
                cb.cs
                    .require_zero(name_fn, a.get_monomial_form() - b.get_monomial_form())
            },
        )
    }

    pub fn require_one<NR, N>(
        &mut self,
        name_fn: N,
        expr: Expression<E>,
    ) -> Result<(), CircuitBuilderError>
    where
        NR: Into<String>,
        N: FnOnce() -> NR,
    {
        self.namespace(|| "require_one", |cb| cb.cs.require_zero(name_fn, 1 - expr))
    }

    pub fn condition_require_equal<NR, N>(
        &mut self,
        name_fn: N,
        cond: Expression<E>,
        target: Expression<E>,
        true_expr: Expression<E>,
        false_expr: Expression<E>,
    ) -> Result<(), CircuitBuilderError>
    where
        NR: Into<String>,
        N: FnOnce() -> NR,
    {
        // cond * (true_expr) + (1 - cond) * false_expr
        // => false_expr + cond * true_expr - cond * false_expr
        self.namespace(
            || "cond_require_equal",
            |cb| {
                let cond_target = false_expr.clone() + cond.clone() * true_expr - cond * false_expr;
                cb.cs.require_zero(name_fn, target - cond_target)
            },
        )
    }

    pub fn condition_require_zero<NR, N>(
        &mut self,
        name_fn: N,
        cond: Expression<E>,
        expr: Expression<E>,
    ) -> Result<(), CircuitBuilderError>
    where
        NR: Into<String>,
        N: FnOnce() -> NR,
    {
        // cond * expr
        self.namespace(
            || "cond_require_zero",
            |cb| cb.cs.require_zero(name_fn, cond * expr.expr()),
        )
    }

    pub fn condition_require_one<NR, N>(
        &mut self,
        name_fn: N,
        cond: Expression<E>,
        expr: Expression<E>,
    ) -> Result<(), CircuitBuilderError>
    where
        NR: Into<String>,
        N: FnOnce() -> NR,
    {
        // cond * expr
        self.namespace(
            || "cond_require_one",
            |cb| cb.cs.require_zero(name_fn, cond * (expr.expr() - 1)),
        )
    }

    pub fn select(
        &mut self,
        cond: &Expression<E>,
        when_true: &Expression<E>,
        when_false: &Expression<E>,
    ) -> Expression<E> {
        cond * when_true + (1 - cond) * when_false
    }

    pub fn assert_ux<NR, N, const C: usize>(
        &mut self,
        name_fn: N,
        expr: Expression<E>,
    ) -> Result<(), CircuitBuilderError>
    where
        NR: Into<String>,
        N: FnOnce() -> NR,
    {
        self.assert_const_range(name_fn, expr, C)
    }

    /// to replace `assert_ux`
    pub fn assert_ux_v2<NR, N>(
        &mut self,
        name_fn: N,
        expr: Expression<E>,
        max_bits: usize,
    ) -> Result<(), CircuitBuilderError>
    where
        NR: Into<String>,
        N: FnOnce() -> NR,
    {
<<<<<<< HEAD
        match max_bits {
            18 => self.assert_u18(name_fn, expr),
            16 => self.assert_u16(name_fn, expr),
            14 => self.assert_u14(name_fn, expr),
            8 => self.assert_byte(name_fn, expr),
            5 => self.assert_u5(name_fn, expr),
            1 => self.assert_bit(name_fn, expr),
            _ => {
                let n = name_fn().into();
                self.assert_ux_in_u16(|| n.clone(), max_bits, expr)
            }
        }
=======
        self.assert_const_range(name_fn, expr, max_bits)
>>>>>>> e4525fbc
    }

    /// Generates U16 lookups to prove that `value` fits on `size < 16` bits.
    /// In general it can be done by two U16 checks: one for `value` and one for
    /// `value << (16 - size)`.
    pub fn assert_ux_in_u16<NR, N>(
        &mut self,
        name_fn: N,
        size: usize,
        expr: Expression<E>,
    ) -> Result<(), CircuitBuilderError>
    where
        NR: Into<String>,
        N: Fn() -> NR,
    {
        self.assert_const_range(name_fn, expr, size)
    }

    pub fn assert_dynamic_range<NR, N>(
        &mut self,
        name_fn: N,
        expr: Expression<E>,
        bits: Expression<E>,
    ) -> Result<(), CircuitBuilderError>
    where
        NR: Into<String>,
        N: FnOnce() -> NR,
    {
        self.lk_record(name_fn, LookupTable::Dynamic, vec![expr, bits])?;
        Ok(())
    }

    pub fn assert_const_range<NR, N>(
        &mut self,
        name_fn: N,
        expr: Expression<E>,
        max_bits: usize,
    ) -> Result<(), CircuitBuilderError>
    where
        NR: Into<String>,
        N: FnOnce() -> NR,
    {
        self.namespace(
            || "assert_const_range",
            |cb| {
                cb.lk_record(
                    name_fn,
                    LookupTable::Dynamic,
                    vec![expr, E::BaseField::from_canonical_usize(max_bits).expr()],
                )
            },
        )
    }

    pub fn assert_byte<NR, N>(
        &mut self,
        name_fn: N,
        expr: Expression<E>,
    ) -> Result<(), CircuitBuilderError>
    where
        NR: Into<String>,
        N: FnOnce() -> NR,
    {
        self.namespace(
            || "assert_byte",
            |cb| {
                cb.lk_record(
                    name_fn,
                    LookupTable::Dynamic,
                    vec![expr, E::BaseField::from_canonical_usize(8).expr()],
                )
            },
        )
    }

    pub fn assert_bit<NR, N>(
        &mut self,
        name_fn: N,
        expr: Expression<E>,
    ) -> Result<(), CircuitBuilderError>
    where
        NR: Into<String>,
        N: FnOnce() -> NR,
    {
        self.namespace(
            || "assert_bit",
            |cb| cb.cs.require_zero(name_fn, &expr * (1 - &expr)),
        )
    }

    /// Assert `rom_type(a, b) = c` and that `a, b, c` are all bytes.
    pub fn logic_u8(
        &mut self,
        rom_type: LookupTable,
        a: Expression<E>,
        b: Expression<E>,
        c: Expression<E>,
    ) -> Result<(), CircuitBuilderError> {
        self.lk_record(|| format!("lookup_{:?}", rom_type), rom_type, vec![a, b, c])
    }

    /// Assert `a & b = c` and that `a, b, c` are all bytes.
    pub fn lookup_and_byte(
        &mut self,
        a: Expression<E>,
        b: Expression<E>,
        c: Expression<E>,
    ) -> Result<(), CircuitBuilderError> {
        self.logic_u8(LookupTable::And, a, b, c)
    }

    /// Assert `a | b = c` and that `a, b, c` are all bytes.
    pub fn lookup_or_byte(
        &mut self,
        a: Expression<E>,
        b: Expression<E>,
        c: Expression<E>,
    ) -> Result<(), CircuitBuilderError> {
        self.logic_u8(LookupTable::Or, a, b, c)
    }

    /// Assert `a ^ b = c` and that `a, b, c` are all bytes.
    pub fn lookup_xor_byte(
        &mut self,
        a: Expression<E>,
        b: Expression<E>,
        c: Expression<E>,
    ) -> Result<(), CircuitBuilderError> {
        self.logic_u8(LookupTable::Xor, a, b, c)
    }

    /// Assert that `(a < b) == c as bool`, that `a, b` are unsigned bytes, and that `c` is 0 or 1.
    pub fn lookup_ltu_byte(
        &mut self,
        a: Expression<E>,
        b: Expression<E>,
        c: Expression<E>,
    ) -> Result<(), CircuitBuilderError> {
        self.logic_u8(LookupTable::Ltu, a, b, c)
    }

    // Assert that `2^b = c` and that `b` is a 5-bit unsigned integer.
    pub fn lookup_pow2(
        &mut self,
        b: Expression<E>,
        c: Expression<E>,
    ) -> Result<(), CircuitBuilderError> {
        self.logic_u8(LookupTable::Pow, 2.into(), b, c)
    }

    pub fn is_equal(
        &mut self,
        lhs: Expression<E>,
        rhs: Expression<E>,
    ) -> Result<(WitIn, WitIn), CircuitBuilderError> {
        let is_eq = self.create_witin(|| "is_eq");
        let diff_inverse = self.create_witin(|| "diff_inverse");

        self.require_zero(|| "is equal", is_eq.expr() * &lhs - is_eq.expr() * &rhs)?;
        self.require_zero(
            || "is equal",
            1 - is_eq.expr() - diff_inverse.expr() * lhs + diff_inverse.expr() * rhs,
        )?;

        Ok((is_eq, diff_inverse))
    }

    // Constrains that lhs and rhs encode the same value of SIZE bits
    // WARNING: Assumes that forall i, (lhs[i].1 < (2 ^ lhs[i].0))
    // This needs to be constrained separately
    fn require_reps_equal<const SIZE: usize, NR, N>(
        &mut self,
        name_fn: N,
        lhs: &[(usize, Expression<E>)],
        rhs: &[(usize, Expression<E>)],
    ) -> Result<(), CircuitBuilderError>
    where
        NR: Into<String>,
        N: FnOnce() -> NR,
    {
        self.require_zero(
            name_fn,
            expansion_expr::<E, SIZE>(lhs) - expansion_expr::<E, SIZE>(rhs),
        )
    }

    /// Checks that `rot8` is equal to `input8` left-rotated by `delta`.
    /// `rot8` and `input8` each consist of 8 chunks of 8-bits.
    ///
    /// `split_rep` is a chunk representation of the input which
    /// allows to reduce the required rotation to an array rotation. It may use
    /// non-uniform chunks.
    ///
    /// For example, when `delta = 2`, the 64 bits are split into chunks of
    /// sizes `[16a, 14b, 2c, 16d, 14e, 2f]` (here the first chunks contains the
    /// least significant bits so a left rotation will become a right rotation
    /// of the array). To perform the required rotation, we can
    /// simply rotate the array: [2f, 16a, 14b, 2c, 16d, 14e].
    ///
    /// In the first step, we check that `rot8` and `split_rep` represent the
    /// same 64 bits. In the second step we check that `rot8` and the appropiate
    /// array rotation of `split_rep` represent the same 64 bits.
    ///
    /// This type of representation-equality check is done by packing chunks
    /// into sizes of exactly 32 (so for `delta = 2` we compare [16a, 14b,
    /// 2c] to the first 4 elements of `rot8`). In addition, we do range
    /// checks on `split_rep` which check that the felts meet the required
    /// sizes.
    ///
    /// This algorithm imposes the following general requirements for
    /// `split_rep`:
    /// - There exists a suffix of `split_rep` which sums to exactly `delta`.
    ///   This suffix can contain several elements.
    /// - Chunk sizes are at most 16 (so they can be range-checked) or they are
    ///   exactly equal to 32.
    /// - There exists a prefix of chunks which sums exactly to 32. This must
    ///   hold for the rotated array as well.
    /// - The number of chunks should be as small as possible.
    ///
    /// Consult the method `rotation_split` to see how splits are computed for a
    /// given `delta
    ///
    /// Note that the function imposes range checks on chunk values, but it
    /// makes two exceptions:
    ///     1. It doesn't check the 8-bit reps (input and output). This is
    ///        because all 8-bit reps in the global circuit are implicitly
    ///        range-checked because they are lookup arguments.
    ///     2. It doesn't range-check 32-bit chunks. This is because a 32-bit
    ///        chunk value is checked to be equal to the composition of 4 8-bit
    ///        chunks. As mentioned in 1., these can be trusted to be range
    ///        checked, so the resulting 32-bit is correct by construction as
    ///        well.
    pub fn require_left_rotation64<NR, N>(
        &mut self,
        name: N,
        input8: &[Expression<E>],
        split_rep: &[(usize, Expression<E>)],
        rot8: &[Expression<E>],
        delta: usize,
    ) -> Result<(), CircuitBuilderError>
    where
        NR: Into<String>,
        N: Fn() -> NR,
    {
        assert_eq!(input8.len(), 8);
        assert_eq!(rot8.len(), 8);

        // Assert that the given split witnesses are correct for this delta
        let (sizes, chunks_rotation) = rotation_split(delta);
        assert_eq!(sizes, split_rep.iter().map(|e| e.0).collect_vec());

        // Lookup ranges
        for (i, (size, elem)) in split_rep.iter().enumerate() {
            self.assert_ux_v2(|| format!("{}_{}", name().into(), i), elem.clone(), *size)?;
        }

        // constrain the fact that rep8 and repX.rotate_left(chunks_rotation) are
        // the same 64 bitstring
        let mut helper = |rep8: &[Expression<E>],
                          rep_x: &[(usize, Expression<E>)],
                          chunks_rotation: usize|
         -> Result<(), CircuitBuilderError> {
            // Do the same thing for the two 32-bit halves
            let mut rep_x = rep_x.to_owned();
            rep_x.rotate_right(chunks_rotation);

            // 64 bits represent in 4 limb, each with 16 bits
            let num_limbs = 4;
            let mut rep_x_iter = rep_x.iter().cloned();
            for limb_i in 0..num_limbs {
                let lhs = rep8[2 * limb_i..2 * (limb_i + 1)]
                    .iter()
                    .map(|wit| (8, wit.expr()))
                    .collect_vec();
                let rhs_limbs = take_til_threshold(&mut rep_x_iter, 16, &|limb| limb.0).unwrap();

                assert_eq!(rhs_limbs.iter().map(|e| e.0).sum::<usize>(), 16);

                self.require_reps_equal::<16, _, _>(
                    ||format!(
                        "rotation internal {}, round {limb_i}, rot: {chunks_rotation}, delta: {delta}, {:?}",
                        name().into(),
                        sizes
                    ),
                    &lhs,
                    &rhs_limbs,
                )?;
            }
            Ok(())
        };

        helper(input8, split_rep, 0)?;
        helper(rot8, split_rep, chunks_rotation)?;

        Ok(())
    }

    pub fn set_rotation_params(&mut self, params: RotationParams<E>) {
        assert!(self.cs.rotation_params.is_none());
        self.cs.rotation_params = Some(params);
    }

    pub fn rotate_and_assert_eq(&mut self, a: Expression<E>, b: Expression<E>) {
        self.cs.rotations.push((a, b));
    }
}

/// take items from an iterator until the accumulated "weight" (measured by `f`)
/// reaches exactly `threshold`.
///
/// - `iter`: a mutable iterator to consume items from
/// - `threshold`: the sum of weights at which to stop and return the group
/// - `f`: closure that extracts the "weight" (e.g., bit length) from each item
///
/// returns:
/// - `Some(Vec<T>)` containing the next group of items whose weights sum to `threshold`
/// - `None` if the iterator is exhausted and no items remain
///
/// panics if the sum of weights ever exceeds `threshold`.
pub fn take_til_threshold<I, T, F>(iter: &mut I, threshold: usize, f: &F) -> Option<Vec<T>>
where
    I: Iterator<Item = T>,
    F: Fn(&T) -> usize,
{
    let mut group = Vec::new();
    let mut sum = 0;

    for x in iter.by_ref() {
        sum += f(&x);
        group.push(x);

        if sum == threshold {
            return Some(group);
        } else if sum > threshold {
            panic!("sum exceeded threshold!");
        }
    }

    if group.is_empty() {
        None
    } else {
        Some(group) // leftover if input not perfectly divisible
    }
}

/// Compute an adequate split of 64-bits into chunks for performing a rotation
/// by `delta`. The first element of the return value is the vec of chunk sizes.
/// The second one is the length of its suffix that needs to be rotated
pub fn rotation_split(delta: usize) -> (Vec<usize>, usize) {
    if delta == 0 {
        return (vec![16, 16, 16, 16], 0);
    }

    let remainder = delta % 16;
    let split16 = std::iter::repeat_with(|| [16 - remainder, remainder])
        .flatten()
        .scan(0, |sum, x| {
            if *sum >= 64 {
                None
            } else {
                *sum += x;
                Some(x)
            }
        })
        .filter(|v| *v > 0)
        .collect_vec();

    let mut sum = 0;
    for (i, size) in split16.iter().rev().enumerate() {
        sum += size;
        if sum == delta {
            return (split16, i + 1);
        }
    }

    panic!("delta {:?} split16 {:?}", remainder, split16);
}

pub fn expansion_expr<E: ExtensionField, const SIZE: usize>(
    expansion: &[(usize, Expression<E>)],
) -> Expression<E> {
    let (total, ret) =
        expansion
            .iter()
            .rev()
            .fold((0, E::BaseField::ZERO.expr()), |acc, (sz, felt)| {
                (
                    acc.0 + sz,
                    acc.1 * E::BaseField::from_canonical_u64(1 << sz).expr() + felt.expr(),
                )
            });

    assert_eq!(total, SIZE);
    ret
}

pub enum DebugIndex {
    RdWrite = 0,
    MemWrite = 1,
}

impl<E: ExtensionField> CircuitBuilder<'_, E> {
    pub fn register_debug_expr<T: Into<usize>>(&mut self, debug_index: T, expr: Expression<E>) {
        self.cs.register_debug_expr(debug_index, expr)
    }

    pub fn get_debug_expr<T: Into<usize>>(&mut self, debug_index: T) -> &[Expression<E>] {
        self.cs.get_debug_expr(debug_index)
    }
}<|MERGE_RESOLUTION|>--- conflicted
+++ resolved
@@ -808,22 +808,7 @@
         NR: Into<String>,
         N: FnOnce() -> NR,
     {
-<<<<<<< HEAD
-        match max_bits {
-            18 => self.assert_u18(name_fn, expr),
-            16 => self.assert_u16(name_fn, expr),
-            14 => self.assert_u14(name_fn, expr),
-            8 => self.assert_byte(name_fn, expr),
-            5 => self.assert_u5(name_fn, expr),
-            1 => self.assert_bit(name_fn, expr),
-            _ => {
-                let n = name_fn().into();
-                self.assert_ux_in_u16(|| n.clone(), max_bits, expr)
-            }
-        }
-=======
         self.assert_const_range(name_fn, expr, max_bits)
->>>>>>> e4525fbc
     }
 
     /// Generates U16 lookups to prove that `value` fits on `size < 16` bits.
@@ -866,16 +851,20 @@
         NR: Into<String>,
         N: FnOnce() -> NR,
     {
-        self.namespace(
-            || "assert_const_range",
-            |cb| {
-                cb.lk_record(
-                    name_fn,
-                    LookupTable::Dynamic,
-                    vec![expr, E::BaseField::from_canonical_usize(max_bits).expr()],
-                )
-            },
-        )
+        if max_bits == 1 {
+            self.assert_bit(name_fn, expr)
+        } else {
+            self.namespace(
+                || "assert_const_range",
+                |cb| {
+                    cb.lk_record(
+                        name_fn,
+                        LookupTable::Dynamic,
+                        vec![expr, E::BaseField::from_canonical_usize(max_bits).expr()],
+                    )
+                },
+            )
+        }
     }
 
     pub fn assert_byte<NR, N>(
