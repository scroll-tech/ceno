--- conflicted
+++ resolved
@@ -1,8 +1,4 @@
-<<<<<<< HEAD
 use std::{iter, sync::Arc};
-=======
-use std::{collections::HashMap, iter, sync::Arc};
->>>>>>> 144e9da3
 
 use crate::{
     LayerWitness,
@@ -94,14 +90,9 @@
 {
     fn gkr_witness<'a, 'b>(
         circuit: &GKRCircuit<E>,
-<<<<<<< HEAD
         num_instances_with_rotation: usize,
         phase1_witness_group: &[ArcMultilinearExtension<'b, E>],
         _fixed: &[ArcMultilinearExtension<'b, E>],
-=======
-        phase1_witness_group_rmm: &RowMajorMatrix<E::BaseField>,
-        fixed: &RowMajorMatrix<E::BaseField>,
->>>>>>> 144e9da3
         challenges: &[E],
     ) -> (
         GKRCircuitWitness<'a, CpuBackend<E, PCS>>,
@@ -111,19 +102,8 @@
         'b: 'a,
     {
         // layer order from output to input
-<<<<<<< HEAD
         let mut layer_wits =
             Vec::<LayerWitness<CpuBackend<E, PCS>>>::with_capacity(circuit.layers.len() + 1);
-=======
-        let num_instances_with_rotation = phase1_witness_group_rmm.num_instances();
-        let mut layer_wits =
-            Vec::<LayerWitness<CpuBackend<E, PCS>>>::with_capacity(circuit.layers.len() + 1);
-        let phase1_witness_group = phase1_witness_group_rmm
-            .to_mles()
-            .into_iter()
-            .map(Arc::new)
-            .collect_vec();
->>>>>>> 144e9da3
 
         let mut witness_mle_flatten = vec![None; circuit.n_evaluations];
 
@@ -146,7 +126,7 @@
                 "TODO process fixed (and probably short) mle"
             );
             // XXX currently fixed poly not support in layers > 1
-<<<<<<< HEAD
+
             // first_layer
             //     .in_eval_expr
             //     .par_iter()
@@ -170,31 +150,6 @@
             //     .collect::<HashMap<_, _>>()
             //     .into_iter()
             //     .for_each(|(witin, optional_mle)| witness_mle_flatten[witin] = optional_mle);
-=======
-            first_layer
-                .in_eval_expr
-                .par_iter()
-                .enumerate()
-                .skip(phase1_witness_group.len())
-                .map(|(index, witin)| {
-                    (
-                        *witin,
-                        Some(
-                            fixed[index - phase1_witness_group.len()]
-                                .iter()
-                                .cycle()
-                                .cloned()
-                                .take(num_instances_with_rotation)
-                                .collect_vec()
-                                .into_mle()
-                                .into(),
-                        ),
-                    )
-                })
-                .collect::<HashMap<_, _>>()
-                .into_iter()
-                .for_each(|(witin, optional_mle)| witness_mle_flatten[witin] = optional_mle);
->>>>>>> 144e9da3
         }
 
         // generate all layer witness from input to output
