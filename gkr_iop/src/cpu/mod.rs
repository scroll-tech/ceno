use crate::{
    evaluation::EvalExpression,
    gkr::layer::Layer,
    hal::{MultilinearPolynomial, ProtocolWitnessGeneratorProver, ProverBackend, ProverDevice},
};
use either::Either;
use ff_ext::ExtensionField;
use itertools::izip;
use mpcs::{PolynomialCommitmentScheme, SecurityLevel, SecurityLevel::Conjecture100bits};
use multilinear_extensions::{
<<<<<<< HEAD
    mle::{MultilinearExtension, Point},
=======
    macros::{entered_span, exit_span},
    mle::{ArcMultilinearExtension, MultilinearExtension, Point},
>>>>>>> 82fea5ea
    wit_infer_by_monomial_expr,
};
use p3::field::TwoAdicField;
use rayon::iter::{IndexedParallelIterator, IntoParallelRefIterator, ParallelIterator};
use std::{iter, rc::Rc, sync::Arc};
use witness::RowMajorMatrix;

pub struct CpuBackend<E: ExtensionField, PCS: PolynomialCommitmentScheme<E>> {
    pub pp: <PCS as PolynomialCommitmentScheme<E>>::ProverParam,
    pub vp: <PCS as PolynomialCommitmentScheme<E>>::VerifierParam,
    pub max_poly_size_log2: usize,
    pub security_level: SecurityLevel,
    _marker: std::marker::PhantomData<E>,
}

pub const DEFAULT_MAX_NUM_VARIABLES: usize = 24;

pub fn default_backend_config() -> (usize, SecurityLevel) {
    (DEFAULT_MAX_NUM_VARIABLES, Conjecture100bits)
}

impl<E: ExtensionField, PCS: PolynomialCommitmentScheme<E>> Default for CpuBackend<E, PCS> {
    fn default() -> Self {
        let (max_poly_size_log2, security_level) = default_backend_config();
        Self::new(max_poly_size_log2, security_level)
    }
}

impl<E: ExtensionField, PCS: PolynomialCommitmentScheme<E>> CpuBackend<E, PCS> {
    pub fn new(max_poly_size_log2: usize, security_level: SecurityLevel) -> Self {
        let param = PCS::setup(1 << E::BaseField::TWO_ADICITY, security_level).unwrap();
        let (pp, vp) = PCS::trim(param, 1 << max_poly_size_log2).unwrap();
        Self {
            pp,
            vp,
            max_poly_size_log2,
            security_level,
            _marker: std::marker::PhantomData,
        }
    }
}

impl<'a, E: ExtensionField> MultilinearPolynomial<E> for MultilinearExtension<'a, E> {
    fn num_vars(&self) -> usize {
        self.num_vars()
    }

    fn eval(&self, point: Point<E>) -> E {
        self.evaluate(&point)
    }

    fn evaluations_len(&self) -> usize {
        self.evaluations.len()
    }

    fn bh_signature(&self) -> E {
        self.bh_signature()
    }
}

impl<E: ExtensionField, PCS: PolynomialCommitmentScheme<E>> ProverBackend for CpuBackend<E, PCS> {
    type E = E;
    type Pcs = PCS;
    type MultilinearPoly<'a> = MultilinearExtension<'a, E>;
    type Matrix = RowMajorMatrix<E::BaseField>;
    type PcsData = PCS::CommitmentWithWitness;

    fn get_pp(&self) -> &<Self::Pcs as PolynomialCommitmentScheme<Self::E>>::ProverParam {
        &self.pp
    }

    fn get_vp(&self) -> &<Self::Pcs as PolynomialCommitmentScheme<Self::E>>::VerifierParam {
        &self.vp
    }
}

/// CPU prover for CPU backend
pub struct CpuProver<PB: ProverBackend + 'static> {
    pub backend: Rc<PB>,
}

impl<PB: ProverBackend> CpuProver<PB> {
    pub fn new(backend: Rc<PB>) -> Self {
        Self { backend }
    }
}

impl<E, PCS> ProverDevice<CpuBackend<E, PCS>> for CpuProver<CpuBackend<E, PCS>>
where
    E: ExtensionField,
    PCS: PolynomialCommitmentScheme<E>,
{
}

impl<E: ExtensionField, PCS: PolynomialCommitmentScheme<E>>
    ProtocolWitnessGeneratorProver<CpuBackend<E, PCS>> for CpuProver<CpuBackend<E, PCS>>
{
    fn layer_witness<'a>(
        layer: &Layer<E>,
        layer_wits: &[Arc<<CpuBackend<E, PCS> as ProverBackend>::MultilinearPoly<'a>>],
        pub_io_evals: &[Either<E::BaseField, E>],
        challenges: &[E],
    ) -> Vec<Arc<<CpuBackend<E, PCS> as ProverBackend>::MultilinearPoly<'a>>> {
        let span = entered_span!("witness_infer", profiling_2 = true);
        let out_evals: Vec<_> = layer
            .out_sel_and_eval_exprs
            .iter()
            .flat_map(|(sel_type, out_eval)| izip!(iter::repeat(sel_type), out_eval.iter()))
            .collect();
        let res = layer
            .exprs_with_selector_out_eval_monomial_form
            .par_iter()
            .zip_eq(layer.expr_names.par_iter())
            .zip_eq(out_evals.par_iter())
            .map(|((expr, expr_name), (_, out_eval))| {
                if cfg!(debug_assertions)
                    && let EvalExpression::Zero = out_eval
                {
                    assert!(
                        wit_infer_by_monomial_expr(expr, layer_wits, pub_io_evals, challenges)
                            .evaluations()
                            .is_zero(),
                        "layer name: {}, expr name: \"{expr_name}\" got non_zero mle",
                        layer.name
                    );
                };
                match out_eval {
                    EvalExpression::Linear(_, _, _) | EvalExpression::Single(_) => {
                        wit_infer_by_monomial_expr(expr, layer_wits, pub_io_evals, challenges)
                    }
                    EvalExpression::Zero => MultilinearExtension::default().into(),
                    EvalExpression::Partition(_, _) => unimplemented!(),
                }
            })
            .collect::<Vec<_>>();
        exit_span!(span);
        res
    }
<<<<<<< HEAD
=======
}

#[tracing::instrument(skip_all, name = "layer_witness", fields(profiling_2), level = "trace")]
pub fn layer_witness<'a, E>(
    layer: &Layer<E>,
    layer_wits: &[ArcMultilinearExtension<'a, E>],
    pub_io_evals: &[ArcMultilinearExtension<'a, E>],
    challenges: &[E],
) -> Vec<ArcMultilinearExtension<'a, E>>
where
    E: ExtensionField,
{
    let span = entered_span!("witness_infer", profiling_2 = true);
    let out_evals: Vec<_> = layer
        .out_sel_and_eval_exprs
        .iter()
        .flat_map(|(sel_type, out_eval)| izip!(iter::repeat(sel_type), out_eval.iter()))
        .collect();
    let res = layer
        .exprs_with_selector_out_eval_monomial_form
        .par_iter()
        .zip_eq(layer.expr_names.par_iter())
        .zip_eq(out_evals.par_iter())
        .map(|((expr, expr_name), (_, out_eval))| {
            if cfg!(debug_assertions)
                && let EvalExpression::Zero = out_eval
            {
                assert!(
                    wit_infer_by_monomial_expr(expr, layer_wits, pub_io_evals, challenges)
                        .evaluations()
                        .is_zero(),
                    "layer name: {}, expr name: \"{expr_name}\" got non_zero mle",
                    layer.name
                );
            };
            match out_eval {
                EvalExpression::Linear(_, _, _) | EvalExpression::Single(_) => {
                    wit_infer_by_monomial_expr(expr, layer_wits, pub_io_evals, challenges)
                }
                EvalExpression::Zero => MultilinearExtension::default().into(),
                EvalExpression::Partition(_, _) => unimplemented!(),
            }
        })
        .collect::<Vec<_>>();
    exit_span!(span);
    res
>>>>>>> 82fea5ea
}<|MERGE_RESOLUTION|>--- conflicted
+++ resolved
@@ -8,12 +8,8 @@
 use itertools::izip;
 use mpcs::{PolynomialCommitmentScheme, SecurityLevel, SecurityLevel::Conjecture100bits};
 use multilinear_extensions::{
-<<<<<<< HEAD
+    macros::{entered_span, exit_span},
     mle::{MultilinearExtension, Point},
-=======
-    macros::{entered_span, exit_span},
-    mle::{ArcMultilinearExtension, MultilinearExtension, Point},
->>>>>>> 82fea5ea
     wit_infer_by_monomial_expr,
 };
 use p3::field::TwoAdicField;
@@ -152,53 +148,4 @@
         exit_span!(span);
         res
     }
-<<<<<<< HEAD
-=======
-}
-
-#[tracing::instrument(skip_all, name = "layer_witness", fields(profiling_2), level = "trace")]
-pub fn layer_witness<'a, E>(
-    layer: &Layer<E>,
-    layer_wits: &[ArcMultilinearExtension<'a, E>],
-    pub_io_evals: &[ArcMultilinearExtension<'a, E>],
-    challenges: &[E],
-) -> Vec<ArcMultilinearExtension<'a, E>>
-where
-    E: ExtensionField,
-{
-    let span = entered_span!("witness_infer", profiling_2 = true);
-    let out_evals: Vec<_> = layer
-        .out_sel_and_eval_exprs
-        .iter()
-        .flat_map(|(sel_type, out_eval)| izip!(iter::repeat(sel_type), out_eval.iter()))
-        .collect();
-    let res = layer
-        .exprs_with_selector_out_eval_monomial_form
-        .par_iter()
-        .zip_eq(layer.expr_names.par_iter())
-        .zip_eq(out_evals.par_iter())
-        .map(|((expr, expr_name), (_, out_eval))| {
-            if cfg!(debug_assertions)
-                && let EvalExpression::Zero = out_eval
-            {
-                assert!(
-                    wit_infer_by_monomial_expr(expr, layer_wits, pub_io_evals, challenges)
-                        .evaluations()
-                        .is_zero(),
-                    "layer name: {}, expr name: \"{expr_name}\" got non_zero mle",
-                    layer.name
-                );
-            };
-            match out_eval {
-                EvalExpression::Linear(_, _, _) | EvalExpression::Single(_) => {
-                    wit_infer_by_monomial_expr(expr, layer_wits, pub_io_evals, challenges)
-                }
-                EvalExpression::Zero => MultilinearExtension::default().into(),
-                EvalExpression::Partition(_, _) => unimplemented!(),
-            }
-        })
-        .collect::<Vec<_>>();
-    exit_span!(span);
-    res
->>>>>>> 82fea5ea
 }