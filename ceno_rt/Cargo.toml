--- conflicted
+++ resolved
@@ -5,9 +5,4 @@
 version.workspace = true
 
 [dependencies]
-<<<<<<< HEAD
-riscv = "0.11"
-=======
-riscv = "0.12"
-riscv-rt = "0.12"
->>>>>>> b76b293f
+riscv = "0.12"