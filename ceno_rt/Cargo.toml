--- conflicted
+++ resolved
@@ -10,12 +10,4 @@
 version = "0.1.0"
 
 [dependencies]
-<<<<<<< HEAD
-rkyv = { version = "0.8", default-features = false, features = [
-  "alloc",
-  "bytecheck",
-] }
-rand = "0.8"
-=======
-rkyv = { version = "0.8", features = ["pointer_width_32"] }
->>>>>>> cf0605f1
+rkyv = { version = "0.8", features = ["pointer_width_32"] }