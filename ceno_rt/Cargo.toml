--- conflicted
+++ resolved
@@ -14,11 +14,7 @@
 rkyv = { version = "0.8", default-features = false, features = [
   "alloc",
   "bytecheck",
-<<<<<<< HEAD
 ] }
 
 [features]
-std = []
-=======
-] }
->>>>>>> 4d43dcaf
+std = []