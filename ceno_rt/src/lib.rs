#![deny(clippy::cargo)]
#![feature(strict_overflow_ops)]
#![feature(linkage)]

#[cfg(target_arch = "riscv32")]
use core::arch::{asm, global_asm};

mod allocator;

mod mmio;
pub use mmio::{read, read_slice};

mod io;
pub use io::info_out;

mod params;
pub use params::*;

#[no_mangle]
#[linkage = "weak"]
pub extern "C" fn sys_write(_fd: i32, _buf: *const u8, _count: usize) -> isize {
    unimplemented!();
}

/// Generates random bytes.
///
/// # Safety
///
/// Make sure that `buf` has at least `nwords` words.
/// This generator is terrible. :)
#[no_mangle]
#[linkage = "weak"]
pub unsafe extern "C" fn sys_rand(recv_buf: *mut u8, words: usize) {
<<<<<<< HEAD
    // SYS_RAND_WARNING.call_once(|| {
    //     println!("WARNING: Using insecure random number generator.");
    // });
    // Algorithm "xor" from p. 4 of Marsaglia, "Xorshift RNGs"
    // Just for testing.
    unsafe fn step() -> u32 {
        static mut X: u32 = 0xae569764;
        X ^= X << 13;
        X ^= X >> 17;
        X ^= X << 5;
        X
    }
    // TODO(Matthias): this is a bit inefficient,
    // we should fill whole u32 words at a time.
    // But it's just for testing.
    for i in 0..words {
        let element = recv_buf.add(i);
        *element = step() as u8;
    }
}

#[no_mangle]
#[linkage = "weak"]
pub extern "C" fn syscall_hint_len() -> usize {
    unimplemented!();
}

#[no_mangle]
#[linkage = "weak"]
pub extern "C" fn syscall_hint_read(_ptr: *mut u8, _len: usize) {
    unimplemented!();
}

=======
    unsafe fn step() -> u32 {
        static mut X: u32 = 0xae569764;
        // We are stealing Borland Delphi's random number generator.
        // The random numbers here are only good enough to make eg
        // HashMap works.
        X = X.wrapping_mul(134775813) + 1;
        X
    }
    // TODO(Matthias): this is a bit inefficient,
    // we could fill whole u32 words at a time.
    // But it's just for testing.
    for i in 0..words {
        let element = recv_buf.add(i);
        // The lower bits ain't really random, so might as well take
        // the higher order ones, if we are only using 8 bits.
        *element = step().to_le_bytes()[3];
    }
}

>>>>>>> 36cd006a
pub fn halt(exit_code: u32) -> ! {
    #[cfg(target_arch = "riscv32")]
    unsafe {
        asm!(
            "ecall",
            in ("a0") exit_code,
            in ("t0") 0,
        );
        unreachable!();
    }
    #[cfg(not(target_arch = "riscv32"))]
    unimplemented!("Halt is not implemented for this target, exit_code: {}", exit_code); 
}

#[cfg(target_arch = "riscv32")]
global_asm!(
    "
// The entry point for the program.
.section .init
.global _start
_start:

    // Set the global pointer somewhere towards the start of RAM.
    .option push
    .option norelax
    la gp, __global_pointer$
    .option pop

    // Set the stack pointer and frame pointer to the top of the stack.
    la sp, _stack_start
    mv fp, sp

    // Call Rust's main function.
    call main

    // If we return from main, we halt with success:

    // Set the ecall code HALT.
    li t0, 0
    // Set successful exit code, ie 0:
    li a0, 0
    ecall
    ",
);<|MERGE_RESOLUTION|>--- conflicted
+++ resolved
@@ -31,41 +31,6 @@
 #[no_mangle]
 #[linkage = "weak"]
 pub unsafe extern "C" fn sys_rand(recv_buf: *mut u8, words: usize) {
-<<<<<<< HEAD
-    // SYS_RAND_WARNING.call_once(|| {
-    //     println!("WARNING: Using insecure random number generator.");
-    // });
-    // Algorithm "xor" from p. 4 of Marsaglia, "Xorshift RNGs"
-    // Just for testing.
-    unsafe fn step() -> u32 {
-        static mut X: u32 = 0xae569764;
-        X ^= X << 13;
-        X ^= X >> 17;
-        X ^= X << 5;
-        X
-    }
-    // TODO(Matthias): this is a bit inefficient,
-    // we should fill whole u32 words at a time.
-    // But it's just for testing.
-    for i in 0..words {
-        let element = recv_buf.add(i);
-        *element = step() as u8;
-    }
-}
-
-#[no_mangle]
-#[linkage = "weak"]
-pub extern "C" fn syscall_hint_len() -> usize {
-    unimplemented!();
-}
-
-#[no_mangle]
-#[linkage = "weak"]
-pub extern "C" fn syscall_hint_read(_ptr: *mut u8, _len: usize) {
-    unimplemented!();
-}
-
-=======
     unsafe fn step() -> u32 {
         static mut X: u32 = 0xae569764;
         // We are stealing Borland Delphi's random number generator.
@@ -85,7 +50,18 @@
     }
 }
 
->>>>>>> 36cd006a
+#[no_mangle]
+#[linkage = "weak"]
+pub extern "C" fn syscall_hint_len() -> usize {
+    unimplemented!();
+}
+
+#[no_mangle]
+#[linkage = "weak"]
+pub extern "C" fn syscall_hint_read(_ptr: *mut u8, _len: usize) {
+    unimplemented!();
+}
+
 pub fn halt(exit_code: u32) -> ! {
     #[cfg(target_arch = "riscv32")]
     unsafe {
@@ -97,7 +73,10 @@
         unreachable!();
     }
     #[cfg(not(target_arch = "riscv32"))]
-    unimplemented!("Halt is not implemented for this target, exit_code: {}", exit_code); 
+    unimplemented!(
+        "Halt is not implemented for this target, exit_code: {}",
+        exit_code
+    );
 }
 
 #[cfg(target_arch = "riscv32")]
