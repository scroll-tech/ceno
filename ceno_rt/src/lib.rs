#![deny(clippy::cargo)]
#![feature(strict_overflow_ops)]
#![feature(linkage)]

#[cfg(target_arch = "riscv32")]
use core::arch::{asm, global_asm};

#[cfg(target_arch = "riscv32")]
mod allocator;

mod mmio;
pub use mmio::{read, read_slice};

mod io;
pub use io::info_out;

mod params;
pub use params::*;

#[no_mangle]
#[linkage = "weak"]
pub extern "C" fn sys_write(_fd: i32, _buf: *const u8, _count: usize) -> isize {
    unimplemented!();
}

/// Generates random bytes.
///
/// # Safety
///
/// Make sure that `buf` has at least `nwords` words.
/// This generator is terrible. :)
#[no_mangle]
#[linkage = "weak"]
pub unsafe extern "C" fn sys_rand(recv_buf: *mut u8, words: usize) {
    unsafe fn step() -> u32 {
        static mut X: u32 = 0xae569764;
        // We are stealing Borland Delphi's random number generator.
        // The random numbers here are only good enough to make eg
        // HashMap work.
        X = X.wrapping_mul(134775813) + 1;
        X
    }
    // TODO(Matthias): this is a bit inefficient,
    // we could fill whole u32 words at a time.
    // But it's just for testing.
    for i in 0..words {
        let element = recv_buf.add(i);
        // The lower bits ain't really random, so might as well take
        // the higher order ones, if we are only using 8 bits.
        *element = step().to_le_bytes()[3];
    }
}

pub fn halt(exit_code: u32) -> ! {
    #[cfg(target_arch = "riscv32")]
    unsafe {
        asm!(
            "ecall",
            in ("a0") exit_code,
            in ("t0") 0,
        );
        unreachable!();
    }
    #[cfg(not(target_arch = "riscv32"))]
    unimplemented!(
        "Halt is only implemented for RiscV, not for this target, exit_code: {}",
        exit_code
    );
}

<<<<<<< HEAD
// Look in the linker scripts `ceno_link.x` and `memory.x` for symbols like `_stack_start`.
=======
#[cfg(target_arch = "riscv32")]
>>>>>>> 830b840b
global_asm!(
    "
// The entry point for the program.
.section .init
.global _start
_start:

    // Set the global pointer somewhere towards the start of RAM.
    .option push
    .option norelax
    la gp, __global_pointer$
    .option pop

    // Set the stack pointer and frame pointer to the top of the stack.
    la sp, _stack_start
    mv fp, sp

    // Call Rust's main function.
    call main

    // If we return from main, we halt with success:

<<<<<<< HEAD
        mod ceno_generated_main {
            #[no_mangle]
            extern "C" fn bespoke_entrypoint() {
                super::CENO_ENTRY();
            }
        }
    };
}

/// _start_rust is called by the assembly entry point and it calls the Rust main().
#[no_mangle]
unsafe extern "C" fn _start_rust() -> ! {
    extern "C" {
        fn bespoke_entrypoint();
    }
    bespoke_entrypoint();
    halt(0)
=======
    // Set the ecall code HALT.
    li t0, 0
    // Set successful exit code, ie 0:
    li a0, 0
    ecall
    ",
);

extern "C" {
    // The address of this variable is the start of the stack (growing downwards).
    static _stack_start: u8;
>>>>>>> 830b840b
}<|MERGE_RESOLUTION|>--- conflicted
+++ resolved
@@ -68,11 +68,8 @@
     );
 }
 
-<<<<<<< HEAD
 // Look in the linker scripts `ceno_link.x` and `memory.x` for symbols like `_stack_start`.
-=======
 #[cfg(target_arch = "riscv32")]
->>>>>>> 830b840b
 global_asm!(
     "
 // The entry point for the program.
@@ -95,35 +92,10 @@
 
     // If we return from main, we halt with success:
 
-<<<<<<< HEAD
-        mod ceno_generated_main {
-            #[no_mangle]
-            extern "C" fn bespoke_entrypoint() {
-                super::CENO_ENTRY();
-            }
-        }
-    };
-}
-
-/// _start_rust is called by the assembly entry point and it calls the Rust main().
-#[no_mangle]
-unsafe extern "C" fn _start_rust() -> ! {
-    extern "C" {
-        fn bespoke_entrypoint();
-    }
-    bespoke_entrypoint();
-    halt(0)
-=======
     // Set the ecall code HALT.
     li t0, 0
     // Set successful exit code, ie 0:
     li a0, 0
     ecall
     ",
-);
-
-extern "C" {
-    // The address of this variable is the start of the stack (growing downwards).
-    static _stack_start: u8;
->>>>>>> 830b840b
-}+);