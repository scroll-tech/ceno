--- conflicted
+++ resolved
@@ -41,19 +41,10 @@
     }
 );
 
-<<<<<<< HEAD
-impl<F: SmallField> Instruction<F> for PopInstruction {
+impl<E: ExtensionField> Instruction<E> for PopInstruction {
     const OPCODE: OpcodeType = OpcodeType::POP;
     const NAME: &'static str = "POP";
-    fn construct_circuit(challenges: ChipChallenges) -> Result<InstCircuit<F>, ZKVMError> {
-=======
-impl PopInstruction {
-    const OPCODE: OpcodeType = OpcodeType::POP;
-}
-
-impl<E: ExtensionField> Instruction<E> for PopInstruction {
     fn construct_circuit(challenges: ChipChallenges) -> Result<InstCircuit<E>, ZKVMError> {
->>>>>>> 15f03fcd
         let mut circuit_builder = CircuitBuilder::new();
         let (phase0_wire_id, phase0) = circuit_builder.create_witness_in(Self::phase0_size());
         let mut ram_handler = RAMHandler::new(&challenges);
@@ -112,7 +103,7 @@
         rom_handler.bytecode_with_pc_opcode(
             &mut circuit_builder,
             pc.values(),
-            <Self as Instruction<F>>::OPCODE,
+            <Self as Instruction<E>>::OPCODE,
         );
 
         let (ram_load_id, ram_store_id) = ram_handler.finalize(&mut circuit_builder);
@@ -136,30 +127,23 @@
 mod test {
     use ark_std::test_rng;
     use core::ops::Range;
-<<<<<<< HEAD
     use ff::Field;
+    use ff_ext::ExtensionField;
     use gkr::structs::LayerWitness;
-    use goldilocks::{Goldilocks, GoldilocksExt2, SmallField};
+    use goldilocks::{Goldilocks, GoldilocksExt2};
     use itertools::Itertools;
-=======
     use std::collections::BTreeMap;
 
     use crate::instructions::{ChipChallenges, Instruction, PopInstruction};
     use crate::test::{get_uint_params, test_opcode_circuit, u2vec};
-    use goldilocks::{Goldilocks, GoldilocksExt2};
->>>>>>> 15f03fcd
     use simple_frontend::structs::CellId;
     use singer_utils::constants::RANGE_CHIP_BIT_WIDTH;
     use singer_utils::structs::TSUInt;
-    use std::collections::BTreeMap;
     use std::time::Instant;
     use transcript::Transcript;
 
-    use crate::instructions::{
-        ChipChallenges, Instruction, InstructionGraph, PopInstruction, SingerCircuitBuilder,
-    };
+    use crate::instructions::{InstructionGraph, SingerCircuitBuilder};
     use crate::scheme::GKRGraphProverState;
-    use crate::test::{get_uint_params, test_opcode_circuit, u2vec};
     use crate::{CircuitWiresIn, SingerGraphBuilder, SingerParams};
 
     impl PopInstruction {
@@ -266,32 +250,32 @@
         );
     }
 
-    fn bench_pop_instruction_helper<F: SmallField>(instance_num_vars: usize) {
+    fn bench_pop_instruction_helper<E: ExtensionField>(instance_num_vars: usize) {
         let chip_challenges = ChipChallenges::default();
         let circuit_builder =
-            SingerCircuitBuilder::<F>::new(chip_challenges).expect("circuit builder failed");
-        let mut singer_builder = SingerGraphBuilder::<F>::new();
+            SingerCircuitBuilder::<E>::new(chip_challenges).expect("circuit builder failed");
+        let mut singer_builder = SingerGraphBuilder::<E>::new();
 
         let mut rng = test_rng();
         let size = PopInstruction::phase0_size();
-        let phase0: CircuitWiresIn<F::BaseField> = vec![LayerWitness {
+        let phase0: CircuitWiresIn<E::BaseField> = vec![LayerWitness {
             instances: (0..(1 << instance_num_vars))
                 .map(|_| {
                     (0..size)
-                        .map(|_| F::BaseField::random(&mut rng))
+                        .map(|_| E::BaseField::random(&mut rng))
                         .collect_vec()
                 })
                 .collect_vec(),
         }];
 
-        let real_challenges = vec![F::random(&mut rng), F::random(&mut rng)];
+        let real_challenges = vec![E::random(&mut rng), E::random(&mut rng)];
 
         let timer = Instant::now();
 
         let _ = PopInstruction::construct_graph_and_witness(
             &mut singer_builder.graph_builder,
             &mut singer_builder.chip_builder,
-            &circuit_builder.insts_circuits[<PopInstruction as Instruction<F>>::OPCODE as usize],
+            &circuit_builder.insts_circuits[<PopInstruction as Instruction<E>>::OPCODE as usize],
             vec![phase0],
             &real_challenges,
             1 << instance_num_vars,
@@ -307,7 +291,7 @@
             timer.elapsed().as_secs_f64()
         );
 
-        let point = vec![F::random(&mut rng), F::random(&mut rng)];
+        let point = vec![E::random(&mut rng), E::random(&mut rng)];
         let target_evals = graph.target_evals(&wit, &point);
 
         let mut prover_transcript = &mut Transcript::new(b"Singer");
