--- conflicted
+++ resolved
@@ -2,28 +2,20 @@
 use gkr::structs::Circuit;
 use gkr_graph::structs::{NodeOutputType, PredType};
 use goldilocks::SmallField;
-<<<<<<< HEAD
+
 use itertools::Itertools;
 use revm_interpreter::Record;
 use revm_primitives::U256;
-=======
+
 use paste::paste;
 use simple_frontend::structs::{CircuitBuilder, MixedCell};
 use std::{mem, sync::Arc};
->>>>>>> cf51d4de
 
 use super::utils::uint::u2fvec;
 use crate::{
     constants::{OpcodeType, EVM_STACK_BYTE_WIDTH},
     error::ZKVMError,
-<<<<<<< HEAD
     instructions::{utils::uint::u256_to_fvec, InstCircuitLayout},
-};
-use crate::{CircuitWiresIn, PrepareSingerWiresIn, SingerWiresIn};
-
-use super::{
-=======
->>>>>>> cf51d4de
     utils::{
         add_assign_each_cell,
         chip_handler::{
@@ -34,6 +26,7 @@
     },
     CircuitWiresIn, SingerParams,
 };
+use crate::{CircuitWiresIn, PrepareSingerWiresIn, SingerWiresIn};
 
 use super::{ChipChallenges, InstCircuit, InstCircuitLayout, Instruction, InstructionGraph};
 
