--- conflicted
+++ resolved
@@ -150,17 +150,10 @@
 
         offset => StackUInt::N_OPERAND_CELLS,
         mem_bytes => EVM_STACK_BYTE_WIDTH,
-<<<<<<< HEAD
         old_stack_ts_offset => TSUInt::N_OPERAND_CELLS,
-        old_stack_ts_lt_offset => TSUInt::N_WITNESS_CELLS_NO_CARRY_OVERFLOW,
+        old_stack_ts_lt_offset => TSUInt::N_WITNESS_CELLS,
         old_stack_ts_value => TSUInt::N_OPERAND_CELLS,
-        old_stack_ts_lt_value => TSUInt::N_WITNESS_CELLS_NO_CARRY_OVERFLOW
-=======
-        old_stack_ts_offset => TSUInt::N_OPRAND_CELLS,
-        old_stack_ts_lt_offset => UIntCmp::<TSUInt>::N_WITNESS_CELLS,
-        old_stack_ts_value => TSUInt::N_OPRAND_CELLS,
-        old_stack_ts_lt_value => UIntCmp::<TSUInt>::N_WITNESS_CELLS
->>>>>>> e5e160a1
+        old_stack_ts_lt_value => TSUInt::N_WITNESS_CELLS
     }
 );
 
@@ -484,7 +477,7 @@
         phase0_values_map.insert(
             "phase0_memory_ts_add".to_string(),
             vec![
-                Goldilocks::from(4u64), // first TSUInt::N_RANGE_CHECK_CELLS = 1*(56/16) = 4 cells are range values, memory_ts + 1 = 4
+                Goldilocks::from(4u64), // first TSUInt::N_RANGE_CELLS = 1*(56/16) = 4 cells are range values, memory_ts + 1 = 4
                 Goldilocks::from(0u64),
                 Goldilocks::from(0u64),
                 Goldilocks::from(0u64),
@@ -497,7 +490,7 @@
             vec![Goldilocks::from(2u64)],
         );
         let m: u64 = (1 << get_uint_params::<TSUInt>().1) - 1;
-        let range_values = u2vec::<{ TSUInt::N_RANGE_CHECK_CELLS }, RANGE_CHIP_BIT_WIDTH>(m);
+        let range_values = u2vec::<{ TSUInt::N_RANGE_CELLS }, RANGE_CHIP_BIT_WIDTH>(m);
         phase0_values_map.insert(
             "phase0_old_stack_ts_lt_offset".to_string(),
             vec![
@@ -517,7 +510,7 @@
             vec![Goldilocks::from(1u64)],
         );
         let m: u64 = (1 << get_uint_params::<TSUInt>().1) - 2;
-        let range_values = u2vec::<{ TSUInt::N_RANGE_CHECK_CELLS }, RANGE_CHIP_BIT_WIDTH>(m);
+        let range_values = u2vec::<{ TSUInt::N_RANGE_CELLS }, RANGE_CHIP_BIT_WIDTH>(m);
         phase0_values_map.insert(
             "phase0_old_stack_ts_lt_value".to_string(),
             vec![
