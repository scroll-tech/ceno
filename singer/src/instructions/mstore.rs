--- conflicted
+++ resolved
@@ -6,13 +6,8 @@
 use simple_frontend::structs::{CircuitBuilder, MixedCell};
 use singer_utils::{
     chip_handler::{
-<<<<<<< HEAD
         ChipHandler, bytecode::BytecodeChip, global_state::GlobalStateChip, memory::MemoryChip,
-        ram_handler::RAMHandler, range::RangeChip, rom_handler::ROMHandler, stack::StackChip,
-=======
-        bytecode::BytecodeChip, global_state::GlobalStateChip, memory::MemoryChip,
-        range::RangeChip, stack::StackChip, ChipHandler,
->>>>>>> df8e72a8
+        range::RangeChip, stack::StackChip,
     },
     chips::SingerChipBuilder,
     constants::{EVM_STACK_BYTE_WIDTH, OpcodeType},
@@ -393,13 +388,9 @@
     use crate::utils::u64vec;
     #[cfg(not(debug_assertions))]
     use crate::{
-<<<<<<< HEAD
-        SingerParams, instructions::InstructionGraph, scheme::GKRGraphProverState, utils::u64vec,
-=======
+        CircuitWiresIn, SingerGraphBuilder, SingerParams,
         instructions::{InstructionGraph, SingerCircuitBuilder},
         scheme::GKRGraphProverState,
-        CircuitWiresIn, SingerGraphBuilder, SingerParams,
->>>>>>> df8e72a8
     };
     #[cfg(not(debug_assertions))]
     use ark_std::test_rng;
@@ -416,17 +407,7 @@
     #[cfg(not(debug_assertions))]
     use transcript::Transcript;
 
-<<<<<<< HEAD
-    use crate::{
-        CircuitWiresIn, SingerGraphBuilder,
-        instructions::{
-            Instruction, SingerCircuitBuilder,
-            mstore::{MstoreAccessory, MstoreInstruction},
-        },
-    };
-=======
-    use crate::instructions::{mstore::MstoreInstruction, Instruction};
->>>>>>> df8e72a8
+    use crate::instructions::{Instruction, mstore::MstoreInstruction};
 
     use crate::test::get_uint_params;
     #[allow(deprecated)]
