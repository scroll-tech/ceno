--- conflicted
+++ resolved
@@ -1,4 +1,3 @@
-<<<<<<< HEAD
 use std::sync::Arc;
 
 use super::utils::uint::u2fvec;
@@ -11,12 +10,12 @@
 use crate::{constants::OpcodeType, error::ZKVMError};
 use crate::{CircuitWiresIn, PrepareSingerWiresIn, SingerWiresIn};
 
+use super::utils::{
+    uint::{UIntAddSub, UIntCmp},
+    ChipHandler, PCUInt, StackUInt, TSUInt,
+};
 use super::InstructionGraph;
-use super::{
-    utils::{
-        uint::{UIntAddSub, UIntCmp},
-        ChipHandler, PCUInt, StackUInt, TSUInt,
-=======
+
 use ff::Field;
 use gkr::structs::Circuit;
 use goldilocks::SmallField;
@@ -34,7 +33,6 @@
             StackChipOperations,
         },
         uint::{PCUInt, StackUInt, TSUInt, UIntAddSub, UIntCmp},
->>>>>>> cf51d4de
     },
 };
 
