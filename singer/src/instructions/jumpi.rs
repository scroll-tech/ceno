use ff::Field;
use ff_ext::ExtensionField;
use gkr::structs::Circuit;
use itertools::izip;
use paste::paste;
use simple_frontend::structs::{CircuitBuilder, MixedCell};
use singer_utils::{
    chip_handler::{
<<<<<<< HEAD
        ChipHandler, bytecode::BytecodeChip, global_state::GlobalStateChip,
        ram_handler::RAMHandler, range::RangeChip, rom_handler::ROMHandler, stack::StackChip,
=======
        bytecode::BytecodeChip, global_state::GlobalStateChip, range::RangeChip, stack::StackChip,
        ChipHandler,
>>>>>>> df8e72a8
    },
    constants::OpcodeType,
    register_witness,
    structs::{PCUInt, StackUInt, TSUInt},
    uint::constants::AddSubConstants,
};
use std::{collections::BTreeMap, sync::Arc};

use crate::error::ZKVMError;

use super::{ChipChallenges, InstCircuit, InstCircuitLayout, Instruction, InstructionGraph};

pub struct JumpiInstruction;

impl<E: ExtensionField> InstructionGraph<E> for JumpiInstruction {
    type InstType = Self;
}

register_witness!(
    JumpiInstruction,
    phase0 {
        pc => PCUInt::N_OPERAND_CELLS ,
        stack_ts => TSUInt::N_OPERAND_CELLS,
        memory_ts => TSUInt::N_OPERAND_CELLS,
        stack_top => 1,
        clk => 1,

        old_stack_ts_dest => TSUInt::N_OPERAND_CELLS,
        old_stack_ts_dest_lt => AddSubConstants::<TSUInt>::N_WITNESS_CELLS,
        old_stack_ts_cond => TSUInt::N_OPERAND_CELLS,
        old_stack_ts_cond_lt => AddSubConstants::<TSUInt>::N_WITNESS_CELLS,

        dest_values => StackUInt::N_OPERAND_CELLS,
        cond_values => StackUInt::N_OPERAND_CELLS,
        cond_values_inv => StackUInt::N_OPERAND_CELLS,
        cond_non_zero_or_inv => 1,

        pc_add => AddSubConstants::<PCUInt>::N_NO_OVERFLOW_WITNESS_UNSAFE_CELLS,
        pc_plus_1_opcode => 1
    }
);

impl<E: ExtensionField> Instruction<E> for JumpiInstruction {
    const OPCODE: OpcodeType = OpcodeType::JUMPI;
    const NAME: &'static str = "JUMPI";
    fn construct_circuit(challenges: ChipChallenges) -> Result<InstCircuit<E>, ZKVMError> {
        let mut circuit_builder = CircuitBuilder::default();
        let (phase0_wire_id, phase0) = circuit_builder.create_witness_in(Self::phase0_size());

        let mut chip_handler = ChipHandler::new(challenges);

        // State update
        let pc = PCUInt::try_from(&phase0[Self::phase0_pc()])?;
        let stack_ts = TSUInt::try_from(&phase0[Self::phase0_stack_ts()])?;
        let memory_ts = &phase0[Self::phase0_memory_ts()];
        let stack_top = phase0[Self::phase0_stack_top().start];
        let stack_top_expr = MixedCell::Cell(stack_top);
        let clk = phase0[Self::phase0_clk().start];
        let clk_expr = MixedCell::Cell(clk);
        GlobalStateChip::state_in(
            &mut chip_handler,
            &mut circuit_builder,
            pc.values(),
            stack_ts.values(),
            memory_ts,
            stack_top,
            clk,
        );

        // Range check stack_top - 2
        RangeChip::range_check_stack_top(
            &mut chip_handler,
            &mut circuit_builder,
            stack_top_expr.sub(E::BaseField::from(2)),
        )?;

        // Pop the destination pc from stack.
        let dest_values = &phase0[Self::phase0_dest_values()];
        let dest_stack_addr = stack_top_expr.sub(E::BaseField::ONE);

        let old_stack_ts_dest = (&phase0[Self::phase0_old_stack_ts_dest()]).try_into()?;
        TSUInt::assert_lt(
            &mut circuit_builder,
            &mut chip_handler,
            &old_stack_ts_dest,
            &stack_ts,
            &phase0[Self::phase0_old_stack_ts_dest_lt()],
        )?;
        StackChip::pop(
            &mut chip_handler,
            &mut circuit_builder,
            dest_stack_addr,
            old_stack_ts_dest.values(),
            dest_values,
        );

        // Pop the condition from stack.
        let cond_values = &phase0[Self::phase0_cond_values()];
        let old_stack_ts_cond = (&phase0[Self::phase0_old_stack_ts_cond()]).try_into()?;
        TSUInt::assert_lt(
            &mut circuit_builder,
            &mut chip_handler,
            &old_stack_ts_cond,
            &stack_ts,
            &phase0[Self::phase0_old_stack_ts_cond_lt()],
        )?;

        StackChip::pop(
            &mut chip_handler,
            &mut circuit_builder,
            stack_top_expr.sub(E::BaseField::from(2)),
            old_stack_ts_cond.values(),
            cond_values,
        );

        // Execution, cond_values_non_zero[i] = [cond_values[i] != 0]
        let cond_values_inv = &phase0[Self::phase0_cond_values_inv()];
        let mut cond_values_non_zero = Vec::new();
        for (val, wit) in izip!(cond_values, cond_values_inv) {
            cond_values_non_zero.push(RangeChip::non_zero(
                &mut chip_handler,
                &mut circuit_builder,
                *val,
                *wit,
            )?);
        }
        // cond_non_zero = [summation of cond_values_non_zero[i] != 0]
        let non_zero_or = circuit_builder.create_cell();
        cond_values_non_zero
            .iter()
            .for_each(|x| circuit_builder.add(non_zero_or, *x, E::BaseField::ONE));
        let cond_non_zero_or_inv = phase0[Self::phase0_cond_non_zero_or_inv().start];
        let cond_non_zero = RangeChip::non_zero(
            &mut chip_handler,
            &mut circuit_builder,
            non_zero_or,
            cond_non_zero_or_inv,
        )?;

        // If cond_non_zero, next_pc = dest, otherwise, pc = pc + 1
        let pc_add_1 = &phase0[Self::phase0_pc_add()];
        let pc_plus_1 = RangeChip::add_pc_const(&mut circuit_builder, &pc, 1, pc_add_1)?;
        let pc_plus_1 = pc_plus_1.values();
        let next_pc = circuit_builder.create_cells(PCUInt::N_OPERAND_CELLS);
        for i in 0..PCUInt::N_OPERAND_CELLS {
            circuit_builder.select(next_pc[i], pc_plus_1[i], dest_values[i], cond_non_zero);
        }

        // State out
        GlobalStateChip::state_out(
            &mut chip_handler,
            &mut circuit_builder,
            &next_pc,
            stack_ts.values(), // Because there is no stack push.
            memory_ts,
            stack_top_expr.sub(E::BaseField::from(2)),
            clk_expr.add(E::BaseField::ONE),
        );

        // Bytecode check for (pc, jumpi)
        BytecodeChip::bytecode_with_pc_opcode(
            &mut chip_handler,
            &mut circuit_builder,
            pc.values(),
            <Self as Instruction<E>>::OPCODE,
        );

        // If cond_non_zero, next_opcode = JUMPDEST, otherwise, opcode = pc + 1 opcode
        let pc_plus_1_opcode = phase0[Self::phase0_pc_plus_1_opcode().start];
        let next_opcode = circuit_builder.create_cell();
        circuit_builder.sel_mixed(
            next_opcode,
            pc_plus_1_opcode.into(),
            MixedCell::Constant(E::BaseField::from(OpcodeType::JUMPDEST as u64)),
            cond_non_zero,
        );

        // Bytecode check for (next_pc, next_opcode)
        BytecodeChip::bytecode_with_pc_byte(
            &mut chip_handler,
            &mut circuit_builder,
            &next_pc,
            next_opcode,
        );

        let (ram_load_id, ram_store_id, rom_id) = chip_handler.finalize(&mut circuit_builder);
        circuit_builder.configure();

        let outputs_wire_id = [ram_load_id, ram_store_id, rom_id];

        Ok(InstCircuit {
            circuit: Arc::new(Circuit::new(&circuit_builder)),
            layout: InstCircuitLayout {
                chip_check_wire_id: outputs_wire_id,
                phases_wire_id: vec![phase0_wire_id],
                ..Default::default()
            },
        })
    }
}<|MERGE_RESOLUTION|>--- conflicted
+++ resolved
@@ -6,13 +6,8 @@
 use simple_frontend::structs::{CircuitBuilder, MixedCell};
 use singer_utils::{
     chip_handler::{
-<<<<<<< HEAD
-        ChipHandler, bytecode::BytecodeChip, global_state::GlobalStateChip,
-        ram_handler::RAMHandler, range::RangeChip, rom_handler::ROMHandler, stack::StackChip,
-=======
-        bytecode::BytecodeChip, global_state::GlobalStateChip, range::RangeChip, stack::StackChip,
-        ChipHandler,
->>>>>>> df8e72a8
+        ChipHandler, bytecode::BytecodeChip, global_state::GlobalStateChip, range::RangeChip,
+        stack::StackChip,
     },
     constants::OpcodeType,
     register_witness,
