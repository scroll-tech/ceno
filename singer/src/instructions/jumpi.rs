--- conflicted
+++ resolved
@@ -1,25 +1,8 @@
-use std::sync::Arc;
-
-use crate::utils::uint::u2fvec;
+use ff::Field;
 use gkr::structs::Circuit;
 use goldilocks::SmallField;
-use revm_interpreter::Record;
-use simple_frontend::structs::{CircuitBuilder, MixedCell};
-
-use crate::instructions::InstCircuitLayout;
-use crate::CircuitWiresIn;
-use crate::{constants::OpcodeType, error::ZKVMError};
-
-use super::InstructionGraph;
-use crate::utils::{
-    chip_handler::ChipHandler,
-    uint::{PCUInt, StackUInt, TSUInt, UIntAddSub, UIntCmp},
-};
-
-use ff::Field;
 use itertools::izip;
 use paste::paste;
-<<<<<<< HEAD
 use simple_frontend::structs::{CircuitBuilder, MixedCell};
 use singer_utils::{
     chip_handler::{
@@ -30,15 +13,30 @@
     register_witness,
     structs::{PCUInt, RAMHandler, ROMHandler, StackUInt, TSUInt},
     uint::{UIntAddSub, UIntCmp},
-=======
+};
+use std::sync::Arc;
+
+use crate::error::ZKVMError;
+
+use crate::utils::uint::u2fvec;
+use gkr::structs::Circuit;
+use goldilocks::SmallField;
+use revm_interpreter::Record;
+use simple_frontend::structs::{CircuitBuilder, MixedCell};
+
+use crate::instructions::InstCircuitLayout;
+use crate::CircuitWiresIn;
+use crate::{constants::OpcodeType, error::ZKVMError};
+
+use super::InstructionGraph;
+use crate::utils::{
+    chip_handler::ChipHandler,
+    uint::{PCUInt, StackUInt, TSUInt, UIntAddSub, UIntCmp},
+};
 
 use crate::utils::chip_handler::{
     BytecodeChipOperations, GlobalStateChipOperations, RangeChipOperations, StackChipOperations,
->>>>>>> d45466b6
 };
-use std::sync::Arc;
-
-use crate::error::ZKVMError;
 
 use super::{ChipChallenges, InstCircuit, Instruction};
 
