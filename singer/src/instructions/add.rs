--- conflicted
+++ resolved
@@ -5,13 +5,8 @@
 use simple_frontend::structs::{CircuitBuilder, MixedCell};
 use singer_utils::{
     chip_handler::{
-<<<<<<< HEAD
-        ChipHandler, bytecode::BytecodeChip, global_state::GlobalStateChip,
-        ram_handler::RAMHandler, range::RangeChip, rom_handler::ROMHandler, stack::StackChip,
-=======
-        bytecode::BytecodeChip, global_state::GlobalStateChip, range::RangeChip, stack::StackChip,
-        ChipHandler,
->>>>>>> df8e72a8
+        ChipHandler, bytecode::BytecodeChip, global_state::GlobalStateChip, range::RangeChip,
+        stack::StackChip,
     },
     constants::OpcodeType,
     register_witness,
@@ -193,8 +188,8 @@
 mod test {
     #[cfg(not(debug_assertions))]
     use crate::{
-        instructions::InstructionGraph, instructions::SingerCircuitBuilder,
-        scheme::GKRGraphProverState, CircuitWiresIn, SingerGraphBuilder, SingerParams,
+        CircuitWiresIn, SingerGraphBuilder, SingerParams, instructions::InstructionGraph,
+        instructions::SingerCircuitBuilder, scheme::GKRGraphProverState,
     };
     #[cfg(not(debug_assertions))]
     use ark_std::test_rng;
@@ -215,15 +210,7 @@
     use std::time::Instant;
 
     use crate::{
-<<<<<<< HEAD
-        CircuitWiresIn, SingerGraphBuilder, SingerParams,
-        instructions::{
-            AddInstruction, ChipChallenges, Instruction, InstructionGraph, SingerCircuitBuilder,
-        },
-        scheme::GKRGraphProverState,
-=======
         instructions::{AddInstruction, ChipChallenges, Instruction},
->>>>>>> df8e72a8
         test::{get_uint_params, test_opcode_circuit_v2},
         utils::u64vec,
     };
