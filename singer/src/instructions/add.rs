--- conflicted
+++ resolved
@@ -14,14 +14,10 @@
     register_witness,
     structs::{PCUInt, StackUInt, TSUInt},
 };
-<<<<<<< HEAD
+use std::{collections::BTreeMap, sync::Arc};
 use std::cell::RefCell;
 use std::rc::Rc;
-use std::sync::Arc;
 use singer_utils::uint::constants::AddSubConstants;
-=======
-use std::{collections::BTreeMap, sync::Arc};
->>>>>>> 28087246
 
 use crate::error::ZKVMError;
 
@@ -63,7 +59,6 @@
         let mut circuit_builder = CircuitBuilder::new();
         let (phase0_wire_id, phase0) = circuit_builder.create_witness_in(Self::phase0_size());
 
-<<<<<<< HEAD
         let mut rom_handler = Rc::new(RefCell::new(ROMHandler::new(challenges.clone())));
         let mut ram_handler = Rc::new(RefCell::new(RAMHandler::new(challenges.clone())));
 
@@ -72,10 +67,6 @@
         let mut range_chip = RangeChip::new(rom_handler.clone());
         let stack_chip = StackChip::new(ram_handler.clone());
         let bytecode_chip = BytecodeChip::new(rom_handler.clone());
-=======
-        let mut ram_handler = RAMHandler::new(&challenges);
-        let mut rom_handler = ROMHandler::new(&challenges);
->>>>>>> 28087246
 
         // State update
         let pc = PCUInt::try_from(&phase0[Self::phase0_pc()])?;
@@ -143,12 +134,7 @@
             &stack_ts,
             &phase0[Self::phase0_old_stack_ts_lt0()],
         )?;
-<<<<<<< HEAD
         stack_chip.pop(
-=======
-
-        ram_handler.stack_pop(
->>>>>>> 28087246
             &mut circuit_builder,
             stack_top_expr.sub(E::BaseField::from(1)),
             old_stack_ts0.values(),
