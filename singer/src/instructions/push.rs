use ff::Field;
use ff_ext::ExtensionField;
use gkr::structs::Circuit;
use paste::paste;
use simple_frontend::structs::{CircuitBuilder, MixedCell};
use singer_utils::{
    chip_handler::{
<<<<<<< HEAD
        ChipHandler, bytecode::BytecodeChip, global_state::GlobalStateChip,
        ram_handler::RAMHandler, range::RangeChip, rom_handler::ROMHandler, stack::StackChip,
=======
        bytecode::BytecodeChip, global_state::GlobalStateChip, range::RangeChip, stack::StackChip,
        ChipHandler,
>>>>>>> df8e72a8
    },
    constants::OpcodeType,
    register_witness,
    structs::{PCUInt, StackUInt, TSUInt},
    uint::constants::AddSubConstants,
};
use std::{collections::BTreeMap, sync::Arc};

use crate::error::ZKVMError;

use super::{ChipChallenges, InstCircuit, InstCircuitLayout, Instruction, InstructionGraph};

pub struct PushInstruction<const N: usize>;

impl<E: ExtensionField, const N: usize> InstructionGraph<E> for PushInstruction<N> {
    type InstType = Self;
}

register_witness!(
    PushInstruction<N>,
    phase0 {
        pc => PCUInt::N_OPERAND_CELLS,
        stack_ts => TSUInt::N_OPERAND_CELLS,
        memory_ts => TSUInt::N_OPERAND_CELLS,
        stack_top => 1,
        clk => 1,

        pc_add_i_plus_1 => N * AddSubConstants::<PCUInt>::N_NO_OVERFLOW_WITNESS_UNSAFE_CELLS,
        stack_ts_add => AddSubConstants::<TSUInt>::N_WITNESS_CELLS_NO_CARRY_OVERFLOW,

        stack_bytes => N
    }
);

impl<E: ExtensionField, const N: usize> Instruction<E> for PushInstruction<N> {
    const OPCODE: OpcodeType = match N {
        1 => OpcodeType::PUSH1,
        _ => unimplemented!(),
    };
    const NAME: &'static str = match N {
        1 => "PUSH1",
        _ => unimplemented!(),
    };
    fn construct_circuit(challenges: ChipChallenges) -> Result<InstCircuit<E>, ZKVMError> {
        let mut circuit_builder = CircuitBuilder::default();
        let (phase0_wire_id, phase0) = circuit_builder.create_witness_in(Self::phase0_size());

        let mut chip_handler = ChipHandler::new(challenges);

        // State update
        let pc = PCUInt::try_from(&phase0[Self::phase0_pc()])?;
        let stack_ts = TSUInt::try_from(&phase0[Self::phase0_stack_ts()])?;
        let memory_ts = &phase0[Self::phase0_memory_ts()];
        let stack_top = phase0[Self::phase0_stack_top().start];
        let stack_top_expr = MixedCell::Cell(stack_top);
        let clk = phase0[Self::phase0_clk().start];
        let clk_expr = MixedCell::Cell(clk);
        GlobalStateChip::state_in(
            &mut chip_handler,
            &mut circuit_builder,
            pc.values(),
            stack_ts.values(),
            memory_ts,
            stack_top,
            clk,
        );
        let next_pc = RangeChip::add_pc_const(
            &mut circuit_builder,
            &pc,
            N as i64 + 1,
            &phase0[Self::phase0_pc_add_i_plus_1()],
        )?;
        let next_stack_ts = RangeChip::add_ts_with_const(
            &mut chip_handler,
            &mut circuit_builder,
            &stack_ts,
            1,
            &phase0[Self::phase0_stack_ts_add()],
        )?;

        GlobalStateChip::state_out(
            &mut chip_handler,
            &mut circuit_builder,
            next_pc.values(),
            next_stack_ts.values(),
            memory_ts,
            stack_top_expr.add(E::BaseField::from(1)),
            clk_expr.add(E::BaseField::ONE),
        );

        // Check the range of stack_top is within [0, 1 << STACK_TOP_BIT_WIDTH).
        RangeChip::range_check_stack_top(&mut chip_handler, &mut circuit_builder, stack_top_expr)?;

        let stack_bytes = &phase0[Self::phase0_stack_bytes()];
        let stack_values = StackUInt::from_bytes_big_endian(&mut circuit_builder, stack_bytes)?;
        // Push value to stack
        StackChip::push(
            &mut chip_handler,
            &mut circuit_builder,
            stack_top_expr,
            stack_ts.values(),
            stack_values.values(),
        );

        // Bytecode check for (pc, PUSH{N}), (pc + 1, byte[0]), ..., (pc + N, byte[N - 1])
        BytecodeChip::bytecode_with_pc_opcode(
            &mut chip_handler,
            &mut circuit_builder,
            pc.values(),
            <Self as Instruction<E>>::OPCODE,
        );
        for (i, pc_add_i_plus_1) in phase0[Self::phase0_pc_add_i_plus_1()]
            .chunks(AddSubConstants::<PCUInt>::N_NO_OVERFLOW_WITNESS_UNSAFE_CELLS)
            .enumerate()
        {
            let next_pc =
                RangeChip::add_pc_const(&mut circuit_builder, &pc, i as i64 + 1, pc_add_i_plus_1)?;
            BytecodeChip::bytecode_with_pc_byte(
                &mut chip_handler,
                &mut circuit_builder,
                next_pc.values(),
                stack_bytes[i],
            );
        }

        let (ram_load_id, ram_store_id, rom_id) = chip_handler.finalize(&mut circuit_builder);
        circuit_builder.configure();

        let outputs_wire_id = [ram_load_id, ram_store_id, rom_id];

        Ok(InstCircuit {
            circuit: Arc::new(Circuit::new(&circuit_builder)),
            layout: InstCircuitLayout {
                chip_check_wire_id: outputs_wire_id,
                phases_wire_id: vec![phase0_wire_id],
                ..Default::default()
            },
        })
    }
}

#[cfg(test)]
mod test {
    #[cfg(not(debug_assertions))]
    use crate::{
        instructions::{InstructionGraph, SingerCircuitBuilder},
        scheme::GKRGraphProverState,
        CircuitWiresIn, SingerGraphBuilder, SingerParams,
    };
    #[cfg(not(debug_assertions))]
    use ark_std::test_rng;
    #[cfg(not(debug_assertions))]
    use ff::Field;
    #[cfg(not(debug_assertions))]
    use ff_ext::ExtensionField;
    use goldilocks::{Goldilocks, GoldilocksExt2};
    use std::collections::BTreeMap;
    #[cfg(not(debug_assertions))]
    use std::time::Instant;
    #[cfg(not(debug_assertions))]
    use transcript::Transcript;

<<<<<<< HEAD
    use crate::{
        CircuitWiresIn, SingerGraphBuilder, SingerParams,
        instructions::{
            ChipChallenges, Instruction, InstructionGraph, PushInstruction, SingerCircuitBuilder,
        },
        scheme::GKRGraphProverState,
        test::test_opcode_circuit,
    };
=======
    use crate::instructions::{ChipChallenges, Instruction, PushInstruction};
    #[allow(deprecated)]
    use crate::test::test_opcode_circuit;
>>>>>>> df8e72a8

    #[test]
    fn test_push1_construct_circuit() {
        let challenges = ChipChallenges::default();

        let phase0_idx_map = PushInstruction::<1>::phase0_idxes_map();
        let phase0_witness_size = PushInstruction::<1>::phase0_size();

        #[cfg(feature = "witness-count")]
        {
            println!("PUSH1 {:?}", &phase0_idx_map);
            println!("PUSH1 witness_size = {:?}", phase0_witness_size);
        }
        // initialize general test inputs associated with push1
        let inst_circuit = PushInstruction::<1>::construct_circuit(challenges).unwrap();

        #[cfg(feature = "test-dbg")]
        println!("{:?}", inst_circuit);

        let mut phase0_values_map = BTreeMap::<String, Vec<Goldilocks>>::new();
        phase0_values_map.insert("phase0_pc".to_string(), vec![Goldilocks::from(1u64)]);
        phase0_values_map.insert("phase0_stack_ts".to_string(), vec![Goldilocks::from(1u64)]);
        phase0_values_map.insert("phase0_memory_ts".to_string(), vec![Goldilocks::from(1u64)]);
        phase0_values_map.insert("phase0_stack_top".to_string(), vec![Goldilocks::from(
            100u64,
        )]);
        phase0_values_map.insert("phase0_clk".to_string(), vec![Goldilocks::from(1u64)]);
        phase0_values_map.insert(
            "phase0_pc_add_i_plus_1".to_string(),
            vec![], // carry is 0, may test carry using larger values in PCUInt
        );
        phase0_values_map.insert("phase0_stack_ts_add".to_string(), vec![
            Goldilocks::from(2u64), /* first TSUInt::N_RANGE_CELLS = 1*(56/16) = 4 cells are
                                     * range values, stack_ts + 1 = 4 */
            Goldilocks::from(0u64),
            Goldilocks::from(0u64),
            Goldilocks::from(0u64),
            // no place for carry
        ]);
        phase0_values_map.insert("phase0_stack_bytes".to_string(), vec![
            Goldilocks::from(0u64),
            Goldilocks::from(1u64),
            Goldilocks::from(2u64),
            Goldilocks::from(3u64),
            Goldilocks::from(4u64),
            Goldilocks::from(5u64),
            Goldilocks::from(6u64),
            Goldilocks::from(7u64),
        ]);

        let circuit_witness_challenges = vec![
            GoldilocksExt2::from(2),
            GoldilocksExt2::from(2),
            GoldilocksExt2::from(2),
        ];

        #[allow(deprecated)]
        let _circuit_witness = test_opcode_circuit(
            &inst_circuit,
            &phase0_idx_map,
            phase0_witness_size,
            &phase0_values_map,
            circuit_witness_challenges,
        );
    }

    #[cfg(not(debug_assertions))]
    fn bench_push_instruction_helper<E: ExtensionField, const N: usize>(instance_num_vars: usize) {
        let chip_challenges = ChipChallenges::default();
        let circuit_builder =
            SingerCircuitBuilder::<E>::new(chip_challenges).expect("circuit builder failed");
        let mut singer_builder = SingerGraphBuilder::<E>::default();

        let mut rng = test_rng();
        let size = PushInstruction::<N>::phase0_size();
        let phase0: CircuitWiresIn<E> = vec![
            (0..(1 << instance_num_vars))
                .map(|_| {
                    (0..size)
                        .map(|_| E::BaseField::random(&mut rng))
                        .collect::<Vec<_>>()
                })
                .collect::<Vec<_>>()
                .into(),
        ];

        let real_challenges = vec![E::random(&mut rng), E::random(&mut rng)];

        let timer = Instant::now();

        let _ = PushInstruction::<N>::construct_graph_and_witness(
            &mut singer_builder.graph_builder,
            &mut singer_builder.chip_builder,
            &circuit_builder.insts_circuits
                [<PushInstruction<N> as Instruction<E>>::OPCODE as usize],
            vec![phase0],
            &real_challenges,
            1 << instance_num_vars,
            &SingerParams::default(),
        )
        .expect("gkr graph construction failed");

        let (graph, wit) = singer_builder.graph_builder.finalize_graph_and_witness();

        println!(
            "Push{}Instruction::construct_graph_and_witness, instance_num_vars = {}, time = {}",
            N,
            instance_num_vars,
            timer.elapsed().as_secs_f64()
        );

        let point = vec![E::random(&mut rng), E::random(&mut rng)];
        let target_evals = graph.target_evals(&wit, &point);

        let prover_transcript = &mut Transcript::new(b"Singer");

        let timer = Instant::now();
        let _ = GKRGraphProverState::prove(&graph, &wit, &target_evals, prover_transcript, 1)
            .expect("prove failed");
        println!(
            "Push{}Instruction::prove, instance_num_vars = {}, time = {}",
            N,
            instance_num_vars,
            timer.elapsed().as_secs_f64()
        );
    }

    #[test]
    #[cfg(not(debug_assertions))]
    fn bench_push1_instruction() {
        bench_push_instruction_helper::<GoldilocksExt2, 1>(10);
    }
}<|MERGE_RESOLUTION|>--- conflicted
+++ resolved
@@ -5,13 +5,8 @@
 use simple_frontend::structs::{CircuitBuilder, MixedCell};
 use singer_utils::{
     chip_handler::{
-<<<<<<< HEAD
-        ChipHandler, bytecode::BytecodeChip, global_state::GlobalStateChip,
-        ram_handler::RAMHandler, range::RangeChip, rom_handler::ROMHandler, stack::StackChip,
-=======
-        bytecode::BytecodeChip, global_state::GlobalStateChip, range::RangeChip, stack::StackChip,
-        ChipHandler,
->>>>>>> df8e72a8
+        ChipHandler, bytecode::BytecodeChip, global_state::GlobalStateChip, range::RangeChip,
+        stack::StackChip,
     },
     constants::OpcodeType,
     register_witness,
@@ -157,9 +152,9 @@
 mod test {
     #[cfg(not(debug_assertions))]
     use crate::{
+        CircuitWiresIn, SingerGraphBuilder, SingerParams,
         instructions::{InstructionGraph, SingerCircuitBuilder},
         scheme::GKRGraphProverState,
-        CircuitWiresIn, SingerGraphBuilder, SingerParams,
     };
     #[cfg(not(debug_assertions))]
     use ark_std::test_rng;
@@ -174,20 +169,9 @@
     #[cfg(not(debug_assertions))]
     use transcript::Transcript;
 
-<<<<<<< HEAD
-    use crate::{
-        CircuitWiresIn, SingerGraphBuilder, SingerParams,
-        instructions::{
-            ChipChallenges, Instruction, InstructionGraph, PushInstruction, SingerCircuitBuilder,
-        },
-        scheme::GKRGraphProverState,
-        test::test_opcode_circuit,
-    };
-=======
     use crate::instructions::{ChipChallenges, Instruction, PushInstruction};
     #[allow(deprecated)]
     use crate::test::test_opcode_circuit;
->>>>>>> df8e72a8
 
     #[test]
     fn test_push1_construct_circuit() {
