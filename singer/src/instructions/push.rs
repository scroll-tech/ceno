use ff::Field;
use gkr::structs::Circuit;
use goldilocks::SmallField;
<<<<<<< HEAD
use itertools::Itertools;
use revm_interpreter::Record;

use super::utils::uint::u2fvec;
use crate::instructions::InstCircuitLayout;
=======
use paste::paste;
use simple_frontend::structs::{CircuitBuilder, MixedCell};
use std::sync::Arc;

>>>>>>> cf51d4de
use crate::{
    constants::OpcodeType,
    error::ZKVMError,
    utils::{
        chip_handler::{
            BytecodeChipOperations, ChipHandler, GlobalStateChipOperations, RangeChipOperations,
            StackChipOperations,
        },
        uint::{PCUInt, StackUInt, TSUInt, UIntAddSub},
    },
};
use crate::{CircuitWiresIn, PrepareSingerWiresIn, SingerWiresIn};

use super::{ChipChallenges, InstCircuit, InstCircuitLayout, Instruction, InstructionGraph};

pub struct PushInstruction<const N: usize>;

impl<const N: usize> InstructionGraph for PushInstruction<N> {
    type InstType = Self;
}

register_witness!(
    PushInstruction<N>,
    phase0 {
        pc => PCUInt::N_OPRAND_CELLS,
        stack_ts => TSUInt::N_OPRAND_CELLS,
        memory_ts => TSUInt::N_OPRAND_CELLS,
        stack_top => 1,
        clk => 1,

        pc_add_i_plus_1 => N * UIntAddSub::<PCUInt>::N_NO_OVERFLOW_WITNESS_UNSAFE_CELLS,
        stack_ts_add => UIntAddSub::<TSUInt>::N_NO_OVERFLOW_WITNESS_CELLS,

        stack_bytes => N
    }
);

impl<const N: usize> PushInstruction<N> {
    const OPCODE: OpcodeType = match N {
        1 => OpcodeType::PUSH1,
        _ => unimplemented!(),
    };
}

impl<const N: usize> Instruction for PushInstruction<N> {
    fn construct_circuit<F: SmallField>(
        challenges: ChipChallenges,
    ) -> Result<InstCircuit<F>, ZKVMError> {
        let mut circuit_builder = CircuitBuilder::new();
        let (phase0_wire_id, phase0) = circuit_builder.create_wire_in(Self::phase0_size());
        let mut global_state_in_handler = ChipHandler::new(challenges.global_state());
        let mut global_state_out_handler = ChipHandler::new(challenges.global_state());
        let mut bytecode_chip_handler = ChipHandler::new(challenges.bytecode());
        let mut stack_push_handler = ChipHandler::new(challenges.stack());
        let mut range_chip_handler = ChipHandler::new(challenges.range());

        // State update
        let pc = PCUInt::try_from(&phase0[Self::phase0_pc()])?;
        let stack_ts = TSUInt::try_from(&phase0[Self::phase0_stack_ts()])?;
        let memory_ts = &phase0[Self::phase0_memory_ts()];
        let stack_top = phase0[Self::phase0_stack_top().start];
        let stack_top_expr = MixedCell::Cell(stack_top);
        let clk = phase0[Self::phase0_clk().start];
        let clk_expr = MixedCell::Cell(clk);
        global_state_in_handler.state_in(
            &mut circuit_builder,
            pc.values(),
            stack_ts.values(),
            &memory_ts,
            stack_top,
            clk,
        );
        let next_pc = ChipHandler::add_pc_const(
            &mut circuit_builder,
            &pc,
            N as i64 + 1,
            &phase0[Self::phase0_pc_add_i_plus_1()],
        )?;
        let next_stack_ts = range_chip_handler.add_ts_with_const(
            &mut circuit_builder,
            &stack_ts,
            1,
            &phase0[Self::phase0_stack_ts_add()],
        )?;

        global_state_out_handler.state_out(
            &mut circuit_builder,
            next_pc.values(),
            next_stack_ts.values(),
            &memory_ts,
            stack_top_expr.add(F::BaseField::from(1)),
            clk_expr.add(F::BaseField::ONE),
        );

        // Check the range of stack_top is within [0, 1 << STACK_TOP_BIT_WIDTH).
        range_chip_handler.range_check_stack_top(&mut circuit_builder, stack_top_expr)?;

        let stack_bytes = &phase0[Self::phase0_stack_bytes()];
        let stack_values = StackUInt::from_bytes_big_endien(&mut circuit_builder, stack_bytes)?;
        // Push value to stack
        stack_push_handler.stack_push(
            &mut circuit_builder,
            stack_top_expr,
            stack_ts.values(),
            stack_values.values(),
        );

        // Bytecode check for (pc, PUSH{N}), (pc + 1, byte[0]), ..., (pc + N, byte[N - 1])
        bytecode_chip_handler.bytecode_with_pc_opcode(
            &mut circuit_builder,
            pc.values(),
            Self::OPCODE,
        );
        for (i, pc_add_i_plus_1) in phase0[Self::phase0_pc_add_i_plus_1()]
            .chunks(UIntAddSub::<PCUInt>::N_NO_OVERFLOW_WITNESS_UNSAFE_CELLS)
            .enumerate()
        {
            let next_pc = ChipHandler::add_pc_const(
                &mut circuit_builder,
                &pc,
                i as i64 + 1,
                pc_add_i_plus_1,
            )?;
            bytecode_chip_handler.bytecode_with_pc_byte(
                &mut circuit_builder,
                next_pc.values(),
                stack_bytes[i],
            );
        }

        let global_state_in_id = global_state_in_handler
            .finalize_with_const_pad(&mut circuit_builder, F::BaseField::ONE);
        let global_state_out_id = global_state_out_handler
            .finalize_with_const_pad(&mut circuit_builder, F::BaseField::ONE);
        let bytecode_chip_id =
            bytecode_chip_handler.finalize_with_repeated_last(&mut circuit_builder);
        let stack_push_id =
            stack_push_handler.finalize_with_const_pad(&mut circuit_builder, F::BaseField::ONE);
        let range_chip_id = range_chip_handler.finalize_with_repeated_last(&mut circuit_builder);
        circuit_builder.configure();

        let outputs_wire_id = [
            Some(global_state_in_id),
            Some(global_state_out_id),
            Some(bytecode_chip_id),
            None,
            Some(stack_push_id),
            Some(range_chip_id),
            None,
            None,
            None,
        ];

        Ok(InstCircuit {
            circuit: Arc::new(Circuit::new(&circuit_builder)),
            layout: InstCircuitLayout {
                chip_check_wire_id: outputs_wire_id,
                phases_wire_id: vec![phase0_wire_id],
                ..Default::default()
            },
        })
    }

    fn generate_pre_wires_in<F: SmallField>(record: &Record, index: usize) -> Option<Vec<F>> {
        match index {
            0 => {
                let mut wire_values = vec![F::ZERO; Self::phase0_size()];
                copy_pc_from_record!(wire_values, record);
                copy_stack_ts_from_record!(wire_values, record);
                copy_stack_top_from_record!(wire_values, record);
                copy_clock_from_record!(wire_values, record);
                for offset in 1..=N {
                    copy_pc_add_from_record!(
                        wire_values,
                        record,
                        phase0_pc_add_i_plus_1,
                        offset as u64
                    );
                }
                copy_stack_ts_add_from_record!(wire_values, record);
                wire_values[Self::phase0_stack_bytes()].copy_from_slice(
                    (0..N)
                        .map(|index| F::from(record.operands[index].as_limbs()[0]))
                        .collect_vec()
                        .as_slice(),
                );
                Some(wire_values)
            }
            1 => {
                // TODO: Not finished yet. Waiting for redesign of phase 1.
                let mut wire_values = vec![F::ZERO; TSUInt::N_OPRAND_CELLS];
                copy_memory_ts_from_record!(wire_values, record);
                Some(wire_values)
            }
            _ => None,
        }
    }
    fn complete_wires_in<F: SmallField>(
        pre_wires_in: &CircuitWiresIn<F>,
        _challenges: &Vec<F>,
    ) -> CircuitWiresIn<F> {
        // TODO: Not finished yet. Waiting for redesign of phase 1.
        pre_wires_in.clone()
    }
}<|MERGE_RESOLUTION|>--- conflicted
+++ resolved
@@ -1,18 +1,17 @@
 use ff::Field;
 use gkr::structs::Circuit;
 use goldilocks::SmallField;
-<<<<<<< HEAD
+
 use itertools::Itertools;
 use revm_interpreter::Record;
 
 use super::utils::uint::u2fvec;
 use crate::instructions::InstCircuitLayout;
-=======
+
 use paste::paste;
 use simple_frontend::structs::{CircuitBuilder, MixedCell};
 use std::sync::Arc;
 
->>>>>>> cf51d4de
 use crate::{
     constants::OpcodeType,
     error::ZKVMError,
