use ff::Field;
use gkr::structs::{Circuit, LayerWitness};
use goldilocks::SmallField;
use paste::paste;
use revm_interpreter::Record;
use simple_frontend::structs::{CircuitBuilder, MixedCell};
use singer_utils::{
    chip_handler::{
        BytecodeChipOperations, GlobalStateChipOperations, OAMOperations, ROMOperations,
        RangeChipOperations, StackChipOperations,
    },
    constants::OpcodeType,
    copy_clock_from_record, copy_operand_timestamp_from_record, copy_pc_add_from_record,
    copy_pc_from_record, copy_stack_memory_ts_add_from_record, copy_stack_top_from_record,
    copy_stack_ts_add_from_record, copy_stack_ts_from_record, copy_stack_ts_lt_from_record,
    register_witness,
    structs::{PCUInt, RAMHandler, ROMHandler, StackUInt, TSUInt},
    uint::{u2fvec, UIntAddSub, UIntCmp},
};
use std::sync::Arc;

use crate::{error::ZKVMError, CircuitWiresIn};

use super::{ChipChallenges, InstCircuit, InstCircuitLayout, Instruction, InstructionGraph};

pub struct DupInstruction<const N: usize>;

impl<F: SmallField, const N: usize> InstructionGraph<F> for DupInstruction<N> {
    type InstType = Self;
}

register_witness!(
    DupInstruction<N>,
    phase0 {
        pc => PCUInt::N_OPRAND_CELLS,
        stack_ts => TSUInt::N_OPRAND_CELLS,
        memory_ts => TSUInt::N_OPRAND_CELLS,
        stack_top => 1,
        clk => 1,

        pc_add => UIntAddSub::<PCUInt>::N_NO_OVERFLOW_WITNESS_UNSAFE_CELLS,
        stack_ts_add => UIntAddSub::<TSUInt>::N_NO_OVERFLOW_WITNESS_CELLS,

        stack_values => StackUInt::N_OPRAND_CELLS,
        old_stack_ts => TSUInt::N_OPRAND_CELLS,
        old_stack_ts_lt => UIntCmp::<TSUInt>::N_WITNESS_CELLS
    }
);

impl<F: SmallField, const N: usize> Instruction<F> for DupInstruction<N> {
    const OPCODE: OpcodeType = match N {
        1 => OpcodeType::DUP1,
        2 => OpcodeType::DUP2,
        _ => unimplemented!(),
    };
    const NAME: &'static str = match N {
        1 => "DUP1",
        2 => "DUP2",
        _ => unimplemented!(),
    };
    fn construct_circuit(challenges: ChipChallenges) -> Result<InstCircuit<F>, ZKVMError> {
        let mut circuit_builder = CircuitBuilder::new();
        let (phase0_wire_id, phase0) = circuit_builder.create_witness_in(Self::phase0_size());
        let mut ram_handler = RAMHandler::new(&challenges);
        let mut rom_handler = ROMHandler::new(&challenges);

        // State update
        let pc = PCUInt::try_from(&phase0[Self::phase0_pc()])?;
        let stack_ts = TSUInt::try_from(&phase0[Self::phase0_stack_ts()])?;
        let memory_ts = &phase0[Self::phase0_memory_ts()];
        let stack_top = phase0[Self::phase0_stack_top().start];
        let stack_top_expr = MixedCell::Cell(stack_top);
        let clk = phase0[Self::phase0_clk().start];
        let clk_expr = MixedCell::Cell(clk);
        ram_handler.state_in(
            &mut circuit_builder,
            pc.values(),
            stack_ts.values(),
            &memory_ts,
            stack_top,
            clk,
        );

        let next_pc =
            ROMHandler::add_pc_const(&mut circuit_builder, &pc, 1, &phase0[Self::phase0_pc_add()])?;
        let next_stack_ts = rom_handler.add_ts_with_const(
            &mut circuit_builder,
            &stack_ts,
            1,
            &phase0[Self::phase0_stack_ts_add()],
        )?;

        ram_handler.state_out(
            &mut circuit_builder,
            next_pc.values(),
            next_stack_ts.values(),
            &memory_ts,
            stack_top_expr.add(F::BaseField::from(1)),
            clk_expr.add(F::BaseField::ONE),
        );

        // Check the range of stack_top - N is within [0, 1 << STACK_TOP_BIT_WIDTH).
        rom_handler.range_check_stack_top(
            &mut circuit_builder,
            stack_top_expr.sub(F::BaseField::from(N as u64)),
        )?;

        // Pop rlc of stack[top - N] from stack
        let old_stack_ts = (&phase0[Self::phase0_old_stack_ts()]).try_into()?;
        UIntCmp::<TSUInt>::assert_lt(
            &mut circuit_builder,
            &mut rom_handler,
            &old_stack_ts,
            &stack_ts,
            &phase0[Self::phase0_old_stack_ts_lt()],
        )?;
        let stack_values = &phase0[Self::phase0_stack_values()];
        ram_handler.stack_pop(
            &mut circuit_builder,
            stack_top_expr.sub(F::BaseField::from(1)),
            old_stack_ts.values(),
            stack_values,
        );

        // Check the range of stack_top within [0, 1 << STACK_TOP_BIT_WIDTH).
        rom_handler.range_check_stack_top(&mut circuit_builder, stack_top.into())?;
        // Push stack_values twice to stack
        ram_handler.stack_push(
            &mut circuit_builder,
            stack_top_expr.sub(F::BaseField::from(1)),
            stack_ts.values(),
            stack_values,
        );
        ram_handler.stack_push(
            &mut circuit_builder,
            stack_top_expr,
            stack_ts.values(),
            stack_values,
        );

        // Bytecode check for (pc, DUP{N})
        rom_handler.bytecode_with_pc_opcode(
            &mut circuit_builder,
            pc.values(),
            <Self as Instruction<F>>::OPCODE,
        );

        let (ram_load_id, ram_store_id) = ram_handler.finalize(&mut circuit_builder);
        let rom_id = rom_handler.finalize(&mut circuit_builder);
        circuit_builder.configure();

        let outputs_wire_id = [ram_load_id, ram_store_id, rom_id];

        Ok(InstCircuit {
            circuit: Arc::new(Circuit::new(&circuit_builder)),
            layout: InstCircuitLayout {
                chip_check_wire_id: outputs_wire_id,
                phases_wire_id: vec![phase0_wire_id],
                ..Default::default()
            },
        })
    }
<<<<<<< HEAD

    fn generate_wires_in(record: &Record) -> CircuitWiresIn<F> {
        let mut wire_values = vec![F::ZERO; Self::phase0_size()];
        copy_pc_from_record!(wire_values, record);
        copy_stack_ts_from_record!(wire_values, record);
        copy_stack_top_from_record!(wire_values, record);
        copy_clock_from_record!(wire_values, record);
        copy_pc_add_from_record!(wire_values, record);
        copy_stack_ts_add_from_record!(wire_values, record);
        copy_stack_ts_lt_from_record!(wire_values, record);

        vec![LayerWitness {
            instances: vec![wire_values],
        }]
=======
}

#[cfg(test)]
mod test {
    use ark_std::test_rng;
    use core::ops::Range;
    use ff::Field;
    use gkr::structs::LayerWitness;
    use goldilocks::{Goldilocks, GoldilocksExt2, SmallField};
    use itertools::Itertools;
    use simple_frontend::structs::CellId;
    use singer_utils::constants::RANGE_CHIP_BIT_WIDTH;
    use singer_utils::structs::TSUInt;
    use std::collections::BTreeMap;
    use std::time::Instant;
    use transcript::Transcript;

    use crate::instructions::{
        ChipChallenges, DupInstruction, Instruction, InstructionGraph, SingerCircuitBuilder,
    };
    use crate::scheme::GKRGraphProverState;
    use crate::test::{get_uint_params, test_opcode_circuit, u2vec};
    use crate::{CircuitWiresIn, SingerGraphBuilder, SingerParams};

    impl<const N: usize> DupInstruction<N> {
        #[inline]
        fn phase0_idxes_map() -> BTreeMap<String, Range<CellId>> {
            let mut map = BTreeMap::new();
            map.insert("phase0_pc".to_string(), Self::phase0_pc());
            map.insert("phase0_stack_ts".to_string(), Self::phase0_stack_ts());
            map.insert("phase0_memory_ts".to_string(), Self::phase0_memory_ts());
            map.insert("phase0_stack_top".to_string(), Self::phase0_stack_top());
            map.insert("phase0_clk".to_string(), Self::phase0_clk());
            map.insert("phase0_pc_add".to_string(), Self::phase0_pc_add());
            map.insert(
                "phase0_stack_ts_add".to_string(),
                Self::phase0_stack_ts_add(),
            );
            map.insert(
                "phase0_stack_values".to_string(),
                Self::phase0_stack_values(),
            );
            map.insert(
                "phase0_old_stack_ts".to_string(),
                Self::phase0_old_stack_ts(),
            );
            map.insert(
                "phase0_old_stack_ts_lt".to_string(),
                Self::phase0_old_stack_ts_lt(),
            );

            map
        }
    }

    #[test]
    fn test_dup1_construct_circuit() {
        let challenges = ChipChallenges::default();

        let phase0_idx_map = DupInstruction::<1>::phase0_idxes_map();
        let phase0_witness_size = DupInstruction::<1>::phase0_size();

        #[cfg(feature = "witness-count")]
        {
            println!("DUP1: {:?}", &phase0_idx_map);
            println!("DUP1 witness_size = {:?}", phase0_witness_size);
        }

        // initialize general test inputs associated with push1
        let inst_circuit = DupInstruction::<1>::construct_circuit(challenges).unwrap();

        #[cfg(feature = "test-dbg")]
        println!("{:?}", inst_circuit);

        let mut phase0_values_map = BTreeMap::<String, Vec<Goldilocks>>::new();
        phase0_values_map.insert("phase0_pc".to_string(), vec![Goldilocks::from(1u64)]);
        phase0_values_map.insert("phase0_stack_ts".to_string(), vec![Goldilocks::from(2u64)]);
        phase0_values_map.insert("phase0_memory_ts".to_string(), vec![Goldilocks::from(1u64)]);
        phase0_values_map.insert(
            "phase0_stack_top".to_string(),
            vec![Goldilocks::from(100u64)],
        );
        phase0_values_map.insert("phase0_clk".to_string(), vec![Goldilocks::from(1u64)]);
        phase0_values_map.insert(
            "phase0_pc_add".to_string(),
            vec![], // carry is 0, may test carry using larger values in PCUInt
        );
        phase0_values_map.insert(
            "phase0_stack_ts_add".to_string(),
            vec![
                Goldilocks::from(3u64), // first TSUInt::N_RANGE_CHECK_CELLS = 1*(56/16) = 4 cells are range values, stack_ts + 1 = 4
                Goldilocks::from(0u64),
                Goldilocks::from(0u64),
                Goldilocks::from(0u64),
                // no place for carry
            ],
        );
        phase0_values_map.insert(
            "phase0_stack_values".to_string(),
            vec![
                Goldilocks::from(7u64),
                Goldilocks::from(6u64),
                Goldilocks::from(5u64),
                Goldilocks::from(4u64),
                Goldilocks::from(3u64),
                Goldilocks::from(2u64),
                Goldilocks::from(1u64),
                Goldilocks::from(0u64),
            ],
        );
        phase0_values_map.insert(
            "phase0_old_stack_ts".to_string(),
            vec![Goldilocks::from(1u64)],
        );
        let m: u64 = (1 << get_uint_params::<TSUInt>().1) - 1;
        let range_values = u2vec::<{ TSUInt::N_RANGE_CHECK_CELLS }, RANGE_CHIP_BIT_WIDTH>(m);
        phase0_values_map.insert(
            "phase0_old_stack_ts_lt".to_string(),
            vec![
                Goldilocks::from(range_values[0]),
                Goldilocks::from(range_values[1]),
                Goldilocks::from(range_values[2]),
                Goldilocks::from(range_values[3]),
                Goldilocks::from(1u64),
            ],
        );

        let circuit_witness_challenges = vec![
            Goldilocks::from(2),
            Goldilocks::from(2),
            Goldilocks::from(2),
        ];

        let _circuit_witness = test_opcode_circuit(
            &inst_circuit,
            &phase0_idx_map,
            phase0_witness_size,
            &phase0_values_map,
            circuit_witness_challenges,
        );
    }

    fn bench_dup_instruction_helper<F: SmallField, const N: usize>(instance_num_vars: usize) {
        let chip_challenges = ChipChallenges::default();
        let circuit_builder =
            SingerCircuitBuilder::<F>::new(chip_challenges).expect("circuit builder failed");
        let mut singer_builder = SingerGraphBuilder::<F>::new();

        let mut rng = test_rng();
        let size = DupInstruction::<N>::phase0_size();
        let phase0: CircuitWiresIn<F::BaseField> = vec![LayerWitness {
            instances: (0..(1 << instance_num_vars))
                .map(|_| {
                    (0..size)
                        .map(|_| F::BaseField::random(&mut rng))
                        .collect_vec()
                })
                .collect_vec(),
        }];

        let real_challenges = vec![F::random(&mut rng), F::random(&mut rng)];

        let timer = Instant::now();

        let _ = DupInstruction::<N>::construct_graph_and_witness(
            &mut singer_builder.graph_builder,
            &mut singer_builder.chip_builder,
            &circuit_builder.insts_circuits[<DupInstruction<N> as Instruction<F>>::OPCODE as usize],
            vec![phase0],
            &real_challenges,
            1 << instance_num_vars,
            &SingerParams::default(),
        )
        .expect("gkr graph construction failed");

        let (graph, wit) = singer_builder.graph_builder.finalize_graph_and_witness();

        println!(
            "Dup{}Instruction::construct_graph_and_witness, instance_num_vars = {}, time = {}",
            N,
            instance_num_vars,
            timer.elapsed().as_secs_f64()
        );

        let point = vec![F::random(&mut rng), F::random(&mut rng)];
        let target_evals = graph.target_evals(&wit, &point);

        let mut prover_transcript = &mut Transcript::new(b"Singer");

        let timer = Instant::now();
        let _ = GKRGraphProverState::prove(&graph, &wit, &target_evals, &mut prover_transcript)
            .expect("prove failed");
        println!(
            "Dup{}Instruction::prove, instance_num_vars = {}, time = {}",
            N,
            instance_num_vars,
            timer.elapsed().as_secs_f64()
        );
    }

    #[test]
    fn bench_dup1_instruction() {
        bench_dup_instruction_helper::<GoldilocksExt2, 1>(10);
    }

    #[test]
    fn bench_dup2_instruction() {
        bench_dup_instruction_helper::<GoldilocksExt2, 2>(10);
>>>>>>> 78ce36c9
    }
}<|MERGE_RESOLUTION|>--- conflicted
+++ resolved
@@ -160,7 +160,6 @@
             },
         })
     }
-<<<<<<< HEAD
 
     fn generate_wires_in(record: &Record) -> CircuitWiresIn<F> {
         let mut wire_values = vec![F::ZERO; Self::phase0_size()];
@@ -175,7 +174,7 @@
         vec![LayerWitness {
             instances: vec![wire_values],
         }]
-=======
+    }
 }
 
 #[cfg(test)]
@@ -384,6 +383,5 @@
     #[test]
     fn bench_dup2_instruction() {
         bench_dup_instruction_helper::<GoldilocksExt2, 2>(10);
->>>>>>> 78ce36c9
     }
 }