--- conflicted
+++ resolved
@@ -6,13 +6,8 @@
 use simple_frontend::structs::{CircuitBuilder, MixedCell};
 use singer_utils::{
     chip_handler::{
-<<<<<<< HEAD
         ChipHandler, bytecode::BytecodeChip, global_state::GlobalStateChip,
-        ram_handler::RAMHandler, range::RangeChip, rom_handler::ROMHandler, stack::StackChip,
-=======
-        bytecode::BytecodeChip, global_state::GlobalStateChip, ram_handler::RAMHandler,
-        range::RangeChip, stack::StackChip, ChipHandler,
->>>>>>> df8e72a8
+        ram_handler::RAMHandler, range::RangeChip, stack::StackChip,
     },
     chips::SingerChipBuilder,
     constants::OpcodeType,
@@ -475,12 +470,11 @@
         let offset = &phase0[Self::phase0_offset()];
         let mem_byte = phase0[Self::phase0_mem_byte().start];
         let old_memory_ts = TSUInt::try_from(&phase0[Self::phase0_old_memory_ts()])?;
-        ram_handler.borrow_mut().read_oam(
-            &mut circuit_builder,
-            offset,
-            old_memory_ts.values(),
-            &[mem_byte],
-        );
+        ram_handler
+            .borrow_mut()
+            .read_oam(&mut circuit_builder, offset, old_memory_ts.values(), &[
+                mem_byte,
+            ]);
 
         let (ram_load_id, ram_store_id) = ram_handler.borrow_mut().finalize(&mut circuit_builder);
         circuit_builder.configure();
