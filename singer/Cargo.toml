[package]
name = "singer"
version.workspace = true
edition.workspace = true
license.workspace = true

# See more keys and their definitions at https://doc.rust-lang.org/cargo/reference/manifest.html

[dependencies]
ark-std.workspace = true
ff.workspace = true
goldilocks.workspace = true
rayon.workspace = true
serde.workspace = true

gkr = { path = "../gkr" }
transcript = { path = "../transcript" }
mpcs = { path = "../mpcs" }
gkr-graph = { version = "0.1.0", path = "../gkr-graph" }
revm-interpreter = { path = "../interpreter" }
revm-primitives = { git = "https://github.com/bluealloy/revm.git", rev = "6a8b44d", default-features = false }
itertools = "0.12.0"
strum = "0.25.0"
strum_macros = "0.25.3"
<<<<<<< HEAD
num-traits = "0.2"
num-derive = "0.2"
rand = "0.8"
=======
simple-frontend = { version = "0.1.0", path = "../simple-frontend" }
paste = "1.0.14"
>>>>>>> cf51d4de
<|MERGE_RESOLUTION|>--- conflicted
+++ resolved
@@ -22,11 +22,8 @@
 itertools = "0.12.0"
 strum = "0.25.0"
 strum_macros = "0.25.3"
-<<<<<<< HEAD
 num-traits = "0.2"
 num-derive = "0.2"
 rand = "0.8"
-=======
 simple-frontend = { version = "0.1.0", path = "../simple-frontend" }
-paste = "1.0.14"
->>>>>>> cf51d4de
+paste = "1.0.14"