[package]
categories.workspace = true
description = "Utilities for the singer framework"
edition.workspace = true
keywords.workspace = true
license.workspace = true
name = "singer-utils"
readme.workspace = true
repository.workspace = true
version.workspace = true

[dependencies]
ark-std.workspace = true
ff.workspace = true
ff_ext = { path = "../ff_ext" }
goldilocks.workspace = true

gkr = { path = "../gkr", features = ["parallel"] }
<<<<<<< HEAD
gkr-graph = { version = "0.1.0", path = "../gkr-graph" }
itertools = "0.12.1"
multilinear_extensions = { path = "../multilinear_extensions", features = [
  "parallel",
] }
simple-frontend = { version = "0.1.0", path = "../simple-frontend" }
strum = { workspace = true }
strum_macros = { workspace = true }
sumcheck = { version = "0.1.0", path = "../sumcheck" }
transcript = { version = "0.1.0", path = "../transcript" }
=======
gkr-graph = { version = "0", path = "../gkr-graph" }
itertools.workspace = true
multilinear_extensions = { path = "../multilinear_extensions", features = ["parallel"] }
simple-frontend = { version = "0", path = "../simple-frontend" }
strum.workspace = true
strum_macros.workspace = true
sumcheck = { version = "0", path = "../sumcheck" }
transcript = { version = "0", path = "../transcript" }
>>>>>>> e3ce193c
<|MERGE_RESOLUTION|>--- conflicted
+++ resolved
@@ -16,18 +16,6 @@
 goldilocks.workspace = true
 
 gkr = { path = "../gkr", features = ["parallel"] }
-<<<<<<< HEAD
-gkr-graph = { version = "0.1.0", path = "../gkr-graph" }
-itertools = "0.12.1"
-multilinear_extensions = { path = "../multilinear_extensions", features = [
-  "parallel",
-] }
-simple-frontend = { version = "0.1.0", path = "../simple-frontend" }
-strum = { workspace = true }
-strum_macros = { workspace = true }
-sumcheck = { version = "0.1.0", path = "../sumcheck" }
-transcript = { version = "0.1.0", path = "../transcript" }
-=======
 gkr-graph = { version = "0", path = "../gkr-graph" }
 itertools.workspace = true
 multilinear_extensions = { path = "../multilinear_extensions", features = ["parallel"] }
@@ -35,5 +23,4 @@
 strum.workspace = true
 strum_macros.workspace = true
 sumcheck = { version = "0", path = "../sumcheck" }
-transcript = { version = "0", path = "../transcript" }
->>>>>>> e3ce193c
+transcript = { version = "0", path = "../transcript" }