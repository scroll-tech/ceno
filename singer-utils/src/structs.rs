use ff_ext::ExtensionField;
use simple_frontend::structs::{CellId, ChallengeId, ExtCellId};
use strum_macros::EnumIter;
use uint::UInt;

use crate::constants::{EVM_STACK_BIT_WIDTH, VALUE_BIT_WIDTH};
use crate::uint;

#[derive(Clone, Debug, Copy, EnumIter)]
pub enum RAMType {
    Stack,
    Memory,
    GlobalState,
    Register,
}

#[derive(Clone, Debug, Copy, EnumIter)]
pub enum ROMType {
    Bytecode,
    Calldata,
    Range,
}

#[derive(Clone, Copy, Debug, EnumIter)]
pub enum InstOutChipType {
    RAMLoad,
    RAMStore,
    ROMInput,
}

#[derive(Clone, Copy, Debug)]
pub struct ChipChallenges {
    // Challenges for multiple-tuple chip records
    pub(super) record_rlc: ChallengeId,
    // Challenges for multiple-cell values
    pub(super) record_item_rlc: ChallengeId,
}

#[derive(Clone, Debug)]
pub struct RAMHandler<Ext: ExtensionField> {
    pub(crate) rd_records: Vec<ExtCellId<Ext>>,
    pub(crate) wt_records: Vec<ExtCellId<Ext>>,
    pub(crate) challenge: ChipChallenges,
}

#[derive(Clone, Debug)]
pub struct ROMHandler<Ext: ExtensionField> {
    pub(crate) records: Vec<ExtCellId<Ext>>,
    pub(crate) challenge: ChipChallenges,
}

pub type UInt64 = UInt<64, VALUE_BIT_WIDTH>;
pub type PCUInt = UInt64;
<<<<<<< HEAD
pub type TSUInt = UInt<56, 56>;
pub type StackUInt = UInt<{ EVM_STACK_BIT_WIDTH as usize }, { VALUE_BIT_WIDTH as usize }>;
pub type RegisterUInt = UInt64;
=======
pub type TSUInt = UInt<48, 48>;
pub type StackUInt = UInt<{ EVM_STACK_BIT_WIDTH as usize }, { VALUE_BIT_WIDTH as usize }>;
>>>>>>> b2305518
<|MERGE_RESOLUTION|>--- conflicted
+++ resolved
@@ -51,11 +51,6 @@
 
 pub type UInt64 = UInt<64, VALUE_BIT_WIDTH>;
 pub type PCUInt = UInt64;
-<<<<<<< HEAD
-pub type TSUInt = UInt<56, 56>;
-pub type StackUInt = UInt<{ EVM_STACK_BIT_WIDTH as usize }, { VALUE_BIT_WIDTH as usize }>;
-pub type RegisterUInt = UInt64;
-=======
 pub type TSUInt = UInt<48, 48>;
 pub type StackUInt = UInt<{ EVM_STACK_BIT_WIDTH as usize }, { VALUE_BIT_WIDTH as usize }>;
->>>>>>> b2305518
+pub type RegisterUInt = UInt64;