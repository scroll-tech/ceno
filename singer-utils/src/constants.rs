use num_derive::FromPrimitive;

pub const STACK_TOP_BIT_WIDTH: usize = 10;
pub const RANGE_CHIP_BIT_WIDTH: usize = 16;
pub const VALUE_BIT_WIDTH: usize = 32;
pub const EVM_STACK_BIT_WIDTH: usize = 256;
pub const EVM_STACK_BYTE_WIDTH: usize = EVM_STACK_BIT_WIDTH / 8;

// opcode bytecode
<<<<<<< HEAD
#[derive(Clone, Copy, FromPrimitive)]
=======
#[derive(Debug, Clone, Copy)]
>>>>>>> 78ce36c9
pub enum OpcodeType {
    ADD = 0x01,
    GT = 0x11,
    CALLDATALOAD = 0x35,
    POP = 0x50,
    MSTORE = 0x52,
    JUMP = 0x56,
    JUMPI = 0x57,
    JUMPDEST = 0x5b,
    PUSH0 = 0x5F,
    PUSH1 = 0x60,
    DUP1 = 0x80,
    DUP2 = 0x81,
    SWAP1 = 0x90,
    SWAP2 = 0x91,
    SWAP4 = 0x93,
    RETURN = 0xf3,
}<|MERGE_RESOLUTION|>--- conflicted
+++ resolved
@@ -7,11 +7,7 @@
 pub const EVM_STACK_BYTE_WIDTH: usize = EVM_STACK_BIT_WIDTH / 8;
 
 // opcode bytecode
-<<<<<<< HEAD
-#[derive(Clone, Copy, FromPrimitive)]
-=======
-#[derive(Debug, Clone, Copy)]
->>>>>>> 78ce36c9
+#[derive(Clone, Copy, Debug, FromPrimitive)]
 pub enum OpcodeType {
     ADD = 0x01,
     GT = 0x11,
