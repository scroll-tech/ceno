use crate::{
    constants::{BYTE_BIT_WIDTH, RANGE_CHIP_BIT_WIDTH},
    error::UtilError,
    uint::util::{add_one_to_big_num, convert_decomp, pad_cells},
};
use ff_ext::ExtensionField;
use goldilocks::SmallField;
use simple_frontend::structs::{CellId, CircuitBuilder};
use sumcheck::util::ceil_log2;

#[derive(Clone)]
/// Unsigned integer with `M` total bits. `C` denotes the cell bit width.
/// Represented in little endian form.
pub struct UInt<const M: usize, const C: usize> {
    pub values: Vec<CellId>,
}

impl<const M: usize, const C: usize> UInt<M, C> {
    /// Return the `UInt` underlying cell id's
    pub fn values(&self) -> &[CellId] {
        &self.values
    }

    /// Builds a `UInt` instance from a set of cells that represent `RANGE_VALUES`
    /// assumes range_values are represented in little endian form
    pub fn from_range_values<E: ExtensionField>(
        circuit_builder: &mut CircuitBuilder<E>,
        range_values: &[CellId],
    ) -> Result<Self, UtilError> {
        Self::from_different_sized_cell_values(
            circuit_builder,
            range_values,
            RANGE_CHIP_BIT_WIDTH,
            true,
        )
    }

    /// Builds a `UInt` instance from a set of cells that represent big-endian `BYTE_VALUES`
    pub fn from_bytes_big_endian<E: ExtensionField>(
        circuit_builder: &mut CircuitBuilder<E>,
        bytes: &[CellId],
    ) -> Result<Self, UtilError> {
        Self::from_bytes(circuit_builder, bytes, false)
    }

    /// Builds a `UInt` instance from a set of cells that represent little-endian `BYTE_VALUES`
    pub fn from_bytes_little_endian<E: ExtensionField>(
        circuit_builder: &mut CircuitBuilder<E>,
        bytes: &[CellId],
    ) -> Result<Self, UtilError> {
        Self::from_bytes(circuit_builder, bytes, true)
    }

    /// Builds a `UInt` instance from a set of cells that represent `BYTE_VALUES`
    pub fn from_bytes<E: ExtensionField>(
        circuit_builder: &mut CircuitBuilder<E>,
        bytes: &[CellId],
        is_little_endian: bool,
    ) -> Result<Self, UtilError> {
        Self::from_different_sized_cell_values(
            circuit_builder,
            bytes,
            BYTE_BIT_WIDTH,
            is_little_endian,
        )
    }

    /// Builds a `UInt` instance from a set of cell values of a certain `CELL_WIDTH`
    fn from_different_sized_cell_values<E: ExtensionField>(
        circuit_builder: &mut CircuitBuilder<E>,
        cell_values: &[CellId],
        cell_width: usize,
        is_little_endian: bool,
    ) -> Result<Self, UtilError> {
        let mut values = convert_decomp(
            circuit_builder,
            cell_values,
            cell_width,
            Self::MAX_CELL_BIT_WIDTH,
            is_little_endian,
        )?;
        debug_assert!(values.len() <= Self::N_OPERAND_CELLS);
        pad_cells(circuit_builder, &mut values, Self::N_OPERAND_CELLS);
        values.try_into()
    }

    /// Generate ((0)_{2^C}, (1)_{2^C}, ..., (size - 1)_{2^C})
    pub fn counter_vector<F: SmallField>(size: usize) -> Vec<Vec<F>> {
        let num_vars = ceil_log2(size);
        let number_of_limbs = (num_vars + C - 1) / C;
        let cell_modulo = F::from(1 << C);

        let mut res = vec![vec![F::ZERO; number_of_limbs]];

        for i in 1..size {
            res.push(add_one_to_big_num(cell_modulo, &res[i - 1]));
        }

        res
    }
}

/// Construct `UInt` from `Vec<CellId>`
impl<const M: usize, const C: usize> TryFrom<Vec<CellId>> for UInt<M, C> {
    type Error = UtilError;

    fn try_from(values: Vec<CellId>) -> Result<Self, Self::Error> {
        if values.len() != Self::N_OPERAND_CELLS {
            return Err(UtilError::UIntError(format!(
                "cannot construct UInt<{}, {}> from {} cells, requires {} cells",
                M,
                C,
                values.len(),
                Self::N_OPERAND_CELLS
            )));
        }

        Ok(Self { values })
    }
}

/// Construct `UInt` from `$[CellId]`
impl<const M: usize, const C: usize> TryFrom<&[CellId]> for UInt<M, C> {
    type Error = UtilError;

    fn try_from(values: &[CellId]) -> Result<Self, Self::Error> {
        values.to_vec().try_into()
    }
}

<<<<<<< HEAD
// #[cfg(test)]
// mod tests {
//     use crate::uint::uint::UInt;
//     use gkr::structs::{Circuit, CircuitWitness};
//     use goldilocks::{Goldilocks, GoldilocksExt2};
//     use itertools::Itertools;
//     use simple_frontend::structs::CircuitBuilder;
=======
#[cfg(test)]
mod tests {
    use crate::uint::uint::UInt;
    use gkr::structs::{Circuit, CircuitWitness};
    use goldilocks::{Goldilocks, GoldilocksExt2};
    use itertools::Itertools;
    use multilinear_extensions::mle::IntoMLE;
    use simple_frontend::structs::CircuitBuilder;
>>>>>>> 392c770e

//     #[test]
//     fn test_uint_from_cell_ids() {
//         // 33 total bits and each cells holds just 4 bits
//         // to hold all 33 bits without truncations, we'd need 9 cells
//         // 9 * 4 = 36 > 33
//         type UInt33 = UInt<33, 4>;
//         assert!(UInt33::try_from(vec![1, 2, 3, 4, 5, 6, 7, 8, 9]).is_ok());
//         assert!(UInt33::try_from(vec![1, 2, 3]).is_err());
//         assert!(UInt33::try_from(vec![1, 2, 3, 4, 5, 6, 7, 8, 9, 10]).is_err());
//     }

<<<<<<< HEAD
//     #[test]
//     fn test_uint_from_different_sized_cell_values() {
//         // build circuit
//         let mut circuit_builder = CircuitBuilder::<GoldilocksExt2>::new();
//         let (_, small_values) = circuit_builder.create_witness_in(8);
//         type UInt30 = UInt<30, 6>;
//         let uint_instance =
//             UInt30::from_different_sized_cell_values(&mut circuit_builder, &small_values, 2, true)
//                 .unwrap();
//         circuit_builder.configure();
//         let circuit = Circuit::new(&circuit_builder);
=======
    #[test]
    fn test_uint_from_different_sized_cell_values() {
        // build circuit
        let mut circuit_builder = CircuitBuilder::<GoldilocksExt2>::new();
        let (_, small_values) = circuit_builder.create_witness_in(8);
        type UInt30 = UInt<30, 6>;
        let _ =
            UInt30::from_different_sized_cell_values(&mut circuit_builder, &small_values, 2, true)
                .unwrap();
        circuit_builder.configure();
        let circuit = Circuit::new(&circuit_builder);
>>>>>>> 392c770e

//         // input
//         // we start with cells of bit width 2 (8 of them)
//         // 11 00 10 11 01 10 01 01 (bit representation)
//         //  3  0  2  3  1  2  1  1 (field representation)
//         //
//         // repacking into cells of bit width 6
//         // 110010 110110 010100
//         // since total bit = 30 then expect 5 cells ( 30 / 6)
//         // since we have 3 cells, we need to pad with 2 more
//         // hence expected output:
//         // 100011 100111 000101 000000 000000(bit representation)
//         //     35     39      5      0      0

<<<<<<< HEAD
//         let witness_values = vec![3, 0, 2, 3, 1, 2, 1, 1]
//             .into_iter()
//             .map(|v| Goldilocks::from(v))
//             .collect_vec();
//         let circuit_witness = {
//             let challenges = vec![GoldilocksExt2::from(2)];
//             let mut circuit_witness = CircuitWitness::new(&circuit, challenges);
//             circuit_witness.add_instance(&circuit, vec![witness_values]);
//             circuit_witness
//         };
//         circuit_witness.check_correctness(&circuit);

//         let output = circuit_witness.output_layer_witness_ref().instances[0].to_vec();
//         assert_eq!(
//             &output[..5],
//             vec![35, 39, 5, 0, 0]
//                 .into_iter()
//                 .map(|v| Goldilocks::from(v))
//                 .collect_vec()
//         );
=======
        let witness_values = vec![3, 0, 2, 3, 1, 2, 1, 1]
            .into_iter()
            .map(|v| Goldilocks::from(v))
            .collect_vec();
        let circuit_witness = {
            let challenges = vec![GoldilocksExt2::from(2)];
            let mut circuit_witness = CircuitWitness::new(&circuit, challenges);
            circuit_witness.add_instance(&circuit, vec![witness_values.into_mle()]);
            circuit_witness
        };
        circuit_witness.check_correctness(&circuit);

        let output = circuit_witness
            .output_layer_witness_ref()
            .get_base_field_vec();
        assert_eq!(
            &output[..5],
            vec![35, 39, 5, 0, 0]
                .into_iter()
                .map(|v| Goldilocks::from(v))
                .collect_vec()
        );
>>>>>>> 392c770e

//         // padding to power of 2
//         assert_eq!(
//             &output[5..],
//             vec![0, 0, 0]
//                 .into_iter()
//                 .map(|v| Goldilocks::from(v))
//                 .collect_vec()
//         );
//     }

//     #[test]
//     fn test_counter_vector() {
//         // each limb has 5 bits so all number from 0..3 should require only 1 limb
//         type UInt30 = UInt<30, 5>;
//         let res = UInt30::counter_vector::<Goldilocks>(3);
//         assert_eq!(
//             res,
//             vec![
//                 vec![Goldilocks::from(0)],
//                 vec![Goldilocks::from(1)],
//                 vec![Goldilocks::from(2)]
//             ]
//         );

//         // each limb has a single bit, number from 0..5 should require 3 limbs each
//         type UInt50 = UInt<50, 1>;
//         let res = UInt50::counter_vector::<Goldilocks>(5);
//         assert_eq!(
//             res,
//             vec![
//                 // 0
//                 vec![
//                     Goldilocks::from(0),
//                     Goldilocks::from(0),
//                     Goldilocks::from(0)
//                 ],
//                 // 1
//                 vec![
//                     Goldilocks::from(1),
//                     Goldilocks::from(0),
//                     Goldilocks::from(0)
//                 ],
//                 // 2
//                 vec![
//                     Goldilocks::from(0),
//                     Goldilocks::from(1),
//                     Goldilocks::from(0)
//                 ],
//                 // 3
//                 vec![
//                     Goldilocks::from(1),
//                     Goldilocks::from(1),
//                     Goldilocks::from(0)
//                 ],
//                 // 4
//                 vec![
//                     Goldilocks::from(0),
//                     Goldilocks::from(0),
//                     Goldilocks::from(1)
//                 ],
//             ]
//         );
//     }
// }<|MERGE_RESOLUTION|>--- conflicted
+++ resolved
@@ -128,7 +128,6 @@
     }
 }
 
-<<<<<<< HEAD
 // #[cfg(test)]
 // mod tests {
 //     use crate::uint::uint::UInt;
@@ -136,16 +135,6 @@
 //     use goldilocks::{Goldilocks, GoldilocksExt2};
 //     use itertools::Itertools;
 //     use simple_frontend::structs::CircuitBuilder;
-=======
-#[cfg(test)]
-mod tests {
-    use crate::uint::uint::UInt;
-    use gkr::structs::{Circuit, CircuitWitness};
-    use goldilocks::{Goldilocks, GoldilocksExt2};
-    use itertools::Itertools;
-    use multilinear_extensions::mle::IntoMLE;
-    use simple_frontend::structs::CircuitBuilder;
->>>>>>> 392c770e
 
 //     #[test]
 //     fn test_uint_from_cell_ids() {
@@ -158,7 +147,6 @@
 //         assert!(UInt33::try_from(vec![1, 2, 3, 4, 5, 6, 7, 8, 9, 10]).is_err());
 //     }
 
-<<<<<<< HEAD
 //     #[test]
 //     fn test_uint_from_different_sized_cell_values() {
 //         // build circuit
@@ -170,19 +158,6 @@
 //                 .unwrap();
 //         circuit_builder.configure();
 //         let circuit = Circuit::new(&circuit_builder);
-=======
-    #[test]
-    fn test_uint_from_different_sized_cell_values() {
-        // build circuit
-        let mut circuit_builder = CircuitBuilder::<GoldilocksExt2>::new();
-        let (_, small_values) = circuit_builder.create_witness_in(8);
-        type UInt30 = UInt<30, 6>;
-        let _ =
-            UInt30::from_different_sized_cell_values(&mut circuit_builder, &small_values, 2, true)
-                .unwrap();
-        circuit_builder.configure();
-        let circuit = Circuit::new(&circuit_builder);
->>>>>>> 392c770e
 
 //         // input
 //         // we start with cells of bit width 2 (8 of them)
@@ -197,7 +172,6 @@
 //         // 100011 100111 000101 000000 000000(bit representation)
 //         //     35     39      5      0      0
 
-<<<<<<< HEAD
 //         let witness_values = vec![3, 0, 2, 3, 1, 2, 1, 1]
 //             .into_iter()
 //             .map(|v| Goldilocks::from(v))
@@ -218,30 +192,6 @@
 //                 .map(|v| Goldilocks::from(v))
 //                 .collect_vec()
 //         );
-=======
-        let witness_values = vec![3, 0, 2, 3, 1, 2, 1, 1]
-            .into_iter()
-            .map(|v| Goldilocks::from(v))
-            .collect_vec();
-        let circuit_witness = {
-            let challenges = vec![GoldilocksExt2::from(2)];
-            let mut circuit_witness = CircuitWitness::new(&circuit, challenges);
-            circuit_witness.add_instance(&circuit, vec![witness_values.into_mle()]);
-            circuit_witness
-        };
-        circuit_witness.check_correctness(&circuit);
-
-        let output = circuit_witness
-            .output_layer_witness_ref()
-            .get_base_field_vec();
-        assert_eq!(
-            &output[..5],
-            vec![35, 39, 5, 0, 0]
-                .into_iter()
-                .map(|v| Goldilocks::from(v))
-                .collect_vec()
-        );
->>>>>>> 392c770e
 
 //         // padding to power of 2
 //         assert_eq!(
