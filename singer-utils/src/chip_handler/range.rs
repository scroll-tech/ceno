use ff::Field;
use ff_ext::ExtensionField;
use simple_frontend::structs::{CellId, CircuitBuilder, MixedCell};

use crate::{
    constants::{RANGE_CHIP_BIT_WIDTH, STACK_TOP_BIT_WIDTH},
    error::UtilError,
    structs::{PCUInt, ROMHandler, TSUInt},
    uint::UInt,
};

use super::{ROMOperations, RangeChipOperations};

impl<E: ExtensionField> RangeChipOperations<E> for ROMHandler<E> {
    fn range_check_stack_top(
        &mut self,
        circuit_builder: &mut CircuitBuilder<E>,
        stack_top: MixedCell<E>,
    ) -> Result<(), UtilError> {
        self.small_range_check(circuit_builder, stack_top, STACK_TOP_BIT_WIDTH)
    }

    /// Check the range of stack values within [0, 1 << STACK_VALUE_BYTE_WIDTH * 8).
    /// Return the verified values.
    fn range_check_uint<const M: usize, const C: usize>(
        &mut self,
        circuit_builder: &mut CircuitBuilder<E>,
        uint: &UInt<M, C>,
        range_value_witness: Option<&[CellId]>,
    ) -> Result<UInt<M, C>, UtilError>
    where
        E: ExtensionField,
    {
        let n_cell = (M + C - 1) / C;
        if C <= RANGE_CHIP_BIT_WIDTH {
            for value in uint.values().iter().take(n_cell - 1) {
                self.small_range_check(circuit_builder, (*value).into(), C)?;
            }
            self.small_range_check(circuit_builder, uint.values()[n_cell - 1].into(), M % C)?;
            Ok((*uint).clone())
        } else if let Some(range_values) = range_value_witness {
            let range_value = UInt::<M, C>::from_range_values(circuit_builder, range_values)?;
            UInt::<M, C>::assert_eq(circuit_builder, uint, &range_value)?;
            let b: usize = M.min(C);
            let chunk_size = (b + RANGE_CHIP_BIT_WIDTH - 1) / RANGE_CHIP_BIT_WIDTH;
            for chunk in range_values.chunks(chunk_size) {
                for i in 0..chunk_size - 1 {
                    self.small_range_check(circuit_builder, chunk[i].into(), RANGE_CHIP_BIT_WIDTH)?;
                }
                self.small_range_check(
                    circuit_builder,
                    chunk[chunk_size - 1].into(),
                    b - (chunk_size - 1) * RANGE_CHIP_BIT_WIDTH,
                )?;
            }
            Ok(range_value)
        } else {
            Err(UtilError::ChipHandlerError)
        }
    }

    fn range_check_bytes(
        &mut self,
        circuit_builder: &mut CircuitBuilder<E>,
        bytes: &[CellId],
    ) -> Result<(), UtilError> {
        for byte in bytes {
            self.small_range_check(circuit_builder, (*byte).into(), 8)?;
        }
        Ok(())
    }

    fn range_check_table_item(&mut self, circuit_builder: &mut CircuitBuilder<E>, item: CellId) {
        self.rom_load(circuit_builder, &[], &[item]);
    }
}

impl<E: ExtensionField> ROMHandler<E> {
    fn small_range_check(
        &mut self,
        circuit_builder: &mut CircuitBuilder<E>,
        value: MixedCell<E>,
        bit_width: usize,
    ) -> Result<(), UtilError> {
        if bit_width > RANGE_CHIP_BIT_WIDTH {
            return Err(UtilError::ChipHandlerError);
        }
        let items = [value.mul(E::BaseField::from(1 << (RANGE_CHIP_BIT_WIDTH - bit_width)))];
        self.rom_load_mixed(circuit_builder, &[], &items);
        Ok(())
    }
}

impl<Ext: ExtensionField> ROMHandler<Ext> {
    pub fn increase_pc(
        circuit_builder: &mut CircuitBuilder<Ext>,
        pc: &PCUInt,
        witness: &[CellId],
    ) -> Result<PCUInt, UtilError> {
        ROMHandler::add_pc_const(circuit_builder, &pc, 1, witness)
    }

    pub fn add_pc_const(
        circuit_builder: &mut CircuitBuilder<Ext>,
        pc: &PCUInt,
        constant: i64,
        witness: &[CellId],
    ) -> Result<PCUInt, UtilError> {
        let carry = PCUInt::extract_unsafe_carry_add(witness);
        PCUInt::add_const_unsafe(
            circuit_builder,
            &pc,
            i64_to_base_field::<Ext>(constant),
            carry,
        )
    }

    pub fn increase_ts(
        &mut self,
        circuit_builder: &mut CircuitBuilder<Ext>,
        ts: &TSUInt,
        witness: &[CellId],
    ) -> Result<TSUInt, UtilError> {
        self.add_ts_with_const(circuit_builder, &ts, 1, witness)
    }

    pub fn add_ts_with_const(
        &mut self,
        circuit_builder: &mut CircuitBuilder<Ext>,
        ts: &TSUInt,
        constant: i64,
        witness: &[CellId],
    ) -> Result<TSUInt, UtilError> {
<<<<<<< HEAD
        // let carry = UIntAddSub::<TSUInt>::extract_unsafe_carry(witness);
        UIntAddSub::<TSUInt>::add_const(
=======
        TSUInt::add_const(
>>>>>>> b2305518
            circuit_builder,
            self,
            &ts,
            i64_to_base_field::<Ext>(constant),
            witness,
        )
    }

    pub fn non_zero(
        &mut self,
        circuit_builder: &mut CircuitBuilder<Ext>,
        val: CellId,
        wit: CellId,
    ) -> Result<CellId, UtilError> {
        let prod = circuit_builder.create_cell();
        circuit_builder.mul2(prod, val, wit, Ext::BaseField::ONE);
        self.small_range_check(circuit_builder, prod.into(), 1)?;

        let statement = circuit_builder.create_cell();
        // If val != 0, then prod = 1. => assert!( val (prod - 1) = 0 )
        circuit_builder.mul2(statement, val, prod, Ext::BaseField::ONE);
        circuit_builder.add(statement, val, -Ext::BaseField::ONE);
        circuit_builder.assert_const(statement, 0);
        Ok(prod)
    }
}

fn i64_to_base_field<E: ExtensionField>(x: i64) -> E::BaseField {
    if x >= 0 {
        E::BaseField::from(x as u64)
    } else {
        -E::BaseField::from((-x) as u64)
    }
}<|MERGE_RESOLUTION|>--- conflicted
+++ resolved
@@ -131,12 +131,7 @@
         constant: i64,
         witness: &[CellId],
     ) -> Result<TSUInt, UtilError> {
-<<<<<<< HEAD
-        // let carry = UIntAddSub::<TSUInt>::extract_unsafe_carry(witness);
-        UIntAddSub::<TSUInt>::add_const(
-=======
         TSUInt::add_const(
->>>>>>> b2305518
             circuit_builder,
             self,
             &ts,
