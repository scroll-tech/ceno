--- conflicted
+++ resolved
@@ -1,9 +1,5 @@
 use crate::{
-<<<<<<< HEAD
-    chip_handler::{ChipHandler, ram_handler::RAMHandler, util::cell_to_mixed},
-=======
-    chip_handler::{util::cell_to_mixed, ChipHandler},
->>>>>>> df8e72a8
+    chip_handler::{ChipHandler, util::cell_to_mixed},
     structs::RAMType,
 };
 use ff_ext::ExtensionField;
