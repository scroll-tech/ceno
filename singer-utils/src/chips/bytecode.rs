use std::sync::Arc;

use ff_ext::ExtensionField;
use gkr::structs::Circuit;
use gkr_graph::structs::{CircuitGraphBuilder, NodeOutputType, PredType};
use itertools::Itertools;
use multilinear_extensions::mle::IntoMLE;
use simple_frontend::structs::CircuitBuilder;
use sumcheck::util::ceil_log2;

use crate::{
<<<<<<< HEAD
    chip_handler::{ChipHandler, bytecode::BytecodeChip, rom_handler::ROMHandler},
=======
    chip_handler::{bytecode::BytecodeChip, ChipHandler},
>>>>>>> df8e72a8
    error::UtilError,
    structs::{ChipChallenges, PCUInt},
};

use super::ChipCircuitGadgets;

fn construct_circuit<E: ExtensionField>(challenges: &ChipChallenges) -> Arc<Circuit<E>> {
    let mut circuit_builder = CircuitBuilder::<E>::default();
    let (_, pc_cells) = circuit_builder.create_witness_in(PCUInt::N_OPERAND_CELLS);
    let (_, bytecode_cells) = circuit_builder.create_witness_in(1);

    let mut chip_handler = ChipHandler::new(*challenges);

    BytecodeChip::bytecode_with_pc_byte(
        &mut chip_handler,
        &mut circuit_builder,
        &pc_cells,
        bytecode_cells[0],
    );
    let _ = chip_handler.finalize(&mut circuit_builder);

    circuit_builder.configure();
    Arc::new(Circuit::new(&circuit_builder))
}

/// Add bytecode table circuit and witness to the circuit graph. Return node id
/// and lookup instance log size.
pub(crate) fn construct_bytecode_table_and_witness<E: ExtensionField>(
    builder: &mut CircuitGraphBuilder<'_, E>,
    bytecode: &[u8],
    challenges: &ChipChallenges,
    real_challenges: &[E],
) -> Result<(PredType, PredType, usize), UtilError> {
    let bytecode_circuit = construct_circuit(challenges);
    let selector = ChipCircuitGadgets::construct_prefix_selector(bytecode.len(), 1);

    let selector_node_id = builder.add_node_with_witness(
        "bytecode selector circuit",
        &selector.circuit,
        vec![],
        real_challenges.to_vec(),
        vec![],
        bytecode.len().next_power_of_two(),
    )?;

    let wits_in = vec![
        PCUInt::counter_vector::<E::BaseField>(bytecode.len().next_power_of_two())
            .into_iter()
            .flatten()
            .collect_vec()
            .into_mle(),
        {
            let bytecode = bytecode
                .iter()
                .map(|x| E::BaseField::from(*x as u64))
                .collect_vec();
            bytecode.into_mle()
        },
    ];

    let table_node_id = builder.add_node_with_witness(
        "bytecode table circuit",
        &bytecode_circuit,
        vec![PredType::Source; 2],
        real_challenges.to_vec(),
        wits_in,
        bytecode.len().next_power_of_two(),
    )?;

    Ok((
        PredType::PredWire(NodeOutputType::OutputLayer(table_node_id)),
        PredType::PredWire(NodeOutputType::OutputLayer(selector_node_id)),
        ceil_log2(bytecode.len()) - 1,
    ))
}

/// Add bytecode table circuit to the circuit graph. Return node id and lookup
/// instance log size.
pub(crate) fn construct_bytecode_table<E: ExtensionField>(
    builder: &mut CircuitGraphBuilder<E>,
    bytecode_len: usize,
    challenges: &ChipChallenges,
) -> Result<(PredType, PredType, usize), UtilError> {
    let bytecode_circuit = construct_circuit(challenges);
    let selector = ChipCircuitGadgets::construct_prefix_selector(bytecode_len, 1);

    let selector_node_id =
        builder.add_node("bytecode selector circuit", &selector.circuit, vec![])?;

    let table_node_id = builder.add_node(
        "bytecode table circuit",
        &bytecode_circuit,
        vec![PredType::Source; 2],
    )?;

    Ok((
        PredType::PredWire(NodeOutputType::OutputLayer(table_node_id)),
        PredType::PredWire(NodeOutputType::OutputLayer(selector_node_id)),
        ceil_log2(bytecode_len) - 1,
    ))
}<|MERGE_RESOLUTION|>--- conflicted
+++ resolved
@@ -9,11 +9,7 @@
 use sumcheck::util::ceil_log2;
 
 use crate::{
-<<<<<<< HEAD
-    chip_handler::{ChipHandler, bytecode::BytecodeChip, rom_handler::ROMHandler},
-=======
-    chip_handler::{bytecode::BytecodeChip, ChipHandler},
->>>>>>> df8e72a8
+    chip_handler::{ChipHandler, bytecode::BytecodeChip},
     error::UtilError,
     structs::{ChipChallenges, PCUInt},
 };
