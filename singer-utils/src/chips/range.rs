use std::sync::Arc;

use ff_ext::ExtensionField;
use gkr::structs::Circuit;
use gkr_graph::structs::{CircuitGraphBuilder, NodeOutputType, PredType};
<<<<<<< HEAD
use goldilocks::SmallField;
use simple_frontend::structs::CircuitBuilder;
=======
use simple_frontend::structs::{CircuitBuilder, MixedCell};
>>>>>>> 15f03fcd

use crate::{
    chip_handler::{ROMOperations, RangeChipOperations},
    constants::RANGE_CHIP_BIT_WIDTH,
    error::UtilError,
    structs::{ChipChallenges, ROMHandler},
};

fn construct_circuit<F: SmallField>(challenges: &ChipChallenges) -> Arc<Circuit<F>> {
    let mut circuit_builder = CircuitBuilder::<F>::new();
    let cells = circuit_builder.create_counter_in(0);

    let mut rom_handler = ROMHandler::new(&challenges);
    rom_handler.range_check_table_item(&mut circuit_builder, cells[0]);
    let _ = rom_handler.finalize(&mut circuit_builder);

    circuit_builder.configure();
    Arc::new(Circuit::new(&circuit_builder))
}

/// Add range table circuit and witness to the circuit graph. Return node id and
/// lookup instance log size.
pub(crate) fn construct_range_table_and_witness<E: ExtensionField>(
    builder: &mut CircuitGraphBuilder<E>,
    bit_with: usize,
    challenges: &ChipChallenges,
    real_challenges: &[E],
) -> Result<(PredType, usize), UtilError> {
<<<<<<< HEAD
    let range_circuit = construct_circuit(challenges);
=======
    let mut circuit_builder = CircuitBuilder::<E>::new();
    let cells = circuit_builder.create_counter_in(0);
    let items = [
        MixedCell::Constant(E::BaseField::from(ROMType::Range as u64)),
        MixedCell::Cell(cells[0]),
    ];
    let rlc = circuit_builder.create_ext_cell();
    circuit_builder.rlc_mixed(&rlc, &items, challenges.range());
    circuit_builder.configure();
    let range_circuit = Arc::new(Circuit::new(&circuit_builder));
>>>>>>> 15f03fcd

    let table_node_id = builder.add_node_with_witness(
        "range table circuit",
        &range_circuit,
        vec![],
        real_challenges.to_vec(),
        vec![],
        1 << RANGE_CHIP_BIT_WIDTH,
    )?;
    Ok((
        PredType::PredWire(NodeOutputType::OutputLayer(table_node_id)),
        bit_with - 1,
    ))
}

/// Add range table circuit to the circuit graph. Return node id and lookup
/// instance log size.
pub(crate) fn construct_range_table<E: ExtensionField>(
    builder: &mut CircuitGraphBuilder<E>,
    bit_with: usize,
    challenges: &ChipChallenges,
) -> Result<(PredType, usize), UtilError> {
<<<<<<< HEAD
    let range_circuit = construct_circuit(challenges);
=======
    let mut circuit_builder = CircuitBuilder::<E>::new();
    let cells = circuit_builder.create_counter_in(0);
    let items = [
        MixedCell::Constant(E::BaseField::from(ROMType::Range as u64)),
        MixedCell::Cell(cells[0]),
    ];
    let rlc = circuit_builder.create_ext_cell();
    circuit_builder.rlc_mixed(&rlc, &items, challenges.range());
    circuit_builder.configure();
    let range_circuit = Arc::new(Circuit::new(&circuit_builder));
>>>>>>> 15f03fcd

    let table_node_id = builder.add_node("range table circuit", &range_circuit, vec![])?;
    Ok((
        PredType::PredWire(NodeOutputType::OutputLayer(table_node_id)),
        bit_with - 1,
    ))
}<|MERGE_RESOLUTION|>--- conflicted
+++ resolved
@@ -3,12 +3,7 @@
 use ff_ext::ExtensionField;
 use gkr::structs::Circuit;
 use gkr_graph::structs::{CircuitGraphBuilder, NodeOutputType, PredType};
-<<<<<<< HEAD
-use goldilocks::SmallField;
 use simple_frontend::structs::CircuitBuilder;
-=======
-use simple_frontend::structs::{CircuitBuilder, MixedCell};
->>>>>>> 15f03fcd
 
 use crate::{
     chip_handler::{ROMOperations, RangeChipOperations},
@@ -17,8 +12,8 @@
     structs::{ChipChallenges, ROMHandler},
 };
 
-fn construct_circuit<F: SmallField>(challenges: &ChipChallenges) -> Arc<Circuit<F>> {
-    let mut circuit_builder = CircuitBuilder::<F>::new();
+fn construct_circuit<E: ExtensionField>(challenges: &ChipChallenges) -> Arc<Circuit<E>> {
+    let mut circuit_builder = CircuitBuilder::<E>::new();
     let cells = circuit_builder.create_counter_in(0);
 
     let mut rom_handler = ROMHandler::new(&challenges);
@@ -37,20 +32,7 @@
     challenges: &ChipChallenges,
     real_challenges: &[E],
 ) -> Result<(PredType, usize), UtilError> {
-<<<<<<< HEAD
     let range_circuit = construct_circuit(challenges);
-=======
-    let mut circuit_builder = CircuitBuilder::<E>::new();
-    let cells = circuit_builder.create_counter_in(0);
-    let items = [
-        MixedCell::Constant(E::BaseField::from(ROMType::Range as u64)),
-        MixedCell::Cell(cells[0]),
-    ];
-    let rlc = circuit_builder.create_ext_cell();
-    circuit_builder.rlc_mixed(&rlc, &items, challenges.range());
-    circuit_builder.configure();
-    let range_circuit = Arc::new(Circuit::new(&circuit_builder));
->>>>>>> 15f03fcd
 
     let table_node_id = builder.add_node_with_witness(
         "range table circuit",
@@ -73,20 +55,7 @@
     bit_with: usize,
     challenges: &ChipChallenges,
 ) -> Result<(PredType, usize), UtilError> {
-<<<<<<< HEAD
     let range_circuit = construct_circuit(challenges);
-=======
-    let mut circuit_builder = CircuitBuilder::<E>::new();
-    let cells = circuit_builder.create_counter_in(0);
-    let items = [
-        MixedCell::Constant(E::BaseField::from(ROMType::Range as u64)),
-        MixedCell::Cell(cells[0]),
-    ];
-    let rlc = circuit_builder.create_ext_cell();
-    circuit_builder.rlc_mixed(&rlc, &items, challenges.range());
-    circuit_builder.configure();
-    let range_circuit = Arc::new(Circuit::new(&circuit_builder));
->>>>>>> 15f03fcd
 
     let table_node_id = builder.add_node("range table circuit", &range_circuit, vec![])?;
     Ok((
