--- conflicted
+++ resolved
@@ -6,11 +6,7 @@
 use simple_frontend::structs::CircuitBuilder;
 
 use crate::{
-<<<<<<< HEAD
-    chip_handler::{ChipHandler, range::RangeChip, rom_handler::ROMHandler},
-=======
-    chip_handler::{range::RangeChip, ChipHandler},
->>>>>>> df8e72a8
+    chip_handler::{ChipHandler, range::RangeChip},
     constants::RANGE_CHIP_BIT_WIDTH,
     error::UtilError,
     structs::ChipChallenges,
