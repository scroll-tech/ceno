--- conflicted
+++ resolved
@@ -3,13 +3,6 @@
     field::{Field, PrimeCharacteristicRing},
     matrix::Matrix,
 };
-<<<<<<< HEAD
-use p3::{
-    field::{Field, PrimeCharacteristicRing},
-    matrix::{Matrix, bitrev::BitReversableMatrix},
-};
-=======
->>>>>>> e508bcf7
 use rand::{Rng, distributions::Standard, prelude::Distribution};
 use rayon::{
     iter::{IndexedParallelIterator, IntoParallelIterator, ParallelIterator},
@@ -54,10 +47,6 @@
         Standard: Distribution<T>,
     {
         debug_assert!(rows > 0);
-<<<<<<< HEAD
-        let mut inner = p3::matrix::dense::RowMajorMatrix::rand(rng, rows, cols);
-=======
->>>>>>> e508bcf7
         let num_row_padded = next_pow2_instance_padding(rows);
         Self {
             inner: p3::matrix::dense::RowMajorMatrix::rand(rng, num_row_padded, cols),
@@ -74,15 +63,8 @@
             padding_strategy: InstancePaddingStrategy::Default,
         }
     }
-<<<<<<< HEAD
-    pub fn into_default_padded_p3_rmm(
-        self,
-        is_bit_reserse: bool,
-    ) -> p3::matrix::dense::RowMajorMatrix<T> {
-=======
     /// convert into the p3 RowMajorMatrix, with padded to next power of 2 height filling with T::default value
     pub fn into_default_padded_p3_rmm(self) -> p3::matrix::dense::RowMajorMatrix<T> {
->>>>>>> e508bcf7
         let padded_height = next_pow2_instance_padding(self.num_instances());
         let mut inner = self.inner;
         inner.pad_to_height(padded_height, T::default());
