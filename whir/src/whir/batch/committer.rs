use crate::{
    crypto::{Digest, MerkleTreeExt, Poseidon2ExtMerkleMmcs, write_digest_to_transcript},
    error::Error,
    ntt::expand_from_coeff,
    utils::{self, interpolate_over_boolean_hypercube},
    whir::{
        committer::Committer,
        fold::{expand_from_univariate, restructure_evaluations},
        verifier::WhirCommitmentInTranscript,
    },
};
use derive_more::Debug;
use ff_ext::ExtensionField;
use multilinear_extensions::mle::{DenseMultilinearExtension, FieldType, MultilinearExtension};
use p3::{commit::Mmcs, matrix::dense::RowMajorMatrix};
use sumcheck::macros::{entered_span, exit_span};
use transcript::{BasicTranscript, Transcript};

#[cfg(feature = "parallel")]
use rayon::prelude::*;

#[derive(Debug)]
pub struct Witnesses<E: ExtensionField> {
    pub(crate) polys: Vec<DenseMultilinearExtension<E>>,
    #[debug(skip)]
    pub(crate) merkle_tree: MerkleTreeExt<E>,
<<<<<<< HEAD
    pub(crate) root: Digest<E>,
    pub(crate) merkle_leaves: Vec<E>,
=======
>>>>>>> 9427ce3a
    pub(crate) ood_points: Vec<E>,
    pub(crate) ood_answers: Vec<E>,
}

impl<E: ExtensionField> Witnesses<E> {
    pub fn merkle_tree(&self) -> &MerkleTreeExt<E> {
        &self.merkle_tree
    }

    pub fn root(&self) -> Digest<E> {
        self.root.clone()
    }

    pub fn to_commitment_in_transcript(&self) -> WhirCommitmentInTranscript<E> {
        WhirCommitmentInTranscript {
            root: self.root(),
            ood_points: self.ood_points.clone(),
            ood_answers: self.ood_answers.clone(),
        }
    }

    pub fn num_vars(&self) -> usize {
        self.polys[0].num_vars()
    }
}

impl<E: ExtensionField> Committer<E>
where
    <Poseidon2ExtMerkleMmcs<E> as Mmcs<E>>::Commitment:
        IntoIterator<Item = E::BaseField> + PartialEq,
{
    pub fn batch_commit(
        &self,
        polys: witness::RowMajorMatrix<E::BaseField>,
    ) -> Result<(Witnesses<E>, WhirCommitmentInTranscript<E>), Error> {
        let mut transcript = BasicTranscript::<E>::new(b"commitment");
        let polys = polys.to_mles();
        let timer = entered_span!("Batch Commit");
        let expansion = self.0.starting_domain.size() / polys[0].evaluations().len();
        let expand_timer = entered_span!("Batch Expand");
        let evals = polys
            .par_iter()
            .map(|poly| {
                expand_from_coeff(
                    &match poly.evaluations() {
                        #[cfg(feature = "parallel")]
                        FieldType::Base(evals) => {
                            let mut evals = evals
                                .par_iter()
                                .map(|e| E::from_base(e))
                                .collect::<Vec<_>>();
                            interpolate_over_boolean_hypercube(&mut evals);
                            evals
                        }
                        #[cfg(not(feature = "parallel"))]
                        FieldType::Base(evals) => {
                            let mut evals =
                                evals.iter().map(|e| E::from_base(e)).collect::<Vec<_>>();
                            interpolate_over_boolean_hypercube(&mut evals);
                            evals
                        }
                        FieldType::Ext(evals) => {
                            let mut evals = evals.clone();
                            interpolate_over_boolean_hypercube(&mut evals);
                            evals
                        }
                        _ => panic!("Invalid field type"),
                    },
                    expansion,
                )
            })
            .collect::<Vec<Vec<_>>>();
        exit_span!(expand_timer);

        assert_eq!(self.0.starting_domain.size(), evals[0].len());

        // These stacking operations are bottleneck of the commitment process.
        // Try to finish the tasks with as few allocations as possible.
        let stack_evaluations_timer = entered_span!("Stack Evaluations");
        let domain_gen_inverse = self.0.starting_domain.backing_domain_group_gen().inverse();
        let domain_gen = self.0.starting_domain.backing_domain_group_gen();
        let folded_evals = evals
            .into_par_iter()
            .map(|evals| {
                let ret = utils::stack_evaluations(evals, self.0.folding_factor.at_round(0));
                ret
            })
            .flat_map(|evals| {
                let ret = restructure_evaluations(
                    evals,
                    self.0.fold_optimisation,
                    domain_gen,
                    domain_gen_inverse,
                    self.0.folding_factor.at_round(0),
                );
                ret
            })
            .collect::<Vec<_>>();
        exit_span!(stack_evaluations_timer);

        let mut buffer = Vec::with_capacity(folded_evals.len());
        #[allow(clippy::uninit_vec)]
        unsafe {
            buffer.set_len(folded_evals.len());
        }
        let horizontal_stacking_timer = entered_span!("Horizontal Stacking");
        let folded_evals = super::utils::horizontal_stacking(
            folded_evals,
            self.0.starting_domain.size(),
            self.0.folding_factor.at_round(0),
            buffer.as_mut_slice(),
        );
        exit_span!(horizontal_stacking_timer);

        // Group folds together as a leaf.
        let fold_size = 1 << self.0.folding_factor.at_round(0);
        let merkle_build_timer = entered_span!("Build Merkle Tree");

        let (root, merkle_tree) = {
            let clone_timer = entered_span!("Clone into rmm");
            let rmm = RowMajorMatrix::new(folded_evals, fold_size * polys.len());
            exit_span!(clone_timer);
            self.0.hash_params.commit_matrix(rmm)
        };
        exit_span!(merkle_build_timer);

        write_digest_to_transcript(&root, &mut transcript);

        let ood_timer = entered_span!("Compute OOD answers");
        let (ood_points, ood_answers) = if self.0.committment_ood_samples > 0 {
            let ood_points =
                transcript.sample_and_append_vec(b"ood_points", self.0.committment_ood_samples);
            #[cfg(feature = "parallel")]
            let ood_answers = ood_points
                .par_iter()
                .flat_map(|ood_point| {
                    polys.par_iter().map(|poly| {
                        poly.evaluate(&expand_from_univariate(
                            *ood_point,
                            self.0.mv_parameters.num_variables,
                        ))
                    })
                })
                .collect::<Vec<_>>();
            #[cfg(not(feature = "parallel"))]
            let ood_answers = ood_points
                .iter()
                .flat_map(|ood_point| {
                    polys.iter().map(|poly| {
                        poly.evaluate(&expand_from_univariate(
                            *ood_point,
                            self.0.mv_parameters.num_variables,
                        ))
                    })
                })
                .collect::<Vec<_>>();
            transcript.append_field_element_exts(&ood_answers);
            (ood_points, ood_answers)
        } else {
            (
                vec![E::ZERO; self.0.committment_ood_samples],
                vec![E::ZERO; self.0.committment_ood_samples],
            )
        };
        exit_span!(ood_timer);

        let into_polys_timer = entered_span!("Into polys");
        #[cfg(feature = "parallel")]
        let polys = polys
            .into_par_iter()
            .map(|poly| {
                DenseMultilinearExtension::from_evaluations_ext_vec(
                    poly.num_vars(),
                    match poly.evaluations() {
                        FieldType::Base(evals) => evals
                            .par_iter()
                            .map(|e| E::from_base(e))
                            .collect::<Vec<_>>(),
                        FieldType::Ext(evals) => evals.clone(),
                        _ => panic!("Invalid field type"),
                    },
                )
            })
            .collect::<Vec<_>>();

        #[cfg(not(feature = "parallel"))]
        let polys = polys
            .into_iter()
            .map(|poly| {
                DenseMultilinearExtension::from_evaluations_ext_vec(
                    poly.num_vars(),
                    match poly.evaluations() {
                        FieldType::Base(evals) => {
                            evals.iter().map(|e| E::from_base(e)).collect::<Vec<_>>()
                        }
                        FieldType::Ext(evals) => evals.clone(),
                        _ => panic!("Invalid field type"),
                    },
                )
            })
            .collect::<Vec<_>>();

        exit_span!(into_polys_timer);
        exit_span!(timer);

        let commitment = WhirCommitmentInTranscript {
            root: root.clone(),
            ood_points: ood_points.clone(),
            ood_answers: ood_answers.clone(),
        };
        Ok((
            Witnesses {
                polys,
                root,
                merkle_tree,
                ood_points,
                ood_answers,
            },
            commitment,
        ))
    }
}<|MERGE_RESOLUTION|>--- conflicted
+++ resolved
@@ -24,11 +24,7 @@
     pub(crate) polys: Vec<DenseMultilinearExtension<E>>,
     #[debug(skip)]
     pub(crate) merkle_tree: MerkleTreeExt<E>,
-<<<<<<< HEAD
     pub(crate) root: Digest<E>,
-    pub(crate) merkle_leaves: Vec<E>,
-=======
->>>>>>> 9427ce3a
     pub(crate) ood_points: Vec<E>,
     pub(crate) ood_answers: Vec<E>,
 }
