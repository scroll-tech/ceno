--- conflicted
+++ resolved
@@ -3,11 +3,7 @@
     commit::{ExtensionMmcs, Mmcs},
     matrix::{Dimensions, dense::DenseMatrix},
 };
-<<<<<<< HEAD
-=======
-use poseidon::digest::DIGEST_WIDTH;
-use rayon::iter::{IndexedParallelIterator, IntoParallelRefIterator, ParallelIterator};
->>>>>>> 9427ce3a
+use rayon::iter::{IntoParallelRefIterator, ParallelIterator};
 use transcript::Transcript;
 
 use crate::error::Error;
@@ -46,7 +42,11 @@
     hash_params: &Poseidon2ExtMerkleMmcs<E>,
     merkle_tree: &MerkleTreeExt<E>,
     indices: &[usize],
-) -> MultiPath<E> {
+) -> MultiPath<E>
+where
+    MerklePathExt<E>: Send + Sync,
+    MerkleTreeExt<E>: Send + Sync,
+{
     indices
         .par_iter()
         .map(|index| hash_params.open_batch(*index, merkle_tree))
@@ -62,8 +62,8 @@
     matrix_height: usize,
 ) -> Result<(), Error> {
     indices
-        .par_iter()
-        .zip(proof.par_iter())
+        .iter()
+        .zip(proof.iter())
         .map(|(index, path)| {
             hash_params
                 .verify_batch(
