[package]
categories = ["cryptography", "zk", "blockchain", "pcs"]
description = "Multilinear Polynomial Commitment Scheme"
edition = "2021"
keywords = ["cryptography", "zk", "blockchain", "pcs"]
license = "MIT OR Apache-2.0"
name = "whir"
readme = "README.md"
repository = "https://github.com/WizardOfMenlo/whir/"
version = "0.1.0"

# See more keys and their definitions at https://doc.rust-lang.org/cargo/reference/manifest.html
default-run = "main"

[dependencies]
bincode = "1.3.3"
blake2 = "0.10"
blake3 = "1.5.0"
clap = { version = "4.4.17", features = ["derive"] }
derivative = { version = "2", features = ["use_core"] }
ff_ext = { path = "../ff_ext" }
lazy_static = "1.4"
<<<<<<< HEAD
nimue = { git = "https://github.com/arkworks-rs/nimue", features = ["ark"], rev="3a83250" }
nimue-pow = { git = "https://github.com/arkworks-rs/nimue", rev="3a83250" }
p3 = { path = "../p3" }
=======
multilinear_extensions = { path = "../multilinear_extensions" }
p3.workspace = true
poseidon = { path = "../poseidon" }
>>>>>>> 8b69171d
rand = "0.8"
rand_chacha = "0.3"
rayon = { workspace = true, optional = true }
serde = { version = "1.0", features = ["derive"] }
serde_json = "1.0"
sha3 = "0.10"
sumcheck = { path = "../sumcheck" }
tracing.workspace = true
transcript = { path = "../transcript" }
transpose = "0.2.3"
witness = { path = "../witness" }

derive_more = { version = "1.0.0", features = ["debug"] }
goldilocks = { git = "https://github.com/scroll-tech/ceno-Goldilocks" }
itertools = "0.14.0"
thiserror = "1"

[profile.release]
debug = true

[features]
asm = []
default = ["parallel"]
parallel = [
  "dep:rayon",
]
print-trace = ["tracing/log"]
rayon = ["dep:rayon"]<|MERGE_RESOLUTION|>--- conflicted
+++ resolved
@@ -20,15 +20,11 @@
 derivative = { version = "2", features = ["use_core"] }
 ff_ext = { path = "../ff_ext" }
 lazy_static = "1.4"
-<<<<<<< HEAD
 nimue = { git = "https://github.com/arkworks-rs/nimue", features = ["ark"], rev="3a83250" }
 nimue-pow = { git = "https://github.com/arkworks-rs/nimue", rev="3a83250" }
-p3 = { path = "../p3" }
-=======
 multilinear_extensions = { path = "../multilinear_extensions" }
 p3.workspace = true
 poseidon = { path = "../poseidon" }
->>>>>>> 8b69171d
 rand = "0.8"
 rand_chacha = "0.3"
 rayon = { workspace = true, optional = true }
