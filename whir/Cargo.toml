[package]
categories = ["cryptography", "zk", "blockchain", "pcs"]
description = "Multilinear Polynomial Commitment Scheme"
edition = "2021"
keywords = ["cryptography", "zk", "blockchain", "pcs"]
license = "MIT OR Apache-2.0"
name = "whir"
readme = "README.md"
repository = "https://github.com/WizardOfMenlo/whir/"
version = "0.1.0"

# See more keys and their definitions at https://doc.rust-lang.org/cargo/reference/manifest.html
default-run = "main"

[dependencies]
bincode = "1.3.3"
blake2 = "0.10"
blake3 = "1.5.0"
clap = { version = "4.4.17", features = ["derive"] }
derivative = { version = "2", features = ["use_core"] }
ff_ext = { path = "../ff_ext" }
lazy_static = "1.4"
multilinear_extensions = { path = "../multilinear_extensions" }
nimue = { git = "https://github.com/arkworks-rs/nimue", features = ["ark"] }
nimue-pow = { git = "https://github.com/arkworks-rs/nimue" }
<<<<<<< HEAD
p3-commit = { git = "https://github.com/scroll-tech/plonky3", rev = "8d2be81" }
p3-field.workspace = true
p3-goldilocks.workspace = true
p3-matrix = { git = "https://github.com/scroll-tech/plonky3", rev = "8d2be81" }
p3-mds.workspace = true
p3-merkle-tree = { git = "https://github.com/scroll-tech/plonky3", rev = "8d2be81" }
p3-symmetric.workspace = true
p3-util = { git = "https://github.com/scroll-tech/plonky3", rev = "8d2be81" }
poseidon = { path = "../poseidon" }
=======
p3 = { path = "../p3" }
>>>>>>> 6af5c6f7
rand = "0.8"
rand_chacha = "0.3"
rayon = { workspace = true, optional = true }
serde = { version = "1.0", features = ["derive"] }
serde_json = "1.0"
sha3 = "0.10"
transcript = { path = "../transcript" }
transpose = "0.2.3"
witness = { path = "../witness" }

derive_more = { version = "1.0.0", features = ["debug"] }
goldilocks = { git = "https://github.com/scroll-tech/ceno-Goldilocks" }
itertools = "0.14.0"
thiserror = "1"

[profile.release]
debug = true

[features]
asm = []
default = ["parallel"]
parallel = [
  "dep:rayon",
]
print-trace = []
rayon = ["dep:rayon"]<|MERGE_RESOLUTION|>--- conflicted
+++ resolved
@@ -23,19 +23,8 @@
 multilinear_extensions = { path = "../multilinear_extensions" }
 nimue = { git = "https://github.com/arkworks-rs/nimue", features = ["ark"] }
 nimue-pow = { git = "https://github.com/arkworks-rs/nimue" }
-<<<<<<< HEAD
-p3-commit = { git = "https://github.com/scroll-tech/plonky3", rev = "8d2be81" }
-p3-field.workspace = true
-p3-goldilocks.workspace = true
-p3-matrix = { git = "https://github.com/scroll-tech/plonky3", rev = "8d2be81" }
-p3-mds.workspace = true
-p3-merkle-tree = { git = "https://github.com/scroll-tech/plonky3", rev = "8d2be81" }
-p3-symmetric.workspace = true
-p3-util = { git = "https://github.com/scroll-tech/plonky3", rev = "8d2be81" }
+p3 = { path = "../p3" }
 poseidon = { path = "../poseidon" }
-=======
-p3 = { path = "../p3" }
->>>>>>> 6af5c6f7
 rand = "0.8"
 rand_chacha = "0.3"
 rayon = { workspace = true, optional = true }
