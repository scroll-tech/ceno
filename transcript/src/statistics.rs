use crate::{BasicTranscript, Challenge, ForkableTranscript, Transcript};
use ff_ext::{ExtensionField, PoseidonField};
use poseidon::challenger::DefaultChallenger;
use std::cell::RefCell;

#[derive(Debug, Default)]
pub struct Statistic {
    pub field_appended_num: u32,
}

pub type StatisticRecorder = RefCell<Statistic>;

#[derive(Clone)]
pub struct BasicTranscriptWithStat<'a, E: ExtensionField> {
    inner: BasicTranscript<E>,
    stat: &'a StatisticRecorder,
}

impl<'a, E: ExtensionField> BasicTranscriptWithStat<'a, E> {
    pub fn new(stat: &'a StatisticRecorder, label: &'static [u8]) -> Self {
        Self {
            inner: BasicTranscript::new(label),
            stat,
        }
    }
}

impl<E: ExtensionField> Transcript<E> for BasicTranscriptWithStat<'_, E> {
    fn append_field_elements(&mut self, elements: &[E::BaseField]) {
        self.stat.borrow_mut().field_appended_num += 1;
        self.inner.append_field_elements(elements)
    }

    #[cfg(feature = "ro_query_stats")]
    fn read_challenge_tracking(&mut self, source: &'static str) -> Challenge<E> {
        self.inner.read_challenge_tracking(source)
    }

    fn append_field_element_ext(&mut self, element: &E) {
        self.stat.borrow_mut().field_appended_num += E::DEGREE as u32;
        self.inner.append_field_element_ext(element)
    }

    fn read_challenge(&mut self) -> Challenge<E> {
        self.inner.read_challenge()
    }

    fn read_field_element_exts(&self) -> Vec<E> {
        self.inner.read_field_element_exts()
    }

    fn read_field_element(&self) -> E::BaseField {
        self.inner.read_field_element()
    }

    fn send_challenge(&self, challenge: E) {
        self.inner.send_challenge(challenge)
    }

    fn commit_rolling(&mut self) {
        self.inner.commit_rolling()
    }

<<<<<<< HEAD
    fn get_inner_challenger(
        &self,
    ) -> &DefaultChallenger<E::BaseField, <E::BaseField as PoseidonField>::T> {
        self.inner.get_inner_challenger()
=======
    fn sample_vec(&mut self, n: usize) -> Vec<E> {
        self.inner.sample_vec(n)
>>>>>>> 7a3d3c18
    }
}

impl<E: ExtensionField> ForkableTranscript<E> for BasicTranscriptWithStat<'_, E> {}<|MERGE_RESOLUTION|>--- conflicted
+++ resolved
@@ -61,15 +61,19 @@
         self.inner.commit_rolling()
     }
 
-<<<<<<< HEAD
+    fn sample_vec(&mut self, n: usize) -> Vec<E> {
+        self.inner.sample_vec(n)
+    }
+
+    #[cfg(feature = "ro_query_stats")]
+    fn sample_vec_tracking(&mut self, n: usize, source: &'static str) -> std::vec::Vec<E> {
+        self.inner.sample_vec_tracking(n, source)
+    }
+
     fn get_inner_challenger(
         &self,
     ) -> &DefaultChallenger<E::BaseField, <E::BaseField as PoseidonField>::T> {
         self.inner.get_inner_challenger()
-=======
-    fn sample_vec(&mut self, n: usize) -> Vec<E> {
-        self.inner.sample_vec(n)
->>>>>>> 7a3d3c18
     }
 }
 
