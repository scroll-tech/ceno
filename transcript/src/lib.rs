--- conflicted
+++ resolved
@@ -7,12 +7,8 @@
 mod statistics;
 pub mod syncronized;
 pub use basic::BasicTranscript;
-<<<<<<< HEAD
 use ff_ext::{PoseidonField, SmallField};
-=======
-use ff_ext::SmallField;
 use itertools::Itertools;
->>>>>>> 7a3d3c18
 use p3_field::PrimeCharacteristicRing;
 use poseidon::challenger::DefaultChallenger;
 pub use statistics::{BasicTranscriptWithStat, StatisticRecorder};
@@ -82,22 +78,36 @@
         self.read_challenge()
     }
 
-<<<<<<< HEAD
     #[cfg(feature = "ro_query_stats")]
-    fn get_and_append_challenge_tracking(
+    fn sample_and_append_challenge_tracking(
         &mut self,
         label: &'static [u8],
         source: &'static str,
     ) -> Challenge<E> {
         self.append_message(label);
         self.read_challenge_tracking(source)
-=======
+    }
+
     fn sample_and_append_vec(&mut self, label: &'static [u8], n: usize) -> Vec<E> {
         self.append_message(label);
         self.sample_vec(n)
     }
 
+    #[cfg(feature = "ro_query_stats")]
+    fn sample_and_append_vec_tracking(
+        &mut self,
+        label: &'static [u8],
+        n: usize,
+        source: &'static str,
+    ) -> Vec<E> {
+        self.append_message(label);
+        self.sample_vec_tracking(n, source)
+    }
+
     fn sample_vec(&mut self, n: usize) -> Vec<E>;
+
+    #[cfg(feature = "ro_query_stats")]
+    fn sample_vec_tracking(&mut self, n: usize, source: &'static str) -> Vec<E>;
 
     /// derive one challenge from transcript and return all pows result
     fn sample_and_append_challenge_pows(&mut self, size: usize, label: &'static [u8]) -> Vec<E> {
@@ -109,7 +119,26 @@
                 Some(res)
             })
             .collect_vec()
->>>>>>> 7a3d3c18
+    }
+
+    /// derive one challenge from transcript and return all pows result
+    #[cfg(feature = "ro_query_stats")]
+    fn sample_and_append_challenge_pows_tracking(
+        &mut self,
+        size: usize,
+        label: &'static [u8],
+        source: &'static str,
+    ) -> Vec<E> {
+        let alpha = self
+            .sample_and_append_challenge_tracking(label, source)
+            .elements;
+        (0..size)
+            .scan(E::ONE, |state, _| {
+                let res = *state;
+                *state *= alpha;
+                Some(res)
+            })
+            .collect_vec()
     }
 
     fn read_field_element_ext(&self) -> E {
