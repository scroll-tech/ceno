--- conflicted
+++ resolved
@@ -12,14 +12,7 @@
 [dependencies]
 crossbeam-channel.workspace = true
 ff_ext = { path = "../ff_ext" }
-<<<<<<< HEAD
+itertools.workspace = true
 p3 = { path = "../p3" }
-=======
-itertools.workspace = true
-p3-field.workspace = true
-p3-goldilocks.workspace = true
-p3-mds.workspace = true
-p3-symmetric.workspace = true
->>>>>>> 7a3d3c18
 poseidon.workspace = true
 serde.workspace = true