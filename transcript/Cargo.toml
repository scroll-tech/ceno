[package]
categories.workspace = true
description = "Transcript generation for Ceno"
edition.workspace = true
keywords.workspace = true
license.workspace = true
name = "transcript"
readme.workspace = true
repository.workspace = true
version.workspace = true

[dependencies]
crossbeam-channel.workspace = true
ff_ext = { path = "../ff_ext" }
<<<<<<< HEAD
itertools.workspace = true
p3-field.workspace = true
p3-goldilocks.workspace = true
p3-mds.workspace = true
p3-symmetric.workspace = true
=======
p3 = { path = "../p3" }
>>>>>>> e7ce6531
poseidon.workspace = true
serde.workspace = true<|MERGE_RESOLUTION|>--- conflicted
+++ resolved
@@ -12,14 +12,7 @@
 [dependencies]
 crossbeam-channel.workspace = true
 ff_ext = { path = "../ff_ext" }
-<<<<<<< HEAD
+p3.workspace = true
+poseidon.workspace = true
 itertools.workspace = true
-p3-field.workspace = true
-p3-goldilocks.workspace = true
-p3-mds.workspace = true
-p3-symmetric.workspace = true
-=======
-p3 = { path = "../p3" }
->>>>>>> e7ce6531
-poseidon.workspace = true
 serde.workspace = true