#![deny(clippy::cargo)]

use p3_field::{
    ExtensionField as P3ExtensionField, Field as P3Field, PackedValue, PrimeField, TwoAdicField,
    extension::BinomialExtensionField,
};
use p3_goldilocks::Goldilocks;
use rand_core::RngCore;
use serde::Serialize;
use std::{array::from_fn, iter::repeat_with};
mod poseidon;
pub use poseidon::PoseidonField;
pub type GoldilocksExt2 = BinomialExtensionField<Goldilocks, 2>;

fn array_try_from_uniform_bytes<
    F: Copy + Default + FromUniformBytes<Bytes = [u8; W]>,
    const W: usize,
    const N: usize,
>(
    bytes: &[u8],
) -> Option<[F; N]> {
    let mut array = [F::default(); N];
    for i in 0..N {
        array[i] = F::try_from_uniform_bytes(from_fn(|j| bytes[i * W + j]))?;
    }
    Some(array)
}

pub trait FromUniformBytes: Sized {
    type Bytes: Copy + Default + AsRef<[u8]> + AsMut<[u8]>;

    fn from_uniform_bytes(mut fill: impl FnMut(&mut [u8])) -> Self {
        let mut bytes = Self::Bytes::default();
        loop {
            fill(bytes.as_mut());
            if let Some(value) = Self::try_from_uniform_bytes(bytes) {
                return value;
            }
        }
    }

    fn try_from_uniform_bytes(bytes: Self::Bytes) -> Option<Self>;

    fn random(mut rng: impl RngCore) -> Self {
        Self::from_uniform_bytes(|bytes| rng.fill_bytes(bytes.as_mut()))
    }

    fn random_vec(n: usize, mut rng: impl RngCore) -> Vec<Self> {
        repeat_with(|| Self::random(&mut rng)).take(n).collect()
    }
}

macro_rules! impl_from_uniform_bytes_for_binomial_extension {
    ($base:ty, $degree:literal) => {
        impl FromUniformBytes for p3_field::extension::BinomialExtensionField<$base, $degree> {
            type Bytes = [u8; <$base as FromUniformBytes>::Bytes::WIDTH * $degree];

            fn try_from_uniform_bytes(bytes: Self::Bytes) -> Option<Self> {
                Some(p3_field::FieldExtensionAlgebra::from_base_slice(
                    &array_try_from_uniform_bytes::<
                        $base,
                        { <$base as FromUniformBytes>::Bytes::WIDTH },
                        $degree,
                    >(&bytes)?,
                ))
            }
        }
    };
}

impl_from_uniform_bytes_for_binomial_extension!(p3_goldilocks::Goldilocks, 2);

/// define a custom conversion trait like `From<T>`
/// an util to simulate general from function
pub trait FieldFrom<T> {
    fn from_v(value: T) -> Self;
}

/// define a custom trait that relies on `FieldFrom<T>`
/// an util to simulate general into function
pub trait FieldInto<T> {
    fn into_f(self) -> T;
}

// TODO remove SmallField
pub trait SmallField: Serialize + P3Field + FieldFrom<u64> + FieldInto<Self> {
    /// MODULUS as u64
    const MODULUS_U64: u64;

    /// Identifier string
    const NAME: &'static str;

    /// Convert a byte string into a list of field elements
    fn bytes_to_field_elements(bytes: &[u8]) -> Vec<Self>;

    /// Convert a field elements to a u64.
    fn to_canonical_u64(&self) -> u64;

    /// Convert a field elements to a u64. Do not normalize it.
    fn to_noncanonical_u64(&self) -> u64;
}

pub trait ExtensionField: P3ExtensionField<Self::BaseField> + FromUniformBytes + Ord {
    const DEGREE: usize;
    const MULTIPLICATIVE_GENERATOR: Self;
    const TWO_ADIC_ROOT_OF_UNITY: Self;
    const NONRESIDUE: Self::BaseField;

    type BaseField: SmallField + Ord + PrimeField + FromUniformBytes + TwoAdicField + PoseidonField;

    fn from_bases(bases: &[Self::BaseField]) -> Self;

    fn as_bases(&self) -> &[Self::BaseField];

    /// Convert limbs into self
    fn from_limbs(limbs: &[Self::BaseField]) -> Self;

    /// Convert a field elements to a u64 vector
    fn to_canonical_u64_vec(&self) -> Vec<u64>;
}

mod impl_goldilocks {
<<<<<<< HEAD
    use crate::ExtensionField;
    use ff::PrimeField;
    use goldilocks::{ExtensionField as GoldilocksEF, Goldilocks, GoldilocksExt2};
=======
    use crate::{
        ExtensionField, FieldFrom, FieldInto, FromUniformBytes, GoldilocksExt2, SmallField,
        poseidon::{PoseidonField, new_array},
    };
    use p3_field::{FieldAlgebra, FieldExtensionAlgebra, PrimeField64};
    use p3_goldilocks::{
        Goldilocks, HL_GOLDILOCKS_8_EXTERNAL_ROUND_CONSTANTS,
        HL_GOLDILOCKS_8_INTERNAL_ROUND_CONSTANTS, Poseidon2GoldilocksHL,
    };
    use p3_poseidon2::ExternalLayerConstants;

    impl FieldFrom<u64> for Goldilocks {
        fn from_v(v: u64) -> Self {
            Self::from_canonical_u64(v)
        }
    }

    impl FieldFrom<u64> for GoldilocksExt2 {
        fn from_v(v: u64) -> Self {
            Self::from_canonical_u64(v)
        }
    }

    impl<U, T> FieldInto<U> for T
    where
        U: FieldFrom<T>,
    {
        fn into_f(self) -> U {
            U::from_v(self)
        }
    }

    impl FieldInto<Goldilocks> for Goldilocks {
        fn into_f(self) -> Goldilocks {
            self
        }
    }

    impl PoseidonField for Goldilocks {
        type T = Poseidon2GoldilocksHL<8>;
        fn get_perm() -> Self::T {
            Poseidon2GoldilocksHL::new(
                ExternalLayerConstants::<Goldilocks, 8>::new_from_saved_array(
                    HL_GOLDILOCKS_8_EXTERNAL_ROUND_CONSTANTS,
                    new_array,
                ),
                new_array(HL_GOLDILOCKS_8_INTERNAL_ROUND_CONSTANTS).to_vec(),
            )
        }
    }

    impl FromUniformBytes for Goldilocks {
        type Bytes = [u8; 8];

        fn try_from_uniform_bytes(bytes: [u8; 8]) -> Option<Self> {
            let value = u64::from_le_bytes(bytes);
            let is_canonical = value < Self::ORDER_U64;
            is_canonical.then(|| Self::from_canonical_u64(value))
        }
    }

    impl SmallField for Goldilocks {
        /// Identifier string
        const NAME: &'static str = "Goldilocks";
        const MODULUS_U64: u64 = Self::ORDER_U64;

        /// Convert a byte string into a list of field elements
        fn bytes_to_field_elements(bytes: &[u8]) -> Vec<Self> {
            bytes
                .chunks(8)
                .map(|chunk| {
                    let mut array = [0u8; 8];
                    array[..chunk.len()].copy_from_slice(chunk);
                    unsafe { std::ptr::read_unaligned(array.as_ptr() as *const u64) }
                })
                .map(Self::from_canonical_u64)
                .collect::<Vec<_>>()
        }

        /// Convert a field elements to a u64.
        fn to_canonical_u64(&self) -> u64 {
            self.as_canonical_u64()
        }

        /// Convert a field elements to a u64. Do not normalize it.
        fn to_noncanonical_u64(&self) -> u64 {
            self.as_canonical_u64()
        }
    }
>>>>>>> 22a1df51

    impl ExtensionField for GoldilocksExt2 {
        const DEGREE: usize = 2;
        const MULTIPLICATIVE_GENERATOR: Self =
            <GoldilocksExt2 as PrimeField>::MULTIPLICATIVE_GENERATOR;
        const TWO_ADIC_ROOT_OF_UNITY: Self = <GoldilocksExt2 as PrimeField>::ROOT_OF_UNITY;
        const NONRESIDUE: Self::BaseField = Goldilocks(7);

        type BaseField = Goldilocks;

        fn from_bases(bases: &[Goldilocks]) -> Self {
            debug_assert_eq!(bases.len(), 2);
            Self::from_base_slice(bases)
        }

        fn as_bases(&self) -> &[Goldilocks] {
            self.as_base_slice()
        }

        /// Convert limbs into self
        fn from_limbs(limbs: &[Self::BaseField]) -> Self {
            Self::from_base_slice(&limbs[0..2])
        }

        fn to_canonical_u64_vec(&self) -> Vec<u64> {
            self.as_base_slice()
                .iter()
                .map(|v: &Self::BaseField| v.as_canonical_u64())
                .collect()
        }
    }
}<|MERGE_RESOLUTION|>--- conflicted
+++ resolved
@@ -120,11 +120,6 @@
 }
 
 mod impl_goldilocks {
-<<<<<<< HEAD
-    use crate::ExtensionField;
-    use ff::PrimeField;
-    use goldilocks::{ExtensionField as GoldilocksEF, Goldilocks, GoldilocksExt2};
-=======
     use crate::{
         ExtensionField, FieldFrom, FieldInto, FromUniformBytes, GoldilocksExt2, SmallField,
         poseidon::{PoseidonField, new_array},
@@ -214,7 +209,6 @@
             self.as_canonical_u64()
         }
     }
->>>>>>> 22a1df51
 
     impl ExtensionField for GoldilocksExt2 {
         const DEGREE: usize = 2;
