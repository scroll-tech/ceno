#![deny(clippy::cargo)]

use p3_field::{
    ExtensionField as P3ExtensionField, Field as P3Field, PackedValue, PrimeField, TwoAdicField,
    extension::BinomialExtensionField,
};
use p3_goldilocks::Goldilocks;
use rand_core::RngCore;
use serde::Serialize;
use std::{array::from_fn, iter::repeat_with};
mod poseidon;
pub use poseidon::PoseidonField;
pub type GoldilocksExt2 = BinomialExtensionField<Goldilocks, 2>;

fn array_try_from_uniform_bytes<
    F: Copy + Default + FromUniformBytes<Bytes = [u8; W]>,
    const W: usize,
    const N: usize,
>(
    bytes: &[u8],
) -> Option<[F; N]> {
    let mut array = [F::default(); N];
    for i in 0..N {
        array[i] = F::try_from_uniform_bytes(from_fn(|j| bytes[i * W + j]))?;
    }
    Some(array)
}

pub trait FromUniformBytes: Sized {
    type Bytes: Copy + Default + AsRef<[u8]> + AsMut<[u8]>;

    fn from_uniform_bytes(mut fill: impl FnMut(&mut [u8])) -> Self {
        let mut bytes = Self::Bytes::default();
        loop {
            fill(bytes.as_mut());
            if let Some(value) = Self::try_from_uniform_bytes(bytes) {
                return value;
            }
        }
    }

    fn try_from_uniform_bytes(bytes: Self::Bytes) -> Option<Self>;

    fn random(mut rng: impl RngCore) -> Self {
        Self::from_uniform_bytes(|bytes| rng.fill_bytes(bytes.as_mut()))
    }

    fn random_vec(n: usize, mut rng: impl RngCore) -> Vec<Self> {
        repeat_with(|| Self::random(&mut rng)).take(n).collect()
    }
}

macro_rules! impl_from_uniform_bytes_for_binomial_extension {
    ($base:ty, $degree:literal) => {
        impl FromUniformBytes for p3_field::extension::BinomialExtensionField<$base, $degree> {
            type Bytes = [u8; <$base as FromUniformBytes>::Bytes::WIDTH * $degree];

            fn try_from_uniform_bytes(bytes: Self::Bytes) -> Option<Self> {
                Some(p3_field::BasedVectorSpace::from_basis_coefficients_slice(
                    &array_try_from_uniform_bytes::<
                        $base,
                        { <$base as FromUniformBytes>::Bytes::WIDTH },
                        $degree,
                    >(&bytes)?,
                ))
            }
        }
    };
}

impl_from_uniform_bytes_for_binomial_extension!(p3_goldilocks::Goldilocks, 2);

/// define a custom conversion trait like `From<T>`
/// an util to simulate general from function
pub trait FieldFrom<T> {
    fn from_v(value: T) -> Self;
}

/// define a custom trait that relies on `FieldFrom<T>`
/// an util to simulate general into function
pub trait FieldInto<T> {
    fn into_f(self) -> T;
}

// TODO remove SmallField
pub trait SmallField: Serialize + P3Field + FieldFrom<u64> + FieldInto<Self> {
    /// MODULUS as u64
    const MODULUS_U64: u64;

    /// Identifier string
    const NAME: &'static str;

    /// Convert a byte string into a list of field elements
    fn bytes_to_field_elements(bytes: &[u8]) -> Vec<Self>;

    /// Convert a field elements to a u64.
    fn to_canonical_u64(&self) -> u64;

    /// Convert a field elements to a u64. Do not normalize it.
    fn to_noncanonical_u64(&self) -> u64;
}

pub trait ExtensionField: P3ExtensionField<Self::BaseField> + FromUniformBytes + Ord {
    const DEGREE: usize;
    const MULTIPLICATIVE_GENERATOR: Self;
    const TWO_ADICITY: usize;
    const BASE_TWO_ADIC_ROOT_OF_UNITY: Self::BaseField;
    const TWO_ADIC_ROOT_OF_UNITY: Self;
    const NONRESIDUE: Self::BaseField;

    type BaseField: SmallField + Ord + PrimeField + FromUniformBytes + TwoAdicField + PoseidonField;

    fn from_bases(bases: &[Self::BaseField]) -> Self;

    fn as_bases(&self) -> &[Self::BaseField];

    /// Convert limbs into self
    fn from_limbs(limbs: &[Self::BaseField]) -> Self;

    /// Convert a field elements to a u64 vector
    fn to_canonical_u64_vec(&self) -> Vec<u64>;
}

mod impl_goldilocks {
<<<<<<< HEAD

=======
>>>>>>> de94155b
    use crate::{
        ExtensionField, FieldFrom, FieldInto, FromUniformBytes, GoldilocksExt2, SmallField,
        poseidon::{PoseidonField, new_array},
    };
<<<<<<< HEAD
    use p3_field::{
        BasedVectorSpace, Field, PrimeCharacteristicRing, PrimeField64, TwoAdicField,
        extension::{BinomialExtensionField, BinomiallyExtendable},
    };
=======
    use p3_field::{BasedVectorSpace, PrimeCharacteristicRing, PrimeField64};
>>>>>>> de94155b
    use p3_goldilocks::{
        Goldilocks, HL_GOLDILOCKS_8_EXTERNAL_ROUND_CONSTANTS,
        HL_GOLDILOCKS_8_INTERNAL_ROUND_CONSTANTS, Poseidon2GoldilocksHL,
    };
    use p3_poseidon2::ExternalLayerConstants;

    impl FieldFrom<u64> for Goldilocks {
        fn from_v(v: u64) -> Self {
            Self::from_u64(v)
        }
    }

    impl FieldFrom<u64> for GoldilocksExt2 {
        fn from_v(v: u64) -> Self {
            Self::from_u64(v)
        }
    }

    impl<U, T> FieldInto<U> for T
    where
        U: FieldFrom<T>,
    {
        fn into_f(self) -> U {
            U::from_v(self)
        }
    }

    impl FieldInto<Goldilocks> for Goldilocks {
        fn into_f(self) -> Goldilocks {
            self
        }
    }

    impl PoseidonField for Goldilocks {
        type T = Poseidon2GoldilocksHL<8>;
        fn get_perm() -> Self::T {
            Poseidon2GoldilocksHL::new(
                ExternalLayerConstants::<Goldilocks, 8>::new_from_saved_array(
                    HL_GOLDILOCKS_8_EXTERNAL_ROUND_CONSTANTS,
                    new_array,
                ),
                new_array(HL_GOLDILOCKS_8_INTERNAL_ROUND_CONSTANTS).to_vec(),
            )
        }
    }

    impl FromUniformBytes for Goldilocks {
        type Bytes = [u8; 8];

        fn try_from_uniform_bytes(bytes: [u8; 8]) -> Option<Self> {
            let value = u64::from_le_bytes(bytes);
            let is_canonical = value < Self::ORDER_U64;
            is_canonical.then(|| Self::from_u64(value))
        }
    }

    impl SmallField for Goldilocks {
        /// Identifier string
        const NAME: &'static str = "Goldilocks";
        const MODULUS_U64: u64 = Self::ORDER_U64;

        /// Convert a byte string into a list of field elements
        fn bytes_to_field_elements(bytes: &[u8]) -> Vec<Self> {
            bytes
                .chunks(8)
                .map(|chunk| {
                    let mut array = [0u8; 8];
                    array[..chunk.len()].copy_from_slice(chunk);
                    unsafe { std::ptr::read_unaligned(array.as_ptr() as *const u64) }
                })
                .map(Self::from_u64)
                .collect::<Vec<_>>()
        }

        /// Convert a field elements to a u64.
        fn to_canonical_u64(&self) -> u64 {
            self.as_canonical_u64()
        }

        /// Convert a field elements to a u64. Do not normalize it.
        fn to_noncanonical_u64(&self) -> u64 {
            self.as_canonical_u64()
        }
    }

    impl ExtensionField for GoldilocksExt2 {
        const DEGREE: usize = 2;
        const MULTIPLICATIVE_GENERATOR: Self = <GoldilocksExt2 as Field>::GENERATOR;
        const TWO_ADICITY: usize = Goldilocks::TWO_ADICITY;
        // Passing two-adacity itself to this function will get the root of unity
        // with the largest order, i.e., order = 2^two-adacity.
        const BASE_TWO_ADIC_ROOT_OF_UNITY: Self::BaseField =
            Goldilocks::two_adic_generator_const(Goldilocks::TWO_ADICITY);
        const TWO_ADIC_ROOT_OF_UNITY: Self = BinomialExtensionField::new_unchecked(
            Goldilocks::ext_two_adic_generator_const(Goldilocks::TWO_ADICITY),
        );
        // non-residue is the value w such that the extension field is
        // F[X]/(X^2 - w)
        const NONRESIDUE: Self::BaseField = <Goldilocks as BinomiallyExtendable<2>>::W;

        type BaseField = Goldilocks;

        fn from_bases(bases: &[Goldilocks]) -> Self {
            debug_assert_eq!(bases.len(), 2);
            Self::from_basis_coefficients_slice(bases)
        }

        fn as_bases(&self) -> &[Goldilocks] {
            self.as_basis_coefficients_slice()
        }

        /// Convert limbs into self
        fn from_limbs(limbs: &[Self::BaseField]) -> Self {
            Self::from_bases(&limbs[0..2])
        }

        fn to_canonical_u64_vec(&self) -> Vec<u64> {
            self.as_basis_coefficients_slice()
                .iter()
                .map(|v: &Self::BaseField| v.as_canonical_u64())
                .collect()
        }
    }
}<|MERGE_RESOLUTION|>--- conflicted
+++ resolved
@@ -122,22 +122,14 @@
 }
 
 mod impl_goldilocks {
-<<<<<<< HEAD
-
-=======
->>>>>>> de94155b
     use crate::{
         ExtensionField, FieldFrom, FieldInto, FromUniformBytes, GoldilocksExt2, SmallField,
         poseidon::{PoseidonField, new_array},
     };
-<<<<<<< HEAD
     use p3_field::{
         BasedVectorSpace, Field, PrimeCharacteristicRing, PrimeField64, TwoAdicField,
         extension::{BinomialExtensionField, BinomiallyExtendable},
     };
-=======
-    use p3_field::{BasedVectorSpace, PrimeCharacteristicRing, PrimeField64};
->>>>>>> de94155b
     use p3_goldilocks::{
         Goldilocks, HL_GOLDILOCKS_8_EXTERNAL_ROUND_CONSTANTS,
         HL_GOLDILOCKS_8_INTERNAL_ROUND_CONSTANTS, Poseidon2GoldilocksHL,
