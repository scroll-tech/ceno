--- conflicted
+++ resolved
@@ -21,11 +21,8 @@
     + for<'a> AddAssign<&'a Self::BaseField>
     + for<'a> SubAssign<&'a Self::BaseField>
     + for<'a> MulAssign<&'a Self::BaseField>
-<<<<<<< HEAD
+    + Ord
     + std::hash::Hash
-=======
-    + Ord
->>>>>>> 38c6a28f
 {
     const DEGREE: usize;
 
