use p3::{challenger::FieldChallenger, field::PrimeField};

use crate::{ExtensionField, SmallField};

pub trait FieldChallengerExt<F: PoseidonField>: FieldChallenger<F> {
    fn observe_ext_slice<E: ExtensionField<BaseField = F>>(&mut self, exts: &[E]) {
        exts.iter()
            .for_each(|ext| self.observe_slice(ext.as_basis_coefficients_slice()));
    }

    fn sample_ext_vec<E: ExtensionField<BaseField = F>>(&mut self, n: usize) -> Vec<E> {
        (0..n).map(|_| self.sample_algebra_element()).collect()
    }
}

pub trait PoseidonField: PrimeField + SmallField {
    type P: Clone;
    type T: FieldChallenger<Self> + Clone;
<<<<<<< HEAD
    fn get_perm() -> Self::T;
=======
    fn get_default_challenger() -> Self::T;
>>>>>>> fd571cf2
}

pub(crate) fn new_array<const N: usize, F: PrimeField>(input: [u64; N]) -> [F; N] {
    let mut output = [F::ZERO; N];
    let mut i = 0;
    while i < N {
        output[i] = F::from_u64(input[i]);
        i += 1;
    }
    output
}<|MERGE_RESOLUTION|>--- conflicted
+++ resolved
@@ -16,11 +16,7 @@
 pub trait PoseidonField: PrimeField + SmallField {
     type P: Clone;
     type T: FieldChallenger<Self> + Clone;
-<<<<<<< HEAD
-    fn get_perm() -> Self::T;
-=======
     fn get_default_challenger() -> Self::T;
->>>>>>> fd571cf2
 }
 
 pub(crate) fn new_array<const N: usize, F: PrimeField>(input: [u64; N]) -> [F; N] {
