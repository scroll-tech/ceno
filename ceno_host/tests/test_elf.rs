<<<<<<< HEAD
use std::{
    collections::{BTreeSet, HashSet},
    iter::from_fn,
    sync::Arc,
};
=======
use std::sync::Arc;
>>>>>>> 6239d733

use anyhow::Result;
use ceno_emul::{
    CENO_PLATFORM, EmuContext, InsnKind, Platform, Program, StepRecord, VMState,
    host_utils::read_all_messages,
};
use ceno_host::CenoStdin;
use itertools::enumerate;

#[test]
fn test_ceno_rt_mini() -> Result<()> {
    let program_elf = ceno_examples::ceno_rt_mini;
    let program = Program::load_elf(program_elf, u32::MAX)?;
    let platform = Platform {
        prog_data: Some(program.image.keys().copied().collect::<HashSet<u32>>()),
        ..CENO_PLATFORM
    };
    let mut state = VMState::new(platform, Arc::new(program));
    let _steps = run(&mut state)?;
    Ok(())
}

// TODO(Matthias): We are using Rust's standard library's default panic handler now,
// and they are indicated with a different instruction than our ecall.  (But still work,
// as you can tell, because this tests panics.)  However, we should adapt this test
// to properly check for the conventional Rust panic.
#[test]
#[should_panic(expected = "Trap IllegalInstruction")]
fn test_ceno_rt_panic() {
    let program_elf = ceno_examples::ceno_rt_panic;
    let program = Program::load_elf(program_elf, u32::MAX).unwrap();
    let platform = Platform {
        prog_data: Some(program.image.keys().copied().collect::<HashSet<u32>>()),
        ..CENO_PLATFORM
    };
    let mut state = VMState::new(platform, Arc::new(program));
    let steps = run(&mut state).unwrap();
    let last = steps.last().unwrap();
    assert_eq!(last.insn().kind, InsnKind::ECALL);
    assert_eq!(last.rs1().unwrap().value, Platform::ecall_halt());
    assert_eq!(last.rs2().unwrap().value, 1); // panic / halt(1)
}

#[test]
fn test_ceno_rt_mem() -> Result<()> {
    let program_elf = ceno_examples::ceno_rt_mem;
    let program = Program::load_elf(program_elf, u32::MAX)?;
    let platform = Platform {
        prog_data: Some(program.image.keys().copied().collect::<HashSet<u32>>()),
        ..CENO_PLATFORM
    };
    let mut state = VMState::new(platform.clone(), Arc::new(program));
    let _steps = run(&mut state)?;

    let value = state.peek_memory(platform.heap.start.into());
    assert_eq!(value, 6765, "Expected Fibonacci 20, got {}", value);
    Ok(())
}

#[test]
fn test_ceno_rt_alloc() -> Result<()> {
    let program_elf = ceno_examples::ceno_rt_alloc;
    let program = Program::load_elf(program_elf, u32::MAX)?;
    let platform = Platform {
        prog_data: Some(program.image.keys().copied().collect::<HashSet<u32>>()),
        ..CENO_PLATFORM
    };
    let mut state = VMState::new(platform, Arc::new(program));
    let _steps = run(&mut state)?;

    // Search for the RAM action of the test program.
    let mut found = (false, false);
    for &addr in state.tracer().final_accesses().keys() {
        if !CENO_PLATFORM.is_ram(addr.into()) {
            continue;
        }
        let value = state.peek_memory(addr);
        if value == 0xf00d {
            found.0 = true;
        }
        if value == 0xbeef {
            found.1 = true;
        }
    }
    assert!(found.0);
    assert!(found.1);
    Ok(())
}

#[test]
fn test_ceno_rt_io() -> Result<()> {
    let program_elf = ceno_examples::ceno_rt_io;
    let program = Program::load_elf(program_elf, u32::MAX)?;
    let platform = Platform {
        prog_data: program.image.keys().copied().collect(),
        ..CENO_PLATFORM
    };
    let mut state = VMState::new(platform, Arc::new(program));
    let _steps = run(&mut state)?;

    let all_messages = read_all_messages(&state);
    for msg in &all_messages {
        print!("{msg}");
    }
    assert_eq!(&all_messages[0], "📜📜📜 Hello, World!\n");
    assert_eq!(&all_messages[1], "🌏🌍🌎\n");
    Ok(())
}

#[test]
fn test_hints() -> Result<()> {
    let mut hints = CenoStdin::default();
    hints.write(&true)?;
    hints.write(&"This is my hint string.".to_string())?;
    hints.write(&1997_u32)?;
    hints.write(&1999_u32)?;

    let all_messages = ceno_host::run(CENO_PLATFORM, ceno_examples::hints, &hints);
    for (i, msg) in enumerate(&all_messages) {
        println!("{i}: {msg}");
    }
    assert_eq!(all_messages[0], "3992003");
    Ok(())
}

#[test]
fn test_sorting() -> Result<()> {
    use rand::Rng;
    let mut hints = CenoStdin::default();
    let mut rng = rand::thread_rng();

    // Provide some random numbers to sort.
    hints.write(&(0..1000).map(|_| rng.gen::<u32>()).collect::<Vec<_>>())?;

    let all_messages = ceno_host::run(CENO_PLATFORM, ceno_examples::sorting, &hints);
    for (i, msg) in enumerate(&all_messages) {
        println!("{i}: {msg}");
    }
    Ok(())
}

#[test]
fn test_median() -> Result<()> {
    use rand::Rng;
    let mut hints = CenoStdin::default();
    let mut rng = rand::thread_rng();

    // Provide some random numbers to find the median of.
    let mut nums = (0..1000).map(|_| rng.gen::<u32>()).collect::<Vec<_>>();
    hints.write(&nums)?;
    nums.sort();
    hints.write(&nums[nums.len() / 2])?;

    let all_messages = ceno_host::run(CENO_PLATFORM, ceno_examples::median, &hints);
    assert!(!all_messages.is_empty());
    for (i, msg) in enumerate(&all_messages) {
        println!("{i}: {msg}");
    }
    Ok(())
}

#[test]
#[should_panic(expected = "Trap IllegalInstruction")]
fn test_hashing_fail() {
    use rand::Rng;
    let mut hints = CenoStdin::default();
    let mut rng = rand::thread_rng();

    let mut nums = (0..1_000).map(|_| rng.gen::<u32>()).collect::<Vec<_>>();
    // Add a duplicate number to make uniqueness check fail:
    nums[211] = nums[907];
    hints.write(&nums).unwrap();

    let _ = ceno_host::run(CENO_PLATFORM, ceno_examples::hashing, &hints);
}

#[test]
fn test_hashing() -> Result<()> {
    use rand::Rng;
    let mut hints = CenoStdin::default();
    let mut rng = rand::thread_rng();

    // Provide some unique random numbers to verify:
    let uniques: Vec<u32> = {
        let mut seen_so_far = BTreeSet::default();
        from_fn(move || Some(rng.gen::<u32>()))
            .filter(|&item| seen_so_far.insert(item))
            .take(1_000)
            .collect::<Vec<_>>()
    };

    hints.write(&uniques)?;
    let all_messages = ceno_host::run(CENO_PLATFORM, ceno_examples::hashing, &hints);
    assert!(!all_messages.is_empty());
    for (i, msg) in enumerate(&all_messages) {
        println!("{i}: {msg}");
    }
    assert_eq!(all_messages[0], "The input is a set of unique numbers.\n");
    Ok(())
}

fn run(state: &mut VMState) -> Result<Vec<StepRecord>> {
    let steps = state.iter_until_halt().collect::<Result<Vec<_>>>()?;
    eprintln!("Emulator ran for {} steps.", steps.len());
    Ok(steps)
}<|MERGE_RESOLUTION|>--- conflicted
+++ resolved
@@ -1,12 +1,4 @@
-<<<<<<< HEAD
-use std::{
-    collections::{BTreeSet, HashSet},
-    iter::from_fn,
-    sync::Arc,
-};
-=======
-use std::sync::Arc;
->>>>>>> 6239d733
+use std::{collections::BTreeSet, iter::from_fn, sync::Arc};
 
 use anyhow::Result;
 use ceno_emul::{
@@ -21,7 +13,7 @@
     let program_elf = ceno_examples::ceno_rt_mini;
     let program = Program::load_elf(program_elf, u32::MAX)?;
     let platform = Platform {
-        prog_data: Some(program.image.keys().copied().collect::<HashSet<u32>>()),
+        prog_data: program.image.keys().copied().collect(),
         ..CENO_PLATFORM
     };
     let mut state = VMState::new(platform, Arc::new(program));
@@ -39,7 +31,7 @@
     let program_elf = ceno_examples::ceno_rt_panic;
     let program = Program::load_elf(program_elf, u32::MAX).unwrap();
     let platform = Platform {
-        prog_data: Some(program.image.keys().copied().collect::<HashSet<u32>>()),
+        prog_data: program.image.keys().copied().collect(),
         ..CENO_PLATFORM
     };
     let mut state = VMState::new(platform, Arc::new(program));
@@ -55,7 +47,7 @@
     let program_elf = ceno_examples::ceno_rt_mem;
     let program = Program::load_elf(program_elf, u32::MAX)?;
     let platform = Platform {
-        prog_data: Some(program.image.keys().copied().collect::<HashSet<u32>>()),
+        prog_data: program.image.keys().copied().collect(),
         ..CENO_PLATFORM
     };
     let mut state = VMState::new(platform.clone(), Arc::new(program));
@@ -71,7 +63,7 @@
     let program_elf = ceno_examples::ceno_rt_alloc;
     let program = Program::load_elf(program_elf, u32::MAX)?;
     let platform = Platform {
-        prog_data: Some(program.image.keys().copied().collect::<HashSet<u32>>()),
+        prog_data: program.image.keys().copied().collect(),
         ..CENO_PLATFORM
     };
     let mut state = VMState::new(platform, Arc::new(program));
