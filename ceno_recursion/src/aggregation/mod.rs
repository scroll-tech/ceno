use crate::zkvm_verifier::{
    binding::{E, F, ZKVMProofInput, ZKVMProofInputVariable},
    verifier::verify_zkvm_proof,
};
use ceno_zkvm::{
    instructions::riscv::constants::{END_PC_IDX, EXIT_CODE_IDX, INIT_PC_IDX},
    scheme::ZKVMProof,
    structs::ZKVMVerifyingKey,
};
use ff_ext::BabyBearExt4;
use mpcs::{Basefold, BasefoldRSParams};
use openvm_circuit::{
    arch::{
        MemoryConfig, SystemConfig, VirtualMachine, VmInstance, instructions::program::Program,
    },
    system::program::trace::VmCommittedExe,
    utils::air_test_impl,
};
use openvm_stark_backend::config::{PcsProverData, Val};

use internal::InternalVmVerifierConfig;
use openvm_continuations::{
    C,
    verifier::{
        common::types::VmVerifierPvs,
        internal::types::{InternalVmVerifierInput, InternalVmVerifierPvs, VmStarkProof},
    },
};
#[cfg(feature = "gpu")]
use openvm_cuda_backend::engine::GpuBabyBearPoseidon2Engine as BabyBearPoseidon2Engine;
use openvm_native_circuit::{NativeBuilder, NativeConfig};
use openvm_native_compiler::{
    asm::AsmBuilder,
    conversion::{CompilerOptions, convert_program},
    prelude::*,
};
use openvm_native_recursion::hints::Hintable;
use openvm_sdk::{
    SC,
    commit::AppExecutionCommit,
    config::DEFAULT_NUM_CHILDREN_INTERNAL,
    prover::vm::{new_local_prover, types::VmProvingKey},
};
use openvm_stark_backend::{
    config::{Com, StarkGenericConfig},
    engine::StarkEngine,
};
#[cfg(not(feature = "gpu"))]
use openvm_stark_sdk::config::baby_bear_poseidon2::BabyBearPoseidon2Engine;
use openvm_stark_sdk::{
    config::{
        FriParameters, baby_bear_poseidon2::BabyBearPoseidon2Config,
        fri_params::standard_fri_params_with_100_bits_conjectured_security,
    },
    engine::StarkFriEngine,
    openvm_stark_backend::keygen::types::MultiStarkVerifyingKey,
    p3_bn254_fr::Bn254Fr,
};
use p3::field::FieldAlgebra;
use serde::{Deserialize, Serialize};
use std::{borrow::Borrow, sync::Arc, time::Instant};
pub type RecPcs = Basefold<E, BasefoldRSParams>;
use openvm_circuit::{
    arch::{
        CONNECTOR_AIR_ID, PROGRAM_AIR_ID, PROGRAM_CACHED_TRACE_INDEX, PUBLIC_VALUES_AIR_ID,
        SingleSegmentVmProver,
        hasher::{Hasher, poseidon2::vm_poseidon2_hasher},
        instructions::exe::VmExe,
    },
    system::{memory::CHUNK, program::trace::compute_exe_commit},
};
use openvm_native_compiler::{
    asm::AsmConfig,
    ir::{Builder, Config, Felt},
};
use openvm_sdk::util::check_max_constraint_degrees;
use openvm_stark_backend::proof::Proof;

mod internal;
mod root;
mod types;

pub type InnerConfig = AsmConfig<F, E>;
pub const LEAF_LOG_BLOWUP: usize = 1;
pub const INTERNAL_LOG_BLOWUP: usize = 2;
pub const ROOT_LOG_BLOWUP: usize = 3;
pub const SBOX_SIZE: usize = 7;
const VM_MAX_TRACE_HEIGHTS: &[u32] = &[
    4194304, 4, 128, 2097152, 8388608, 4194304, 262144, 8388608, 16777216, 2097152, 16777216,
    2097152, 8388608, 262144, 2097152, 1048576, 4194304, 1048576, 262144,
];
pub struct CenoAggregationProver {
    pub leaf_prover: VmInstance<BabyBearPoseidon2Engine, NativeBuilder>,
    pub internal_prover: VmInstance<BabyBearPoseidon2Engine, NativeBuilder>,
    pub vk: CenoRecursionVerifierKeys<BabyBearPoseidon2Config>,
    pub pk: CenoRecursionProvingKeys<BabyBearPoseidon2Config, NativeConfig>,
}

impl CenoAggregationProver {
    pub fn new(
        leaf_prover: VmInstance<BabyBearPoseidon2Engine, NativeBuilder>,
        internal_prover: VmInstance<BabyBearPoseidon2Engine, NativeBuilder>,
        pk: CenoRecursionProvingKeys<BabyBearPoseidon2Config, NativeConfig>,
    ) -> Self {
        Self {
            leaf_prover,
            internal_prover,
            vk: pk.get_vk(),
            pk,
        }
    }

    pub fn from_base_vk(vk: ZKVMVerifyingKey<E, Basefold<E, BasefoldRSParams>>) -> Self {
        let vb = NativeBuilder::default();
        let [leaf_fri_params, internal_fri_params, _root_fri_params] =
            [LEAF_LOG_BLOWUP, INTERNAL_LOG_BLOWUP, ROOT_LOG_BLOWUP]
                .map(FriParameters::standard_with_100_bits_conjectured_security);

        // Configure vm for the leaf layer
        let leaf_vm_config = NativeConfig {
            system: SystemConfig::new(
                SBOX_SIZE.min(leaf_fri_params.max_constraint_degree()),
                MemoryConfig {
                    max_access_adapter_n: 16,
                    ..Default::default()
                },
                VmVerifierPvs::<u8>::width(),
            )
            .with_max_segment_len((1 << 24) - 100)
            .with_profiling()
            .without_continuations(),
            native: Default::default(),
        };

        // Leaf layer keygen
        let leaf_vm_pk = {
            let leaf_engine = BabyBearPoseidon2Engine::new(leaf_fri_params);
            let (_, vm_pk) =
                VirtualMachine::new_with_keygen(leaf_engine, vb.clone(), leaf_vm_config.clone())
                    .expect("leaf keygen");
            assert!(vm_pk.max_constraint_degree <= leaf_fri_params.max_constraint_degree());
            check_max_constraint_degrees(&leaf_vm_config.system, &leaf_fri_params);
            Arc::new(VmProvingKey {
                fri_params: leaf_fri_params,
                vm_config: leaf_vm_config,
                vm_pk,
            })
        };
        let leaf_vm_vk = leaf_vm_pk.vm_pk.get_vk();

        // Leaf layer program
        let leaf_engine = BabyBearPoseidon2Engine::new(leaf_fri_params);
        let leaf_program = CenoLeafVmVerifierConfig {
            vk,
            compiler_options: CompilerOptions::default().with_cycle_tracker(),
        }
        .build_program();
        let leaf_committed_exe = Arc::new(VmCommittedExe::<SC>::commit(
            leaf_program.into(),
            leaf_engine.config().pcs(),
        ));
        let leaf_prover = new_local_prover::<BabyBearPoseidon2Engine, NativeBuilder>(
            vb.clone(),
            &leaf_vm_pk,
            leaf_committed_exe.exe.clone(),
        )
        .expect("leaf prover");

        // Configure vm for internal layers
        // needs to be a multiple of DIGEST_SIZE
        let num_public_values =
            InternalVmVerifierPvs::<u8>::width().div_ceil(DIGEST_SIZE) * DIGEST_SIZE;
        let internal_vm_config = NativeConfig {
            system: SystemConfig::new(
                SBOX_SIZE.min(internal_fri_params.max_constraint_degree()),
                MemoryConfig {
                    max_access_adapter_n: 16,
                    ..Default::default()
                },
                num_public_values,
            )
            .with_max_segment_len((1 << 24) - 100)
            .with_profiling()
            .without_continuations(),
            native: Default::default(),
        };

        // Internal keygen
        let internal_engine = BabyBearPoseidon2Engine::new(internal_fri_params);
        let (internal_vm, vm_pk) = VirtualMachine::new_with_keygen(
            internal_engine,
            vb.clone(),
            internal_vm_config.clone(),
        )
        .expect("internal keygen");
        check_max_constraint_degrees(&internal_vm_config.system, &internal_fri_params);
        assert!(vm_pk.max_constraint_degree <= internal_fri_params.max_constraint_degree());
        let internal_vm_pk = Arc::new(VmProvingKey {
            fri_params: internal_fri_params,
            vm_config: internal_vm_config,
            vm_pk,
        });
        let internal_vm_vk = internal_vm_pk.vm_pk.get_vk();

        // Internal program
        let internal_program = InternalVmVerifierConfig {
            leaf_fri_params,
            internal_fri_params,
            compiler_options: CompilerOptions::default().with_cycle_tracker(),
        }
        .build_program(&leaf_vm_vk, &internal_vm_vk);
        let internal_committed_exe = Arc::new(VmCommittedExe::<SC>::commit(
            internal_program.into(),
            internal_vm.engine.config().pcs(),
        ));
        let internal_prover = new_local_prover::<BabyBearPoseidon2Engine, NativeBuilder>(
            vb.clone(),
            &internal_vm_pk,
            internal_committed_exe.exe.clone(),
        )
        .expect("internal prover");

        // TODO: build root program (requires shard ram ec point is zero)
        // TODO: add root prover

        let vk = CenoRecursionVerifierKeys {
            leaf_vm_vk,
            leaf_fri_params: leaf_vm_pk.fri_params,
            internal_vm_vk,
            internal_fri_params: internal_vm_pk.fri_params,
            internal_commit: internal_committed_exe.get_program_commit(),
        };

        let pk = CenoRecursionProvingKeys {
            leaf_vm_pk,
            leaf_committed_exe,
            internal_vm_pk,
            internal_committed_exe,
        };

        Self {
            leaf_prover,
            internal_prover,
            vk,
            pk,
        }
    }

    pub fn generate_root_proof(
        &mut self,
        base_proofs: Vec<ZKVMProof<BabyBearExt4, Basefold<E, BasefoldRSParams>>>,
    ) -> VmStarkProof<SC> {
        let aggregation_start_timestamp = Instant::now();

        // Construct zkvm proof input
        let zkvm_proof_inputs: Vec<ZKVMProofInput> = base_proofs
            .into_iter()
            .enumerate()
            .map(|(shard_id, p)| {
                println!(
                    "leaf input {shard_id} has {} bytes",
                    bincode::serialized_size(&p).unwrap()
                );
                ZKVMProofInput::from((shard_id, p))
            })
            .collect();
        let user_public_values: Vec<F> = zkvm_proof_inputs
            .iter()
            .flat_map(|p| p.raw_pi.iter().flat_map(|v| v.clone()).collect::<Vec<F>>())
            .collect();
        let leaf_inputs = chunk_ceno_leaf_proof_inputs(zkvm_proof_inputs);

        let leaf_proofs = leaf_inputs
            .iter()
            .enumerate()
            .map(|(proof_idx, p)| {
                println!(
                    "Aggregation - Start leaf proof (idx: {:?}) at: {:?}",
                    proof_idx,
                    aggregation_start_timestamp.elapsed()
                );

                let mut witness_stream: Vec<Vec<F>> = Vec::new();
                witness_stream.extend(p.write());

                let leaf_proof = SingleSegmentVmProver::prove(
                    &mut self.leaf_prover,
                    witness_stream,
                    VM_MAX_TRACE_HEIGHTS,
                )
<<<<<<< HEAD
                .expect("leaf proof");
=======
                .expect("leaf proof generation failed");
>>>>>>> 5d0bff62

                // _debug: export
                // let file =
                // File::create(format!("leaf_proof_{:?}.bin", proof_idx)).expect("Create export proof file");
                // bincode::serialize_into(file, &leaf_proof).expect("failed to serialize leaf proof");

                let leaf_proof_size = bincode::serialized_size(&leaf_proof).unwrap();
                println!(
<<<<<<< HEAD
                    "Aggregation - Completed leaf proof (idx: {:?}) at: {:?}, size: {:?} bytes",
                    proof_idx,
                    aggregation_start_timestamp.elapsed(),
                    leaf_proof_size
=======
                    "Aggregation - Completed leaf proof (idx: {:?}) at: {:?}, public values: {:?}",
                    proof_idx,
                    aggregation_start_timestamp.elapsed(),
                    leaf_proof.per_air[PUBLIC_VALUES_AIR_ID].public_values,
>>>>>>> 5d0bff62
                );

                leaf_proof
            })
            .collect::<Vec<_>>();

        // Aggregate tree to root proof
        let mut internal_node_idx = -1;
        let mut internal_node_height = 0;
        let mut proofs = leaf_proofs;

        println!(
            "Aggregation - Start internal aggregation at: {:?}",
            aggregation_start_timestamp.elapsed()
        );
        // We will always generate at least one internal proof, even if there is only one leaf
        // proof, in order to shrink the proof size
        while proofs.len() > 1 || internal_node_height == 0 {
            for (i, proof) in proofs.iter().enumerate() {
                println!(
                    "Internal aggregation layer {:?} node {i} has proof size: {:?} bytes",
                    internal_node_height,
                    bincode::serialized_size(proof).unwrap()
                );
            }
            let internal_inputs = InternalVmVerifierInput::chunk_leaf_or_internal_proofs(
                (*self.internal_prover.program_commitment()).into(),
                &proofs,
                2,
            );

            let layer_proofs: Vec<Proof<_>> = internal_inputs
                .into_iter()
                .map(|input| {
                    internal_node_idx += 1;
                    let internal_proof = SingleSegmentVmProver::prove(
                        &mut self.internal_prover,
                        input.write(),
                        VM_MAX_TRACE_HEIGHTS,
                    )
<<<<<<< HEAD
                    .expect("internal_proof");
=======
                    .expect("internal proof generation failed");
>>>>>>> 5d0bff62

                    println!(
                        "Aggregation - Completed internal node (idx: {:?}) at height {:?}: {:?}",
                        internal_node_idx,
                        internal_node_height,
                        aggregation_start_timestamp.elapsed()
                    );

                    // _debug: export
                    // let file = File::create(format!(
                    // "internal_proof_{:?}_height_{:?}.bin",
                    // internal_node_idx, internal_node_height
                    // ))
                    // .expect("Create export proof file");
                    // bincode::serialize_into(file, &internal_proof).expect("failed to serialize internal proof");
                    internal_proof
                })
                .collect();

            proofs = layer_proofs;
            internal_node_height += 1;
        }
        println!(
            "Aggregation - Completed internal aggregation at: {:?}",
            aggregation_start_timestamp.elapsed()
        );
        println!("Aggregation - Final height: {:?}", internal_node_height);

        // TODO: generate root proof from last internal proof

        // Export e2e stark proof (used in verify_e2e_stark_proof)
        VmStarkProof {
            inner: proofs.pop().unwrap(),
            user_public_values,
        }
    }
}

/// Config to generate leaf VM verifier program.
pub struct CenoLeafVmVerifierConfig {
    pub vk: ZKVMVerifyingKey<E, Basefold<E, BasefoldRSParams>>,
    pub compiler_options: CompilerOptions,
}

impl CenoLeafVmVerifierConfig {
    pub fn build_program(&self) -> Program<F> {
        let mut builder = Builder::<C>::default();

        {
            let ceno_leaf_input = CenoLeafVmVerifierInput::read(&mut builder);
            let stark_pvs = VmVerifierPvs::<Felt<F>>::uninit(&mut builder);

            builder.cycle_tracker_start("Verify Ceno ZKVM Proof");
            let zkvm_proof = ceno_leaf_input.proof;
            let raw_pi = zkvm_proof.raw_pi.clone();
            let _calculated_shard_ec_sum = verify_zkvm_proof(&mut builder, zkvm_proof, &self.vk);
            builder.cycle_tracker_end("Verify Ceno ZKVM Proof");

            builder.cycle_tracker_start("PV Operations");

            // TODO: define our own VmVerifierPvs
            for i in 0..DIGEST_SIZE {
                builder.assign(&stark_pvs.app_commit[i], F::ZERO);
            }

            let pv = &raw_pi;
            let init_pc = {
                let arr = builder.get(pv, INIT_PC_IDX);
                builder.get(&arr, 0)
            };
            let end_pc = {
                let arr = builder.get(pv, END_PC_IDX);
                builder.get(&arr, 0)
            };
            let exit_code = {
                let arr = builder.get(pv, EXIT_CODE_IDX);
                builder.get(&arr, 0)
            };
            builder.assign(&stark_pvs.connector.initial_pc, init_pc);
            builder.assign(&stark_pvs.connector.final_pc, end_pc);
            builder.assign(&stark_pvs.connector.exit_code, exit_code);

            // TODO: assign shard_ec_sum to stark_pvs.shard_ec_sum

            // builder
            //     .if_eq(ceno_leaf_input.is_last, Usize::from(1))
            //     .then(|builder| {
            //         builder.assert_nonzero(&pv.len());

            //         // PC and cycle checks
            //         let prev_pc: Ext<_, _> = builder.uninit();
            //         builder.range(0, pv.len()).for_each(|idx_vec, builder| {
            //             let shard_pi = builder.get(&pv, idx_vec[0]);
            //             let init_cycle = builder.get(&shard_pi, INIT_CYCLE_IDX);
            //             let tracer_default: Ext<_, _> =
            //                 builder.constant(E::from_canonical_u64(Tracer::SUBCYCLES_PER_INSN));
            //             builder.assert_ext_eq(init_cycle, tracer_default);
            //             let end_pc = builder.get(&shard_pi, END_PC_IDX);
            //             let init_pc = builder.get(&shard_pi, INIT_PC_IDX);
            //             builder.if_eq(idx_vec[0], Usize::from(0)).then_or_else(
            //                 |builder| {
            //                     let entry_point: Ext<_, _> =
            //                         builder.constant(E::from_canonical_u32(self.vk.entry_pc));
            //                     builder.assert_ext_eq(init_pc, entry_point);
            //                 },
            //                 |builder| {
            //                     builder.assert_ext_eq(init_pc, prev_pc);
            //                 },
            //             );
            //             builder.assign(&prev_pc, end_pc);
            //         });

            //     });

            for pv in stark_pvs.flatten() {
                builder.commit_public_value(pv);
            }
            builder.cycle_tracker_end("PV Operations");
            builder.halt();
        }

        builder.compile_isa_with_options(self.compiler_options)
    }
}

#[derive(Clone, Serialize, Deserialize)]
#[serde(bound(
    serialize = "Com<SC>: Serialize",
    deserialize = "Com<SC>: Deserialize<'de>"
))]
pub struct CenoRecursionVerifierKeys<SC: StarkGenericConfig> {
    pub leaf_vm_vk: MultiStarkVerifyingKey<SC>,
    pub leaf_fri_params: FriParameters,
    pub internal_vm_vk: MultiStarkVerifyingKey<SC>,
    pub internal_fri_params: FriParameters,
    pub internal_commit: Com<SC>,
}

#[derive(Serialize, Deserialize)]
#[serde(bound(
    serialize = "VmExe<Val<SC>>: Serialize, PcsProverData<SC>: Serialize, VC: Serialize",
    deserialize = "VmExe<Val<SC>>: Deserialize<'de>, PcsProverData<SC>: Deserialize<'de>, VC: Deserialize<'de>"
))]
pub struct CenoRecursionProvingKeys<SC: StarkGenericConfig, VC> {
    pub leaf_vm_pk: Arc<VmProvingKey<SC, VC>>,
    pub leaf_committed_exe: Arc<VmCommittedExe<SC>>,
    pub internal_vm_pk: Arc<VmProvingKey<SC, VC>>,
    pub internal_committed_exe: Arc<VmCommittedExe<SC>>,
}

impl<SC: StarkGenericConfig, VC> Clone for CenoRecursionProvingKeys<SC, VC> {
    fn clone(&self) -> Self {
        Self {
            leaf_vm_pk: self.leaf_vm_pk.clone(),
            leaf_committed_exe: self.leaf_committed_exe.clone(),
            internal_vm_pk: self.internal_vm_pk.clone(),
            internal_committed_exe: self.internal_committed_exe.clone(),
        }
    }
}

impl<SC: StarkGenericConfig, VC> CenoRecursionProvingKeys<SC, VC> {
    pub fn get_vk(&self) -> CenoRecursionVerifierKeys<SC> {
        CenoRecursionVerifierKeys {
            leaf_vm_vk: self.leaf_vm_pk.vm_pk.get_vk(),
            leaf_fri_params: self.leaf_vm_pk.fri_params,
            internal_vm_vk: self.internal_vm_pk.vm_pk.get_vk(),
            internal_fri_params: self.internal_vm_pk.fri_params,
            internal_commit: self.internal_committed_exe.get_program_commit(),
        }
    }
}
pub(crate) struct CenoLeafVmVerifierInput {
    pub proof: ZKVMProofInput,
    pub is_last: usize,
}

#[derive(DslVariable, Clone)]
pub(crate) struct CenoLeafVmVerifierInputVariable<C: Config> {
    pub proof: ZKVMProofInputVariable<C>,
    pub is_last: Usize<C::N>,
}

impl Hintable<InnerConfig> for CenoLeafVmVerifierInput {
    type HintVariable = CenoLeafVmVerifierInputVariable<InnerConfig>;

    fn read(builder: &mut Builder<InnerConfig>) -> Self::HintVariable {
        let proof = ZKVMProofInput::read(builder);
        let is_last = Usize::Var(usize::read(builder));

        Self::HintVariable { proof, is_last }
    }

    fn write(&self) -> Vec<Vec<<InnerConfig as Config>::N>> {
        let mut stream = Vec::new();
        stream.extend(self.proof.write());
        stream.extend(<usize as Hintable<InnerConfig>>::write(&self.is_last));
        stream
    }
}

pub(crate) fn chunk_ceno_leaf_proof_inputs(
    zkvm_proofs: Vec<ZKVMProofInput>,
) -> Vec<CenoLeafVmVerifierInput> {
    let mut ret: Vec<CenoLeafVmVerifierInput> = zkvm_proofs
        .into_iter()
        .map(|p| CenoLeafVmVerifierInput {
            proof: p,
            is_last: 0,
        })
        .collect();

    let last = ret.last_mut().unwrap();
    last.is_last = 1;

    ret
}

// Source from OpenVm SDK::verify_e2e_stark_proof with abridged key
// See: https://github.com/openvm-org/openvm
pub fn verify_e2e_stark_proof(
    k: &CenoRecursionVerifierKeys<SC>,
    proof: &VmStarkProof<SC>,
    _expected_exe_commit: &Bn254Fr,
    _expected_vm_commit: &Bn254Fr,
) -> Result<AppExecutionCommit, String> {
    if proof.inner.per_air.len() < 3 {
        return Err("Invalid number of AIRs: expected at least 3".into());
    } else if proof.inner.per_air[0].air_id != PROGRAM_AIR_ID {
        return Err("Missing program AIR".into());
    } else if proof.inner.per_air[1].air_id != CONNECTOR_AIR_ID {
        return Err("Missing connector AIR".into());
    } else if proof.inner.per_air[2].air_id != PUBLIC_VALUES_AIR_ID {
        return Err("Missing public values AIR".into());
    }
    let public_values_air_proof_data = &proof.inner.per_air[2];

    let program_commit = proof.inner.commitments.main_trace[PROGRAM_CACHED_TRACE_INDEX].as_ref();
    let internal_commit: &[_; CHUNK] = &k.internal_commit.into();

    let (vm_vk, fri_params, vm_commit) = if program_commit == internal_commit {
        let internal_pvs: &InternalVmVerifierPvs<_> = public_values_air_proof_data
            .public_values
            .as_slice()
            .borrow();
        if internal_commit != &internal_pvs.extra_pvs.internal_program_commit {
            return Err(format!(
                "Invalid internal program commit: expected {:?}, got {:?}",
                internal_commit, internal_pvs.extra_pvs.internal_program_commit
            ));
        }
        (
            &k.internal_vm_vk,
            k.internal_fri_params,
            internal_pvs.extra_pvs.leaf_verifier_commit,
        )
    } else {
        (&k.leaf_vm_vk, k.leaf_fri_params, *program_commit)
    };
    let e = BabyBearPoseidon2Engine::new(fri_params);
    e.verify(vm_vk, &proof.inner)
        .expect("stark e2e proof verification should pass");

    let pvs: &VmVerifierPvs<_> =
        public_values_air_proof_data.public_values[..VmVerifierPvs::<u8>::width()].borrow();

    // _debug: AIR ordering
    // if let Some(exit_code) = pvs.connector.exit_code() {
    // if exit_code != 0 {
    // return Err(format!(
    // "Invalid exit code: expected 0, got {}",
    // exit_code
    // ));
    // }
    // } else {
    // return Err(format!("Program did not terminate"));
    // }

    let hasher = vm_poseidon2_hasher();
    let _public_values_root = hasher.merkle_root(&proof.user_public_values);
    // _debug: Public value commitment
    // if public_values_root != pvs.public_values_commit {
    // return Err(format!(
    // "Invalid public values root: expected {:?}, got {:?}",
    // pvs.public_values_commit,
    // public_values_root
    // ));
    // }

    let exe_commit = compute_exe_commit(
        &hasher,
        &pvs.app_commit,
        &pvs.memory.initial_root,
        pvs.connector.initial_pc,
    );
    let app_commit = AppExecutionCommit::from_field_commit(exe_commit, vm_commit);
    let _exe_commit_bn254 = app_commit.app_exe_commit.to_bn254();
    let _vm_commit_bn254 = app_commit.app_vm_commit.to_bn254();

    // _debug: execution commit checks
    // if exe_commit_bn254 != *expected_exe_commit {
    // return Err(eyre::eyre!(
    // "Invalid app exe commit: expected {:?}, got {:?}",
    // expected_exe_commit,
    // exe_commit_bn254
    // ));
    // } else if vm_commit_bn254 != *expected_vm_commit {
    // return Err(eyre::eyre!(
    // "Invalid app vm commit: expected {:?}, got {:?}",
    // expected_vm_commit,
    // vm_commit_bn254
    // ));
    // }
    Ok(app_commit)
}

/// Build Ceno's zkVM verifier program from vk in OpenVM's eDSL
pub fn build_zkvm_verifier_program(
    vk: &ZKVMVerifyingKey<E, Basefold<E, BasefoldRSParams>>,
) -> Program<F> {
    let mut builder = AsmBuilder::<F, E>::default();

    let zkvm_proof_input_variables = ZKVMProofInput::read(&mut builder);
    verify_zkvm_proof(&mut builder, zkvm_proof_input_variables, vk);
    builder.halt();

    // Compile program
    #[cfg(feature = "bench-metrics")]
    let options = CompilerOptions::default().with_cycle_tracker();
    #[cfg(not(feature = "bench-metrics"))]
    let options = CompilerOptions::default();
    let mut compiler = AsmCompiler::new(options.word_size);
    compiler.build(builder.operations);
    let asm_code = compiler.code();

    let program: Program<F> = convert_program(asm_code, options);
    program
}

pub fn verify_proofs(
    zkvm_proofs: Vec<ZKVMProof<E, RecPcs>>,
    vk: ZKVMVerifyingKey<E, Basefold<E, BasefoldRSParams>>,
) {
    let program = build_zkvm_verifier_program(&vk);
    if !zkvm_proofs.is_empty() {
        let zkvm_proof_input = ZKVMProofInput::from((0usize, zkvm_proofs[0].clone()));

        // Pass in witness stream
        let mut witness_stream: Vec<Vec<F>> = Vec::new();
        witness_stream.extend(zkvm_proof_input.write());

        let poseidon2_max_constraint_degree: usize = 3;
        let mut config = NativeConfig::aggregation(0, poseidon2_max_constraint_degree);
        config.system.memory_config.max_access_adapter_n = 16;

        let exe = VmExe::new(program);

        let fri_params = standard_fri_params_with_100_bits_conjectured_security(1);
        let vb = NativeBuilder::default();
        air_test_impl::<BabyBearPoseidon2Engine, _>(
            fri_params,
            vb,
            config,
            exe,
            witness_stream,
            1,
            true,
        )
        .unwrap();
    }
}

#[cfg(test)]
mod tests {
    use super::verify_e2e_stark_proof;
    use crate::{
        aggregation::{CenoAggregationProver, verify_proofs},
        zkvm_verifier::binding::E,
    };
    use ceno_zkvm::{
        e2e::verify,
        scheme::{ZKVMProof, verifier::ZKVMVerifier},
        structs::ZKVMVerifyingKey,
    };
    use mpcs::{Basefold, BasefoldRSParams};
    use openvm_stark_sdk::{config::setup_tracing_with_log_level, p3_bn254_fr::Bn254Fr};
    use p3::field::FieldAlgebra;
    use std::fs::File;

    pub fn aggregation_inner_thread() {
        setup_tracing_with_log_level(tracing::Level::WARN);

        let proof_path = "./src/imported/app_proof.bitcode";
        let vk_path = "./src/imported/app_vk.bitcode";

        let proof_bytes = std::fs::read(proof_path).unwrap();
        let vk_bytes = std::fs::read(vk_path).unwrap();
        let zkvm_proofs: Vec<ZKVMProof<E, Basefold<E, BasefoldRSParams>>> =
            bitcode::deserialize(&proof_bytes).expect("Failed to deserialize proof file");

        let vk: ZKVMVerifyingKey<E, Basefold<E, BasefoldRSParams>> =
            bitcode::deserialize(&vk_bytes).expect("Failed to deserialize vk file");

        let mut agg_prover = CenoAggregationProver::from_base_vk(vk);
        let root_stark_proof = agg_prover.generate_root_proof(zkvm_proofs);

        // _debug
        verify_e2e_stark_proof(
            &agg_prover.vk,
            &root_stark_proof,
            &Bn254Fr::ZERO,
            &Bn254Fr::ZERO,
        )
        .expect("Verify e2e stark proof should pass");
    }

    pub fn verify_single_inner_thread() {
        setup_tracing_with_log_level(tracing::Level::WARN);

        let proof_path = "./src/imported/proof.bin";
        let vk_path = "./src/imported/vk.bin";

        let zkvm_proofs: Vec<ZKVMProof<E, Basefold<E, BasefoldRSParams>>> =
            bincode::deserialize_from(File::open(proof_path).expect("Failed to open proof file"))
                .expect("Failed to deserialize proof file");

        let vk: ZKVMVerifyingKey<E, Basefold<E, BasefoldRSParams>> =
            bincode::deserialize_from(File::open(vk_path).expect("Failed to open vk file"))
                .expect("Failed to deserialize vk file");

        verify_proofs(zkvm_proofs, vk);
    }

    pub fn verify_single_rust_verifier_inner_thread() {
        setup_tracing_with_log_level(tracing::Level::WARN);

        let proof_path = "./src/imported/proof.bin";
        let vk_path = "./src/imported/vk.bin";

        let zkvm_proofs: Vec<ZKVMProof<E, Basefold<E, BasefoldRSParams>>> =
            bincode::deserialize_from(File::open(proof_path).expect("Failed to open proof file"))
                .expect("Failed to deserialize proof file");

        let vk: ZKVMVerifyingKey<E, Basefold<E, BasefoldRSParams>> =
            bincode::deserialize_from(File::open(vk_path).expect("Failed to open vk file"))
                .expect("Failed to deserialize vk file");

        let verifier = ZKVMVerifier::new(vk);
        verify(zkvm_proofs.clone(), &verifier).expect("Verification failed");
    }

    #[test]
    #[ignore = "need to generate proof first"]
    pub fn test_aggregation() {
        let stack_size = 256 * 1024 * 1024; // 64 MB

        let handler = std::thread::Builder::new()
            .stack_size(stack_size)
            .spawn(aggregation_inner_thread)
            .expect("Failed to spawn thread");

        handler.join().expect("Thread panicked");
    }

    #[test]
    #[ignore = "need to generate proof first"]
    pub fn test_single() {
        let stack_size = 256 * 1024 * 1024; // 64 MB

        let handler = std::thread::Builder::new()
            .stack_size(stack_size)
            .spawn(verify_single_inner_thread)
            .expect("Failed to spawn thread");

        handler.join().expect("Thread panicked");
    }

    #[test]
    #[ignore = "need to generate proof first"]
    pub fn test_single_rust_verifier() {
        let stack_size = 256 * 1024 * 1024; // 64 MB

        let handler = std::thread::Builder::new()
            .stack_size(stack_size)
            .spawn(verify_single_rust_verifier_inner_thread)
            .expect("Failed to spawn thread");

        handler.join().expect("Thread panicked");
    }
}<|MERGE_RESOLUTION|>--- conflicted
+++ resolved
@@ -288,11 +288,7 @@
                     witness_stream,
                     VM_MAX_TRACE_HEIGHTS,
                 )
-<<<<<<< HEAD
-                .expect("leaf proof");
-=======
                 .expect("leaf proof generation failed");
->>>>>>> 5d0bff62
 
                 // _debug: export
                 // let file =
@@ -301,17 +297,10 @@
 
                 let leaf_proof_size = bincode::serialized_size(&leaf_proof).unwrap();
                 println!(
-<<<<<<< HEAD
-                    "Aggregation - Completed leaf proof (idx: {:?}) at: {:?}, size: {:?} bytes",
-                    proof_idx,
-                    aggregation_start_timestamp.elapsed(),
-                    leaf_proof_size
-=======
                     "Aggregation - Completed leaf proof (idx: {:?}) at: {:?}, public values: {:?}",
                     proof_idx,
                     aggregation_start_timestamp.elapsed(),
                     leaf_proof.per_air[PUBLIC_VALUES_AIR_ID].public_values,
->>>>>>> 5d0bff62
                 );
 
                 leaf_proof
@@ -352,11 +341,7 @@
                         input.write(),
                         VM_MAX_TRACE_HEIGHTS,
                     )
-<<<<<<< HEAD
-                    .expect("internal_proof");
-=======
                     .expect("internal proof generation failed");
->>>>>>> 5d0bff62
 
                     println!(
                         "Aggregation - Completed internal node (idx: {:?}) at height {:?}: {:?}",
