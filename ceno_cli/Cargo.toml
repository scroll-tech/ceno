--- conflicted
+++ resolved
@@ -29,14 +29,9 @@
 ceno_emul = { path = "../ceno_emul" }
 ceno_host = { path = "../ceno_host" }
 ceno_zkvm = { path = "../ceno_zkvm" }
-<<<<<<< HEAD
 ff_ext = { git = "https://github.com/scroll-tech/ceno", package = "ff_ext", rev = "7adb306" }
+gkr_iop = { path = "../gkr_iop" }
 mpcs = { git = "https://github.com/scroll-tech/ceno", package = "mpcs", rev = "7adb306" }
-=======
-ff_ext = { path = "../ff_ext" }
-gkr_iop = { path = "../gkr_iop" }
-mpcs = { path = "../mpcs" }
->>>>>>> 04e0608f
 
 [build-dependencies]
 vergen-git2 = { version = "1", features = ["build", "cargo", "rustc", "emit_and_set"] }
