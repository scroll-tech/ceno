[package]
categories.workspace = true
description = "cargo-ceno cli tools"
edition.workspace = true
keywords.workspace = true
license.workspace = true
name = "cargo-ceno"
readme.workspace = true
repository.workspace = true
version.workspace = true

[dependencies]
anyhow = { workspace = true, features = ["std", "backtrace"] }
bincode.workspace = true
cargo_metadata = "0.19"
clap.workspace = true
console = "0.15"
get_dir = "0.4"
parse-size = "1.1"
serde.workspace = true
tempfile = "3.19"
tracing.workspace = true
tracing-forest.workspace = true
tracing-subscriber.workspace = true

[target.'cfg(unix)'.dependencies]
tikv-jemallocator = { version = "0.6", optional = true }

ceno_emul = { path = "../ceno_emul" }
ceno_host = { path = "../ceno_host" }
ceno_zkvm = { path = "../ceno_zkvm" }
<<<<<<< HEAD
ff_ext = { git = "https://github.com/scroll-tech/ceno", package = "ff_ext", rev = "7c277a1" }
gkr_iop = { path = "../gkr_iop" }
mpcs = { git = "https://github.com/scroll-tech/ceno", package = "mpcs", rev = "7c277a1" }
=======
ff_ext.workspace = true
gkr_iop = { path = "../gkr_iop" }
mpcs.workspace = true
>>>>>>> 5f350b93

[build-dependencies]
vergen-git2 = { version = "1", features = ["build", "cargo", "rustc", "emit_and_set"] }

[features]
jemalloc = ["dep:tikv-jemallocator", "ceno_zkvm/jemalloc"]
jemalloc-prof = ["jemalloc", "tikv-jemallocator?/profiling"]
nightly-features = [
  "ceno_zkvm/nightly-features",
  "ff_ext/nightly-features",
  "mpcs/nightly-features",
]<|MERGE_RESOLUTION|>--- conflicted
+++ resolved
@@ -29,15 +29,9 @@
 ceno_emul = { path = "../ceno_emul" }
 ceno_host = { path = "../ceno_host" }
 ceno_zkvm = { path = "../ceno_zkvm" }
-<<<<<<< HEAD
-ff_ext = { git = "https://github.com/scroll-tech/ceno", package = "ff_ext", rev = "7c277a1" }
-gkr_iop = { path = "../gkr_iop" }
-mpcs = { git = "https://github.com/scroll-tech/ceno", package = "mpcs", rev = "7c277a1" }
-=======
 ff_ext.workspace = true
 gkr_iop = { path = "../gkr_iop" }
 mpcs.workspace = true
->>>>>>> 5f350b93
 
 [build-dependencies]
 vergen-git2 = { version = "1", features = ["build", "cargo", "rustc", "emit_and_set"] }
