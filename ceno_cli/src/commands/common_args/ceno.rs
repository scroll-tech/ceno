use crate::utils::*;
use anyhow::{Context, bail};
use ceno_emul::{IterAddresses, Program, WORD_SIZE, Word};
use ceno_host::{CenoStdin, memory_from_file};
use ceno_zkvm::{
    e2e::*,
    scheme::{
        constants::MAX_NUM_VARIABLES, mock_prover::LkMultiplicityKey, verifier::ZKVMVerifier,
    },
};
use clap::Args;
use ff_ext::{BabyBearExt4, ExtensionField, GoldilocksExt2};
use mpcs::{Basefold, BasefoldRSParams, PolynomialCommitmentScheme};
use serde::Serialize;
use std::{
    fs::File,
    path::{Path, PathBuf},
};

/// Ceno options
#[derive(Clone, Args)]
pub struct CenoOptions {
    /// The preset configuration to use.
    #[arg(short, long, value_enum, default_value_t = Preset::Ceno)]
    pub platform: Preset,

    /// The polynomial commitment scheme to use.
    #[arg(long, value_enum, default_value_t = PcsKind::default())]
    pcs: PcsKind,
    /// The field to use, eg. goldilocks
    #[arg(long, value_enum, default_value_t = FieldType::default())]
    field: FieldType,

    /// The maximum number of steps to execute the program.
    #[arg(long, default_value_t = usize::MAX)]
    pub max_steps: usize,

    /// The maximum number of variables the polynomial commitment scheme
    #[arg(long, default_value_t = MAX_NUM_VARIABLES)]
    pub max_num_variables: usize,

    /// Prover-private unconstrained input.
    /// This is a raw file mapped as a memory segment. Zero-padded to the right to the next power-of-two size.
    #[arg(long, conflicts_with = "hints")]
    hints_file: Option<PathBuf>,
    /// Prover-private unconstrained input as a list of words separated by commas or spaces.
    #[arg(long, conflicts_with = "hints_file", value_parser, num_args = 1..)]
    hints: Option<Vec<Word>>,

    /// Public constrained input.
    #[arg(long, value_parser, num_args = 1.., value_delimiter = ',')]
    public_io: Option<Vec<Word>>,

    /// Stack size in bytes.
    #[arg(long, default_value = "2M", value_parser = parse_size)]
    stack_size: u32,
    /// Heap size in bytes.
    #[arg(long, default_value = "2M", value_parser = parse_size)]
    heap_size: u32,

    /// The path to the proof file to write.
    #[arg(long)]
    pub out_proof: Option<PathBuf>,
    /// The path to the verification key file to write.
    #[arg(long)]
    pub out_vk: Option<PathBuf>,

    /// Profiling granularity.
    /// Setting any value restricts logs to profiling information
    #[arg(long)]
    profiling: Option<usize>,
}

impl CenoOptions {
    /// Try set up the logger based on the verbosity level
    pub fn try_setup_logger(&self) {
        use tracing_forest::ForestLayer;
        use tracing_subscriber::{
            EnvFilter, Registry,
            filter::{LevelFilter, filter_fn},
            fmt,
            layer::SubscriberExt,
            util::SubscriberInitExt,
        };

        if *QUITE.get_or_init(|| false) {
            return;
        }

        // default filter
        let default_filter = EnvFilter::builder()
            .with_default_directive(LevelFilter::DEBUG.into())
            .from_env_lossy();

        // filter by profiling level;
        // spans with level i contain the field "profiling_{i}"
        // this restricts statistics to first (args.profiling) levels
        let profiling_level = self.profiling.unwrap_or(1);
        let filter_by_profiling_level = filter_fn(move |metadata| {
            (1..=profiling_level)
                .map(|i| format!("profiling_{i}"))
                .any(|field| metadata.fields().field(&field).is_some())
        });

        let fmt_layer = fmt::layer()
            .compact()
            .with_thread_ids(false)
            .with_thread_names(false)
            .without_time();

        Registry::default()
            .with(self.profiling.is_some().then_some(ForestLayer::default()))
            .with(fmt_layer)
            // if some profiling granularity is specified, use the profiling filter,
            // otherwise use the default
            .with(
                self.profiling
                    .is_some()
                    .then_some(filter_by_profiling_level),
            )
            .with(self.profiling.is_none().then_some(default_filter))
            .try_init()
            .ok();
    }

    /// Get stack size
    pub fn stack_size(&self) -> u32 {
        self.stack_size.next_multiple_of(WORD_SIZE as u32)
    }

    /// Get heap size
    pub fn heap_size(&self) -> u32 {
        self.heap_size.next_multiple_of(WORD_SIZE as u32)
    }

    /// Read the public io into ceno stdin
    pub fn read_public_io(&self) -> anyhow::Result<Vec<u32>> {
        let mut stdin = CenoStdin::default();
        if let Some(public_io) = &self.public_io {
            for word in public_io.iter() {
                stdin.write(word)?;
            }
        }
        Ok((&stdin).into())
    }

    /// Read the hints
    pub fn read_hints(&self) -> anyhow::Result<Vec<u32>> {
        if self.hints_file.is_some() {
            let file_path = self.hints_file.as_deref().unwrap();
            tracing::info!("Loading hints file: {:?}", file_path);
            memory_from_file(file_path).context(format!("failed to read {}", file_path.display()))
        } else if self.hints.is_some() {
            let hints = self.hints.as_ref().unwrap();
            let mut stdin = CenoStdin::default();
            for hint in hints.iter() {
                stdin.write(hint)?;
            }
            Ok((&stdin).into())
        } else {
            Ok(vec![])
        }
    }

    /// Run keygen the ceno elf file with given options
    pub fn keygen<P: AsRef<Path>>(&self, elf_path: P) -> anyhow::Result<()> {
        self.try_setup_logger();
<<<<<<< HEAD
        match (self.pcs, self.field) {
            (PcsKind::Basefold, FieldType::Goldilocks) => {
                keygen_inner::<GoldilocksExt2, Basefold<GoldilocksExt2, BasefoldRSParams>, P>(
                    self, elf_path,
                )
            }
            (PcsKind::Basefold, FieldType::BabyBear) => {
                keygen_inner::<BabyBearExt4, Basefold<BabyBearExt4, BasefoldRSParams>, P>(
                    self, elf_path,
                )
            }
            (PcsKind::Whir, FieldType::Goldilocks) => todo!(),
            (PcsKind::Whir, FieldType::BabyBear) => todo!(),
=======
        let ((_, vk), _) = run_elf_inner(self, elf_path, Checkpoint::Keygen)?;
        let vk = vk.expect("Keygen should yield vk.");
        if let Some(out_vk) = self.out_vk.as_ref() {
            let path = canonicalize_allow_nx(out_vk)?;
            print_cargo_message("Writing", format_args!("vk to {}", path.display()));
            let vk_file =
                File::create(&path).context(format!("failed to create {}", path.display()))?;
            bincode::serialize_into(vk_file, &vk).context("failed to serialize vk")?;
>>>>>>> bdf7073d
        }
    }

    /// Run the ceno elf file with given options
    pub fn run<P: AsRef<Path>>(&self, elf_path: P) -> anyhow::Result<()> {
        self.try_setup_logger();
        let runner = match (self.pcs, self.field) {
            (PcsKind::Basefold, FieldType::Goldilocks) => {
                run_elf_inner::<GoldilocksExt2, Basefold<GoldilocksExt2, BasefoldRSParams>, P>(
                    self,
                    elf_path,
                    Checkpoint::PrepWitnessGen,
                )?
                .1
            }
            (PcsKind::Basefold, FieldType::BabyBear) => {
                run_elf_inner::<BabyBearExt4, Basefold<BabyBearExt4, BasefoldRSParams>, P>(
                    self,
                    elf_path,
                    Checkpoint::PrepWitnessGen,
                )?
                .1
            }
            (PcsKind::Whir, FieldType::Goldilocks) => todo!(),
            (PcsKind::Whir, FieldType::BabyBear) => todo!(),
        };
        runner();
        Ok(())
    }

    /// Run and prove the ceno elf file with given options
    pub fn prove<P: AsRef<Path>>(&self, elf_path: P) -> anyhow::Result<()> {
        self.try_setup_logger();
<<<<<<< HEAD
        match (self.pcs, self.field) {
            (PcsKind::Basefold, FieldType::Goldilocks) => {
                prove_inner::<GoldilocksExt2, Basefold<GoldilocksExt2, BasefoldRSParams>, P>(
                    self, elf_path,
                )
            }
            (PcsKind::Basefold, FieldType::BabyBear) => {
                prove_inner::<BabyBearExt4, Basefold<BabyBearExt4, BasefoldRSParams>, P>(
                    self, elf_path,
                )
            }
            (PcsKind::Whir, FieldType::Goldilocks) => todo!(),
            (PcsKind::Whir, FieldType::BabyBear) => todo!(),
=======

        let ((zkvm_proof, vk), _) = run_elf_inner(self, elf_path, Checkpoint::PrepSanityCheck)?;
        let zkvm_proof = zkvm_proof.expect("PrepSanityCheck should yield proof.");
        let vk = vk.expect("PrepSanityCheck should yield vk.");

        let start = std::time::Instant::now();
        let verifier = ZKVMVerifier::new(vk);
        if let Err(e) = verify(&zkvm_proof, &verifier) {
            bail!("Verification failed: {e:?}");
        }
        print_cargo_message(
            "Verified",
            format_args!("proof in {:.2}s", start.elapsed().as_secs_f32()),
        );

        if let Some(out_proof) = self.out_proof.as_ref() {
            let path = canonicalize_allow_nx(out_proof)?;
            print_cargo_message("Writing", format_args!("proof to {}", path.display()));
            let proof_file =
                File::create(&path).context(format!("failed to create {}", path.display()))?;
            bincode::serialize_into(proof_file, &zkvm_proof)
                .context("failed to serialize zkvm proof")?;
        }
        if let Some(out_vk) = self.out_vk.as_ref() {
            let path = canonicalize_allow_nx(out_vk)?;
            print_cargo_message("Writing", format_args!("vk to {}", path.display()));
            let vk_file =
                File::create(&path).context(format!("failed to create {}", path.display()))?;
            bincode::serialize_into(vk_file, &verifier.into_inner())
                .context("failed to serialize vk")?;
>>>>>>> bdf7073d
        }
    }
}

type E2EResult<E, PCS> = (IntermediateState<E, PCS>, Box<dyn FnOnce()>);

fn run_elf_inner<
    E: ExtensionField + LkMultiplicityKey,
    PCS: PolynomialCommitmentScheme<E> + 'static,
    P: AsRef<Path>,
>(
    options: &CenoOptions,
    elf_path: P,
    checkpoint: Checkpoint,
) -> anyhow::Result<E2EResult<E, PCS>> {
    let elf_path = elf_path.as_ref();
    let elf_bytes =
        std::fs::read(elf_path).context(format!("failed to read {}", elf_path.display()))?;
    let program = Program::load_elf(&elf_bytes, u32::MAX).context("failed to load elf")?;
    print_cargo_message("Loaded", format_args!("{}", elf_path.display()));

    let public_io = options
        .read_public_io()
        .context("failed to read public io")?;
    // estimate required pub io size, which is required in platform/key setup phase
    let pub_io_size: u32 = ((public_io.len() * WORD_SIZE) as u32)
        .next_power_of_two()
        .max(16);

    let platform = setup_platform(
        options.platform,
        &program,
        options.stack_size(),
        options.heap_size(),
        pub_io_size,
    );
    tracing::info!("Running on platform {:?} {}", options.platform, platform);
    tracing::info!(
        "Stack: {} bytes. Heap: {} bytes.",
        options.stack_size(),
        options.heap_size()
    );

    let hints = options.read_hints().context("failed to read hints")?;
    assert!(
        hints.len() <= platform.hints.iter_addresses().len(),
        "hints must fit in {} bytes",
        platform.hints.len()
    );

    Ok(run_e2e_with_checkpoint::<E, PCS>(
        program,
        platform,
        hints,
        public_io,
        options.max_steps,
        options.max_num_variables,
        checkpoint,
    ))
}

fn keygen_inner<
    E: ExtensionField + LkMultiplicityKey,
    PCS: PolynomialCommitmentScheme<E> + Serialize + 'static,
    P: AsRef<Path>,
>(
    args: &CenoOptions,
    elf_path: P,
) -> anyhow::Result<()> {
    let ((_, vk), _) = run_elf_inner::<E, PCS, P>(args, elf_path, Checkpoint::Keygen)?;
    let vk = vk.expect("Keygen should yield vk.");
    if let Some(out_vk) = args.out_vk.as_ref() {
        let path = out_vk.canonicalize()?;
        print_cargo_message("Writing", format_args!("vk to {}", path.display()));
        let vk_file =
            File::create(&path).context(format!("failed to create {}", path.display()))?;
        bincode::serialize_into(vk_file, &vk).context("failed to serialize vk")?;
    }
    Ok(())
}

fn prove_inner<
    E: ExtensionField + LkMultiplicityKey,
    PCS: PolynomialCommitmentScheme<E> + Serialize + 'static,
    P: AsRef<Path>,
>(
    args: &CenoOptions,
    elf_path: P,
) -> anyhow::Result<()> {
    let ((zkvm_proof, vk), _) =
        run_elf_inner::<E, PCS, P>(args, elf_path, Checkpoint::PrepSanityCheck)?;
    let zkvm_proof = zkvm_proof.expect("PrepSanityCheck should yield proof.");
    let vk = vk.expect("PrepSanityCheck should yield vk.");

    let start = std::time::Instant::now();
    let verifier = ZKVMVerifier::new(vk);
    if let Err(e) = verify(&zkvm_proof, &verifier) {
        bail!("Verification failed: {e:?}");
    }
    print_cargo_message(
        "Verified",
        format_args!("proof in {:.2}s", start.elapsed().as_secs_f32()),
    );

    if let Some(out_proof) = args.out_proof.as_ref() {
        let path = out_proof.canonicalize()?;
        print_cargo_message("Writing", format_args!("proof to {}", path.display()));
        let proof_file =
            File::create(&path).context(format!("failed to create {}", path.display()))?;
        bincode::serialize_into(proof_file, &zkvm_proof)
            .context("failed to serialize zkvm proof")?;
    }
    if let Some(out_vk) = args.out_vk.as_ref() {
        let path = out_vk.canonicalize()?;
        print_cargo_message("Writing", format_args!("vk to {}", path.display()));
        let vk_file =
            File::create(&path).context(format!("failed to create {}", path.display()))?;
        bincode::serialize_into(vk_file, &verifier.into_inner())
            .context("failed to serialize vk")?;
    }
    Ok(())
}<|MERGE_RESOLUTION|>--- conflicted
+++ resolved
@@ -165,7 +165,6 @@
     /// Run keygen the ceno elf file with given options
     pub fn keygen<P: AsRef<Path>>(&self, elf_path: P) -> anyhow::Result<()> {
         self.try_setup_logger();
-<<<<<<< HEAD
         match (self.pcs, self.field) {
             (PcsKind::Basefold, FieldType::Goldilocks) => {
                 keygen_inner::<GoldilocksExt2, Basefold<GoldilocksExt2, BasefoldRSParams>, P>(
@@ -179,16 +178,6 @@
             }
             (PcsKind::Whir, FieldType::Goldilocks) => todo!(),
             (PcsKind::Whir, FieldType::BabyBear) => todo!(),
-=======
-        let ((_, vk), _) = run_elf_inner(self, elf_path, Checkpoint::Keygen)?;
-        let vk = vk.expect("Keygen should yield vk.");
-        if let Some(out_vk) = self.out_vk.as_ref() {
-            let path = canonicalize_allow_nx(out_vk)?;
-            print_cargo_message("Writing", format_args!("vk to {}", path.display()));
-            let vk_file =
-                File::create(&path).context(format!("failed to create {}", path.display()))?;
-            bincode::serialize_into(vk_file, &vk).context("failed to serialize vk")?;
->>>>>>> bdf7073d
         }
     }
 
@@ -222,7 +211,6 @@
     /// Run and prove the ceno elf file with given options
     pub fn prove<P: AsRef<Path>>(&self, elf_path: P) -> anyhow::Result<()> {
         self.try_setup_logger();
-<<<<<<< HEAD
         match (self.pcs, self.field) {
             (PcsKind::Basefold, FieldType::Goldilocks) => {
                 prove_inner::<GoldilocksExt2, Basefold<GoldilocksExt2, BasefoldRSParams>, P>(
@@ -236,38 +224,6 @@
             }
             (PcsKind::Whir, FieldType::Goldilocks) => todo!(),
             (PcsKind::Whir, FieldType::BabyBear) => todo!(),
-=======
-
-        let ((zkvm_proof, vk), _) = run_elf_inner(self, elf_path, Checkpoint::PrepSanityCheck)?;
-        let zkvm_proof = zkvm_proof.expect("PrepSanityCheck should yield proof.");
-        let vk = vk.expect("PrepSanityCheck should yield vk.");
-
-        let start = std::time::Instant::now();
-        let verifier = ZKVMVerifier::new(vk);
-        if let Err(e) = verify(&zkvm_proof, &verifier) {
-            bail!("Verification failed: {e:?}");
-        }
-        print_cargo_message(
-            "Verified",
-            format_args!("proof in {:.2}s", start.elapsed().as_secs_f32()),
-        );
-
-        if let Some(out_proof) = self.out_proof.as_ref() {
-            let path = canonicalize_allow_nx(out_proof)?;
-            print_cargo_message("Writing", format_args!("proof to {}", path.display()));
-            let proof_file =
-                File::create(&path).context(format!("failed to create {}", path.display()))?;
-            bincode::serialize_into(proof_file, &zkvm_proof)
-                .context("failed to serialize zkvm proof")?;
-        }
-        if let Some(out_vk) = self.out_vk.as_ref() {
-            let path = canonicalize_allow_nx(out_vk)?;
-            print_cargo_message("Writing", format_args!("vk to {}", path.display()));
-            let vk_file =
-                File::create(&path).context(format!("failed to create {}", path.display()))?;
-            bincode::serialize_into(vk_file, &verifier.into_inner())
-                .context("failed to serialize vk")?;
->>>>>>> bdf7073d
         }
     }
 }
@@ -340,7 +296,7 @@
     let ((_, vk), _) = run_elf_inner::<E, PCS, P>(args, elf_path, Checkpoint::Keygen)?;
     let vk = vk.expect("Keygen should yield vk.");
     if let Some(out_vk) = args.out_vk.as_ref() {
-        let path = out_vk.canonicalize()?;
+        let path = canonicalize_allow_nx(out_vk)?;
         print_cargo_message("Writing", format_args!("vk to {}", path.display()));
         let vk_file =
             File::create(&path).context(format!("failed to create {}", path.display()))?;
@@ -373,7 +329,7 @@
     );
 
     if let Some(out_proof) = args.out_proof.as_ref() {
-        let path = out_proof.canonicalize()?;
+        let path = canonicalize_allow_nx(out_proof)?;
         print_cargo_message("Writing", format_args!("proof to {}", path.display()));
         let proof_file =
             File::create(&path).context(format!("failed to create {}", path.display()))?;
@@ -381,7 +337,7 @@
             .context("failed to serialize zkvm proof")?;
     }
     if let Some(out_vk) = args.out_vk.as_ref() {
-        let path = out_vk.canonicalize()?;
+        let path = canonicalize_allow_nx(out_vk)?;
         print_cargo_message("Writing", format_args!("vk to {}", path.display()));
         let vk_file =
             File::create(&path).context(format!("failed to create {}", path.display()))?;
