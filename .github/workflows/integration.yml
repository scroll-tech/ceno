name: Integrations

on:
  merge_group:
  pull_request:
    types: [ synchronize, opened, reopened, ready_for_review ]
  push:
    branches:
      - master

concurrency:
  group: ${{ github.workflow }}-${{ github.ref || github.run_id }}
  cancel-in-progress: ${{ github.ref != 'refs/heads/master' }}

jobs:
  skip_check:
    runs-on: [ self-hosted, Linux, X64 ]
    outputs:
      should_skip: ${{ steps.skip_check.outputs.should_skip }}
    steps:
      - id: skip_check
        uses: fkirc/skip-duplicate-actions@v5
        with:
          cancel_others: 'true'
          concurrent_skipping: 'same_content_newer'
          paths_ignore: '["**/README.md"]'
          do_not_skip: '["pull_request", "workflow_dispatch", "schedule", "merge_group"]'

  integration:
    needs: [ skip_check ]
    if: |
      github.event.pull_request.draft == false &&
      (github.event.action == 'ready_for_review' || needs.skip_check.outputs.should_skip != 'true')

    name: Integration testing
    timeout-minutes: 30
    runs-on: [ self-hosted, Linux, X64 ]

    steps:
      - uses: actions/checkout@v4
      - name: Cargo cache
        uses: actions/cache@v4
        with:
          path: |
            target/
            examples/target/
            ceno_rt/target/
          key: integration-${{ runner.os }}-cargo-${{ hashFiles('**/Cargo.lock') }}
      - uses: dtolnay/rust-toolchain@nightly

      - name: Run fibonacci (debug)
        env:
          RUST_LOG: debug
          RUSTFLAGS: "-C opt-level=3"
          MOCK_PROVING: 1
        run: cargo run --package ceno_zkvm --features sanity-check --bin e2e -- --platform=ceno --hints=10 --public-io=4191 examples/target/riscv32im-ceno-zkvm-elf/debug/examples/fibonacci

      - name: Run fibonacci (release)
        env:
          RUSTFLAGS: "-C opt-level=3"
        run: cargo run --release --package ceno_zkvm --bin e2e -- --platform=ceno --hints=10 --public-io=4191 examples/target/riscv32im-ceno-zkvm-elf/release/examples/fibonacci
<<<<<<< HEAD

      - name: Run keccak_syscall (release)
        env:
          RUSTFLAGS: "-C opt-level=3"
        run: cargo run --release --package ceno_zkvm --bin e2e -- --platform=ceno examples/target/riscv32im-ceno-zkvm-elf/release/examples/keccak_syscall
=======
>>>>>>> 4df68dd6

      - name: Run fibonacci (release + goldilocks)
        env:
          RUSTFLAGS: "-C opt-level=3"
        run: cargo run --release --package ceno_zkvm --no-default-features --features goldilocks --bin e2e -- --field=goldilocks --platform=ceno --hints=10 --public-io=4191 examples/target/riscv32im-ceno-zkvm-elf/release/examples/fibonacci


      - name: Install cargo make
        run: |
          cargo make --version || cargo install cargo-make

      - name: Test install Ceno cli
        run: |
          cargo make cli<|MERGE_RESOLUTION|>--- conflicted
+++ resolved
@@ -59,20 +59,16 @@
         env:
           RUSTFLAGS: "-C opt-level=3"
         run: cargo run --release --package ceno_zkvm --bin e2e -- --platform=ceno --hints=10 --public-io=4191 examples/target/riscv32im-ceno-zkvm-elf/release/examples/fibonacci
-<<<<<<< HEAD
-
-      - name: Run keccak_syscall (release)
-        env:
-          RUSTFLAGS: "-C opt-level=3"
-        run: cargo run --release --package ceno_zkvm --bin e2e -- --platform=ceno examples/target/riscv32im-ceno-zkvm-elf/release/examples/keccak_syscall
-=======
->>>>>>> 4df68dd6
 
       - name: Run fibonacci (release + goldilocks)
         env:
           RUSTFLAGS: "-C opt-level=3"
         run: cargo run --release --package ceno_zkvm --no-default-features --features goldilocks --bin e2e -- --field=goldilocks --platform=ceno --hints=10 --public-io=4191 examples/target/riscv32im-ceno-zkvm-elf/release/examples/fibonacci
 
+      - name: Run keccak_syscall (release)
+        env:
+          RUSTFLAGS: "-C opt-level=3"
+        run: cargo run --release --package ceno_zkvm --bin e2e -- --platform=ceno examples/target/riscv32im-ceno-zkvm-elf/release/examples/keccak_syscall
 
       - name: Install cargo make
         run: |
