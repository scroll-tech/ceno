--- conflicted
+++ resolved
@@ -141,19 +141,17 @@
           RUSTFLAGS: "-C opt-level=3"
         run: cargo run --release --package ceno_zkvm --bin e2e -- --platform=ceno examples/target/riscv32im-ceno-zkvm-elf/release/examples/bn254_curve_syscalls
 
-<<<<<<< HEAD
       - name: Run uint256_mul_syscall (release)
         env:
           RUSTFLAGS: "-C opt-level=3"
         run: cargo run --release --package ceno_zkvm --bin e2e -- --platform=ceno examples/target/riscv32im-ceno-zkvm-elf/release/examples/uint256_mul_syscall
-=======
+
       - name: Run fibonacci (release) in multi-shards with CENO_CROSS_SHARD_LIMIT
         env:
           RUST_LOG: debug
           RUSTFLAGS: "-C opt-level=3"
           CENO_CROSS_SHARD_LIMIT: 32
         run: cargo run --release --package ceno_zkvm --features sanity-check --bin e2e -- --platform=ceno --max-cycle-per-shard=20000 --hints=10 --public-io=4191 examples/target/riscv32im-ceno-zkvm-elf/release/examples/fibonacci
->>>>>>> 81e45aad
 
       - name: Install cargo make
         run: |
