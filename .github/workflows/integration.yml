name: Integrations

on:
  merge_group:
  pull_request:
    types: [synchronize, opened, reopened, ready_for_review]
  push:
    branches:
      - master

jobs:
  skip_check:
    runs-on: [self-hosted, Linux, X64]
    outputs:
      should_skip: ${{ steps.skip_check.outputs.should_skip }}
    steps:
      - id: skip_check
        uses: fkirc/skip-duplicate-actions@v5
        with:
          cancel_others: 'true'
          concurrent_skipping: 'same_content_newer'
          paths_ignore: '["**/README.md"]'
          do_not_skip: '["pull_request", "workflow_dispatch", "schedule", "merge_group"]'

  integration:
    needs: [skip_check]
    if: |
      github.event.pull_request.draft == false &&
      (github.event.action == 'ready_for_review' || needs.skip_check.outputs.should_skip != 'true')

    name: Integration testing
    timeout-minutes: 30
    runs-on: [self-hosted, Linux, X64]

    steps:
      - uses: actions/checkout@v2
      - name: Cargo cache
        uses: actions/cache@v3
        with:
          path: |
            ~/.cargo/bin/
            ~/.cargo/registry/index/
            ~/.cargo/registry/cache/
            ~/.cargo/git/db/
            target/
          key: integration-${{ runner.os }}-cargo-${{ hashFiles('**/Cargo.lock') }}
      - uses: dtolnay/rust-toolchain@nightly

      - name: Run example
        env:
          RAYON_NUM_THREADS: 2
<<<<<<< HEAD
        run: cargo run --release --package ceno_zkvm --example riscv_opcodes -- --start 10 --end 11
=======
          RUSTFLAGS: "-C opt-level=3"
        run: cargo run --package ceno_zkvm --example riscv_opcodes --target ${{ matrix.target }} -- --start 10 --end 11
>>>>>>> 33901fd8

      - name: Run fibonacci
        env:
          RAYON_NUM_THREADS: 8
          RUST_LOG: debug
<<<<<<< HEAD
        run: cargo run --release --package ceno_zkvm --bin e2e -- --platform=sp1 ceno_zkvm/examples/fibonacci.elf
=======
          RUSTFLAGS: "-C opt-level=3"
        run: cargo run --package ceno_zkvm --bin e2e --target ${{ matrix.target }} -- --platform=sp1 ceno_zkvm/examples/fibonacci.elf
>>>>>>> 33901fd8
<|MERGE_RESOLUTION|>--- conflicted
+++ resolved
@@ -49,20 +49,12 @@
       - name: Run example
         env:
           RAYON_NUM_THREADS: 2
-<<<<<<< HEAD
-        run: cargo run --release --package ceno_zkvm --example riscv_opcodes -- --start 10 --end 11
-=======
           RUSTFLAGS: "-C opt-level=3"
-        run: cargo run --package ceno_zkvm --example riscv_opcodes --target ${{ matrix.target }} -- --start 10 --end 11
->>>>>>> 33901fd8
+        run: cargo run --package ceno_zkvm --example riscv_opcodes -- --start 10 --end 11
 
       - name: Run fibonacci
         env:
           RAYON_NUM_THREADS: 8
           RUST_LOG: debug
-<<<<<<< HEAD
-        run: cargo run --release --package ceno_zkvm --bin e2e -- --platform=sp1 ceno_zkvm/examples/fibonacci.elf
-=======
           RUSTFLAGS: "-C opt-level=3"
-        run: cargo run --package ceno_zkvm --bin e2e --target ${{ matrix.target }} -- --platform=sp1 ceno_zkvm/examples/fibonacci.elf
->>>>>>> 33901fd8
+        run: cargo run --package ceno_zkvm --bin e2e -- --platform=sp1 ceno_zkvm/examples/fibonacci.elf