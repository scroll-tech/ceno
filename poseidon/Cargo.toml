[package]
categories.workspace = true
description = "Poseidon hash function"
edition.workspace = true
keywords.workspace = true
license.workspace = true
name = "poseidon"
readme.workspace = true
repository.workspace = true
version.workspace = true

[dependencies]
criterion.workspace = true
ff_ext = { path = "../ff_ext" }
p3.workspace = true
serde.workspace = true
unroll = "0.1"

[dev-dependencies]
<<<<<<< HEAD
ark-std.workspace = true
rand.workspace = true

[features]
default = ["babybear"]
babybear = []
goldilocks = []
=======
rand.workspace = true
>>>>>>> 3e9e10e5
<|MERGE_RESOLUTION|>--- conflicted
+++ resolved
@@ -17,14 +17,9 @@
 unroll = "0.1"
 
 [dev-dependencies]
-<<<<<<< HEAD
-ark-std.workspace = true
 rand.workspace = true
 
 [features]
 default = ["babybear"]
 babybear = []
-goldilocks = []
-=======
-rand.workspace = true
->>>>>>> 3e9e10e5
+goldilocks = []