use std::{
    fs::File,
    io::{self, Write},
    path::Path,
    process::Command,
};

/// Add each example to this list.
///
/// Contact Matthias, if your examples get complicated enough to need their own crates, instead of just being one file.
const EXAMPLES: &[&str] = &[
    "ceno_rt_alloc",
    "ceno_rt_io",
    "ceno_rt_mem",
    "ceno_rt_mini",
    "ceno_rt_panic",
    "hints",
];
const CARGO_MANIFEST_DIR: &str = env!("CARGO_MANIFEST_DIR");

fn build_elfs() {
    let out_dir = std::env::var_os("OUT_DIR").unwrap();
    let dest_path = Path::new(&out_dir).join("vars.rs");
    let mut dest = File::create(dest_path).expect("failed to create vars.rs");

    // TODO(Matthias): skip building the elfs if we are in clippy or check mode.
    // See git history for an attempt to do this.
    let output = Command::new("cargo")
        .args(["build", "--release", "--examples"])
        .current_dir("../examples")
        .env_clear()
        .envs(std::env::vars().filter(|x| !x.0.starts_with("CARGO_")))
        .output()
        .expect("cargo command failed to run");
    if !output.status.success() {
        io::stdout().write_all(&output.stdout).unwrap();
        io::stderr().write_all(&output.stderr).unwrap();
        panic!("cargo build of examples failed.");
    }
    for example in EXAMPLES {
        writeln!(
            dest,
            r#"#[allow(non_upper_case_globals)]
            pub const {example}: &[u8] =
                include_bytes!(r"{CARGO_MANIFEST_DIR}/../examples/target/riscv32im-unknown-none-elf/release/examples/{example}");"#
        ).expect("failed to write vars.rs");
    }
<<<<<<< HEAD
    let input_path = "../examples/";
    let elfs_path = "../examples/target/riscv32im-unknown-none-elf/release/examples/";

    println!("cargo:rerun-if-changed={input_path}");
=======
    println!("cargo:rerun-if-changed=../examples/");
    println!("cargo:rerun-if-changed=../ceno_rt/");
    let elfs_path = "../examples/target/riscv32im-unknown-none-elf/release/examples/";
>>>>>>> 97eb26c9
    println!("cargo:rerun-if-changed={elfs_path}");
}

fn main() {
    println!("cargo:rerun-if-changed=build.rs");
    build_elfs();
}<|MERGE_RESOLUTION|>--- conflicted
+++ resolved
@@ -45,16 +45,9 @@
                 include_bytes!(r"{CARGO_MANIFEST_DIR}/../examples/target/riscv32im-unknown-none-elf/release/examples/{example}");"#
         ).expect("failed to write vars.rs");
     }
-<<<<<<< HEAD
-    let input_path = "../examples/";
-    let elfs_path = "../examples/target/riscv32im-unknown-none-elf/release/examples/";
-
-    println!("cargo:rerun-if-changed={input_path}");
-=======
     println!("cargo:rerun-if-changed=../examples/");
     println!("cargo:rerun-if-changed=../ceno_rt/");
     let elfs_path = "../examples/target/riscv32im-unknown-none-elf/release/examples/";
->>>>>>> 97eb26c9
     println!("cargo:rerun-if-changed={elfs_path}");
 }
 
