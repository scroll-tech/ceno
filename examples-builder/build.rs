--- conflicted
+++ resolved
@@ -14,11 +14,8 @@
     "ceno_rt_mem",
     "ceno_rt_mini",
     "ceno_rt_panic",
-<<<<<<< HEAD
     "ceno_rt_keccak",
-=======
     "hints",
->>>>>>> d6191f74
 ];
 const CARGO_MANIFEST_DIR: &str = env!("CARGO_MANIFEST_DIR");
 
