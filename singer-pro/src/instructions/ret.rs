use ff_ext::ExtensionField;
use gkr::structs::Circuit;
use gkr_graph::structs::{CircuitGraphBuilder, NodeOutputType, PredType};
use paste::paste;
use simple_frontend::structs::CircuitBuilder;
<<<<<<< HEAD
use singer_utils::chip_handler::bytecode::BytecodeChip;
use singer_utils::chip_handler::global_state::GlobalStateChip;
use singer_utils::chip_handler::oam_handler::OAMHandler;
use singer_utils::chip_handler::ram_handler::RAMHandler;
use singer_utils::chip_handler::range::RangeChip;
use singer_utils::chip_handler::rom_handler::ROMHandler;
use singer_utils::chip_handler::stack::StackChip;
=======
use singer_utils::uint::constants::AddSubConstants;
>>>>>>> 5dea054f
use singer_utils::{
    chips::{IntoEnumIterator, SingerChipBuilder},
    constants::OpcodeType,
    register_witness,
<<<<<<< HEAD
    structs::{ChipChallenges, InstOutChipType, StackUInt, TSUInt},
=======
    structs::{ChipChallenges, InstOutChipType, RAMHandler, ROMHandler, StackUInt, TSUInt},
>>>>>>> 5dea054f
};
use std::cell::RefCell;
use std::rc::Rc;
use std::{mem, sync::Arc};

use crate::{
    component::{
        AccessoryCircuit, FromPredInst, FromPublicIO, FromWitness, InstCircuit, InstLayout,
        ToSuccInst,
    },
    error::ZKVMError,
    utils::add_assign_each_cell,
    CircuitWitnessIn, SingerParams,
};

use super::{Instruction, InstructionGraph};
/// This circuit is to load public output from memory, which is a data-parallel
/// circuit load one element in each sub-circuit.
pub struct ReturnInstruction;

impl<E: ExtensionField> InstructionGraph<E> for ReturnInstruction {
    type InstType = Self;

    fn construct_graph_and_witness(
        graph_builder: &mut CircuitGraphBuilder<E>,
        chip_builder: &mut SingerChipBuilder<E>,
        inst_circuit: &InstCircuit<E>,
        _: &[AccessoryCircuit<E>],
        preds: Vec<PredType>,
        mut sources: Vec<CircuitWitnessIn<E::BaseField>>,
        real_challenges: &[E],
        _: usize,
        params: &SingerParams,
    ) -> Result<(Vec<usize>, Vec<NodeOutputType>, Option<NodeOutputType>), ZKVMError> {
        let public_output_size =
            preds[inst_circuit.layout.from_pred_inst.stack_operand_ids[1] as usize].clone();

        // Add the instruction circuit to the graph.
        let node_id = graph_builder.add_node_with_witness(
            <ReturnInstruction as Instruction<E>>::NAME,
            &inst_circuit.circuit,
            preds,
            real_challenges.to_vec(),
            mem::take(&mut sources[0]),
            1,
        )?;

        chip_builder.construct_chip_check_graph_and_witness(
            graph_builder,
            node_id,
            &inst_circuit.layout.to_chip_ids,
            real_challenges,
            params.n_public_output_bytes,
        )?;

        if let PredType::PredWire(out) = public_output_size {
            Ok((vec![node_id], vec![], Some(out)))
        } else {
            Err(ZKVMError::CircuitError)
        }
    }

    fn construct_graph(
        graph_builder: &mut CircuitGraphBuilder<E>,
        chip_builder: &mut SingerChipBuilder<E>,
        inst_circuit: &InstCircuit<E>,
        _acc_circuits: &[AccessoryCircuit<E>],
        preds: Vec<PredType>,
        real_n_instances: usize,
        _: &SingerParams,
    ) -> Result<(Vec<usize>, Vec<NodeOutputType>, Option<NodeOutputType>), ZKVMError> {
        let public_output_size =
            preds[inst_circuit.layout.from_pred_inst.stack_operand_ids[1] as usize].clone();

        // Add the instruction circuit to the graph.
        let node_id = graph_builder.add_node(
            <ReturnInstruction as Instruction<E>>::NAME,
            &inst_circuit.circuit,
            preds,
        )?;

        chip_builder.construct_chip_check_graph(
            graph_builder,
            node_id,
            &inst_circuit.layout.to_chip_ids,
            real_n_instances,
        )?;

        if let PredType::PredWire(out) = public_output_size {
            Ok((vec![node_id], vec![], Some(out)))
        } else {
            Err(ZKVMError::CircuitError)
        }
    }
}

register_witness!(
    ReturnInstruction,
    public_io {
        byte => 1
    },
    phase0 {
        old_memory_ts => TSUInt::N_OPERAND_CELLS,
<<<<<<< HEAD
        offset_add => StackUInt::N_WITNESS_CELLS
=======
        offset_add => AddSubConstants::<StackUInt>::N_WITNESS_CELLS
>>>>>>> 5dea054f
    }
);

impl<E: ExtensionField> Instruction<E> for ReturnInstruction {
    const OPCODE: OpcodeType = OpcodeType::RETURN;
    const NAME: &'static str = "RETURN";
    fn construct_circuit(challenges: ChipChallenges) -> Result<InstCircuit<E>, ZKVMError> {
        let mut circuit_builder = CircuitBuilder::new();

        // From public io
        let (public_io_id, public_io) = circuit_builder.create_witness_in(Self::public_io_size());

        // From witness
        let (phase0_wire_id, phase0) = circuit_builder.create_witness_in(Self::phase0_size());

        // From predesessor instruction
        let (memory_ts_id, memory_ts) = circuit_builder.create_witness_in(TSUInt::N_OPERAND_CELLS);
        let (offset_id, offset) = circuit_builder.create_witness_in(StackUInt::N_OPERAND_CELLS);

        let mut rom_handler = Rc::new(RefCell::new(ROMHandler::new(challenges.clone())));
        let mut oam_handler = Rc::new(RefCell::new(OAMHandler::new(challenges.clone())));
        let mut ram_handler = Rc::new(RefCell::new(RAMHandler::new(oam_handler.clone())));

        // instantiate chips
        let mut range_chip = RangeChip::new(rom_handler.clone());

        // Compute offset + counter
        let delta = circuit_builder.create_counter_in(0)[0];
        let offset = StackUInt::try_from(offset.as_slice())?;
        let offset_add_delta = &phase0[Self::phase0_offset_add()];
        let offset_plus_delta = StackUInt::add_cell(
            &mut circuit_builder,
            &mut range_chip,
            &offset,
            delta,
            offset_add_delta,
        )?;

        // Load from memory
        let mem_byte = public_io[Self::public_io_byte().start];
        let memory_ts = TSUInt::try_from(memory_ts.as_slice())?;
        let old_memory_ts = TSUInt::try_from(&phase0[Self::phase0_old_memory_ts()])?;

        oam_handler.borrow_mut().read(
            &mut circuit_builder,
            offset_plus_delta.values(),
            old_memory_ts.values(),
            &[mem_byte],
        );

        // To successor instruction
        let (next_memory_ts_id, next_memory_ts) =
            circuit_builder.create_witness_out(TSUInt::N_OPERAND_CELLS);
        add_assign_each_cell(&mut circuit_builder, &next_memory_ts, memory_ts.values());

        let (ram_load_id, ram_store_id) = ram_handler.borrow_mut().finalize(&mut circuit_builder);
        let rom_id = rom_handler.borrow_mut().finalize(&mut circuit_builder);
        circuit_builder.configure();

        let mut to_chip_ids = vec![None; InstOutChipType::iter().count()];
        to_chip_ids[InstOutChipType::RAMLoad as usize] = ram_load_id;
        to_chip_ids[InstOutChipType::RAMStore as usize] = ram_store_id;
        to_chip_ids[InstOutChipType::ROMInput as usize] = rom_id;

        Ok(InstCircuit {
            circuit: Arc::new(Circuit::new(&circuit_builder)),
            layout: InstLayout {
                to_chip_ids,
                from_pred_inst: FromPredInst {
                    memory_ts_id,
                    stack_operand_ids: vec![offset_id],
                },
                to_succ_inst: ToSuccInst {
                    next_memory_ts_id,
                    stack_result_ids: vec![],
                },
                from_witness: FromWitness {
                    phase_ids: vec![phase0_wire_id],
                },
                from_public_io: Some(FromPublicIO {
                    public_output_id: public_io_id,
                }),
                to_bb_final: None,
                to_acc_dup: None,
                to_acc_ooo: None,
            },
        })
    }
}<|MERGE_RESOLUTION|>--- conflicted
+++ resolved
@@ -3,7 +3,6 @@
 use gkr_graph::structs::{CircuitGraphBuilder, NodeOutputType, PredType};
 use paste::paste;
 use simple_frontend::structs::CircuitBuilder;
-<<<<<<< HEAD
 use singer_utils::chip_handler::bytecode::BytecodeChip;
 use singer_utils::chip_handler::global_state::GlobalStateChip;
 use singer_utils::chip_handler::oam_handler::OAMHandler;
@@ -11,18 +10,12 @@
 use singer_utils::chip_handler::range::RangeChip;
 use singer_utils::chip_handler::rom_handler::ROMHandler;
 use singer_utils::chip_handler::stack::StackChip;
-=======
 use singer_utils::uint::constants::AddSubConstants;
->>>>>>> 5dea054f
 use singer_utils::{
     chips::{IntoEnumIterator, SingerChipBuilder},
     constants::OpcodeType,
     register_witness,
-<<<<<<< HEAD
     structs::{ChipChallenges, InstOutChipType, StackUInt, TSUInt},
-=======
-    structs::{ChipChallenges, InstOutChipType, RAMHandler, ROMHandler, StackUInt, TSUInt},
->>>>>>> 5dea054f
 };
 use std::cell::RefCell;
 use std::rc::Rc;
@@ -126,11 +119,7 @@
     },
     phase0 {
         old_memory_ts => TSUInt::N_OPERAND_CELLS,
-<<<<<<< HEAD
-        offset_add => StackUInt::N_WITNESS_CELLS
-=======
         offset_add => AddSubConstants::<StackUInt>::N_WITNESS_CELLS
->>>>>>> 5dea054f
     }
 );
 
