--- conflicted
+++ resolved
@@ -37,15 +37,10 @@
     }
 );
 
-<<<<<<< HEAD
-impl<F: SmallField> Instruction<F> for JumpiInstruction {
+impl<E: ExtensionField> Instruction<E> for JumpiInstruction {
     const OPCODE: OpcodeType = OpcodeType::JUMPI;
     const NAME: &'static str = "JUMPI";
-    fn construct_circuit(challenges: ChipChallenges) -> Result<InstCircuit<F>, ZKVMError> {
-=======
-impl<E: ExtensionField> Instruction<E> for JumpiInstruction {
     fn construct_circuit(challenges: ChipChallenges) -> Result<InstCircuit<E>, ZKVMError> {
->>>>>>> 15f03fcd
         let mut circuit_builder = CircuitBuilder::new();
 
         // From witness
