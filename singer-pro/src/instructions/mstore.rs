use ff_ext::ExtensionField;
use gkr::structs::Circuit;
use gkr_graph::structs::{CircuitGraphBuilder, NodeOutputType, PredType};
use itertools::Itertools;
use paste::paste;
use simple_frontend::structs::CircuitBuilder;
use singer_utils::{
    chip_handler::{MemoryChipOperations, ROMOperations, RangeChipOperations},
    chips::{IntoEnumIterator, SingerChipBuilder},
    constants::{OpcodeType, EVM_STACK_BYTE_WIDTH},
    register_witness,
    structs::{ChipChallenges, InstOutChipType, RAMHandler, ROMHandler, StackUInt, TSUInt},
    uint::{UIntAddSub, UIntCmp},
};
use std::{mem, sync::Arc};

use crate::{
    component::{
        AccessoryCircuit, AccessoryLayout, FromPredInst, FromWitness, InstCircuit, InstLayout,
        ToSuccInst,
    },
    error::ZKVMError,
    utils::add_assign_each_cell,
    CircuitWitnessIn, SingerParams,
};

use super::{Instruction, InstructionGraph};

pub struct MstoreInstruction;

impl<E: ExtensionField> InstructionGraph<E> for MstoreInstruction {
    type InstType = Self;

    fn construct_circuits(
        challenges: ChipChallenges,
    ) -> Result<(InstCircuit<E>, Vec<AccessoryCircuit<E>>), ZKVMError> {
        Ok((
            Self::InstType::construct_circuit(challenges)?,
            vec![MstoreAccessory::construct_circuit(challenges)?],
        ))
    }

    fn construct_graph_and_witness(
        graph_builder: &mut CircuitGraphBuilder<E>,
        chip_builder: &mut SingerChipBuilder<E>,
        inst_circuit: &InstCircuit<E>,
        acc_circuits: &[AccessoryCircuit<E>],
        preds: Vec<PredType>,
        mut sources: Vec<CircuitWitnessIn<E::BaseField>>,
        real_challenges: &[E],
        real_n_instances: usize,
        _: &SingerParams,
    ) -> Result<(Vec<usize>, Vec<NodeOutputType>, Option<NodeOutputType>), ZKVMError> {
        // Add the instruction circuit to the graph.
        let node_id = graph_builder.add_node_with_witness(
            stringify!(Self::InstType),
            &inst_circuit.circuit,
            preds,
            real_challenges.to_vec(),
            mem::take(&mut sources[0]),
            real_n_instances,
        )?;
        let stack = inst_circuit
            .layout
            .to_succ_inst
            .stack_result_ids
            .iter()
            .map(|&wire_id| NodeOutputType::WireOut(node_id, wire_id))
            .collect_vec();

        chip_builder.construct_chip_check_graph_and_witness(
            graph_builder,
            node_id,
            &inst_circuit.layout.to_chip_ids,
            real_challenges,
            real_n_instances,
        )?;

        // Add the memory accessory circuit to the graph.
        let preds = acc_circuits[0].layout.input(
            inst_circuit
                .layout
                .to_acc_ooo
                .map(|wire_id| NodeOutputType::WireOut(node_id, wire_id)),
            inst_circuit
                .layout
                .to_acc_dup
                .map(|wire_id| NodeOutputType::WireOut(node_id, wire_id)),
        );
        let acc_node_id = graph_builder.add_node_with_witness(
            stringify!(MstoreAccessory),
            &acc_circuits[0].circuit,
            preds,
            real_challenges.to_vec(),
            mem::take(&mut sources[1]),
            real_n_instances * EVM_STACK_BYTE_WIDTH,
        )?;

        chip_builder.construct_chip_check_graph_and_witness(
            graph_builder,
            acc_node_id,
            &acc_circuits[0].layout.to_chip_ids,
            real_challenges,
            real_n_instances * EVM_STACK_BYTE_WIDTH,
        )?;

        Ok((vec![node_id, acc_node_id], stack, None))
    }
}

register_witness!(
    MstoreInstruction,
    phase0 {
        memory_ts_add => UIntAddSub::<TSUInt>::N_NO_OVERFLOW_WITNESS_CELLS,
        mem_bytes => EVM_STACK_BYTE_WIDTH
    }
);

<<<<<<< HEAD
impl<F: SmallField> Instruction<F> for MstoreInstruction {
    const OPCODE: OpcodeType = OpcodeType::MSTORE;
    const NAME: &'static str = "MSTORE";
    fn construct_circuit(challenges: ChipChallenges) -> Result<InstCircuit<F>, ZKVMError> {
        let mut circuit_builder = CircuitBuilder::<F>::new();
=======
impl<E: ExtensionField> Instruction<E> for MstoreInstruction {
    fn construct_circuit(challenges: ChipChallenges) -> Result<InstCircuit<E>, ZKVMError> {
        let mut circuit_builder = CircuitBuilder::<E>::new();
>>>>>>> 15f03fcd
        // From witness
        let (phase0_wire_id, phase0) = circuit_builder.create_witness_in(Self::phase0_size());

        // From predesessor instruction
        let (memory_ts_id, memory_ts) = circuit_builder.create_witness_in(TSUInt::N_OPRAND_CELLS);
        let (offset_id, offset) = circuit_builder.create_witness_in(StackUInt::N_OPRAND_CELLS);
        let (mem_value_id, mem_values) =
            circuit_builder.create_witness_in(StackUInt::N_OPRAND_CELLS);

        let mut rom_handler = ROMHandler::new(&challenges);

        // Update memory timestamp.
        let memory_ts = TSUInt::try_from(memory_ts.as_slice())?;
        let next_memory_ts = rom_handler.add_ts_with_const(
            &mut circuit_builder,
            &memory_ts,
            1,
            &phase0[Self::phase0_memory_ts_add()],
        )?;
        // To successor instruction
        let next_memory_ts_id =
            circuit_builder.create_witness_out_from_cells(next_memory_ts.values());

        // Pop mem_bytes from stack
        let mem_bytes = &phase0[Self::phase0_mem_bytes()];
        rom_handler.range_check_bytes(&mut circuit_builder, mem_bytes)?;

        let mem_values = StackUInt::try_from(mem_values.as_slice())?;
        let mem_values_from_bytes =
            StackUInt::from_bytes_big_endien(&mut circuit_builder, &mem_bytes)?;
        UIntCmp::<StackUInt>::assert_eq(&mut circuit_builder, &mem_values_from_bytes, &mem_values)?;

        // To chips.
        let rom_id = rom_handler.finalize(&mut circuit_builder);
        circuit_builder.configure();

        let mut to_chip_ids = vec![None; InstOutChipType::iter().count()];
        to_chip_ids[InstOutChipType::ROMInput as usize] = rom_id;

        // To accessory circuits.
        let (to_acc_dup_id, to_acc_dup) =
            circuit_builder.create_witness_out(MstoreAccessory::pred_dup_size());
        add_assign_each_cell(
            &mut circuit_builder,
            &to_acc_dup[MstoreAccessory::pred_dup_memory_ts()],
            next_memory_ts.values(),
        );
        add_assign_each_cell(
            &mut circuit_builder,
            &to_acc_dup[MstoreAccessory::pred_dup_offset()],
            &offset,
        );

        let (to_acc_ooo_id, to_acc_ooo) = circuit_builder
            .create_witness_out(MstoreAccessory::pred_ooo_size() * EVM_STACK_BYTE_WIDTH);
        add_assign_each_cell(&mut circuit_builder, &to_acc_ooo, mem_bytes);

        circuit_builder.configure();

        Ok(InstCircuit {
            circuit: Arc::new(Circuit::new(&circuit_builder)),
            layout: InstLayout {
                from_pred_inst: FromPredInst {
                    memory_ts_id,
                    stack_operand_ids: vec![offset_id, mem_value_id],
                },

                from_witness: FromWitness {
                    phase_ids: vec![phase0_wire_id],
                },
                from_public_io: None,

                to_chip_ids,
                to_succ_inst: ToSuccInst {
                    next_memory_ts_id,
                    stack_result_ids: vec![],
                },
                to_bb_final: None,
                to_acc_dup: Some(to_acc_dup_id),
                to_acc_ooo: Some(to_acc_ooo_id),
            },
        })
    }
}

pub struct MstoreAccessory;

register_witness!(
    MstoreAccessory,
    pred_dup {
        memory_ts => TSUInt::N_OPRAND_CELLS,
        offset => StackUInt::N_OPRAND_CELLS
    },
    pred_ooo {
        mem_byte => 1
    },
    phase0 {
        old_memory_ts => TSUInt::N_OPRAND_CELLS,
        old_memory_ts_lt => UIntCmp::<TSUInt>::N_NO_OVERFLOW_WITNESS_CELLS,

        offset_add_delta => UIntAddSub::<StackUInt>::N_WITNESS_CELLS,
        prev_mem_byte => 1
    }
);

impl MstoreAccessory {
    pub fn construct_circuit<E: ExtensionField>(
        challenges: ChipChallenges,
    ) -> Result<AccessoryCircuit<E>, ZKVMError> {
        let mut circuit_builder = CircuitBuilder::new();

        // From predesessor circuit.
        let (pred_dup_wire_id, pred_dup) = circuit_builder.create_witness_in(Self::pred_dup_size());
        let (pred_ooo_wire_id, pred_ooo) = circuit_builder.create_witness_in(Self::pred_ooo_size());

        // From witness.
        let (phase0_wire_id, phase0) = circuit_builder.create_witness_in(Self::phase0_size());

        let mut ram_handler = RAMHandler::new(&challenges);
        let mut rom_handler = ROMHandler::new(&challenges);

        // Compute offset, offset + 1, ..., offset + EVM_STACK_BYTE_WIDTH - 1.
        // Load previous memory bytes.
        let memory_ts = TSUInt::try_from(&pred_dup[Self::pred_dup_memory_ts()])?;
        let old_memory_ts = TSUInt::try_from(&phase0[Self::phase0_old_memory_ts()])?;
        let old_memory_ts_lt = &phase0[Self::phase0_old_memory_ts_lt()];
        let offset = StackUInt::try_from(&pred_dup[Self::pred_dup_offset()])?;
        let offset_add_delta = &phase0[Self::phase0_offset_add_delta()];
        let delta = circuit_builder.create_counter_in(0)[0];
        let offset_plus_delta = UIntAddSub::<StackUInt>::add_small(
            &mut circuit_builder,
            &mut rom_handler,
            &offset,
            delta,
            offset_add_delta,
        )?;
        UIntCmp::<TSUInt>::assert_lt(
            &mut circuit_builder,
            &mut rom_handler,
            &old_memory_ts,
            &memory_ts,
            old_memory_ts_lt,
        )?;

        let mem_byte = pred_ooo[Self::pred_ooo_mem_byte().start];
        let prev_mem_byte = phase0[Self::phase0_prev_mem_byte().start];
        ram_handler.mem_store(
            &mut circuit_builder,
            offset_plus_delta.values(),
            old_memory_ts.values(),
            memory_ts.values(),
            prev_mem_byte,
            mem_byte,
        );

        let rom_id = rom_handler.finalize(&mut circuit_builder);
        circuit_builder.configure();

        let mut to_chip_ids = vec![None; InstOutChipType::iter().count()];
        to_chip_ids[InstOutChipType::ROMInput as usize] = rom_id;

        Ok(AccessoryCircuit {
            circuit: Arc::new(Circuit::new(&circuit_builder)),
            layout: AccessoryLayout {
                from_witness: FromWitness {
                    phase_ids: vec![phase0_wire_id],
                },
                from_pred_dup: Some(pred_dup_wire_id),
                from_pred_ooo: Some(pred_ooo_wire_id),
                to_chip_ids,
            },
        })
    }
}<|MERGE_RESOLUTION|>--- conflicted
+++ resolved
@@ -116,17 +116,11 @@
     }
 );
 
-<<<<<<< HEAD
-impl<F: SmallField> Instruction<F> for MstoreInstruction {
+impl<E: ExtensionField> Instruction<E> for MstoreInstruction {
     const OPCODE: OpcodeType = OpcodeType::MSTORE;
     const NAME: &'static str = "MSTORE";
-    fn construct_circuit(challenges: ChipChallenges) -> Result<InstCircuit<F>, ZKVMError> {
-        let mut circuit_builder = CircuitBuilder::<F>::new();
-=======
-impl<E: ExtensionField> Instruction<E> for MstoreInstruction {
     fn construct_circuit(challenges: ChipChallenges) -> Result<InstCircuit<E>, ZKVMError> {
         let mut circuit_builder = CircuitBuilder::<E>::new();
->>>>>>> 15f03fcd
         // From witness
         let (phase0_wire_id, phase0) = circuit_builder.create_witness_in(Self::phase0_size());
 
