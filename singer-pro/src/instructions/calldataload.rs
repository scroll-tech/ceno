--- conflicted
+++ resolved
@@ -32,15 +32,10 @@
     }
 );
 
-<<<<<<< HEAD
-impl<F: SmallField> Instruction<F> for CalldataloadInstruction {
+impl<E: ExtensionField> Instruction<E> for CalldataloadInstruction {
     const OPCODE: OpcodeType = OpcodeType::CALLDATALOAD;
     const NAME: &'static str = "CALLDATALOAD";
-    fn construct_circuit(challenges: ChipChallenges) -> Result<InstCircuit<F>, ZKVMError> {
-=======
-impl<E: ExtensionField> Instruction<E> for CalldataloadInstruction {
     fn construct_circuit(challenges: ChipChallenges) -> Result<InstCircuit<E>, ZKVMError> {
->>>>>>> 15f03fcd
         let mut circuit_builder = CircuitBuilder::new();
 
         // From witness
