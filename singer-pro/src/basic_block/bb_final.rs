use ff::Field;
use ff_ext::ExtensionField;
use gkr::structs::Circuit;
use itertools::Itertools;
use paste::paste;
use simple_frontend::structs::{CircuitBuilder, MixedCell};
<<<<<<< HEAD
use singer_utils::chip_handler::bytecode::BytecodeChip;
use singer_utils::chip_handler::global_state::GlobalStateChip;
use singer_utils::chip_handler::oam_handler::OAMHandler;
use singer_utils::chip_handler::ram_handler::RAMHandler;
use singer_utils::chip_handler::range::RangeChip;
use singer_utils::chip_handler::rom_handler::ROMHandler;
use singer_utils::chip_handler::stack::StackChip;
=======
use singer_utils::uint::constants::AddSubConstants;
>>>>>>> 5dea054f
use singer_utils::{
    chips::IntoEnumIterator,
    register_witness,
<<<<<<< HEAD
    structs::{ChipChallenges, InstOutChipType, PCUInt, StackUInt, TSUInt},
=======
    structs::{ChipChallenges, InstOutChipType, PCUInt, RAMHandler, ROMHandler, StackUInt, TSUInt},
>>>>>>> 5dea054f
};
use std::cell::RefCell;
use std::rc::Rc;
use std::sync::Arc;

use crate::{
    component::{BBFinalCircuit, BBFinalLayout, FromBBStart, FromPredInst, FromWitness},
    error::ZKVMError,
    utils::i64_to_base_field,
};

use super::BasicBlockInfo;

pub struct BasicBlockFinal;

register_witness!(BasicBlockFinal, phase0 {
    // State in related
<<<<<<< HEAD
    stack_ts_add => TSUInt::N_WITNESS_CELLS_NO_CARRY_OVERFLOW
=======
    stack_ts_add => AddSubConstants::<TSUInt>::N_WITNESS_CELLS_NO_CARRY_OVERFLOW
>>>>>>> 5dea054f
});

impl BasicBlockFinal {
    pub(crate) fn construct_circuit<E: ExtensionField>(
        params: &BasicBlockInfo,
        challenges: ChipChallenges,
    ) -> Result<BBFinalCircuit<E>, ZKVMError> {
        let mut circuit_builder = CircuitBuilder::new();
        let BasicBlockInfo {
            delta_stack_top,
            pc_start: _,
            bb_start_stack_top_offsets: _,
            bb_final_stack_top_offsets: stack_top_offsets,
        } = params.clone();
        let n_stack_items = stack_top_offsets.len();

        // From witness
        let (phase0_wire_id, phase0) = circuit_builder.create_witness_in(Self::phase0_size());

        // From BB start
        let (stack_ts_id, stack_ts) = circuit_builder.create_witness_in(TSUInt::N_OPERAND_CELLS);
        let (stack_top_id, stack_top) = circuit_builder.create_witness_in(1);
        let (clk_id, clk) = circuit_builder.create_witness_in(1);

        // From inst pc.
        let (next_pc_id, next_pc) = circuit_builder.create_witness_in(PCUInt::N_OPERAND_CELLS);

        let mut rom_handler = Rc::new(RefCell::new(ROMHandler::new(challenges.clone())));
        let mut oam_handler = Rc::new(RefCell::new(OAMHandler::new(challenges.clone())));
        let mut ram_handler = Rc::new(RefCell::new(RAMHandler::new(oam_handler.clone())));

        // instantiate chips
        let global_state_chip = GlobalStateChip::new(oam_handler.clone());
        let mut range_chip = RangeChip::new(rom_handler.clone());
        let stack_chip = StackChip::new(oam_handler.clone());

        let stack_ts = TSUInt::try_from(stack_ts)?;
        let stack_ts_add_witness = &phase0[Self::phase0_stack_ts_add()];
        let next_stack_ts = range_chip.add_ts_with_const(
            &mut circuit_builder,
            &stack_ts,
            1,
            stack_ts_add_witness,
        )?;

        let (memory_ts_id, memory_ts) = circuit_builder.create_witness_in(TSUInt::N_OPERAND_CELLS);
        let stack_top_expr = MixedCell::Cell(stack_top[0]);
        let clk_expr = MixedCell::Cell(clk[0]);
        global_state_chip.state_out(
            &mut circuit_builder,
            &next_pc,
            next_stack_ts.values(),
            &memory_ts,
            stack_top_expr.add(i64_to_base_field::<E>(delta_stack_top)),
            clk_expr.add(E::BaseField::ONE),
        );

        // Check the of stack_top + offset.
        let stack_top_l = stack_top_expr.add(i64_to_base_field::<E>(stack_top_offsets[0]));
        range_chip.range_check_stack_top(&mut circuit_builder, stack_top_l)?;
        let stack_top_r =
            stack_top_expr.add(i64_to_base_field::<E>(stack_top_offsets[n_stack_items - 1]));
        range_chip.range_check_stack_top(&mut circuit_builder, stack_top_r)?;

        // From predesessor instruction
        let stack_operand_ids = stack_top_offsets
            .iter()
            .map(|offset| {
                let (stack_from_insts_id, stack_from_insts) =
                    circuit_builder.create_witness_in(StackUInt::N_OPERAND_CELLS);
<<<<<<< HEAD
                stack_chip.push(
=======
                ram_handler.stack_push(
>>>>>>> 5dea054f
                    &mut circuit_builder,
                    stack_top_expr.add(i64_to_base_field::<E>(*offset)),
                    stack_ts.values(),
                    &stack_from_insts,
                );
                stack_from_insts_id
            })
            .collect_vec();

        // To chips
        let (ram_load_id, ram_store_id) = ram_handler.borrow_mut().finalize(&mut circuit_builder);
        let rom_id = rom_handler.borrow_mut().finalize(&mut circuit_builder);
        circuit_builder.configure();

        let mut to_chip_ids = vec![None; InstOutChipType::iter().count()];
        to_chip_ids[InstOutChipType::RAMLoad as usize] = ram_load_id;
        to_chip_ids[InstOutChipType::RAMStore as usize] = ram_store_id;
        to_chip_ids[InstOutChipType::ROMInput as usize] = rom_id;

        circuit_builder.configure();

        // TODO other wire in ids.
        Ok(BBFinalCircuit {
            circuit: Arc::new(Circuit::new(&circuit_builder)),
            layout: BBFinalLayout {
                to_chip_ids,
                from_witness: FromWitness {
                    phase_ids: vec![phase0_wire_id],
                },
                from_bb_start: FromBBStart {
                    stack_top_id,
                    stack_ts_id,
                    clk_id,
                },
                from_pred_inst: FromPredInst {
                    memory_ts_id,
                    stack_operand_ids,
                },
                next_pc_id: Some(next_pc_id),
            },
        })
    }
}<|MERGE_RESOLUTION|>--- conflicted
+++ resolved
@@ -4,7 +4,6 @@
 use itertools::Itertools;
 use paste::paste;
 use simple_frontend::structs::{CircuitBuilder, MixedCell};
-<<<<<<< HEAD
 use singer_utils::chip_handler::bytecode::BytecodeChip;
 use singer_utils::chip_handler::global_state::GlobalStateChip;
 use singer_utils::chip_handler::oam_handler::OAMHandler;
@@ -12,17 +11,11 @@
 use singer_utils::chip_handler::range::RangeChip;
 use singer_utils::chip_handler::rom_handler::ROMHandler;
 use singer_utils::chip_handler::stack::StackChip;
-=======
 use singer_utils::uint::constants::AddSubConstants;
->>>>>>> 5dea054f
 use singer_utils::{
     chips::IntoEnumIterator,
     register_witness,
-<<<<<<< HEAD
     structs::{ChipChallenges, InstOutChipType, PCUInt, StackUInt, TSUInt},
-=======
-    structs::{ChipChallenges, InstOutChipType, PCUInt, RAMHandler, ROMHandler, StackUInt, TSUInt},
->>>>>>> 5dea054f
 };
 use std::cell::RefCell;
 use std::rc::Rc;
@@ -40,11 +33,7 @@
 
 register_witness!(BasicBlockFinal, phase0 {
     // State in related
-<<<<<<< HEAD
-    stack_ts_add => TSUInt::N_WITNESS_CELLS_NO_CARRY_OVERFLOW
-=======
     stack_ts_add => AddSubConstants::<TSUInt>::N_WITNESS_CELLS_NO_CARRY_OVERFLOW
->>>>>>> 5dea054f
 });
 
 impl BasicBlockFinal {
@@ -115,11 +104,7 @@
             .map(|offset| {
                 let (stack_from_insts_id, stack_from_insts) =
                     circuit_builder.create_witness_in(StackUInt::N_OPERAND_CELLS);
-<<<<<<< HEAD
                 stack_chip.push(
-=======
-                ram_handler.stack_push(
->>>>>>> 5dea054f
                     &mut circuit_builder,
                     stack_top_expr.add(i64_to_base_field::<E>(*offset)),
                     stack_ts.values(),
