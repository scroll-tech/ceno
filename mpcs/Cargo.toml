[package]
categories.workspace = true
description = "Multilinear Polynomial Commitment Scheme"
edition.workspace = true
keywords.workspace = true
license.workspace = true
name = "mpcs"
readme.workspace = true
repository.workspace = true
version.workspace = true

[dependencies]
aes = "0.8"
bincode = "1.3.3"
bitvec = "1.0"
ctr = "0.9"
ff_ext = { path = "../ff_ext" }
generic-array = { version = "0.14", features = ["serde"] }
itertools.workspace = true
multilinear_extensions = { path = "../multilinear_extensions" }
num-bigint = "0.4"
num-integer = "0.1"
p3.workspace = true
poseidon.workspace = true
rand.workspace = true
rand_chacha.workspace = true
rayon = { workspace = true, optional = true }
serde.workspace = true
sumcheck.workspace = true
tracing.workspace = true
tracing-subscriber.workspace = true
transcript = { path = "../transcript" }
whir = { path = "../whir" }
witness = { path = "../witness" }
zeroize = "1.8"

[dev-dependencies]
criterion.workspace = true

[features]
benchmark = ["parallel"]
default = ["parallel"] # Add "sanity-check" to debug
<<<<<<< HEAD
parallel = ["dep:rayon", "p3/parallel"]
print-trace = ["ark-std/print-trace", "whir/print-trace"]
=======
parallel = ["dep:rayon"]
print-trace = ["whir/print-trace"]
>>>>>>> 3eb0e13c
sanity-check = []

[[bench]]
harness = false
name = "basefold"

[[bench]]
harness = false
name = "rscode"

[[bench]]
harness = false
name = "interpolate"

[[bench]]
harness = false
name = "whir"<|MERGE_RESOLUTION|>--- conflicted
+++ resolved
@@ -40,13 +40,8 @@
 [features]
 benchmark = ["parallel"]
 default = ["parallel"] # Add "sanity-check" to debug
-<<<<<<< HEAD
-parallel = ["dep:rayon", "p3/parallel"]
-print-trace = ["ark-std/print-trace", "whir/print-trace"]
-=======
 parallel = ["dep:rayon"]
 print-trace = ["whir/print-trace"]
->>>>>>> 3eb0e13c
 sanity-check = []
 
 [[bench]]
