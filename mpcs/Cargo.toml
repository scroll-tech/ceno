--- conflicted
+++ resolved
@@ -13,11 +13,7 @@
 aes = "0.8"
 bincode = "1.3.3"
 bitvec = "1.0"
-<<<<<<< HEAD
-clap = { version = "4.4.17", features = ["derive"] }
-=======
 clap.workspace = true
->>>>>>> 98dc492f
 ctr = "0.9"
 ff_ext = { path = "../ff_ext" }
 generic-array = { version = "0.14", features = ["serde"] }
