[package]
categories.workspace = true
description = "Multilinear Polynomial Commitment Scheme"
edition.workspace = true
keywords.workspace = true
license.workspace = true
name = "mpcs"
readme.workspace = true
repository.workspace = true
version.workspace = true

[dependencies]
aes = "0.8"
ark-std.workspace = true
bitvec = "1.0"
ctr = "0.9"
ff_ext = { path = "../ff_ext" }
# TODO: move to version 1, once our dependencies are updated
ark-ff = "0.5"
ark-serialize = { version = "0.5", features = ["derive"] }
bincode = "1.3.3"
generic-array = { version = "0.14", features = ["serde"] }
itertools.workspace = true
multilinear_extensions = { path = "../multilinear_extensions" }
num-bigint = "0.4"
num-integer = "0.1"
<<<<<<< HEAD
p3 = { path = "../p3" }
=======
p3-field.workspace = true
p3-goldilocks.workspace = true
p3-matrix.workspace = true
p3-mds.workspace = true
p3-symmetric.workspace = true
>>>>>>> 104ffcb4
plonky2.workspace = true
poseidon.workspace = true
rand.workspace = true
rand_chacha.workspace = true
rayon = { workspace = true, optional = true }
serde.workspace = true
transcript = { path = "../transcript" }
whir = { path = "../whir", features = ["ceno"] }
witness = { path = "../witness" }
zeroize = "1.8"

[dev-dependencies]
criterion.workspace = true

[features]
benchmark = ["parallel"]
default = ["parallel"] # Add "sanity-check" to debug
parallel = ["dep:rayon"]
print-trace = ["ark-std/print-trace", "whir/print-trace"]
sanity-check = []

[[bench]]
harness = false
name = "basefold"

[[bench]]
harness = false
name = "basecode"

[[bench]]
harness = false
name = "rscode"

[[bench]]
harness = false
name = "interpolate"

[[bench]]
harness = false
name = "fft"

[[bench]]
harness = false
name = "utils"

[[bench]]
harness = false
name = "whir"<|MERGE_RESOLUTION|>--- conflicted
+++ resolved
@@ -24,15 +24,7 @@
 multilinear_extensions = { path = "../multilinear_extensions" }
 num-bigint = "0.4"
 num-integer = "0.1"
-<<<<<<< HEAD
 p3 = { path = "../p3" }
-=======
-p3-field.workspace = true
-p3-goldilocks.workspace = true
-p3-matrix.workspace = true
-p3-mds.workspace = true
-p3-symmetric.workspace = true
->>>>>>> 104ffcb4
 plonky2.workspace = true
 poseidon.workspace = true
 rand.workspace = true
