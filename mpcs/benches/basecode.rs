--- conflicted
+++ resolved
@@ -6,16 +6,12 @@
 
 use itertools::Itertools;
 use mpcs::{
-    Basefold, BasefoldBasecodeParams, BasefoldSpec, EncodingScheme, PolynomialCommitmentScheme,
+    Basefold, BasefoldBasecodeParams, BasefoldBasecodePoseidonParams, BasefoldSpec, EncodingScheme,
+    PolynomialCommitmentScheme,
     util::{
         arithmetic::interpolate_field_type_over_boolean_hypercube,
         plonky2_util::reverse_index_bits_in_place_field_type,
     },
-<<<<<<< HEAD
-    Basefold, BasefoldBasecodePoseidonParams, BasefoldSpec, EncodingScheme,
-    PolynomialCommitmentScheme,
-=======
->>>>>>> fc95429c
 };
 
 use multilinear_extensions::mle::{DenseMultilinearExtension, FieldType};
