--- conflicted
+++ resolved
@@ -41,13 +41,8 @@
             let rng = ChaCha8Rng::from_seed([0u8; 32]);
             let (pp, _) = {
                 let poly_size = 1 << num_vars;
-<<<<<<< HEAD
-                let param = Pcs::setup(poly_size, &rng).unwrap();
+                let param = Pcs::setup(poly_size).unwrap();
                 Pcs::trim(param, poly_size).unwrap()
-=======
-                let param = Pcs::setup(poly_size).unwrap();
-                Pcs::trim(&param, poly_size).unwrap()
->>>>>>> 243ae2b9
             };
             let polys = (0..batch_size)
                 .map(|_| {
