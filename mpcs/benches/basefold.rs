use std::time::Duration;

use criterion::*;
use ff_ext::GoldilocksExt2;

use itertools::Itertools;
use mpcs::{
    Basefold, BasefoldRSParams, PolynomialCommitmentScheme,
    test_util::{get_point_from_challenge, setup_pcs},
};
use std::collections::BTreeMap;

<<<<<<< HEAD
use multilinear_extensions::mle::MultilinearExtension;
use rand::rngs::OsRng;
=======
use multilinear_extensions::{mle::MultilinearExtension, virtual_poly::ArcMultilinearExtension};
>>>>>>> 63b87380
use transcript::{BasicTranscript, Transcript};
use witness::RowMajorMatrix;

type PcsGoldilocksRSCode = Basefold<GoldilocksExt2, BasefoldRSParams>;
type T = BasicTranscript<GoldilocksExt2>;
type E = GoldilocksExt2;

const NUM_SAMPLES: usize = 10;
const NUM_VARS_START: usize = 20;
const NUM_VARS_END: usize = 20;
const BATCH_SIZE_LOG_START: usize = 6;
const BATCH_SIZE_LOG_END: usize = 6;

fn bench_commit_open_verify_goldilocks<Pcs: PolynomialCommitmentScheme<E>>(
    c: &mut Criterion,
    id: &str,
) {
    let mut group = c.benchmark_group(format!("commit_open_verify_goldilocks_{}", id));
    group.sample_size(NUM_SAMPLES);
    // Challenge is over extension field, poly over the base field
    for num_vars in NUM_VARS_START..=NUM_VARS_END {
        let (pp, vp) = {
            let poly_size = 1 << num_vars;
            let param = Pcs::setup(poly_size).unwrap();

            group.bench_function(BenchmarkId::new("setup", format!("{}", num_vars)), |b| {
                b.iter(|| {
                    Pcs::setup(poly_size).unwrap();
                })
            });
            Pcs::trim(param, poly_size).unwrap()
        };

        let mut transcript = T::new(b"BaseFold");
<<<<<<< HEAD
        let rmm = vec![(0, RowMajorMatrix::rand(&mut OsRng, 1 << num_vars, 1))]
            .into_iter()
            .collect::<BTreeMap<_, _>>();
        let comm = Pcs::batch_commit_and_write(&pp, rmm, &mut transcript).unwrap();
=======
        let mut rng = rand::thread_rng();
        let rmm = RowMajorMatrix::rand(&mut rng, 1 << num_vars, 1);
        let comm = Pcs::commit_and_write(&pp, rmm, &mut transcript).unwrap();
>>>>>>> 63b87380
        let poly = Pcs::get_arc_mle_witness_from_commitment(&comm).remove(0);

        group.bench_function(BenchmarkId::new("commit", format!("{}", num_vars)), |b| {
            b.iter_custom(|iters| {
                let mut time = Duration::new(0, 0);
                for _ in 0..iters {
<<<<<<< HEAD
                    let rmm = vec![(0, RowMajorMatrix::rand(&mut OsRng, 1 << num_vars, 1))]
                        .into_iter()
                        .collect::<BTreeMap<_, _>>();
=======
                    let rmm = RowMajorMatrix::rand(&mut rng, 1 << num_vars, 1);
>>>>>>> 63b87380
                    let instant = std::time::Instant::now();
                    Pcs::batch_commit(&pp, rmm).unwrap();
                    let elapsed = instant.elapsed();
                    time += elapsed;
                }
                time
            })
        });

        let point = get_point_from_challenge(num_vars, &mut transcript);
        let eval = poly.evaluate(point.as_slice());
        transcript.append_field_element_ext(&eval);
        let transcript_for_bench = transcript.clone();
        let proof = Pcs::open(&pp, &poly, &comm, &point, &eval, &mut transcript).unwrap();

        group.bench_function(BenchmarkId::new("open", format!("{}", num_vars)), |b| {
            b.iter_batched(
                || transcript_for_bench.clone(),
                |mut transcript| {
                    Pcs::open(&pp, &poly, &comm, &point, &eval, &mut transcript).unwrap();
                },
                BatchSize::SmallInput,
            );
        });
        // Verify
        let comm = Pcs::get_pure_commitment(&comm);
        let mut transcript = T::new(b"BaseFold");
        Pcs::write_commitment(&comm, &mut transcript).unwrap();
        let point = get_point_from_challenge(num_vars, &mut transcript);
        transcript.append_field_element_ext(&eval);
        let transcript_for_bench = transcript.clone();
        Pcs::verify(&vp, &comm, &point, &eval, &proof, &mut transcript).unwrap();
        group.bench_function(BenchmarkId::new("verify", format!("{}", num_vars)), |b| {
            b.iter_batched(
                || transcript_for_bench.clone(),
                |mut transcript| {
                    Pcs::verify(&vp, &comm, &point, &eval, &proof, &mut transcript).unwrap();
                },
                BatchSize::SmallInput,
            );
        });
    }
}

fn bench_batch_commit_open_verify_goldilocks<Pcs: PolynomialCommitmentScheme<E>>(
    c: &mut Criterion,
    id: &str,
) {
    let mut group = c.benchmark_group(format!("bench_batch_commit_open_verify_goldilocks{}", id,));
    group.sample_size(NUM_SAMPLES);
    // Challenge is over extension field, poly over the base field
    for num_vars in NUM_VARS_START..=NUM_VARS_END {
        for batch_size_log in BATCH_SIZE_LOG_START..=BATCH_SIZE_LOG_END {
            let batch_size = 1 << batch_size_log;
            let num_instances = vec![(0, 1 << num_vars)];
            let circuit_num_polys = vec![(batch_size, 0)];
            let (pp, vp) = setup_pcs::<E, Pcs>(num_vars);
            let mut transcript = T::new(b"BaseFold");
<<<<<<< HEAD
            let rmms = BTreeMap::from([(
                0,
                RowMajorMatrix::rand(&mut OsRng, 1 << num_vars, batch_size),
            )]);

            let polys = rmms[&0].to_mles();
            let comm = Pcs::batch_commit_and_write(&pp, rmms, &mut transcript).unwrap();

=======
            let mut rng = rand::thread_rng();
            let rmm = RowMajorMatrix::rand(&mut rng, 1 << num_vars, batch_size);
            let polys = rmm.to_mles();
            let mut transcript_for_bench = transcript.clone();
            let comm = Pcs::batch_commit_and_write(&pp, rmm, &mut transcript).unwrap();
>>>>>>> 63b87380
            group.bench_function(
                BenchmarkId::new("batch_commit", format!("{}-{}", num_vars, batch_size)),
                |b| {
                    b.iter_custom(|iters| {
                        let mut time = Duration::new(0, 0);
                        for _ in 0..iters {
<<<<<<< HEAD
                            let rmms = BTreeMap::from([(
                                0,
                                RowMajorMatrix::rand(&mut OsRng, 1 << num_vars, batch_size),
                            )]);
                            let instant = std::time::Instant::now();
                            Pcs::batch_commit(&pp, rmms).unwrap();
=======
                            let rmm = RowMajorMatrix::rand(&mut rng, 1 << num_vars, batch_size);
                            let instant = std::time::Instant::now();
                            Pcs::batch_commit_and_write(&pp, rmm, &mut transcript_for_bench)
                                .unwrap();
>>>>>>> 63b87380
                            let elapsed = instant.elapsed();
                            time += elapsed;
                        }
                        time
                    })
                },
            );

            let point = get_point_from_challenge(num_vars, &mut transcript);
            let evals = polys.iter().map(|poly| poly.evaluate(&point)).collect_vec();
            transcript.append_field_element_exts(&evals);
            let transcript_for_bench = transcript.clone();
            let proof = Pcs::batch_open(
                &pp,
                &num_instances,
                None,
                &comm,
                &[point.clone()],
                &[evals.clone()],
                &circuit_num_polys,
                &mut transcript,
            )
            .unwrap();

            group.bench_function(
                BenchmarkId::new("batch_open", format!("{}-{}", num_vars, batch_size)),
                |b| {
                    b.iter_batched(
                        || transcript_for_bench.clone(),
                        |mut transcript| {
                            Pcs::batch_open(
                                &pp,
                                &num_instances,
                                None,
                                &comm,
                                &[point.clone()],
                                &[evals.clone()],
                                &circuit_num_polys,
                                &mut transcript,
                            )
                            .unwrap();
                        },
                        BatchSize::SmallInput,
                    );
                },
            );
            let comm = Pcs::get_pure_commitment(&comm);

            // Batch verify
            let mut transcript = BasicTranscript::<E>::new(b"BaseFold");
            Pcs::write_commitment(&comm, &mut transcript).unwrap();

            let point = get_point_from_challenge(num_vars, &mut transcript);
            transcript.append_field_element_exts(&evals);
            let backup_transcript = transcript.clone();

            Pcs::batch_verify(
                &vp,
                &num_instances,
                &[point.clone()],
                None,
                &comm,
                &[evals.clone()],
                &proof,
                &circuit_num_polys,
                &mut transcript,
            )
            .unwrap();

            group.bench_function(
                BenchmarkId::new("batch_verify", format!("{}-{}", num_vars, batch_size)),
                |b| {
                    b.iter_batched(
                        || backup_transcript.clone(),
                        |mut transcript| {
                            Pcs::batch_verify(
                                &vp,
                                &num_instances,
                                &[point.clone()],
                                None,
                                &comm,
                                &[evals.clone()],
                                &proof,
                                &circuit_num_polys,
                                &mut transcript,
                            )
                            .unwrap();
                        },
                        BatchSize::SmallInput,
                    );
                },
            );
        }
    }
}

fn bench_commit_open_verify_goldilocks_base_rs(c: &mut Criterion) {
    bench_commit_open_verify_goldilocks::<PcsGoldilocksRSCode>(c, "rs");
}

fn bench_batch_commit_open_verify_goldilocks_base_rs(c: &mut Criterion) {
    bench_batch_commit_open_verify_goldilocks::<PcsGoldilocksRSCode>(c, "rs");
}

criterion_group! {
  name = bench_basefold;
  config = Criterion::default().warm_up_time(Duration::from_millis(3000));
  targets =
  bench_batch_commit_open_verify_goldilocks_base_rs,
   bench_commit_open_verify_goldilocks_base_rs,
}

criterion_main!(bench_basefold);<|MERGE_RESOLUTION|>--- conflicted
+++ resolved
@@ -10,12 +10,7 @@
 };
 use std::collections::BTreeMap;
 
-<<<<<<< HEAD
 use multilinear_extensions::mle::MultilinearExtension;
-use rand::rngs::OsRng;
-=======
-use multilinear_extensions::{mle::MultilinearExtension, virtual_poly::ArcMultilinearExtension};
->>>>>>> 63b87380
 use transcript::{BasicTranscript, Transcript};
 use witness::RowMajorMatrix;
 
@@ -50,31 +45,19 @@
         };
 
         let mut transcript = T::new(b"BaseFold");
-<<<<<<< HEAD
-        let rmm = vec![(0, RowMajorMatrix::rand(&mut OsRng, 1 << num_vars, 1))]
-            .into_iter()
-            .collect::<BTreeMap<_, _>>();
-        let comm = Pcs::batch_commit_and_write(&pp, rmm, &mut transcript).unwrap();
-=======
         let mut rng = rand::thread_rng();
-        let rmm = RowMajorMatrix::rand(&mut rng, 1 << num_vars, 1);
-        let comm = Pcs::commit_and_write(&pp, rmm, &mut transcript).unwrap();
->>>>>>> 63b87380
+        let rmms = BTreeMap::from([(0, RowMajorMatrix::rand(&mut rng, 1 << num_vars, 1))]);
+        let comm = Pcs::batch_commit_and_write(&pp, rmms.clone(), &mut transcript).unwrap();
         let poly = Pcs::get_arc_mle_witness_from_commitment(&comm).remove(0);
 
         group.bench_function(BenchmarkId::new("commit", format!("{}", num_vars)), |b| {
             b.iter_custom(|iters| {
                 let mut time = Duration::new(0, 0);
                 for _ in 0..iters {
-<<<<<<< HEAD
-                    let rmm = vec![(0, RowMajorMatrix::rand(&mut OsRng, 1 << num_vars, 1))]
-                        .into_iter()
-                        .collect::<BTreeMap<_, _>>();
-=======
-                    let rmm = RowMajorMatrix::rand(&mut rng, 1 << num_vars, 1);
->>>>>>> 63b87380
+                    let mut transcript = T::new(b"BaseFold");
+                    let rmms = rmms.clone();
                     let instant = std::time::Instant::now();
-                    Pcs::batch_commit(&pp, rmm).unwrap();
+                    Pcs::batch_commit_and_write(&pp, rmms, &mut transcript).unwrap();
                     let elapsed = instant.elapsed();
                     time += elapsed;
                 }
@@ -131,41 +114,23 @@
             let circuit_num_polys = vec![(batch_size, 0)];
             let (pp, vp) = setup_pcs::<E, Pcs>(num_vars);
             let mut transcript = T::new(b"BaseFold");
-<<<<<<< HEAD
-            let rmms = BTreeMap::from([(
-                0,
-                RowMajorMatrix::rand(&mut OsRng, 1 << num_vars, batch_size),
-            )]);
+            let mut rng = rand::thread_rng();
+            let rmms =
+                BTreeMap::from([(0, RowMajorMatrix::rand(&mut rng, 1 << num_vars, batch_size))]);
 
             let polys = rmms[&0].to_mles();
-            let comm = Pcs::batch_commit_and_write(&pp, rmms, &mut transcript).unwrap();
-
-=======
-            let mut rng = rand::thread_rng();
-            let rmm = RowMajorMatrix::rand(&mut rng, 1 << num_vars, batch_size);
-            let polys = rmm.to_mles();
-            let mut transcript_for_bench = transcript.clone();
-            let comm = Pcs::batch_commit_and_write(&pp, rmm, &mut transcript).unwrap();
->>>>>>> 63b87380
+            let comm = Pcs::batch_commit_and_write(&pp, rmms.clone(), &mut transcript).unwrap();
+
             group.bench_function(
                 BenchmarkId::new("batch_commit", format!("{}-{}", num_vars, batch_size)),
                 |b| {
                     b.iter_custom(|iters| {
                         let mut time = Duration::new(0, 0);
                         for _ in 0..iters {
-<<<<<<< HEAD
-                            let rmms = BTreeMap::from([(
-                                0,
-                                RowMajorMatrix::rand(&mut OsRng, 1 << num_vars, batch_size),
-                            )]);
+                            let mut transcript = T::new(b"BaseFold");
+                            let rmms = rmms.clone();
                             let instant = std::time::Instant::now();
-                            Pcs::batch_commit(&pp, rmms).unwrap();
-=======
-                            let rmm = RowMajorMatrix::rand(&mut rng, 1 << num_vars, batch_size);
-                            let instant = std::time::Instant::now();
-                            Pcs::batch_commit_and_write(&pp, rmm, &mut transcript_for_bench)
-                                .unwrap();
->>>>>>> 63b87380
+                            Pcs::batch_commit_and_write(&pp, rmms, &mut transcript).unwrap();
                             let elapsed = instant.elapsed();
                             time += elapsed;
                         }
