use std::time::Duration;

use criterion::*;
use ff_ext::{ExtensionField, GoldilocksExt2};

use itertools::{Itertools, chain};
use mpcs::{
    Basefold, BasefoldBasecodeParams, BasefoldRSParams, Evaluation, PolynomialCommitmentScheme,
    test_util::{
        commit_polys_individually, gen_rand_poly_base, gen_rand_poly_ext, gen_rand_polys,
        get_point_from_challenge, get_points_from_challenge, setup_pcs,
    },
    util::plonky2_util::log2_ceil,
};

use multilinear_extensions::{
    mle::{DenseMultilinearExtension, MultilinearExtension},
    virtual_poly::ArcMultilinearExtension,
};
use rand::rngs::OsRng;
use transcript::{BasicTranscript, Transcript};
use witness::RowMajorMatrix;

type PcsGoldilocksRSCode = Basefold<GoldilocksExt2, BasefoldRSParams>;
type PcsGoldilocksBasecode = Basefold<GoldilocksExt2, BasefoldBasecodeParams>;
type T = BasicTranscript<GoldilocksExt2>;
type E = GoldilocksExt2;

const NUM_SAMPLES: usize = 10;
const NUM_VARS_START: usize = 20;
const NUM_VARS_END: usize = 20;
const BATCH_SIZE_LOG_START: usize = 6;
const BATCH_SIZE_LOG_END: usize = 6;

struct Switch<'a, E: ExtensionField> {
    name: &'a str,
    gen_rand_poly: fn(usize) -> DenseMultilinearExtension<E>,
}

fn bench_commit_open_verify_goldilocks<Pcs: PolynomialCommitmentScheme<E>>(
    c: &mut Criterion,
    switch: Switch<E>,
    id: &str,
) {
    let mut group = c.benchmark_group(format!(
        "commit_open_verify_goldilocks_{}_{}",
        id, switch.name,
    ));
    group.sample_size(NUM_SAMPLES);
    // Challenge is over extension field, poly over the base field
    for num_vars in NUM_VARS_START..=NUM_VARS_END {
        let (pp, vp) = {
            let poly_size = 1 << num_vars;
            let param = Pcs::setup(poly_size).unwrap();

            group.bench_function(BenchmarkId::new("setup", format!("{}", num_vars)), |b| {
                b.iter(|| {
                    Pcs::setup(poly_size).unwrap();
                })
            });
            Pcs::trim(param, poly_size).unwrap()
        };

        let mut transcript = T::new(b"BaseFold");
        let transcript_for_bench = transcript.clone();
        let poly = (switch.gen_rand_poly)(num_vars);
        let comm = Pcs::commit(&pp, &poly, &mut transcript).unwrap();

        group.bench_function(BenchmarkId::new("commit", format!("{}", num_vars)), |b| {
            b.iter_batched(
                || transcript_for_bench.clone(),
                |mut transcript| {
                    Pcs::commit(&pp, &poly, &mut transcript).unwrap();
                },
                BatchSize::SmallInput,
            )
        });

        let point = get_point_from_challenge(num_vars, &mut transcript);
        let eval = poly.evaluate(point.as_slice());
        transcript.append_field_element_ext(&eval);
        let transcript_for_bench = transcript.clone();
        let proof = Pcs::open(&pp, &poly, &comm, &point, &eval, &mut transcript).unwrap();

        group.bench_function(BenchmarkId::new("open", format!("{}", num_vars)), |b| {
            b.iter_batched(
                || transcript_for_bench.clone(),
                |mut transcript| {
                    Pcs::open(&pp, &poly, &comm, &point, &eval, &mut transcript).unwrap();
                },
                BatchSize::SmallInput,
            );
        });
        // Verify
        let comm = Pcs::get_pure_commitment(&comm);
        let mut transcript = T::new(b"BaseFold");
        Pcs::write_commitment(&comm, &mut transcript).unwrap();
        let point = get_point_from_challenge(num_vars, &mut transcript);
        transcript.append_field_element_ext(&eval);
        let transcript_for_bench = transcript.clone();
        Pcs::verify(&vp, &comm, &point, &eval, &proof, &mut transcript).unwrap();
        group.bench_function(BenchmarkId::new("verify", format!("{}", num_vars)), |b| {
            b.iter_batched(
                || transcript_for_bench.clone(),
                |mut transcript| {
                    Pcs::verify(&vp, &comm, &point, &eval, &proof, &mut transcript).unwrap();
                },
                BatchSize::SmallInput,
            );
        });
    }
}

const BASE: Switch<GoldilocksExt2> = Switch {
    name: "base",
    gen_rand_poly: gen_rand_poly_base,
};

const EXT: Switch<GoldilocksExt2> = Switch {
    name: "ext",
    gen_rand_poly: gen_rand_poly_ext,
};

fn bench_batch_commit_open_verify_goldilocks<Pcs: PolynomialCommitmentScheme<E>>(
    c: &mut Criterion,
    switch: Switch<E>,
    id: &str,
) {
    let mut group = c.benchmark_group(format!(
        "batch_commit_open_verify_goldilocks_{}_{}",
        id, switch.name,
    ));
    group.sample_size(NUM_SAMPLES);
    // Challenge is over extension field, poly over the base field
    for num_vars in NUM_VARS_START..=NUM_VARS_END {
        for batch_size_log in BATCH_SIZE_LOG_START..=BATCH_SIZE_LOG_END {
            let batch_size = 1 << batch_size_log;
            let num_points = batch_size >> 1;
            // Setup
            let (pp, vp) = setup_pcs::<E, Pcs>(num_vars);
            // Batch commit and open
            let evals = chain![
                (0..num_points).map(|point| (point * 2, point)), // Every point matches two polys
                (0..num_points).map(|point| (point * 2 + 1, point)),
            ]
            .unique()
            .collect_vec();

            let mut transcript = T::new(b"BaseFold");
            let polys = gen_rand_polys(
                |i| num_vars - log2_ceil((i >> 1) + 1),
                batch_size,
                switch.gen_rand_poly,
            );
            let comms = commit_polys_individually::<E, Pcs>(&pp, &polys, &mut transcript);

            let points = get_points_from_challenge(
                |i| num_vars - log2_ceil(i + 1),
                num_points,
                &mut transcript,
            );

            let evals = evals
                .iter()
                .copied()
                .map(|(poly, point)| {
                    Evaluation::new(poly, point, polys[poly].evaluate(&points[point]))
                })
                .collect_vec();
            let values: Vec<E> = evals.iter().map(Evaluation::value).copied().collect();
            transcript.append_field_element_exts(values.as_slice());
            let transcript_for_bench = transcript.clone();
            let proof =
                Pcs::batch_open(&pp, &polys, &comms, &points, &evals, &mut transcript).unwrap();

            group.bench_function(
                BenchmarkId::new("batch_open", format!("{}-{}", num_vars, batch_size)),
                |b| {
                    b.iter_batched(
                        || transcript_for_bench.clone(),
                        |mut transcript| {
                            Pcs::batch_open(&pp, &polys, &comms, &points, &evals, &mut transcript)
                                .unwrap();
                        },
                        BatchSize::SmallInput,
                    );
                },
            );
            // Batch verify
            let mut transcript = T::new(b"BaseFold");
            let comms = comms
                .iter()
                .map(|comm| {
                    let comm = Pcs::get_pure_commitment(comm);
                    Pcs::write_commitment(&comm, &mut transcript).unwrap();
                    comm
                })
                .collect_vec();
            let points = get_points_from_challenge(
                |i| num_vars - log2_ceil(i + 1),
                num_points,
                &mut transcript,
            );

            let values: Vec<E> = evals
                .iter()
                .map(Evaluation::value)
                .copied()
                .collect::<Vec<E>>();
            transcript.append_field_element_exts(values.as_slice());

            let backup_transcript = transcript.clone();

            Pcs::batch_verify(&vp, &comms, &points, &evals, &proof, &mut transcript).unwrap();

            group.bench_function(
                BenchmarkId::new("batch_verify", format!("{}-{}", num_vars, batch_size)),
                |b| {
                    b.iter_batched(
                        || backup_transcript.clone(),
                        |mut transcript| {
                            Pcs::batch_verify(
                                &vp,
                                &comms,
                                &points,
                                &evals,
                                &proof,
                                &mut transcript,
                            )
                            .unwrap();
                        },
                        BatchSize::SmallInput,
                    );
                },
            );
        }
    }
}

fn bench_simple_batch_commit_open_verify_goldilocks<Pcs: PolynomialCommitmentScheme<E>>(
    c: &mut Criterion,
    switch: Switch<E>,
    id: &str,
) {
    let mut group = c.benchmark_group(format!(
        "simple_batch_commit_open_verify_goldilocks_{}_{}",
        id, switch.name,
    ));
    group.sample_size(NUM_SAMPLES);
    // Challenge is over extension field, poly over the base field
    for num_vars in NUM_VARS_START..=NUM_VARS_END {
        for batch_size_log in BATCH_SIZE_LOG_START..=BATCH_SIZE_LOG_END {
            let batch_size = 1 << batch_size_log;
            let (pp, vp) = setup_pcs::<E, Pcs>(num_vars);
            let mut transcript = T::new(b"BaseFold");
<<<<<<< HEAD
            let transcript_for_bench = transcript.clone();
            let polys = gen_rand_polys(|_| num_vars, batch_size, switch.gen_rand_poly);
            let comm = Pcs::batch_commit(&pp, &polys, &mut transcript).unwrap();
=======
            let rmm = RowMajorMatrix::rand(&mut OsRng, 1 << num_vars, batch_size);
            let polys = rmm.to_mles();
            let comm = Pcs::batch_commit_and_write(&pp, rmm, &mut transcript).unwrap();
>>>>>>> f8eabfd1

            group.bench_function(
                BenchmarkId::new("batch_commit", format!("{}-{}", num_vars, batch_size)),
                |b| {
<<<<<<< HEAD
                    b.iter_batched(
                        || transcript_for_bench.clone(),
                        |mut transcript| {
                            Pcs::batch_commit(&pp, &polys, &mut transcript).unwrap();
                        },
                        BatchSize::SmallInput,
                    )
=======
                    b.iter_custom(|iters| {
                        let mut time = Duration::new(0, 0);
                        for _ in 0..iters {
                            let rmm = RowMajorMatrix::rand(&mut OsRng, 1 << num_vars, batch_size);

                            let instant = std::time::Instant::now();
                            Pcs::batch_commit(&pp, rmm).unwrap();
                            let elapsed = instant.elapsed();
                            time += elapsed;
                        }
                        time
                    })
>>>>>>> f8eabfd1
                },
            );
            let point = get_point_from_challenge(num_vars, &mut transcript);
            let evals = polys.iter().map(|poly| poly.evaluate(&point)).collect_vec();
            transcript.append_field_element_exts(&evals);
            let transcript_for_bench = transcript.clone();
            let polys = polys
                .iter()
                .map(|poly| ArcMultilinearExtension::from(poly.clone()))
                .collect::<Vec<_>>();
            let proof = Pcs::simple_batch_open(&pp, &polys, &comm, &point, &evals, &mut transcript)
                .unwrap();

            group.bench_function(
                BenchmarkId::new("batch_open", format!("{}-{}", num_vars, batch_size)),
                |b| {
                    b.iter_batched(
                        || transcript_for_bench.clone(),
                        |mut transcript| {
                            Pcs::simple_batch_open(
                                &pp,
                                &polys,
                                &comm,
                                &point,
                                &evals,
                                &mut transcript,
                            )
                            .unwrap();
                        },
                        BatchSize::SmallInput,
                    );
                },
            );
            let comm = Pcs::get_pure_commitment(&comm);

            // Batch verify
            let mut transcript = BasicTranscript::<E>::new(b"BaseFold");
            Pcs::write_commitment(&comm, &mut transcript).unwrap();

            let point = get_point_from_challenge(num_vars, &mut transcript);
            transcript.append_field_element_exts(&evals);
            let backup_transcript = transcript.clone();

            Pcs::simple_batch_verify(&vp, &comm, &point, &evals, &proof, &mut transcript).unwrap();

            group.bench_function(
                BenchmarkId::new("batch_verify", format!("{}-{}", num_vars, batch_size)),
                |b| {
                    b.iter_batched(
                        || backup_transcript.clone(),
                        |mut transcript| {
                            Pcs::simple_batch_verify(
                                &vp,
                                &comm,
                                &point,
                                &evals,
                                &proof,
                                &mut transcript,
                            )
                            .unwrap();
                        },
                        BatchSize::SmallInput,
                    );
                },
            );
        }
    }
}

fn bench_commit_open_verify_goldilocks_ext_rs(c: &mut Criterion) {
    bench_commit_open_verify_goldilocks::<PcsGoldilocksRSCode>(c, EXT, "rs");
}

fn bench_commit_open_verify_goldilocks_ext_basecode(c: &mut Criterion) {
    bench_commit_open_verify_goldilocks::<PcsGoldilocksBasecode>(c, EXT, "basecode");
}

fn bench_commit_open_verify_goldilocks_base_rs(c: &mut Criterion) {
    bench_commit_open_verify_goldilocks::<PcsGoldilocksRSCode>(c, BASE, "rs");
}

fn bench_commit_open_verify_goldilocks_base_basecode(c: &mut Criterion) {
    bench_commit_open_verify_goldilocks::<PcsGoldilocksBasecode>(c, BASE, "basecode");
}

fn bench_batch_commit_open_verify_goldilocks_ext_rs(c: &mut Criterion) {
    bench_batch_commit_open_verify_goldilocks::<PcsGoldilocksRSCode>(c, EXT, "rs");
}

fn bench_batch_commit_open_verify_goldilocks_ext_basecode(c: &mut Criterion) {
    bench_batch_commit_open_verify_goldilocks::<PcsGoldilocksBasecode>(c, EXT, "basecode");
}

fn bench_batch_commit_open_verify_goldilocks_base_rs(c: &mut Criterion) {
    bench_batch_commit_open_verify_goldilocks::<PcsGoldilocksRSCode>(c, BASE, "rs");
}

fn bench_batch_commit_open_verify_goldilocks_base_basecode(c: &mut Criterion) {
    bench_batch_commit_open_verify_goldilocks::<PcsGoldilocksBasecode>(c, BASE, "basecode");
}

fn bench_simple_batch_commit_open_verify_goldilocks_ext_rs(c: &mut Criterion) {
    bench_simple_batch_commit_open_verify_goldilocks::<PcsGoldilocksRSCode>(c, EXT, "rs");
}

fn bench_simple_batch_commit_open_verify_goldilocks_ext_basecode(c: &mut Criterion) {
    bench_simple_batch_commit_open_verify_goldilocks::<PcsGoldilocksBasecode>(c, EXT, "basecode");
}

fn bench_simple_batch_commit_open_verify_goldilocks_base_rs(c: &mut Criterion) {
    bench_simple_batch_commit_open_verify_goldilocks::<PcsGoldilocksRSCode>(c, BASE, "rs");
}

fn bench_simple_batch_commit_open_verify_goldilocks_base_basecode(c: &mut Criterion) {
    bench_simple_batch_commit_open_verify_goldilocks::<PcsGoldilocksBasecode>(c, BASE, "basecode");
}

criterion_group! {
  name = bench_basefold;
  config = Criterion::default().warm_up_time(Duration::from_millis(3000));
  targets =
  bench_simple_batch_commit_open_verify_goldilocks_base_rs, bench_simple_batch_commit_open_verify_goldilocks_ext_rs,
  bench_batch_commit_open_verify_goldilocks_base_rs, bench_batch_commit_open_verify_goldilocks_ext_rs, bench_commit_open_verify_goldilocks_base_rs, bench_commit_open_verify_goldilocks_ext_rs,
  bench_simple_batch_commit_open_verify_goldilocks_base_basecode, bench_simple_batch_commit_open_verify_goldilocks_ext_basecode, bench_batch_commit_open_verify_goldilocks_base_basecode, bench_batch_commit_open_verify_goldilocks_ext_basecode, bench_commit_open_verify_goldilocks_base_basecode, bench_commit_open_verify_goldilocks_ext_basecode,
}

criterion_main!(bench_basefold);<|MERGE_RESOLUTION|>--- conflicted
+++ resolved
@@ -252,44 +252,29 @@
         for batch_size_log in BATCH_SIZE_LOG_START..=BATCH_SIZE_LOG_END {
             let batch_size = 1 << batch_size_log;
             let (pp, vp) = setup_pcs::<E, Pcs>(num_vars);
-            let mut transcript = T::new(b"BaseFold");
-<<<<<<< HEAD
-            let transcript_for_bench = transcript.clone();
-            let polys = gen_rand_polys(|_| num_vars, batch_size, switch.gen_rand_poly);
-            let comm = Pcs::batch_commit(&pp, &polys, &mut transcript).unwrap();
-=======
-            let rmm = RowMajorMatrix::rand(&mut OsRng, 1 << num_vars, batch_size);
-            let polys = rmm.to_mles();
-            let comm = Pcs::batch_commit_and_write(&pp, rmm, &mut transcript).unwrap();
->>>>>>> f8eabfd1
 
             group.bench_function(
                 BenchmarkId::new("batch_commit", format!("{}-{}", num_vars, batch_size)),
                 |b| {
-<<<<<<< HEAD
-                    b.iter_batched(
-                        || transcript_for_bench.clone(),
-                        |mut transcript| {
-                            Pcs::batch_commit(&pp, &polys, &mut transcript).unwrap();
-                        },
-                        BatchSize::SmallInput,
-                    )
-=======
                     b.iter_custom(|iters| {
                         let mut time = Duration::new(0, 0);
                         for _ in 0..iters {
                             let rmm = RowMajorMatrix::rand(&mut OsRng, 1 << num_vars, batch_size);
-
+                            let mut transcript = T::new(b"BaseFold");
                             let instant = std::time::Instant::now();
-                            Pcs::batch_commit(&pp, rmm).unwrap();
+                            Pcs::batch_commit(&pp, rmm, &mut transcript).unwrap();
                             let elapsed = instant.elapsed();
                             time += elapsed;
                         }
                         time
                     })
->>>>>>> f8eabfd1
-                },
-            );
+                },
+            );
+
+            let mut transcript = T::new(b"BaseFold");
+            let rmm = RowMajorMatrix::rand(&mut OsRng, 1 << num_vars, batch_size);
+            let polys = rmm.to_mles();
+            let comm = Pcs::batch_commit(&pp, rmm, &mut transcript).unwrap();
             let point = get_point_from_challenge(num_vars, &mut transcript);
             let evals = polys.iter().map(|poly| poly.evaluate(&point)).collect_vec();
             transcript.append_field_element_exts(&evals);
