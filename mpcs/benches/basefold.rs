use std::time::Duration;

use criterion::*;
use ff_ext::GoldilocksExt2;

use itertools::Itertools;
use mpcs::{
    Basefold, BasefoldRSParams, PolynomialCommitmentScheme,
    test_util::{get_point_from_challenge, setup_pcs},
};

<<<<<<< HEAD
use multilinear_extensions::{
    mle::{DenseMultilinearExtension, MultilinearExtension},
    virtual_poly::ArcMultilinearExtension,
};
=======
use multilinear_extensions::{mle::MultilinearExtension, virtual_poly::ArcMultilinearExtension};
use rand::rngs::OsRng;
>>>>>>> e508bcf7
use transcript::{BasicTranscript, Transcript};
use witness::RowMajorMatrix;

type PcsGoldilocksRSCode = Basefold<GoldilocksExt2, BasefoldRSParams>;
type T = BasicTranscript<GoldilocksExt2>;
type E = GoldilocksExt2;

const NUM_SAMPLES: usize = 10;
const NUM_VARS_START: usize = 20;
const NUM_VARS_END: usize = 20;
const BATCH_SIZE_LOG_START: usize = 6;
const BATCH_SIZE_LOG_END: usize = 6;

fn bench_commit_open_verify_goldilocks<Pcs: PolynomialCommitmentScheme<E>>(
    c: &mut Criterion,
    id: &str,
) {
    let mut group = c.benchmark_group(format!("commit_open_verify_goldilocks_{}", id));
    group.sample_size(NUM_SAMPLES);
    // Challenge is over extension field, poly over the base field
    for num_vars in NUM_VARS_START..=NUM_VARS_END {
        let (pp, vp) = {
            let poly_size = 1 << num_vars;
            let param = Pcs::setup(poly_size).unwrap();

            group.bench_function(BenchmarkId::new("setup", format!("{}", num_vars)), |b| {
                b.iter(|| {
                    Pcs::setup(poly_size).unwrap();
                })
            });
            Pcs::trim(param, poly_size).unwrap()
        };

        let mut transcript = T::new(b"BaseFold");
<<<<<<< HEAD
        let transcript_for_bench = transcript.clone();
        let poly = (switch.gen_rand_poly)(num_vars);
        let comm = Pcs::commit_and_write(&pp, &poly, &mut transcript).unwrap();

        group.bench_function(BenchmarkId::new("commit", format!("{}", num_vars)), |b| {
            b.iter_batched(
                || transcript_for_bench.clone(),
                |mut transcript| {
                    Pcs::commit_and_write(&pp, &poly, &mut transcript).unwrap();
                },
                BatchSize::SmallInput,
            )
=======
        let rmm = RowMajorMatrix::rand(&mut OsRng, 1 << num_vars, 1);
        let comm = Pcs::commit_and_write(&pp, rmm, &mut transcript).unwrap();
        let poly = Pcs::get_arc_mle_witness_from_commitment(&comm).remove(0);

        group.bench_function(BenchmarkId::new("commit", format!("{}", num_vars)), |b| {
            b.iter_custom(|iters| {
                let mut time = Duration::new(0, 0);
                for _ in 0..iters {
                    let rmm = RowMajorMatrix::rand(&mut OsRng, 1 << num_vars, 1);
                    let instant = std::time::Instant::now();
                    Pcs::commit(&pp, rmm).unwrap();
                    let elapsed = instant.elapsed();
                    time += elapsed;
                }
                time
            })
>>>>>>> e508bcf7
        });

        let point = get_point_from_challenge(num_vars, &mut transcript);
        let eval = poly.evaluate(point.as_slice());
        transcript.append_field_element_ext(&eval);
        let transcript_for_bench = transcript.clone();
        let proof = Pcs::open(&pp, &poly, &comm, &point, &eval, &mut transcript).unwrap();

        group.bench_function(BenchmarkId::new("open", format!("{}", num_vars)), |b| {
            b.iter_batched(
                || transcript_for_bench.clone(),
                |mut transcript| {
                    Pcs::open(&pp, &poly, &comm, &point, &eval, &mut transcript).unwrap();
                },
                BatchSize::SmallInput,
            );
        });
        // Verify
        let comm = Pcs::get_pure_commitment(&comm);
        let mut transcript = T::new(b"BaseFold");
        Pcs::write_commitment(&comm, &mut transcript).unwrap();
        let point = get_point_from_challenge(num_vars, &mut transcript);
        transcript.append_field_element_ext(&eval);
        let transcript_for_bench = transcript.clone();
        Pcs::verify(&vp, &comm, &point, &eval, &proof, &mut transcript).unwrap();
        group.bench_function(BenchmarkId::new("verify", format!("{}", num_vars)), |b| {
            b.iter_batched(
                || transcript_for_bench.clone(),
                |mut transcript| {
                    Pcs::verify(&vp, &comm, &point, &eval, &proof, &mut transcript).unwrap();
                },
                BatchSize::SmallInput,
            );
        });
    }
}

fn bench_simple_batch_commit_open_verify_goldilocks<Pcs: PolynomialCommitmentScheme<E>>(
    c: &mut Criterion,
    id: &str,
) {
    let mut group =
        c.benchmark_group(format!("simple_batch_commit_open_verify_goldilocks_{}", id,));
    group.sample_size(NUM_SAMPLES);
    // Challenge is over extension field, poly over the base field
    for num_vars in NUM_VARS_START..=NUM_VARS_END {
        for batch_size_log in BATCH_SIZE_LOG_START..=BATCH_SIZE_LOG_END {
            let batch_size = 1 << batch_size_log;
            let (pp, vp) = setup_pcs::<E, Pcs>(num_vars);
            let mut rng = rand::thread_rng();

            group.bench_function(
                BenchmarkId::new("batch_commit", format!("{}-{}", num_vars, batch_size)),
                |b| {
                    b.iter_custom(|iters| {
                        let mut time = Duration::new(0, 0);
                        for _ in 0..iters {
<<<<<<< HEAD
                            let rmm = RowMajorMatrix::rand(&mut rng, 1 << num_vars, batch_size);
                            let mut transcript = T::new(b"BaseFold");
=======
                            let rmm = RowMajorMatrix::rand(&mut OsRng, 1 << num_vars, batch_size);
>>>>>>> e508bcf7
                            let instant = std::time::Instant::now();
                            Pcs::batch_commit_and_write(&pp, rmm, &mut transcript).unwrap();
                            let elapsed = instant.elapsed();
                            time += elapsed;
                        }
                        time
                    })
                },
            );

            let mut transcript = T::new(b"BaseFold");
            let mut rng = rand::thread_rng();
            let rmm = RowMajorMatrix::rand(&mut rng, 1 << num_vars, batch_size);
            let polys = rmm.to_mles();
            let comm = Pcs::batch_commit_and_write(&pp, rmm, &mut transcript).unwrap();
            let point = get_point_from_challenge(num_vars, &mut transcript);
            let evals = polys.iter().map(|poly| poly.evaluate(&point)).collect_vec();
            transcript.append_field_element_exts(&evals);
            let transcript_for_bench = transcript.clone();
            let polys = polys
                .iter()
                .map(|poly| ArcMultilinearExtension::from(poly.clone()))
                .collect::<Vec<_>>();
            let proof = Pcs::simple_batch_open(&pp, &polys, &comm, &point, &evals, &mut transcript)
                .unwrap();

            group.bench_function(
                BenchmarkId::new("batch_open", format!("{}-{}", num_vars, batch_size)),
                |b| {
                    b.iter_batched(
                        || transcript_for_bench.clone(),
                        |mut transcript| {
                            Pcs::simple_batch_open(
                                &pp,
                                &polys,
                                &comm,
                                &point,
                                &evals,
                                &mut transcript,
                            )
                            .unwrap();
                        },
                        BatchSize::SmallInput,
                    );
                },
            );
            let comm = Pcs::get_pure_commitment(&comm);

            // Batch verify
            let mut transcript = BasicTranscript::<E>::new(b"BaseFold");
            Pcs::write_commitment(&comm, &mut transcript).unwrap();

            let point = get_point_from_challenge(num_vars, &mut transcript);
            transcript.append_field_element_exts(&evals);
            let backup_transcript = transcript.clone();

            Pcs::simple_batch_verify(&vp, &comm, &point, &evals, &proof, &mut transcript).unwrap();

            group.bench_function(
                BenchmarkId::new("batch_verify", format!("{}-{}", num_vars, batch_size)),
                |b| {
                    b.iter_batched(
                        || backup_transcript.clone(),
                        |mut transcript| {
                            Pcs::simple_batch_verify(
                                &vp,
                                &comm,
                                &point,
                                &evals,
                                &proof,
                                &mut transcript,
                            )
                            .unwrap();
                        },
                        BatchSize::SmallInput,
                    );
                },
            );
        }
    }
}

fn bench_commit_open_verify_goldilocks_base_rs(c: &mut Criterion) {
    bench_commit_open_verify_goldilocks::<PcsGoldilocksRSCode>(c, "rs");
}

fn bench_simple_batch_commit_open_verify_goldilocks_base_rs(c: &mut Criterion) {
    bench_simple_batch_commit_open_verify_goldilocks::<PcsGoldilocksRSCode>(c, "rs");
}

criterion_group! {
  name = bench_basefold;
  config = Criterion::default().warm_up_time(Duration::from_millis(3000));
  targets =
  bench_simple_batch_commit_open_verify_goldilocks_base_rs,
   bench_commit_open_verify_goldilocks_base_rs,
}

criterion_main!(bench_basefold);<|MERGE_RESOLUTION|>--- conflicted
+++ resolved
@@ -9,15 +9,10 @@
     test_util::{get_point_from_challenge, setup_pcs},
 };
 
-<<<<<<< HEAD
 use multilinear_extensions::{
     mle::{DenseMultilinearExtension, MultilinearExtension},
     virtual_poly::ArcMultilinearExtension,
 };
-=======
-use multilinear_extensions::{mle::MultilinearExtension, virtual_poly::ArcMultilinearExtension};
-use rand::rngs::OsRng;
->>>>>>> e508bcf7
 use transcript::{BasicTranscript, Transcript};
 use witness::RowMajorMatrix;
 
@@ -52,20 +47,6 @@
         };
 
         let mut transcript = T::new(b"BaseFold");
-<<<<<<< HEAD
-        let transcript_for_bench = transcript.clone();
-        let poly = (switch.gen_rand_poly)(num_vars);
-        let comm = Pcs::commit_and_write(&pp, &poly, &mut transcript).unwrap();
-
-        group.bench_function(BenchmarkId::new("commit", format!("{}", num_vars)), |b| {
-            b.iter_batched(
-                || transcript_for_bench.clone(),
-                |mut transcript| {
-                    Pcs::commit_and_write(&pp, &poly, &mut transcript).unwrap();
-                },
-                BatchSize::SmallInput,
-            )
-=======
         let rmm = RowMajorMatrix::rand(&mut OsRng, 1 << num_vars, 1);
         let comm = Pcs::commit_and_write(&pp, rmm, &mut transcript).unwrap();
         let poly = Pcs::get_arc_mle_witness_from_commitment(&comm).remove(0);
@@ -82,7 +63,6 @@
                 }
                 time
             })
->>>>>>> e508bcf7
         });
 
         let point = get_point_from_challenge(num_vars, &mut transcript);
@@ -140,12 +120,7 @@
                     b.iter_custom(|iters| {
                         let mut time = Duration::new(0, 0);
                         for _ in 0..iters {
-<<<<<<< HEAD
-                            let rmm = RowMajorMatrix::rand(&mut rng, 1 << num_vars, batch_size);
-                            let mut transcript = T::new(b"BaseFold");
-=======
                             let rmm = RowMajorMatrix::rand(&mut OsRng, 1 << num_vars, batch_size);
->>>>>>> e508bcf7
                             let instant = std::time::Instant::now();
                             Pcs::batch_commit_and_write(&pp, rmm, &mut transcript).unwrap();
                             let elapsed = instant.elapsed();
