pub mod arithmetic;
pub mod expression;
pub mod parallel;
pub mod plonky2_util;
use ff::{Field, PrimeField};
use ff_ext::ExtensionField;
use goldilocks::SmallField;
<<<<<<< HEAD
use itertools::{izip, Either, Itertools};
=======
use itertools::{Either, Itertools, izip};
>>>>>>> 66865f8c
use multilinear_extensions::{
    mle::{DenseMultilinearExtension, FieldType},
    virtual_poly_v2::ArcMultilinearExtension,
};
<<<<<<< HEAD
use serde::{de::DeserializeOwned, Deserialize, Serialize};
=======
use serde::{Deserialize, Serialize, de::DeserializeOwned};
>>>>>>> 66865f8c
pub mod merkle_tree;
use crate::{util::parallel::parallelize, Error};
pub use plonky2_util::log2_strict;

pub fn ext_to_usize<E: ExtensionField>(x: &E) -> usize {
    let bases = x.as_bases();
    bases[0].to_canonical_u64() as usize
}

pub fn base_to_usize<E: ExtensionField>(x: &E::BaseField) -> usize {
    x.to_canonical_u64() as usize
}

pub fn u32_to_field<E: ExtensionField>(x: u32) -> E::BaseField {
    E::BaseField::from(x as u64)
}

pub trait BitIndex {
    fn nth_bit(&self, nth: usize) -> bool;
}

impl BitIndex for usize {
    fn nth_bit(&self, nth: usize) -> bool {
        (self >> nth) & 1 == 1
    }
}

/// How many bytes are required to store n field elements?
pub fn num_of_bytes<F: PrimeField>(n: usize) -> usize {
    (F::NUM_BITS as usize).next_power_of_two() * n / 8
}

macro_rules! impl_index {
    (@ $name:ty, $field:tt, [$($range:ty => $output:ty),*$(,)?]) => {
        $(
            impl<E: ExtensionField> std::ops::Index<$range> for $name {
                type Output = $output;

                fn index(&self, index: $range) -> &$output {
                    match &self.$field {
                        FieldType::Ext(coeffs) => coeffs.index(index),
                        FieldType::Base(_) => panic!("Cannot index base field"),
                        _ => unreachable!()
                    }
                }
            }

            impl<E: ExtensionField> std::ops::IndexMut<$range> for $name {
                fn index_mut(&mut self, index: $range) -> &mut $output {
                    match &mut self.$field {
                        FieldType::Ext(coeffs) => coeffs.index_mut(index),
                        FieldType::Base(_) => panic!("Cannot index base field"),
                        _ => unreachable!()
                    }
                }
            }
        )*
    };
    (@ $name:ty, $field:tt) => {
        impl_index!(
            @ $name, $field,
            [
                usize => E,
                std::ops::Range<usize> => [E],
                std::ops::RangeFrom<usize> => [E],
                std::ops::RangeFull => [E],
                std::ops::RangeInclusive<usize> => [E],
                std::ops::RangeTo<usize> => [E],
                std::ops::RangeToInclusive<usize> => [E],
            ]
        );
    };
    ($name:ident, $field:tt) => {
        impl_index!(@ $name<E>, $field);
    };
}

pub(crate) use impl_index;

pub fn poly_index_ext<E: ExtensionField>(poly: &DenseMultilinearExtension<E>, index: usize) -> E {
    match &poly.evaluations {
        FieldType::Ext(coeffs) => coeffs[index],
        FieldType::Base(coeffs) => E::from(coeffs[index]),
        _ => unreachable!(),
    }
}

pub fn field_type_index_base<E: ExtensionField>(poly: &FieldType<E>, index: usize) -> E::BaseField {
    match &poly {
        FieldType::Ext(_) => panic!("Cannot get base field from extension field"),
        FieldType::Base(coeffs) => coeffs[index],
        _ => unreachable!(),
    }
}

pub fn field_type_index_ext<E: ExtensionField>(poly: &FieldType<E>, index: usize) -> E {
    match &poly {
        FieldType::Ext(coeffs) => coeffs[index],
        FieldType::Base(coeffs) => E::from(coeffs[index]),
        _ => unreachable!(),
    }
}

pub fn field_type_index_mul_base<E: ExtensionField>(
    poly: &mut FieldType<E>,
    index: usize,
    scalar: &E::BaseField,
) {
    match poly {
        FieldType::Ext(coeffs) => coeffs[index] *= scalar,
        FieldType::Base(coeffs) => coeffs[index] *= scalar,
        _ => unreachable!(),
    }
}

pub fn field_type_index_set_base<E: ExtensionField>(
    poly: &mut FieldType<E>,
    index: usize,
    scalar: &E::BaseField,
) {
    match poly {
        FieldType::Ext(coeffs) => coeffs[index] = E::from(*scalar),
        FieldType::Base(coeffs) => coeffs[index] = *scalar,
        _ => unreachable!(),
    }
}

pub fn field_type_index_set_ext<E: ExtensionField>(
    poly: &mut FieldType<E>,
    index: usize,
    scalar: &E,
) {
    match poly {
        FieldType::Ext(coeffs) => coeffs[index] = *scalar,
        FieldType::Base(_) => panic!("Cannot set base field from extension field"),
        _ => unreachable!(),
    }
}

pub fn poly_iter_ext<E: ExtensionField>(
    poly: &DenseMultilinearExtension<E>,
) -> impl Iterator<Item = E> + '_ {
    field_type_iter_ext(&poly.evaluations)
}

pub fn field_type_iter_ext<E: ExtensionField>(
    evaluations: &FieldType<E>,
) -> impl Iterator<Item = E> + '_ {
    match evaluations {
        FieldType::Ext(coeffs) => Either::Left(coeffs.iter().copied()),
        FieldType::Base(coeffs) => Either::Right(coeffs.iter().map(|x| (*x).into())),
        _ => unreachable!(),
    }
}

pub fn field_type_to_ext_vec<E: ExtensionField>(evaluations: &FieldType<E>) -> Vec<E> {
    match evaluations {
        FieldType::Ext(coeffs) => coeffs.to_vec(),
        FieldType::Base(coeffs) => coeffs.iter().map(|x| (*x).into()).collect(),
        _ => unreachable!(),
    }
}

pub fn field_type_as_ext<E: ExtensionField>(values: &FieldType<E>) -> &Vec<E> {
    match values {
        FieldType::Ext(coeffs) => coeffs,
        FieldType::Base(_) => panic!("Expected base field"),
        _ => unreachable!(),
    }
}

pub fn field_type_iter_base<E: ExtensionField>(
    values: &FieldType<E>,
) -> impl Iterator<Item = &E::BaseField> + '_ {
    match values {
        FieldType::Ext(coeffs) => Either::Left(coeffs.iter().flat_map(|x| x.as_bases())),
        FieldType::Base(coeffs) => Either::Right(coeffs.iter()),
        _ => unreachable!(),
    }
}

pub fn field_type_iter_range_base<'a, E: ExtensionField>(
    values: &'a FieldType<E>,
    range: impl IntoIterator<Item = usize> + 'a,
<<<<<<< HEAD
) -> impl Iterator<Item = &E::BaseField> + 'a {
=======
) -> impl Iterator<Item = &'a E::BaseField> + 'a {
>>>>>>> 66865f8c
    match values {
        FieldType::Ext(coeffs) => {
            Either::Left(range.into_iter().flat_map(|i| coeffs[i].as_bases()))
        }
        FieldType::Base(coeffs) => Either::Right(range.into_iter().map(|i| &coeffs[i])),
        _ => unreachable!(),
    }
}

pub fn multiply_poly<E: ExtensionField>(poly: &mut [E], scalar: &E) {
    for coeff in poly.iter_mut() {
        *coeff *= scalar;
    }
}

/// Resize to the new number of variables, which must be greater than or equal to
/// the current number of variables.
pub fn resize_num_vars<E: ExtensionField>(poly: &mut Vec<E>, num_vars: usize) {
    assert!(num_vars >= log2_strict(poly.len()));
    if num_vars == log2_strict(poly.len()) {
        return;
    }
    poly.resize(1 << num_vars, E::ZERO);
    (log2_strict(poly.len())..1 << num_vars).for_each(|i| poly[i] = poly[i & ((poly.len()) - 1)])
}

pub fn add_polynomial_with_coeff<E: ExtensionField>(
    lhs: &mut Vec<E>,
    rhs: &ArcMultilinearExtension<E>,
    coeff: &E,
) {
    match (lhs.is_empty(), rhs.num_vars() == 0) {
        (_, true) => {}
        (true, false) => {
            *lhs = field_type_to_ext_vec(rhs.evaluations());
            multiply_poly(lhs, coeff);
        }
        (false, false) => {
            if log2_strict(lhs.len()) < rhs.num_vars() {
                resize_num_vars(lhs, rhs.num_vars());
            }
            if rhs.num_vars() < log2_strict(lhs.len()) {
                parallelize(lhs, |(lhs, start)| {
                    for (index, lhs) in lhs.iter_mut().enumerate() {
                        *lhs += *coeff
                            * field_type_index_ext(
                                rhs.evaluations(),
                                (start + index) & ((1 << rhs.num_vars()) - 1),
                            );
                    }
                });
            } else {
                parallelize(lhs, |(lhs, start)| {
                    for (index, lhs) in lhs.iter_mut().enumerate() {
                        *lhs += *coeff * field_type_index_ext(rhs.evaluations(), start + index);
                    }
                });
            }
        }
    }
}

pub fn ext_try_into_base<E: ExtensionField>(x: &E) -> Result<E::BaseField, Error> {
    let bases = x.as_bases();
    if bases[1..].iter().any(|x| *x != E::BaseField::ZERO) {
        Err(Error::ExtensionFieldElementNotFit)
    } else {
        Ok(bases[0])
    }
}

#[cfg(any(test, feature = "benchmark"))]
pub mod test {
    use crate::util::{base_to_usize, u32_to_field};
    use ff::Field;
    type E = goldilocks::GoldilocksExt2;
    type F = goldilocks::Goldilocks;
    use rand::{
        rngs::{OsRng, StdRng},
        CryptoRng, RngCore, SeedableRng,
    };
    use std::{array, iter, ops::Range};

    pub fn std_rng() -> impl RngCore + CryptoRng {
        StdRng::from_seed(Default::default())
    }

    pub fn seeded_std_rng() -> impl RngCore + CryptoRng {
        StdRng::seed_from_u64(OsRng.next_u64())
    }

    pub fn rand_idx(range: Range<usize>, mut rng: impl RngCore) -> usize {
        range.start + (rng.next_u64() as usize % (range.end - range.start))
    }

    pub fn rand_array<F: Field, const N: usize>(mut rng: impl RngCore) -> [F; N] {
        array::from_fn(|_| F::random(&mut rng))
    }

    pub fn rand_vec<F: Field>(n: usize, mut rng: impl RngCore) -> Vec<F> {
        iter::repeat_with(|| F::random(&mut rng)).take(n).collect()
    }

    #[test]
    pub fn test_field_transform() {
        assert_eq!(F::from(2) * F::from(3), F::from(6));
        assert_eq!(base_to_usize::<E>(&u32_to_field::<E>(1u32)), 1);
        assert_eq!(base_to_usize::<E>(&u32_to_field::<E>(10u32)), 10);
    }
}<|MERGE_RESOLUTION|>--- conflicted
+++ resolved
@@ -5,22 +5,14 @@
 use ff::{Field, PrimeField};
 use ff_ext::ExtensionField;
 use goldilocks::SmallField;
-<<<<<<< HEAD
-use itertools::{izip, Either, Itertools};
-=======
 use itertools::{Either, Itertools, izip};
->>>>>>> 66865f8c
 use multilinear_extensions::{
     mle::{DenseMultilinearExtension, FieldType},
     virtual_poly_v2::ArcMultilinearExtension,
 };
-<<<<<<< HEAD
-use serde::{de::DeserializeOwned, Deserialize, Serialize};
-=======
 use serde::{Deserialize, Serialize, de::DeserializeOwned};
->>>>>>> 66865f8c
 pub mod merkle_tree;
-use crate::{util::parallel::parallelize, Error};
+use crate::{Error, util::parallel::parallelize};
 pub use plonky2_util::log2_strict;
 
 pub fn ext_to_usize<E: ExtensionField>(x: &E) -> usize {
@@ -203,11 +195,7 @@
 pub fn field_type_iter_range_base<'a, E: ExtensionField>(
     values: &'a FieldType<E>,
     range: impl IntoIterator<Item = usize> + 'a,
-<<<<<<< HEAD
-) -> impl Iterator<Item = &E::BaseField> + 'a {
-=======
 ) -> impl Iterator<Item = &'a E::BaseField> + 'a {
->>>>>>> 66865f8c
     match values {
         FieldType::Ext(coeffs) => {
             Either::Left(range.into_iter().flat_map(|i| coeffs[i].as_bases()))
@@ -286,8 +274,8 @@
     type E = goldilocks::GoldilocksExt2;
     type F = goldilocks::Goldilocks;
     use rand::{
+        CryptoRng, RngCore, SeedableRng,
         rngs::{OsRng, StdRng},
-        CryptoRng, RngCore, SeedableRng,
     };
     use std::{array, iter, ops::Range};
 
