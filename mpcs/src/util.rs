--- conflicted
+++ resolved
@@ -6,18 +6,12 @@
 use ff::{Field, PrimeField};
 use ff_ext::ExtensionField;
 use goldilocks::SmallField;
-<<<<<<< HEAD
-use itertools::{izip, Either, Itertools};
+use itertools::{Either, Itertools, izip};
 use multilinear_extensions::{
     mle::{DenseMultilinearExtension, FieldType},
     virtual_poly_v2::ArcMultilinearExtension,
 };
-use serde::{de::DeserializeOwned, Deserialize, Serialize};
-=======
-use itertools::{Itertools, izip};
-use multilinear_extensions::mle::{DenseMultilinearExtension, FieldType};
 use serde::{Deserialize, Serialize, de::DeserializeOwned};
->>>>>>> a7673cdc
 pub mod merkle_tree;
 use crate::{Error, util::parallel::parallelize};
 pub use plonky2_util::log2_strict;
@@ -202,7 +196,7 @@
 pub fn field_type_iter_range_base<'a, E: ExtensionField>(
     values: &'a FieldType<E>,
     range: impl IntoIterator<Item = usize> + 'a,
-) -> impl Iterator<Item = &E::BaseField> + 'a {
+) -> impl Iterator<Item = &'a E::BaseField> + 'a {
     match values {
         FieldType::Ext(coeffs) => {
             Either::Left(range.into_iter().flat_map(|i| coeffs[i].as_bases()))
