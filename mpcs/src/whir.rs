mod spec;
mod structure;

use std::marker::PhantomData;

use super::PolynomialCommitmentScheme;
use ff_ext::ExtensionField;
use multilinear_extensions::mle::MultilinearExtension;
use serde::{Serialize, de::DeserializeOwned};
pub use spec::WhirDefaultSpec;
use spec::WhirSpec;
pub use structure::{Whir, WhirDefault};
use structure::{WhirCommitment, digest_to_bytes};
use transcript::BasicTranscript;
use whir_external::{
    crypto::write_digest_to_transcript,
    parameters::MultivariateParameters,
    whir::{
        Statement, WhirProof,
        batch::Witnesses,
        committer::Committer,
        parameters::WhirConfig,
        prover::Prover,
        verifier::{Verifier, WhirCommitmentInTranscript},
    },
};

impl<E: ExtensionField, Spec: WhirSpec<E>> PolynomialCommitmentScheme<E> for Whir<E, Spec>
where
    E: Serialize + DeserializeOwned,
    E::BaseField: Serialize + DeserializeOwned,
{
    type Param = ();
    type ProverParam = ();
    type VerifierParam = ();
    type Commitment = WhirCommitment<E>;
    type Proof = WhirProof<E>;
    type CommitmentWithWitness = Witnesses<E>;
    type CommitmentChunk = WhirCommitment<E>;

    fn setup(poly_size: usize) -> Result<Self::Param, crate::Error> {
        Ok(())
    }

    fn trim(
        param: Self::Param,
        _poly_size: usize,
    ) -> Result<(Self::ProverParam, Self::VerifierParam), crate::Error> {
        Ok((param, param))
    }

    fn commit(
        pp: &Self::ProverParam,
        poly: &multilinear_extensions::mle::DenseMultilinearExtension<E>,
        transcript: &mut impl transcript::Transcript<E>,
    ) -> Result<Self::CommitmentWithWitness, crate::Error> {
        let parameters = Spec::get_whir_parameters(false);
        let whir_config = WhirConfig::new(MultivariateParameters::new(poly.num_vars()), parameters);
        let (witness, _commitment) = Committer::new(whir_config)
            .commit(transcript, poly.clone())
            .map_err(crate::Error::WhirError)?;

        Ok(witness.into())
    }

    fn write_commitment(
        comm: &Self::Commitment,
        transcript: &mut impl transcript::Transcript<E>,
    ) -> Result<(), crate::Error> {
        let parameters = Spec::get_whir_parameters(false);
        let whir_config = WhirConfig::new(MultivariateParameters::new(comm.num_vars), parameters);
        Verifier::new(whir_config)
            .write_commitment_to_transcript(comm.inner.as_ref().unwrap(), transcript);
        Ok(())
    }

    fn open(
        pp: &Self::ProverParam,
        poly: &multilinear_extensions::mle::DenseMultilinearExtension<E>,
        comm: &Self::CommitmentWithWitness,
        point: &[E],
        eval: &E,
        transcript: &mut impl transcript::Transcript<E>,
    ) -> Result<Self::Proof, crate::Error> {
        let parameters = Spec::get_whir_parameters(false);
        let whir_config = WhirConfig::new(MultivariateParameters::new(poly.num_vars()), parameters);
        Prover(whir_config)
            .prove(
                transcript,
                Statement {
                    points: vec![point.to_vec()],
                    evaluations: vec![*eval],
                },
                comm,
            )
            .map_err(crate::Error::WhirError)
    }

    fn verify(
        vp: &Self::VerifierParam,
        comm: &Self::Commitment,
        point: &[E],
        eval: &E,
        proof: &Self::Proof,
        transcript: &mut impl transcript::Transcript<E>,
    ) -> Result<(), crate::Error> {
        let parameters = Spec::get_whir_parameters(false);
        let whir_config = WhirConfig::new(MultivariateParameters::new(comm.num_vars), parameters);
        assert_eq!(comm.num_vars, point.len());
        Verifier::new(whir_config)
            .verify(
                comm.inner.as_ref().unwrap(),
                transcript,
                &Statement {
                    points: vec![point.to_vec()],
                    evaluations: vec![*eval],
                },
                proof,
            )
            .map_err(crate::Error::WhirError)
    }

    fn get_pure_commitment(comm: &Self::CommitmentWithWitness) -> Self::Commitment {
        Self::Commitment {
            inner: Some(comm.to_commitment_in_transcript()),
            num_vars: comm.num_vars(),
        }
    }

    fn batch_commit(
        pp: &Self::ProverParam,
<<<<<<< HEAD
        polys: &[multilinear_extensions::mle::DenseMultilinearExtension<E>],
        transcript: &mut impl transcript::Transcript<E>,
    ) -> Result<Self::CommitmentWithWitness, crate::Error> {
        let parameters = Spec::get_whir_parameters(false);
        let whir_config =
            WhirConfig::new(MultivariateParameters::new(polys[0].num_vars()), parameters);
        let (witness, _commitment) = Committer::new(whir_config)
            .batch_commit(transcript, polys)
=======
        polys: witness::RowMajorMatrix<E::BaseField>,
    ) -> Result<Self::CommitmentWithWitness, crate::Error> {
        let polys = polys.to_mles();
        let witness = WhirInnerT::<E, Spec>::batch_commit(pp, &polys2whir(&polys))
>>>>>>> f8eabfd1
            .map_err(crate::Error::WhirError)?;

        Ok(witness.into())
    }

    fn batch_open(
        _pp: &Self::ProverParam,
        _polys: &[multilinear_extensions::mle::DenseMultilinearExtension<E>],
        _comms: &[Self::CommitmentWithWitness],
        _points: &[Vec<E>],
        _evals: &[crate::Evaluation<E>],
        _transcript: &mut impl transcript::Transcript<E>,
    ) -> Result<Self::Proof, crate::Error> {
        todo!()
    }

    fn simple_batch_open(
        pp: &Self::ProverParam,
        polys: &[multilinear_extensions::virtual_poly::ArcMultilinearExtension<E>],
        comm: &Self::CommitmentWithWitness,
        point: &[E],
        evals: &[E],
        transcript: &mut impl transcript::Transcript<E>,
    ) -> Result<Self::Proof, crate::Error> {
        let parameters = Spec::get_whir_parameters(false);
        let whir_config =
            WhirConfig::new(MultivariateParameters::new(polys[0].num_vars()), parameters);
        Prover(whir_config)
            .simple_batch_prove(transcript, &[point.to_vec()], &[evals.to_vec()], comm)
            .map_err(crate::Error::WhirError)
    }

    fn batch_verify(
        _vp: &Self::VerifierParam,
        _comms: &[Self::Commitment],
        _points: &[Vec<E>],
        _evals: &[crate::Evaluation<E>],
        _proof: &Self::Proof,
        _transcript: &mut impl transcript::Transcript<E>,
    ) -> Result<(), crate::Error> {
        todo!()
    }

    fn simple_batch_verify(
        vp: &Self::VerifierParam,
        comm: &Self::Commitment,
        point: &[E],
        evals: &[E],
        proof: &Self::Proof,
        transcript: &mut impl transcript::Transcript<E>,
    ) -> Result<(), crate::Error> {
        let parameters = Spec::get_whir_parameters(false);
        let whir_config = WhirConfig::new(MultivariateParameters::new(comm.num_vars), parameters);
        assert_eq!(comm.num_vars, point.len());
        Verifier::new(whir_config)
            .simple_batch_verify(
                comm.inner.as_ref().unwrap(),
                transcript,
                evals.len(),
                &[point.to_vec()],
                &[evals.to_vec()],
                proof,
            )
            .map_err(crate::Error::WhirError)
    }
}

#[cfg(test)]
mod tests {
    use super::*;
    use crate::test_util::{
        gen_rand_poly_base, run_commit_open_verify, run_simple_batch_commit_open_verify,
    };
    use ff_ext::GoldilocksExt2;
    use spec::WhirDefaultSpec;

    type PcsGoldilocks = Whir<GoldilocksExt2, WhirDefaultSpec>;

    #[test]
    fn whir_commit_open_verify_goldilocks() {
        // TODO: Only support committing to base field polynomial now
        {
            let gen_rand_poly = gen_rand_poly_base;
            // Challenge is over extension field, poly over the base field
            run_commit_open_verify::<GoldilocksExt2, PcsGoldilocks>(gen_rand_poly, 10, 11);
            // Test trivial proof with small num vars
            run_commit_open_verify::<GoldilocksExt2, PcsGoldilocks>(gen_rand_poly, 4, 6);
        }
    }

    #[test]
    #[ignore = "For benchmarking and profiling only"]
    fn bench_whir_simple_batch_commit_open_verify_goldilocks() {
        {
            let gen_rand_poly = gen_rand_poly_base;
            run_commit_open_verify::<GoldilocksExt2, PcsGoldilocks>(gen_rand_poly, 20, 21);
            run_simple_batch_commit_open_verify::<GoldilocksExt2, PcsGoldilocks>(
                gen_rand_poly,
                20,
                21,
                64,
            );
        }
    }

    #[test]
    fn whir_simple_batch_commit_open_verify_goldilocks() {
        {
            let gen_rand_poly = gen_rand_poly_base;
            // Both challenge and poly are over base field
            run_simple_batch_commit_open_verify::<GoldilocksExt2, PcsGoldilocks>(
                gen_rand_poly,
                10,
                16,
                1,
            );
            run_simple_batch_commit_open_verify::<GoldilocksExt2, PcsGoldilocks>(
                gen_rand_poly,
                10,
                11,
                4,
            );
            run_simple_batch_commit_open_verify::<GoldilocksExt2, PcsGoldilocks>(
                gen_rand_poly,
                7,
                8,
                3,
            );
            run_simple_batch_commit_open_verify::<GoldilocksExt2, PcsGoldilocks>(
                gen_rand_poly,
                7,
                8,
                2,
            );
            // Test trivial proof with small num vars
            run_simple_batch_commit_open_verify::<GoldilocksExt2, PcsGoldilocks>(
                gen_rand_poly,
                4,
                6,
                4,
            );
            // Both challenge and poly are over base field
            run_simple_batch_commit_open_verify::<GoldilocksExt2, PcsGoldilocks>(
                gen_rand_poly,
                4,
                6,
                1,
            );
        }
    }
}<|MERGE_RESOLUTION|>--- conflicted
+++ resolved
@@ -129,21 +129,14 @@
 
     fn batch_commit(
         pp: &Self::ProverParam,
-<<<<<<< HEAD
-        polys: &[multilinear_extensions::mle::DenseMultilinearExtension<E>],
+        rmm: witness::RowMajorMatrix<E::BaseField>,
         transcript: &mut impl transcript::Transcript<E>,
     ) -> Result<Self::CommitmentWithWitness, crate::Error> {
         let parameters = Spec::get_whir_parameters(false);
         let whir_config =
-            WhirConfig::new(MultivariateParameters::new(polys[0].num_vars()), parameters);
+            WhirConfig::new(MultivariateParameters::new(rmm[0].num_vars()), parameters);
         let (witness, _commitment) = Committer::new(whir_config)
-            .batch_commit(transcript, polys)
-=======
-        polys: witness::RowMajorMatrix<E::BaseField>,
-    ) -> Result<Self::CommitmentWithWitness, crate::Error> {
-        let polys = polys.to_mles();
-        let witness = WhirInnerT::<E, Spec>::batch_commit(pp, &polys2whir(&polys))
->>>>>>> f8eabfd1
+            .batch_commit(transcript, rmm)
             .map_err(crate::Error::WhirError)?;
 
         Ok(witness.into())
