--- conflicted
+++ resolved
@@ -176,32 +176,7 @@
         let span = entered_span!("build mt", profiling_3 = true);
         let (comm, codeword) = mmcs.commit(evals_codewords);
         exit_span!(span);
-<<<<<<< HEAD
-
-        println!("[cpu] batch commit");
-        #[derive(Debug)]
-        struct DigestGL64([p3::goldilocks::Goldilocks; 4]);
-
-        if std::mem::size_of_val(&comm) == std::mem::size_of::<DigestGL64>() {
-            let comm_gl64: DigestGL64 = unsafe { 
-                std::ptr::read(&comm as *const _ as *const DigestGL64)
-            };
-            println!("[cpu] commit root: {:?}", comm_gl64);
-        } else {
-            panic!("comm size is not equal to DigestGL64");
-        }
-
-
-        Ok(BasefoldCommitmentWithWitness::new(
-            comm,
-            codeword,
-            polys,
-            trivial_proofdata,
-            circuit_codeword_index,
-        ))
-=======
         Ok(BasefoldCommitmentWithWitness::new(comm, codeword, polys))
->>>>>>> 144e9da3
     }
 
     fn write_commitment(
