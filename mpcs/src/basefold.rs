use crate::{
    Error, Evaluation, NoninteractivePCS, PolynomialCommitmentScheme,
    sum_check::{
        SumCheck as _, VirtualPolynomial,
        classic::{ClassicSumCheck, CoefficientsProver},
        eq_xy_eval,
    },
    util::{
        add_polynomial_with_coeff,
        arithmetic::{
            inner_product, inner_product_three, interpolate_field_type_over_boolean_hypercube,
        },
        expression::{Expression, Query, Rotation},
        ext_to_usize,
        hash::{Digest, write_digest_to_transcript},
        log2_strict,
        merkle_tree::MerkleTree,
        multiply_poly,
        plonky2_util::reverse_index_bits_in_place_field_type,
        poly_index_ext, poly_iter_ext,
    },
    validate_input,
};
use ark_std::{end_timer, start_timer};
pub use encoding::{
    Basecode, BasecodeDefaultSpec, EncodingProverParameters, EncodingScheme, RSCode,
    RSCodeDefaultSpec,
};
use ff_ext::ExtensionField;
use multilinear_extensions::mle::MultilinearExtension;
use query_phase::{
    BatchedQueriesResultWithMerklePath, QueriesResultWithMerklePath,
    SimpleBatchQueriesResultWithMerklePath, batch_prover_query_phase, batch_verifier_query_phase,
    prover_query_phase, simple_batch_prover_query_phase, simple_batch_verifier_query_phase,
    verifier_query_phase,
};
use std::{borrow::BorrowMut, ops::Deref};
pub use structure::BasefoldSpec;
use structure::{BasefoldProof, ProofQueriesResultWithMerklePath};
use transcript::Transcript;

use itertools::Itertools;
use serde::{Serialize, de::DeserializeOwned};

use multilinear_extensions::{
    mle::{DenseMultilinearExtension, FieldType},
    virtual_poly::build_eq_x_r_vec,
};

use rayon::{
    iter::IntoParallelIterator,
    prelude::{IntoParallelRefIterator, IntoParallelRefMutIterator, ParallelIterator},
};
use std::borrow::Cow;
pub use sumcheck::{one_level_eval_hc, one_level_interp_hc};

type SumCheck<F> = ClassicSumCheck<CoefficientsProver<F>>;

mod structure;
pub use structure::{
    Basefold, BasefoldBasecodeParams, BasefoldCommitment, BasefoldCommitmentWithWitness,
    BasefoldDefault, BasefoldParams, BasefoldProverParams, BasefoldRSParams,
    BasefoldVerifierParams,
};
mod commit_phase;
use commit_phase::{batch_commit_phase, commit_phase, simple_batch_commit_phase};
mod encoding;
pub use encoding::{coset_fft, fft, fft_root_table};
use multilinear_extensions::virtual_poly::ArcMultilinearExtension;

mod query_phase;
// This sumcheck module is different from the mpcs::sumcheck module, in that
// it deals only with the special case of the form \sum eq(r_i)f_i().
mod sumcheck;

enum PolyEvalsCodeword<E: ExtensionField> {
    Normal((FieldType<E>, FieldType<E>)),
    TooSmall(FieldType<E>), // The polynomial is too small to apply FRI
    TooBig(usize),
}

impl<E: ExtensionField, Spec: BasefoldSpec<E>> Basefold<E, Spec>
where
    E: Serialize + DeserializeOwned,
    E::BaseField: Serialize + DeserializeOwned,
{
    /// Converts a polynomial to a code word, also returns the evaluations over the boolean hypercube
    /// for said polynomial
    fn get_poly_bh_evals_and_codeword(
        pp: &BasefoldProverParams<E, Spec>,
        poly: &DenseMultilinearExtension<E>,
    ) -> PolyEvalsCodeword<E> {
        // bh_evals is just a copy of poly.evals().
        // Note that this function implicitly assumes that the size of poly.evals() is a
        // power of two. Otherwise, the function crashes with index out of bound.
        let bh_evals = poly.evaluations.clone();
        let num_vars = poly.num_vars;
        if num_vars > pp.encoding_params.get_max_message_size_log() {
            return PolyEvalsCodeword::TooBig(num_vars);
        }

        // In this case, the polynomial is so small that the opening is trivial.
        // So we just build the Merkle tree over the polynomial evaluations.
        // No codeword is needed.
        if num_vars <= Spec::get_basecode_msg_size_log() {
            return PolyEvalsCodeword::TooSmall(bh_evals);
        }

        // Switch to coefficient form
        let mut coeffs = poly.evaluations.clone();
        interpolate_field_type_over_boolean_hypercube(&mut coeffs);

        // The coefficients are originally stored in little endian,
        // i.e., the left half correspond to the coefficients not multiplied
        // by X0, and the right half are all multiplied by X0. That means
        // for every step in sum-check, the encoded message is expected to
        // left-right fold.
        // For the foldable encoding scheme, the codeword is always left-right
        // folded, but the message is not necessarily (depending on the choice
        // of encoding scheme). That means either:
        // encode(left_right_fold(msg)) = left_right_fold(encode(msg))
        // or
        // encode(even_odd_fold(msg)) = left_right_fold(encode(msg))
        // If the message is left-right folded, then we don't need to do
        // anything. But if the message is even-odd folded for this encoding
        // scheme, we need to bit-reverse it before we encode the message,
        // such that the folding of the message is consistent with the
        // evaluation of the first variable of the polynomial.

        // since `coeffs` are already in little-endian order, we aim to retain the encoding scheme
        // that provides the even-odd fold property.
        // this ensures compatibility with the conventional sumcheck protocol implementation,
        // which also follows a even-odd folding pattern.
        // consequently, if the natural encoding scheme follows `left_right_fold(msg)`,
        // we must apply a **bit-reversal** **before** encoding.
        // this is because:
        // `left_right_fold(bit_reverse(msg)) == even_odd_fold(msg)`
        if <Spec::EncodingScheme as EncodingScheme<E>>::message_is_left_and_right_folding() {
            reverse_index_bits_in_place_field_type(&mut coeffs);
        }
        let mut codeword = Spec::EncodingScheme::encode(&pp.encoding_params, &coeffs);

        // The encoding scheme always folds the codeword in left-and-right
        // manner. However, in query phase the two folded positions are
        // always opened together, so it will be more efficient if the
        // folded positions are simultaneously sibling nodes in the Merkle
        // tree. Therefore, instead of left-and-right folding, we bit-reverse
        // the codeword to make the folding even-and-odd, i.e., adjacent
        // positions are folded.
        reverse_index_bits_in_place_field_type(&mut codeword);

        PolyEvalsCodeword::Normal((bh_evals, codeword))
    }

    /// Transpose a matrix of field elements, generic over the type of field element
    pub fn transpose_field_type<T: Send + Sync + Copy>(
        matrix: &[FieldType<E>],
    ) -> Result<Vec<FieldType<E>>, Error> {
        let transpose_fn = match matrix[0] {
            FieldType::Ext(_) => Self::get_column_ext,
            FieldType::Base(_) => Self::get_column_base,
            FieldType::Unreachable => unreachable!(),
        };

        let len = matrix[0].len();
        (0..len)
            .into_par_iter()
            .map(|i| (transpose_fn)(matrix, i))
            .collect()
    }

    fn get_column_base(
        matrix: &[FieldType<E>],
        column_index: usize,
    ) -> Result<FieldType<E>, Error> {
        Ok(FieldType::Base(
            matrix
                .par_iter()
                .map(|row| match row {
                    FieldType::Base(content) => Ok(content[column_index]),
                    _ => Err(Error::InvalidPcsParam(
                        "expected base field type".to_string(),
                    )),
                })
                .collect::<Result<Vec<E::BaseField>, Error>>()?,
        ))
    }

    fn get_column_ext(matrix: &[FieldType<E>], column_index: usize) -> Result<FieldType<E>, Error> {
        Ok(FieldType::Ext(
            matrix
                .par_iter()
                .map(|row| match row {
                    FieldType::Ext(content) => Ok(content[column_index]),
                    _ => Err(Error::InvalidPcsParam(
                        "expected ext field type".to_string(),
                    )),
                })
                .collect::<Result<Vec<E>, Error>>()?,
        ))
    }
}

/// Implement the Polynomial Commitment Scheme present in the BaseFold paper
/// https://eprint.iacr.org/2023/1705
///
/// Here is a high-level explanation of the BaseFold PCS.
///
/// BaseFold is the mixture of FRI and Sum-Check for proving the sum-check
/// statement
/// y = \sum_{b\in H} f(b) eq(b, r)
/// where
/// (1) f is the committed multilinear polynomial with n variables
/// (2) H is the n-dimensional hypercube
/// (3) r is the evaluation point (where the polynomial commitment is opened)
/// (4) y is the evaluation result (the opening result)
///
/// To prove this statement, the parties execute the normal sum-check,
/// which reduces the sum-check statement to a evaluation statement of f
/// at random point \alpha sampled during sum-check. Unlike normal sum-check,
/// where this final evaluation statement is delegated to a PCS, in BaseFold
/// this evaluation result is provided by FRI. This is possible because in
/// FRI, the repeated folding of the originally committed codeword is
/// effectively applying the even-odd folding to the message, which is
/// equivalent to applying the evaluating algorithm of multilinear polynomials.
///
/// The commit algorithm is the same as FRI, i.e., encode the polynomial
/// with RS code (or more generally, with a _foldable code_), and commit
/// to the codeword with Merkle tree. The key point is that the encoded
/// message is the coefficient vector (instead of the evaluations over the
/// hypercube), because the FRI folding is working on the coefficients.
///
/// The opening and verification protocol is, similar to FRI, divided into
/// two parts:
/// (1) the committing phase (not to confused with commit algorithm of PCS)
/// (2) the query phase
///
/// The committing phase proceed by interleavingly execute FRI committing phase
/// and the sum-check protocol. More precisely, in each round, the parties
/// execute:
/// (a) The prover sends the partially summed polynomial (sum-check).
/// (b) The verifier samples a challenge (sum-check and FRI).
/// (c) The prover substitutes one variable of the current polynomial
///     at the challenge (sum-check).
/// (d) The prover folds the codeword by the challenge and sends the
///     Merkle root of the folded codeword (FRI).
///
/// At the end of the committing phase:
/// (a) The prover sends the final codeword in the clear (in practice, it
///     suffices to send the message and let the verifier encode it locally
///     to save the proof size).
/// (b) The verifier interprets this last FRI message as a multilinear
///     polynomial, sums it over the hypercube, and compares the sum with
///     the current claimed sum of the sum-check protocol.
///
/// Now the sum-check part of the protocol is finished. The query phase
/// proceed exactly the same as FRI: for each query
/// (a) The verifier samples an index i in the codeword.
/// (b) The prover opens the codeword at i and i XOR 1, and the sequence of
///     folded codewords at the folded positions, i.e., for round k, the
///     positions are (i >> k) and (i >> k) XOR 1.
/// (c) The verifier checks that the folding has been correctly computed
///     at these positions.
impl<E: ExtensionField, Spec: BasefoldSpec<E>> PolynomialCommitmentScheme<E> for Basefold<E, Spec>
where
    E: Serialize + DeserializeOwned,
    E::BaseField: Serialize + DeserializeOwned,
{
    type Param = BasefoldParams<E, Spec>;
    type ProverParam = BasefoldProverParams<E, Spec>;
    type VerifierParam = BasefoldVerifierParams<E, Spec>;
    type CommitmentWithWitness = BasefoldCommitmentWithWitness<E>;
    type Commitment = BasefoldCommitment<E>;
    type CommitmentChunk = Digest<E::BaseField>;
    type Proof = BasefoldProof<E>;

    fn setup(poly_size: usize) -> Result<Self::Param, Error> {
        let pp = <Spec::EncodingScheme as EncodingScheme<E>>::setup(log2_strict(poly_size));

        Ok(BasefoldParams { params: pp })
    }

    /// Derive the proving key and verification key from the public parameter.
    /// This step simultaneously trims the parameter for the particular size.
    fn trim(
        pp: Self::Param,
        poly_size: usize,
    ) -> Result<(Self::ProverParam, Self::VerifierParam), Error> {
        <Spec::EncodingScheme as EncodingScheme<E>>::trim(pp.params, log2_strict(poly_size)).map(
            |(pp, vp)| {
                (
                    BasefoldProverParams {
                        encoding_params: pp,
                    },
                    BasefoldVerifierParams {
                        encoding_params: vp,
                    },
                )
            },
        )
    }

    fn commit(
        pp: &Self::ProverParam,
        poly: &DenseMultilinearExtension<E>,
        transcript: &mut impl Transcript<E>,
    ) -> Result<Self::CommitmentWithWitness, Error> {
        let timer = start_timer!(|| "Basefold::commit");

        let is_base = match poly.evaluations {
            FieldType::Ext(_) => false,
            FieldType::Base(_) => true,
            _ => unreachable!(),
        };

        // 2. Compute and store all the layers of the Merkle tree

        // 1. Encode the polynomials. Simultaneously get:
        //  (1) The evaluations over the hypercube (just a clone of the input)
        //  (2) The encoding of the coefficient vector (need an interpolation)
        let ret = match Self::get_poly_bh_evals_and_codeword(pp, poly) {
            PolyEvalsCodeword::Normal((bh_evals, codeword)) => {
                let codeword_tree = MerkleTree::<E>::from_leaves(codeword);

                // All these values are stored in the `CommitmentWithWitness` because
                // they are useful in opening, and we don't want to recompute them.
                Self::CommitmentWithWitness {
                    codeword_tree,
                    polynomials_bh_evals: vec![bh_evals],
                    num_vars: poly.num_vars,
                    is_base,
                    num_polys: 1,
                }
            }
            PolyEvalsCodeword::TooSmall(evals) => {
                let codeword_tree = MerkleTree::<E>::from_leaves(evals.clone());

                // All these values are stored in the `CommitmentWithWitness` because
                // they are useful in opening, and we don't want to recompute them.
                Self::CommitmentWithWitness {
                    codeword_tree,
                    polynomials_bh_evals: vec![evals],
                    num_vars: poly.num_vars,
                    is_base,
                    num_polys: 1,
                }
            }
            PolyEvalsCodeword::TooBig(num_vars) => return Err(Error::PolynomialTooLarge(num_vars)),
        };

        end_timer!(timer);

        Self::write_commitment(&ret.to_commitment(), transcript);

        Ok(ret)
    }

    fn batch_commit(
        pp: &Self::ProverParam,
<<<<<<< HEAD
        polys: &[DenseMultilinearExtension<E>],
        transcript: &mut impl Transcript<E>,
=======
        rmm: witness::RowMajorMatrix<<E as ff_ext::ExtensionField>::BaseField>,
>>>>>>> f8eabfd1
    ) -> Result<Self::CommitmentWithWitness, Error> {
        let polys = rmm.to_mles();
        // assumptions
        // 1. there must be at least one polynomial
        // 2. all polynomials must exist in the same field type
        //    (TODO: eliminate this assumption by supporting commiting
        //     and opening mixed-type polys)
        // 3. all polynomials must have the same number of variables

        if polys.is_empty() {
            return Err(Error::InvalidPcsParam(
                "cannot batch commit to zero polynomials".to_string(),
            ));
        }

        let is_base = match polys[0].evaluations {
            FieldType::Ext(_) => false,
            FieldType::Base(_) => true,
            _ => unreachable!(),
        };

        for i in 1..polys.len() {
            if polys[i].num_vars != polys[0].num_vars {
                return Err(Error::InvalidPcsParam(
                    "cannot batch commit to polynomials with different number of variables"
                        .to_string(),
                ));
            }
        }
        let timer = start_timer!(|| "Basefold::batch commit");

        let encode_timer = start_timer!(|| "Basefold::batch commit::encoding and interpolations");
        // convert each polynomial to a code word
        let evals_codewords = polys
            .par_iter()
            .map(|poly| Self::get_poly_bh_evals_and_codeword(pp, poly))
            .collect::<Vec<PolyEvalsCodeword<E>>>();
        end_timer!(encode_timer);

        // build merkle tree from leaves
        let ret = match evals_codewords[0] {
            PolyEvalsCodeword::Normal(_) => {
                let (bh_evals, codewords) = evals_codewords
                    .into_iter()
                    .map(|evals_codeword| match evals_codeword {
                        PolyEvalsCodeword::Normal((bh_evals, codeword)) => (bh_evals, codeword),
                        PolyEvalsCodeword::TooSmall(_) => {
                            unreachable!();
                        }
                        PolyEvalsCodeword::TooBig(_) => {
                            unreachable!();
                        }
                    })
                    .collect::<(Vec<_>, Vec<_>)>();
                let codeword_tree = MerkleTree::<E>::from_batch_leaves(codewords);
                Self::CommitmentWithWitness {
                    codeword_tree,
                    polynomials_bh_evals: bh_evals,
                    num_vars: polys[0].num_vars,
                    is_base,
                    num_polys: polys.len(),
                }
            }
            PolyEvalsCodeword::TooSmall(_) => {
                let bh_evals = evals_codewords
                    .into_iter()
                    .map(|bh_evals| match bh_evals {
                        PolyEvalsCodeword::Normal(_) => unreachable!(),
                        PolyEvalsCodeword::TooSmall(evals) => evals,
                        PolyEvalsCodeword::TooBig(_) => {
                            unreachable!();
                        }
                    })
                    .collect::<Vec<_>>();
                let codeword_tree = MerkleTree::<E>::from_batch_leaves(bh_evals.clone());
                Self::CommitmentWithWitness {
                    codeword_tree,
                    polynomials_bh_evals: bh_evals,
                    num_vars: polys[0].num_vars,
                    is_base,
                    num_polys: polys.len(),
                }
            }
            PolyEvalsCodeword::TooBig(num_vars) => return Err(Error::PolynomialTooLarge(num_vars)),
        };

        end_timer!(timer);

        Self::write_commitment(&ret.to_commitment(), transcript);

        Ok(ret)
    }

    fn write_commitment(
        comm: &Self::Commitment,
        transcript: &mut impl Transcript<E>,
    ) -> Result<(), Error> {
        write_digest_to_transcript(&comm.root(), transcript);
        Ok(())
    }

    fn get_pure_commitment(comm: &Self::CommitmentWithWitness) -> Self::Commitment {
        comm.to_commitment()
    }

    /// Open a single polynomial commitment at one point. If the given
    /// commitment with data contains more than one polynomial, this function
    /// will panic.
    fn open(
        pp: &Self::ProverParam,
        poly: &DenseMultilinearExtension<E>,
        comm: &Self::CommitmentWithWitness,
        point: &[E],
        _eval: &E, // Opening does not need eval, except for sanity check
        transcript: &mut impl Transcript<E>,
    ) -> Result<Self::Proof, Error> {
        let timer = start_timer!(|| "Basefold::open");

        // The encoded polynomial should at least have the number of
        // variables of the basecode, i.e., the size of the message
        // when the protocol stops. If the polynomial is smaller
        // the protocol won't work, and saves no verifier work anyway.
        // In this case, simply return the evaluations as trivial proof.
        if comm.is_trivial::<Spec>() {
            return Ok(Self::Proof::trivial(vec![poly.evaluations.clone()]));
        }

        assert!(comm.num_vars >= Spec::get_basecode_msg_size_log());

        assert!(comm.num_polys == 1);

        // 1. Committing phase. This phase runs the sum-check and
        //    the FRI protocols interleavingly. After this phase,
        //    the sum-check protocol is finished, so nothing is
        //    to return about the sum-check. However, for the FRI
        //    part, the prover needs to prepare the answers to the
        //    queries, so the prover needs the oracles and the Merkle
        //    trees built over them.
        let (trees, commit_phase_proof) = commit_phase::<E, Spec>(
            &pp.encoding_params,
            point,
            comm,
            transcript,
            poly.num_vars,
            poly.num_vars - Spec::get_basecode_msg_size_log(),
        );

        // 2. Query phase. ---------------------------------------
        //    Compute the query indices by Fiat-Shamir.
        //    For each index, prepare the answers and the Merkle paths.
        //    Each entry in queried_els stores a list of triples
        //    (F, F, i) indicating the position opened at each round and
        //    the two values at that round

        // 2.1 Prepare the answers. These include two values in each oracle,
        //     in positions (i, i XOR 1), (i >> 1, (i >> 1) XOR 1), ...
        //     respectively.
        let query_timer = start_timer!(|| "Basefold::open::query_phase");
        let queries = prover_query_phase(transcript, comm, &trees, Spec::get_number_queries());
        end_timer!(query_timer);

        // 2.2 Prepare the merkle paths for these answers.
        let query_timer = start_timer!(|| "Basefold::open::build_query_result");
        let queries_with_merkle_path =
            QueriesResultWithMerklePath::from_query_result(queries, &trees, comm);
        end_timer!(query_timer);

        end_timer!(timer);

        // End of query phase.----------------------------------

        Ok(Self::Proof {
            sumcheck_messages: commit_phase_proof.sumcheck_messages,
            roots: commit_phase_proof.roots,
            final_message: commit_phase_proof.final_message,
            query_result_with_merkle_path: ProofQueriesResultWithMerklePath::Single(
                queries_with_merkle_path,
            ),
            sumcheck_proof: None,
            trivial_proof: vec![],
        })
    }

    /// Open a batch of polynomial commitments at several points.
    /// The current version only supports one polynomial per commitment.
    /// Because otherwise it is complex to match the polynomials and
    /// the commitments, and because currently this high flexibility is
    /// not very useful in ceno.
    fn batch_open(
        pp: &Self::ProverParam,
        polys: &[DenseMultilinearExtension<E>],
        comms: &[Self::CommitmentWithWitness],
        points: &[Vec<E>],
        evals: &[Evaluation<E>],
        transcript: &mut impl Transcript<E>,
    ) -> Result<Self::Proof, Error> {
        let timer = start_timer!(|| "Basefold::batch_open");
        let num_vars = polys.iter().map(|poly| poly.num_vars).max().unwrap();
        let min_num_vars = polys.iter().map(|p| p.num_vars).min().unwrap();
        assert!(min_num_vars >= Spec::get_basecode_msg_size_log());

        comms.iter().for_each(|comm| {
            assert!(comm.num_polys == 1);
            assert!(!comm.is_trivial::<Spec>());
        });

        if cfg!(feature = "sanity-check") {
            evals.iter().for_each(|eval| {
                assert_eq!(
                    &polys[eval.poly()].evaluate(&points[eval.point()]),
                    eval.value(),
                )
            })
        }

        validate_input("batch open", pp.get_max_message_size_log(), polys, points)?;

        let sumcheck_timer = start_timer!(|| "Basefold::batch_open::initial sumcheck");
        // evals.len() is the batch size, i.e., how many polynomials are being opened together
        let batch_size = evals.len().next_power_of_two();
        let batch_coeffs = DenseMultilinearExtension::from_evaluations_ext_vec(
            batch_size.ilog2() as usize,
            transcript.sample_and_append_challenge_pows(batch_size, b"batch coeffs"),
        );

        // When this polynomial is smaller, it will be repeatedly summed over the cosets of the hypercube
        let target_sum = inner_product_three(
            evals.iter().map(Evaluation::value),
            &evals
                .iter()
                .map(|eval| E::from_u64(1 << (num_vars - points[eval.point()].len())))
                .collect_vec(),
            &poly_iter_ext(&batch_coeffs).take(evals.len()).collect_vec(),
        );

        // Merge the polynomials for every point. One merged polynomial for each point.
        let merged_polys = evals.iter().zip(poly_iter_ext(&batch_coeffs)).fold(
            // This folding will generate a vector of |points| pairs of (scalar, polynomial)
            // The polynomials are initialized to zero, and the scalars are initialized to one
            vec![(E::ONE, Cow::<DenseMultilinearExtension<E>>::default()); points.len()],
            |mut merged_polys, (eval, eq_xt_i)| {
                // For each polynomial to open, eval.point() specifies which point it is to be opened at.
                if merged_polys[eval.point()].1.num_vars == 0 {
                    // If the accumulator for this point is still the zero polynomial,
                    // directly assign the random coefficient and the polynomial to open to
                    // this accumulator
                    merged_polys[eval.point()] = (eq_xt_i, Cow::Borrowed(&polys[eval.poly()]));
                } else {
                    // If the accumulator is unempty now, first force its scalar to 1, i.e.,
                    // make (scalar, polynomial) to (1, scalar * polynomial)
                    let coeff = merged_polys[eval.point()].0;
                    if coeff != E::ONE {
                        merged_polys[eval.point()].0 = E::ONE;
                        multiply_poly(merged_polys[eval.point()].1.to_mut().borrow_mut(), &coeff);
                    }
                    // Equivalent to merged_poly += poly * batch_coeff. Note that
                    // add_assign_mixed_with_coeff allows adding two polynomials with
                    // different variables, and the result has the same number of vars
                    // with the larger one of the two added polynomials.
                    add_polynomial_with_coeff(
                        merged_polys[eval.point()].1.to_mut().borrow_mut(),
                        &polys[eval.poly()],
                        &eq_xt_i,
                    );

                    // Note that once the scalar in the accumulator becomes ONE, it will remain
                    // to be ONE forever.
                }
                merged_polys
            },
        );

        let points = points.to_vec();
        if cfg!(feature = "sanity-check") {
            let expected_sum = merged_polys
                .iter()
                .zip(&points)
                .map(|((scalar, poly), point)| {
                    inner_product(
                        &poly_iter_ext(poly).collect_vec(),
                        build_eq_x_r_vec(point).iter(),
                    ) * *scalar
                        * E::from_u64(1 << (num_vars - poly.num_vars))
                    // When this polynomial is smaller, it will be repeatedly summed over the cosets of the hypercube
                })
                .sum::<E>();
            assert_eq!(expected_sum, target_sum);

            merged_polys.iter().enumerate().for_each(|(i, (_, poly))| {
                assert_eq!(points[i].len(), poly.num_vars);
            });
        }

        let expression = merged_polys
            .iter()
            .enumerate()
            .map(|(idx, (scalar, _))| {
                Expression::<E>::eq_xy(idx)
                    * Expression::Polynomial(Query::new(idx, Rotation::cur()))
                    * scalar
            })
            .sum();
        let sumcheck_polys: Vec<&DenseMultilinearExtension<E>> = merged_polys
            .iter()
            .map(|(_, poly)| poly.deref())
            .collect_vec();
        let virtual_poly =
            VirtualPolynomial::new(&expression, sumcheck_polys, &[], points.as_slice());

        let (challenges, merged_poly_evals, sumcheck_proof) =
            SumCheck::prove(&(), num_vars, virtual_poly, target_sum, transcript)?;

        end_timer!(sumcheck_timer);

        // Now the verifier has obtained the new target sum, and is able to compute the random
        // linear coefficients, and is able to evaluate eq_xy(point) for each poly to open.
        // The remaining tasks for the prover is to prove that
        // sum_i coeffs[i] poly_evals[i] is equal to
        // the new target sum, where coeffs is computed as follows
        let eq_xy_evals = points
            .iter()
            .map(|point| eq_xy_eval(&challenges[..point.len()], point))
            .collect_vec();
        let mut coeffs = vec![E::ZERO; comms.len()];
        evals.iter().enumerate().for_each(|(i, eval)| {
            coeffs[eval.poly()] += eq_xy_evals[eval.point()] * poly_index_ext(&batch_coeffs, i);
        });

        if cfg!(feature = "sanity-check") {
            let poly_evals = polys
                .iter()
                .map(|poly| poly.evaluate(&challenges[..poly.num_vars]))
                .collect_vec();
            let new_target_sum = inner_product(&poly_evals, &coeffs);
            let desired_sum = merged_polys
                .iter()
                .zip(points)
                .zip(merged_poly_evals)
                .map(|(((scalar, poly), point), evals_from_sum_check)| {
                    assert_eq!(
                        evals_from_sum_check,
                        poly.evaluate(&challenges[..poly.num_vars])
                    );
                    *scalar
                        * evals_from_sum_check
                        * eq_xy_eval(point.as_slice(), &challenges[0..point.len()])
                })
                .sum::<E>();
            assert_eq!(new_target_sum, desired_sum);
        }
        // Note that the verifier can also compute these coeffs locally, so no need to pass
        // them to the transcript.

        let point = challenges;

        let (trees, commit_phase_proof) = batch_commit_phase::<E, Spec>(
            &pp.encoding_params,
            &point,
            comms,
            transcript,
            num_vars,
            num_vars - Spec::get_basecode_msg_size_log(),
            coeffs.as_slice(),
        );

        let query_timer = start_timer!(|| "Basefold::batch_open query phase");
        let query_result = batch_prover_query_phase(
            transcript,
            1 << (num_vars + Spec::get_rate_log()),
            comms,
            &trees,
            Spec::get_number_queries(),
        );
        end_timer!(query_timer);

        let query_timer = start_timer!(|| "Basefold::batch_open build query result");
        let query_result_with_merkle_path =
            BatchedQueriesResultWithMerklePath::from_batched_query_result(
                query_result,
                &trees,
                comms,
            );
        end_timer!(query_timer);
        end_timer!(timer);

        Ok(Self::Proof {
            sumcheck_messages: commit_phase_proof.sumcheck_messages,
            roots: commit_phase_proof.roots,
            final_message: commit_phase_proof.final_message,
            query_result_with_merkle_path: ProofQueriesResultWithMerklePath::Batched(
                query_result_with_merkle_path,
            ),
            sumcheck_proof: Some(sumcheck_proof),
            trivial_proof: vec![],
        })
    }

    /// This is a simple version of batch open:
    /// 1. Open at one point
    /// 2. All the polynomials share the same commitment and have the same
    ///    number of variables.
    /// 3. The point is already a random point generated by a sum-check.
    fn simple_batch_open(
        pp: &Self::ProverParam,
        polys: &[ArcMultilinearExtension<E>],
        comm: &Self::CommitmentWithWitness,
        point: &[E],
        evals: &[E],
        transcript: &mut impl Transcript<E>,
    ) -> Result<Self::Proof, Error> {
        let timer = start_timer!(|| "Basefold::batch_open");
        let num_vars = polys[0].num_vars();

        if comm.is_trivial::<Spec>() {
            return Ok(Self::Proof::trivial(comm.polynomials_bh_evals.clone()));
        }

        polys
            .iter()
            .for_each(|poly| assert_eq!(poly.num_vars(), num_vars));
        assert!(num_vars >= Spec::get_basecode_msg_size_log());
        assert_eq!(comm.num_polys, polys.len());
        assert_eq!(comm.num_polys, evals.len());

        if cfg!(feature = "sanity-check") {
            evals
                .iter()
                .zip(polys)
                .for_each(|(eval, poly)| assert_eq!(&poly.evaluate(point), eval))
        }
        // evals.len() is the batch size, i.e., how many polynomials are being opened together
        let batch_coeffs = &transcript
            .sample_and_append_challenge_pows(evals.len(), b"batch coeffs")[0..evals.len()];
        let _target_sum = inner_product(evals, batch_coeffs);

        // Now the verifier has obtained the new target sum, and is able to compute the random
        // linear coefficients.
        // The remaining tasks for the prover is to prove that
        // sum_i coeffs[i] poly_evals[i] is equal to
        // the new target sum, where coeffs is computed as follows
        let (trees, commit_phase_proof) = simple_batch_commit_phase::<E, Spec>(
            &pp.encoding_params,
            point,
            batch_coeffs,
            comm,
            transcript,
            num_vars,
            num_vars - Spec::get_basecode_msg_size_log(),
        );

        let query_timer = start_timer!(|| "Basefold::open::query_phase");
        // Each entry in queried_els stores a list of triples (F, F, i) indicating the
        // position opened at each round and the two values at that round
        let queries =
            simple_batch_prover_query_phase(transcript, comm, &trees, Spec::get_number_queries());
        end_timer!(query_timer);

        let query_timer = start_timer!(|| "Basefold::open::build_query_result");

        let queries_with_merkle_path =
            SimpleBatchQueriesResultWithMerklePath::from_query_result(queries, &trees, comm);
        end_timer!(query_timer);

        end_timer!(timer);

        Ok(Self::Proof {
            sumcheck_messages: commit_phase_proof.sumcheck_messages,
            roots: commit_phase_proof.roots,
            final_message: commit_phase_proof.final_message,
            query_result_with_merkle_path: ProofQueriesResultWithMerklePath::SimpleBatched(
                queries_with_merkle_path,
            ),
            sumcheck_proof: None,
            trivial_proof: vec![],
        })
    }

    fn verify(
        vp: &Self::VerifierParam,
        comm: &Self::Commitment,
        point: &[E],
        eval: &E,
        proof: &Self::Proof,
        transcript: &mut impl Transcript<E>,
    ) -> Result<(), Error> {
        let timer = start_timer!(|| "Basefold::verify");
        if proof.is_trivial() {
            let trivial_proof = &proof.trivial_proof;
            let merkle_tree = MerkleTree::<E>::from_batch_leaves(trivial_proof.clone());
            if comm.root() == merkle_tree.root() {
                return Ok(());
            } else {
                return Err(Error::MerkleRootMismatch);
            }
        }

        let num_vars = point.len();
        if let Some(comm_num_vars) = comm.num_vars() {
            assert_eq!(num_vars, comm_num_vars);
            assert!(num_vars >= Spec::get_basecode_msg_size_log());
        }
        let num_rounds = num_vars - Spec::get_basecode_msg_size_log();

        let mut fold_challenges: Vec<E> = Vec::with_capacity(num_vars);
        let roots = &proof.roots;
        let sumcheck_messages = &proof.sumcheck_messages;
        for i in 0..num_rounds {
            transcript.append_field_element_exts(sumcheck_messages[i].as_slice());
            fold_challenges.push(
                transcript
                    .sample_and_append_challenge(b"commit round")
                    .elements,
            );
            if i < num_rounds - 1 {
                write_digest_to_transcript(&roots[i], transcript);
            }
        }

        let final_message = &proof.final_message;
        transcript.append_field_element_exts(final_message.as_slice());

        let queries: Vec<_> = transcript
            .sample_and_append_vec(b"query indices", Spec::get_number_queries())
            .into_iter()
            .map(|r| ext_to_usize(&r) % (1 << (num_vars + Spec::get_rate_log())))
            .collect();
        let query_result_with_merkle_path = proof.query_result_with_merkle_path.as_single();

        // coeff is the eq polynomial evaluated at the first challenge.len() variables
        let coeff = eq_xy_eval(&point[..fold_challenges.len()], &fold_challenges);
        // Compute eq as the partially evaluated eq polynomial
        let mut eq = build_eq_x_r_vec(&point[fold_challenges.len()..]);
        eq.par_iter_mut().for_each(|e| *e *= coeff);

        verifier_query_phase::<E, Spec>(
            queries.as_slice(),
            &vp.encoding_params,
            query_result_with_merkle_path,
            sumcheck_messages,
            &fold_challenges,
            num_rounds,
            num_vars,
            final_message,
            roots,
            comm,
            eq.as_slice(),
            eval,
        );
        end_timer!(timer);

        Ok(())
    }

    fn batch_verify(
        vp: &Self::VerifierParam,
        comms: &[Self::Commitment],
        points: &[Vec<E>],
        evals: &[Evaluation<E>],
        proof: &Self::Proof,
        transcript: &mut impl Transcript<E>,
    ) -> Result<(), Error> {
        let timer = start_timer!(|| "Basefold::batch_verify");
        let comms = comms.iter().collect_vec();
        let num_vars = points.iter().map(|point| point.len()).max().unwrap();
        let num_rounds = num_vars - Spec::get_basecode_msg_size_log();
        validate_input("batch verify", num_vars, &[], points)?;
        let poly_num_vars = comms.iter().map(|c| c.num_vars().unwrap()).collect_vec();
        evals.iter().for_each(|eval| {
            assert_eq!(
                points[eval.point()].len(),
                comms[eval.poly()].num_vars().unwrap()
            );
        });
        assert!(poly_num_vars.iter().min().unwrap() >= &Spec::get_basecode_msg_size_log());
        assert!(!proof.is_trivial());

        let sumcheck_timer = start_timer!(|| "Basefold::batch_verify::initial sumcheck");
        let batch_size = evals.len().next_power_of_two();
        let batch_coeffs = DenseMultilinearExtension::from_evaluations_ext_vec(
            batch_size.ilog2() as usize,
            transcript.sample_and_append_challenge_pows(batch_size, b"batch coeffs"),
        );
        let target_sum = inner_product_three(
            evals.iter().map(Evaluation::value),
            &evals
                .iter()
                .map(|eval| E::from_u64(1 << (num_vars - points[eval.point()].len())))
                .collect_vec(),
            &poly_iter_ext(&batch_coeffs).take(evals.len()).collect_vec(),
        );

        let (new_target_sum, verify_point) = SumCheck::verify(
            &(),
            num_vars,
            2,
            target_sum,
            proof.sumcheck_proof.as_ref().unwrap(),
            transcript,
        )?;
        end_timer!(sumcheck_timer);

        // Now the goal is to use the BaseFold to check the new target sum. Note that this time
        // we only have one eq polynomial in the sum-check.
        let eq_xy_evals = points
            .iter()
            .map(|point| eq_xy_eval(&verify_point[..point.len()], point))
            .collect_vec();
        let mut coeffs = vec![E::ZERO; comms.len()];
        evals.iter().enumerate().for_each(|(i, eval)| {
            coeffs[eval.poly()] += eq_xy_evals[eval.point()] * poly_index_ext(&batch_coeffs, i)
        });

        let mut fold_challenges: Vec<E> = Vec::with_capacity(num_vars);
        let roots = &proof.roots;
        let sumcheck_messages = &proof.sumcheck_messages;
        for i in 0..num_rounds {
            transcript.append_field_element_exts(sumcheck_messages[i].as_slice());
            fold_challenges.push(
                transcript
                    .sample_and_append_challenge(b"commit round")
                    .elements,
            );
            if i < num_rounds - 1 {
                write_digest_to_transcript(&roots[i], transcript);
            }
        }
        let final_message = &proof.final_message;
        transcript.append_field_element_exts(final_message.as_slice());

        let queries: Vec<_> = transcript
            .sample_and_append_vec(b"query indices", Spec::get_number_queries())
            .into_iter()
            .map(|r| ext_to_usize(&r) % (1 << (num_vars + Spec::get_rate_log())))
            .collect();
        let query_result_with_merkle_path = proof.query_result_with_merkle_path.as_batched();

        // coeff is the eq polynomial evaluated at the first challenge.len() variables
        let coeff = eq_xy_eval(&verify_point[..fold_challenges.len()], &fold_challenges);
        // Compute eq as the partially evaluated eq polynomial
        let mut eq = build_eq_x_r_vec(&verify_point[fold_challenges.len()..]);
        eq.par_iter_mut().for_each(|e| *e *= coeff);

        batch_verifier_query_phase::<E, Spec>(
            queries.as_slice(),
            &vp.encoding_params,
            query_result_with_merkle_path,
            sumcheck_messages,
            &fold_challenges,
            num_rounds,
            num_vars,
            final_message,
            roots,
            &comms,
            &coeffs,
            eq.as_slice(),
            &new_target_sum,
        );
        end_timer!(timer);
        Ok(())
    }

    fn simple_batch_verify(
        vp: &Self::VerifierParam,
        comm: &Self::Commitment,
        point: &[E],
        evals: &[E],
        proof: &Self::Proof,
        transcript: &mut impl Transcript<E>,
    ) -> Result<(), Error> {
        let timer = start_timer!(|| "Basefold::simple batch verify");
        let batch_size = evals.len();
        if let Some(num_polys) = comm.num_polys {
            assert_eq!(num_polys, batch_size);
        }

        if proof.is_trivial() {
            let trivial_proof = &proof.trivial_proof;
            let merkle_tree = MerkleTree::<E>::from_batch_leaves(trivial_proof.clone());
            if comm.root() == merkle_tree.root() {
                return Ok(());
            } else {
                return Err(Error::MerkleRootMismatch);
            }
        }

        let num_vars = point.len();
        if let Some(comm_num_vars) = comm.num_vars() {
            assert_eq!(num_vars, comm_num_vars);
            assert!(num_vars >= Spec::get_basecode_msg_size_log());
        }
        let num_rounds = num_vars - Spec::get_basecode_msg_size_log();

        // evals.len() is the batch size, i.e., how many polynomials are being opened together
        let batch_coeffs =
            transcript.sample_and_append_challenge_pows(evals.len(), b"batch coeffs");

        let mut fold_challenges: Vec<E> = Vec::with_capacity(num_vars);
        let roots = &proof.roots;
        let sumcheck_messages = &proof.sumcheck_messages;
        for i in 0..num_rounds {
            transcript.append_field_element_exts(sumcheck_messages[i].as_slice());
            fold_challenges.push(
                transcript
                    .sample_and_append_challenge(b"commit round")
                    .elements,
            );
            if i < num_rounds - 1 {
                write_digest_to_transcript(&roots[i], transcript);
            }
        }
        let final_message = &proof.final_message;
        transcript.append_field_element_exts(final_message.as_slice());

        let queries: Vec<_> = transcript
            .sample_and_append_vec(b"query indices", Spec::get_number_queries())
            .into_iter()
            .map(|r| ext_to_usize(&r) % (1 << (num_vars + Spec::get_rate_log())))
            .collect();
        let query_result_with_merkle_path = proof.query_result_with_merkle_path.as_simple_batched();

        // coeff is the eq polynomial evaluated at the first challenge.len() variables
        let coeff = eq_xy_eval(&point[..fold_challenges.len()], &fold_challenges);
        // Compute eq as the partially evaluated eq polynomial
        let mut eq = build_eq_x_r_vec(&point[fold_challenges.len()..]);
        eq.par_iter_mut().for_each(|e| *e *= coeff);

        simple_batch_verifier_query_phase::<E, Spec>(
            queries.as_slice(),
            &vp.encoding_params,
            query_result_with_merkle_path,
            sumcheck_messages,
            &fold_challenges,
            &batch_coeffs,
            num_rounds,
            num_vars,
            final_message,
            roots,
            comm,
            eq.as_slice(),
            evals,
        );
        end_timer!(timer);

        Ok(())
    }
}

impl<E: ExtensionField, Spec: BasefoldSpec<E>> NoninteractivePCS<E> for Basefold<E, Spec>
where
    E: Serialize + DeserializeOwned,
    E::BaseField: Serialize + DeserializeOwned,
{
}

#[cfg(test)]
mod test {
    use ff_ext::GoldilocksExt2;

    use crate::{
        basefold::Basefold,
        test_util::{
            gen_rand_poly_base, gen_rand_poly_ext, run_batch_commit_open_verify,
            run_commit_open_verify, run_simple_batch_commit_open_verify,
        },
    };

    use super::{BasefoldRSParams, structure::BasefoldBasecodeParams};

    type PcsGoldilocksRSCode = Basefold<GoldilocksExt2, BasefoldRSParams>;
    type PcsGoldilocksBaseCode = Basefold<GoldilocksExt2, BasefoldBasecodeParams>;

    #[test]
    fn commit_open_verify_goldilocks() {
        for gen_rand_poly in [gen_rand_poly_base, gen_rand_poly_ext] {
            // Challenge is over extension field, poly over the base field
            run_commit_open_verify::<GoldilocksExt2, PcsGoldilocksBaseCode>(gen_rand_poly, 10, 11);
            // Test trivial proof with small num vars
            run_commit_open_verify::<GoldilocksExt2, PcsGoldilocksBaseCode>(gen_rand_poly, 4, 6);
            // Challenge is over extension field, poly over the base field
            run_commit_open_verify::<GoldilocksExt2, PcsGoldilocksRSCode>(gen_rand_poly, 10, 11);
            // Test trivial proof with small num vars
            run_commit_open_verify::<GoldilocksExt2, PcsGoldilocksRSCode>(gen_rand_poly, 4, 6);
        }
    }

    #[test]
    fn simple_batch_commit_open_verify_goldilocks() {
        for gen_rand_poly in [gen_rand_poly_base, gen_rand_poly_ext] {
            // Both challenge and poly are over base field
            run_simple_batch_commit_open_verify::<GoldilocksExt2, PcsGoldilocksBaseCode>(
                gen_rand_poly,
                10,
                11,
                1,
            );
            run_simple_batch_commit_open_verify::<GoldilocksExt2, PcsGoldilocksBaseCode>(
                gen_rand_poly,
                10,
                11,
                4,
            );
            // Test trivial proof with small num vars
            run_simple_batch_commit_open_verify::<GoldilocksExt2, PcsGoldilocksBaseCode>(
                gen_rand_poly,
                4,
                6,
                4,
            );
            // Both challenge and poly are over base field
            run_simple_batch_commit_open_verify::<GoldilocksExt2, PcsGoldilocksRSCode>(
                gen_rand_poly,
                10,
                11,
                1,
            );
            run_simple_batch_commit_open_verify::<GoldilocksExt2, PcsGoldilocksRSCode>(
                gen_rand_poly,
                10,
                11,
                4,
            );
            // Test trivial proof with small num vars
            run_simple_batch_commit_open_verify::<GoldilocksExt2, PcsGoldilocksRSCode>(
                gen_rand_poly,
                4,
                6,
                4,
            );
        }
    }

    #[test]
    #[ignore = "For benchmarking and profiling only"]
    fn bench_basefold_simple_batch_commit_open_verify_goldilocks() {
        {
            let gen_rand_poly = gen_rand_poly_base;
            run_commit_open_verify::<GoldilocksExt2, PcsGoldilocksRSCode>(gen_rand_poly, 20, 21);
            run_simple_batch_commit_open_verify::<GoldilocksExt2, PcsGoldilocksRSCode>(
                gen_rand_poly,
                20,
                21,
                64,
            );
        }
    }

    #[test]
    fn batch_commit_open_verify() {
        for gen_rand_poly in [gen_rand_poly_base, gen_rand_poly_ext] {
            // Both challenge and poly are over base field
            run_batch_commit_open_verify::<GoldilocksExt2, PcsGoldilocksBaseCode>(
                gen_rand_poly,
                10,
                11,
            );
            run_batch_commit_open_verify::<GoldilocksExt2, PcsGoldilocksRSCode>(
                gen_rand_poly,
                10,
                11,
            );
        }
    }
}<|MERGE_RESOLUTION|>--- conflicted
+++ resolved
@@ -357,12 +357,8 @@
 
     fn batch_commit(
         pp: &Self::ProverParam,
-<<<<<<< HEAD
-        polys: &[DenseMultilinearExtension<E>],
+        rmm: witness::RowMajorMatrix<<E as ff_ext::ExtensionField>::BaseField>,
         transcript: &mut impl Transcript<E>,
-=======
-        rmm: witness::RowMajorMatrix<<E as ff_ext::ExtensionField>::BaseField>,
->>>>>>> f8eabfd1
     ) -> Result<Self::CommitmentWithWitness, Error> {
         let polys = rmm.to_mles();
         // assumptions
