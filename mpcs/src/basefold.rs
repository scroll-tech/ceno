--- conflicted
+++ resolved
@@ -211,56 +211,7 @@
         _pp: &Self::ProverParam,
         _rmm: RowMajorMatrix<E::BaseField>,
     ) -> Result<Self::CommitmentWithWitness, Error> {
-<<<<<<< HEAD
-        let timer = start_timer!(|| "Basefold::commit");
-
-        let is_base = match poly.evaluations {
-            FieldType::Ext(_) => false,
-            FieldType::Base(_) => true,
-            _ => unreachable!(),
-        };
-
-        // 2. Compute and store all the layers of the Merkle tree
-
-        // 1. Encode the polynomials. Simultaneously get:
-        //  (1) The evaluations over the hypercube (just a clone of the input)
-        //  (2) The encoding of the coefficient vector (need an interpolation)
-        let ret = match Self::get_poly_bh_evals_and_codeword(pp, poly) {
-            PolyEvalsCodeword::Normal((bh_evals, codeword)) => {
-                let codeword_tree = MerkleTree::<E>::from_leaves(codeword);
-
-                // All these values are stored in the `CommitmentWithWitness` because
-                // they are useful in opening, and we don't want to recompute them.
-                Self::CommitmentWithWitness {
-                    codeword_tree,
-                    polynomials_bh_evals: vec![bh_evals],
-                    num_vars: poly.num_vars,
-                    is_base,
-                    num_polys: 1,
-                }
-            }
-            PolyEvalsCodeword::TooSmall(evals) => {
-                let codeword_tree = MerkleTree::<E>::from_leaves(evals.clone());
-
-                // All these values are stored in the `CommitmentWithWitness` because
-                // they are useful in opening, and we don't want to recompute them.
-                Self::CommitmentWithWitness {
-                    codeword_tree,
-                    polynomials_bh_evals: vec![evals],
-                    num_vars: poly.num_vars,
-                    is_base,
-                    num_polys: 1,
-                }
-            }
-            PolyEvalsCodeword::TooBig(num_vars) => return Err(Error::PolynomialTooLarge(num_vars)),
-        };
-
-        end_timer!(timer);
-
-        Ok(ret)
-=======
         unimplemented!()
->>>>>>> e508bcf7
     }
 
     fn batch_commit(
@@ -469,76 +420,7 @@
         _proof: &Self::Proof,
         _transcript: &mut impl Transcript<E>,
     ) -> Result<(), Error> {
-<<<<<<< HEAD
-        let timer = start_timer!(|| "Basefold::verify");
-        if proof.is_trivial() {
-            let trivial_proof = &proof.trivial_proof;
-            let merkle_tree = MerkleTree::<E>::from_batch_leaves(trivial_proof.clone());
-            if comm.root() == merkle_tree.root() {
-                return Ok(());
-            } else {
-                return Err(Error::MerkleRootMismatch);
-            }
-        }
-
-        let num_vars = point.len();
-        if let Some(comm_num_vars) = comm.num_vars() {
-            assert_eq!(num_vars, comm_num_vars);
-            assert!(num_vars >= Spec::get_basecode_msg_size_log());
-        }
-        let num_rounds = num_vars - Spec::get_basecode_msg_size_log();
-
-        let mut fold_challenges: Vec<E> = Vec::with_capacity(num_vars);
-        let roots = &proof.roots;
-        let sumcheck_messages = &proof.sumcheck_messages;
-        for i in 0..num_rounds {
-            transcript.append_field_element_exts(sumcheck_messages[i].as_slice());
-            fold_challenges.push(
-                transcript
-                    .sample_and_append_challenge(b"commit round")
-                    .elements,
-            );
-            if i < num_rounds - 1 {
-                write_digest_to_transcript(&roots[i], transcript);
-            }
-        }
-
-        let final_message = &proof.final_message;
-        transcript.append_field_element_exts(final_message.as_slice());
-
-        let queries: Vec<_> = transcript
-            .sample_and_append_vec(b"query indices", Spec::get_number_queries())
-            .into_iter()
-            .map(|r| ext_to_usize(&r) % (1 << (num_vars + Spec::get_rate_log())))
-            .collect();
-        let query_result_with_merkle_path = proof.query_result_with_merkle_path.as_single();
-
-        // coeff is the eq polynomial evaluated at the first challenge.len() variables
-        let coeff = eq_xy_eval(&point[..fold_challenges.len()], &fold_challenges);
-        // Compute eq as the partially evaluated eq polynomial
-        let mut eq = build_eq_x_r_vec(&point[fold_challenges.len()..]);
-        eq.par_iter_mut().for_each(|e| *e *= coeff);
-
-        verifier_query_phase::<E, Spec>(
-            queries.as_slice(),
-            &vp.encoding_params,
-            query_result_with_merkle_path,
-            sumcheck_messages,
-            &fold_challenges,
-            num_rounds,
-            num_vars,
-            final_message,
-            roots,
-            comm,
-            eq.as_slice(),
-            eval,
-        );
-        end_timer!(timer);
-
-        Ok(())
-=======
         unimplemented!()
->>>>>>> e508bcf7
     }
 
     fn batch_verify(
