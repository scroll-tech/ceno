use crate::{
    Error, Evaluation, NoninteractivePCS, PolynomialCommitmentScheme,
    sum_check::{
        SumCheck as _,
        classic::{ClassicSumCheck, CoefficientsProver},
        eq_xy_eval,
    },
    util::{
        arithmetic::{
            inner_product, inner_product_three, interpolate_field_type_over_boolean_hypercube,
        },
        ext_to_usize,
        hash::{Digest, write_digest_to_transcript},
        log2_strict,
        merkle_tree::MerkleTree,
        plonky2_util::reverse_index_bits_in_place_field_type,
        poly_index_ext, poly_iter_ext,
    },
    validate_input,
};
use ark_std::{end_timer, start_timer};
use ceno_sumcheck::macros::{entered_span, exit_span};
pub use encoding::{
    Basecode, BasecodeDefaultSpec, EncodingProverParameters, EncodingScheme, RSCode,
    RSCodeDefaultSpec,
};
use ff_ext::ExtensionField;
use multilinear_extensions::mle::MultilinearExtension;
use query_phase::{
    QueriesResultWithMerklePath, SimpleBatchQueriesResultWithMerklePath,
    batch_verifier_query_phase, prover_query_phase, simple_batch_prover_query_phase,
    simple_batch_verifier_query_phase, verifier_query_phase,
};
pub use structure::BasefoldSpec;
use structure::{BasefoldProof, ProofQueriesResultWithMerklePath};
use transcript::Transcript;
use witness::RowMajorMatrix;

use itertools::Itertools;
use serde::{Serialize, de::DeserializeOwned};

use multilinear_extensions::{
    mle::{DenseMultilinearExtension, FieldType},
    virtual_poly::build_eq_x_r_vec,
};

use rayon::{
    iter::IntoParallelIterator,
    prelude::{IntoParallelRefIterator, IntoParallelRefMutIterator, ParallelIterator},
};
pub use sumcheck::{one_level_eval_hc, one_level_interp_hc};

type SumCheck<F> = ClassicSumCheck<CoefficientsProver<F>>;

mod structure;
pub use structure::{
    Basefold, BasefoldBasecodeParams, BasefoldCommitment, BasefoldCommitmentWithWitness,
    BasefoldDefault, BasefoldParams, BasefoldProverParams, BasefoldRSParams,
    BasefoldVerifierParams,
};
mod commit_phase;
use commit_phase::{commit_phase, simple_batch_commit_phase};
mod encoding;
pub use encoding::{coset_fft, fft, fft_root_table};
use multilinear_extensions::virtual_poly::ArcMultilinearExtension;

mod query_phase;
// This sumcheck module is different from the mpcs::sumcheck module, in that
// it deals only with the special case of the form \sum eq(r_i)f_i().
mod sumcheck;

enum PolyEvalsCodeword<E: ExtensionField> {
    Normal(Box<FieldType<E>>),
    TooSmall(Box<FieldType<E>>), // The polynomial is too small to apply FRI
    TooBig(usize),
}

impl<E: ExtensionField, Spec: BasefoldSpec<E>> Basefold<E, Spec>
where
    E: Serialize + DeserializeOwned,
    E::BaseField: Serialize + DeserializeOwned,
{
    /// Converts a polynomial to a code word, also returns the evaluations over the boolean hypercube
    /// for said polynomial
    fn get_poly_bh_evals_and_codeword(
        pp: &BasefoldProverParams<E, Spec>,
        poly: &DenseMultilinearExtension<E>,
    ) -> PolyEvalsCodeword<E> {
        // bh_evals is just a copy of poly.evals().
        // Note that this function implicitly assumes that the size of poly.evals() is a
        // power of two. Otherwise, the function crashes with index out of bound.
        let num_vars = poly.num_vars;
        if num_vars > pp.encoding_params.get_max_message_size_log() {
            return PolyEvalsCodeword::TooBig(num_vars);
        }

        // In this case, the polynomial is so small that the opening is trivial.
        // So we just build the Merkle tree over the polynomial evaluations.
        // No codeword is needed.
        if num_vars <= Spec::get_basecode_msg_size_log() {
            let bh_evals = poly.evaluations().clone();
            return PolyEvalsCodeword::TooSmall(Box::new(bh_evals));
        }

        // Switch to coefficient form
        // TODO optimize as this operation is heavily
        let mut coeffs = poly.evaluations().clone();
        interpolate_field_type_over_boolean_hypercube(&mut coeffs);

        // The coefficients are originally stored in little endian,
        // i.e., the left half correspond to the coefficients not multiplied
        // by X0, and the right half are all multiplied by X0. That means
        // for every step in sum-check, the encoded message is expected to
        // left-right fold.
        // For the foldable encoding scheme, the codeword is always left-right
        // folded, but the message is not necessarily (depending on the choice
        // of encoding scheme). That means either:
        // encode(left_right_fold(msg)) = left_right_fold(encode(msg))
        // or
        // encode(even_odd_fold(msg)) = left_right_fold(encode(msg))

        // since `coeffs` are already in little-endian order, we aim to retain the encoding scheme
        // that provides the even-odd fold property.
        // this ensures compatibility with the conventional sumcheck protocol implementation,
        // which also follows a even-odd folding pattern.
        // consequently, if the natural encoding scheme follows `left_right_fold(msg)`,
        // we must apply a **bit-reversal** **before** encoding.
        // this is because:
        // `left_right_fold(bit_reverse(msg)) == even_odd_fold(msg)`
        if <Spec::EncodingScheme as EncodingScheme<E>>::message_is_left_and_right_folding() {
            reverse_index_bits_in_place_field_type(&mut coeffs);
        }
        let mut codeword = Spec::EncodingScheme::encode(&pp.encoding_params, &coeffs);

        // The encoding scheme always folds the codeword in left-and-right
        // manner. However, in query phase the two folded positions are
        // always opened together, so it will be more efficient if the
        // folded positions are simultaneously sibling nodes in the Merkle
        // tree. Therefore, instead of left-and-right folding, we bit-reverse
        // the codeword to make the folding even-and-odd, i.e., adjacent
        // positions are folded.
        reverse_index_bits_in_place_field_type(&mut codeword);

        PolyEvalsCodeword::Normal(Box::new(codeword))
    }

    /// Transpose a matrix of field elements, generic over the type of field element
    pub fn transpose_field_type<T: Send + Sync + Copy>(
        matrix: &[FieldType<E>],
    ) -> Result<Vec<FieldType<E>>, Error> {
        let transpose_fn = match matrix[0] {
            FieldType::Ext(_) => Self::get_column_ext,
            FieldType::Base(_) => Self::get_column_base,
            FieldType::Unreachable => unreachable!(),
        };

        let len = matrix[0].len();
        (0..len)
            .into_par_iter()
            .map(|i| (transpose_fn)(matrix, i))
            .collect()
    }

    fn get_column_base(
        matrix: &[FieldType<E>],
        column_index: usize,
    ) -> Result<FieldType<E>, Error> {
        Ok(FieldType::Base(
            matrix
                .par_iter()
                .map(|row| match row {
                    FieldType::Base(content) => Ok(content[column_index]),
                    _ => Err(Error::InvalidPcsParam(
                        "expected base field type".to_string(),
                    )),
                })
                .collect::<Result<Vec<E::BaseField>, Error>>()?,
        ))
    }

    fn get_column_ext(matrix: &[FieldType<E>], column_index: usize) -> Result<FieldType<E>, Error> {
        Ok(FieldType::Ext(
            matrix
                .par_iter()
                .map(|row| match row {
                    FieldType::Ext(content) => Ok(content[column_index]),
                    _ => Err(Error::InvalidPcsParam(
                        "expected ext field type".to_string(),
                    )),
                })
                .collect::<Result<Vec<E>, Error>>()?,
        ))
    }
}

/// Implement the Polynomial Commitment Scheme present in the BaseFold paper
/// https://eprint.iacr.org/2023/1705
///
/// Here is a high-level explanation of the BaseFold PCS.
///
/// BaseFold is the mixture of FRI and Sum-Check for proving the sum-check
/// statement
/// y = \sum_{b\in H} f(b) eq(b, r)
/// where
/// (1) f is the committed multilinear polynomial with n variables
/// (2) H is the n-dimensional hypercube
/// (3) r is the evaluation point (where the polynomial commitment is opened)
/// (4) y is the evaluation result (the opening result)
///
/// To prove this statement, the parties execute the normal sum-check,
/// which reduces the sum-check statement to a evaluation statement of f
/// at random point \alpha sampled during sum-check. Unlike normal sum-check,
/// where this final evaluation statement is delegated to a PCS, in BaseFold
/// this evaluation result is provided by FRI. This is possible because in
/// FRI, the repeated folding of the originally committed codeword is
/// effectively applying the even-odd folding to the message, which is
/// equivalent to applying the evaluating algorithm of multilinear polynomials.
///
/// The commit algorithm is the same as FRI, i.e., encode the polynomial
/// with RS code (or more generally, with a _foldable code_), and commit
/// to the codeword with Merkle tree. The key point is that the encoded
/// message is the coefficient vector (instead of the evaluations over the
/// hypercube), because the FRI folding is working on the coefficients.
///
/// The opening and verification protocol is, similar to FRI, divided into
/// two parts:
/// (1) the committing phase (not to confused with commit algorithm of PCS)
/// (2) the query phase
///
/// The committing phase proceed by interleavingly execute FRI committing phase
/// and the sum-check protocol. More precisely, in each round, the parties
/// execute:
/// (a) The prover sends the partially summed polynomial (sum-check).
/// (b) The verifier samples a challenge (sum-check and FRI).
/// (c) The prover substitutes one variable of the current polynomial
///     at the challenge (sum-check).
/// (d) The prover folds the codeword by the challenge and sends the
///     Merkle root of the folded codeword (FRI).
///
/// At the end of the committing phase:
/// (a) The prover sends the final codeword in the clear (in practice, it
///     suffices to send the message and let the verifier encode it locally
///     to save the proof size).
/// (b) The verifier interprets this last FRI message as a multilinear
///     polynomial, sums it over the hypercube, and compares the sum with
///     the current claimed sum of the sum-check protocol.
///
/// Now the sum-check part of the protocol is finished. The query phase
/// proceed exactly the same as FRI: for each query
/// (a) The verifier samples an index i in the codeword.
/// (b) The prover opens the codeword at i and i XOR 1, and the sequence of
///     folded codewords at the folded positions, i.e., for round k, the
///     positions are (i >> k) and (i >> k) XOR 1.
/// (c) The verifier checks that the folding has been correctly computed
///     at these positions.
impl<E: ExtensionField, Spec: BasefoldSpec<E>> PolynomialCommitmentScheme<E> for Basefold<E, Spec>
where
    E: Serialize + DeserializeOwned,
    E::BaseField: Serialize + DeserializeOwned,
{
    type Param = BasefoldParams<E, Spec>;
    type ProverParam = BasefoldProverParams<E, Spec>;
    type VerifierParam = BasefoldVerifierParams<E, Spec>;
    type CommitmentWithWitness = BasefoldCommitmentWithWitness<E>;
    type Commitment = BasefoldCommitment<E>;
    type CommitmentChunk = Digest<E::BaseField>;
    type Proof = BasefoldProof<E>;

    fn setup(poly_size: usize) -> Result<Self::Param, Error> {
        let pp = <Spec::EncodingScheme as EncodingScheme<E>>::setup(log2_strict(poly_size));

        Ok(BasefoldParams { params: pp })
    }

    /// Derive the proving key and verification key from the public parameter.
    /// This step simultaneously trims the parameter for the particular size.
    fn trim(
        pp: Self::Param,
        poly_size: usize,
    ) -> Result<(Self::ProverParam, Self::VerifierParam), Error> {
        <Spec::EncodingScheme as EncodingScheme<E>>::trim(pp.params, log2_strict(poly_size)).map(
            |(pp, vp)| {
                (
                    BasefoldProverParams {
                        encoding_params: pp,
                    },
                    BasefoldVerifierParams {
                        encoding_params: vp,
                    },
                )
            },
        )
    }

    fn commit(
        pp: &Self::ProverParam,
        rmm: RowMajorMatrix<E::BaseField>,
    ) -> Result<Self::CommitmentWithWitness, Error> {
        let poly = rmm.to_mles().remove(0);
        let num_vars = poly.num_vars();
        let timer = start_timer!(|| "Basefold::commit");

        // 2. Compute and store all the layers of the Merkle tree

        // 1. Encode the polynomials. Simultaneously get:
        //  (1) The evaluations over the hypercube (just a clone of the input)
        //  (2) The encoding of the coefficient vector (need an interpolation)
        let ret = match Self::get_poly_bh_evals_and_codeword(pp, &poly) {
            PolyEvalsCodeword::Normal(codeword) => {
                let codeword_tree = MerkleTree::<E>::from_leaves(*codeword);

                // All these values are stored in the `CommitmentWithWitness` because
                // they are useful in opening, and we don't want to recompute them.
                Ok(Self::CommitmentWithWitness {
                    codeword_tree,
                    polynomials_bh_evals: vec![poly.into()],
                    num_vars,
                    is_base: true,
                    num_polys: 1,
                })
            }
            PolyEvalsCodeword::TooSmall(evals) => {
                let codeword_tree = MerkleTree::<E>::from_leaves((*evals).clone());

                // All these values are stored in the `CommitmentWithWitness` because
                // they are useful in opening, and we don't want to recompute them.
                Ok(Self::CommitmentWithWitness {
                    codeword_tree,
                    polynomials_bh_evals: vec![
                        DenseMultilinearExtension::from_field_type(poly.num_vars, *evals).into(),
                    ],
                    num_vars,
                    is_base: true,
                    num_polys: 1,
                })
            }
            PolyEvalsCodeword::TooBig(num_vars) => Err(Error::PolynomialTooLarge(num_vars)),
        };

        end_timer!(timer);

        ret
    }

    fn batch_commit(
        pp: &Self::ProverParam,
        rmm: witness::RowMajorMatrix<<E as ff_ext::ExtensionField>::BaseField>,
    ) -> Result<Self::CommitmentWithWitness, Error> {
        let span = entered_span!("to_mles", profiling_3 = true);
        let polys = rmm.to_mles();
        exit_span!(span);
        // assumptions
        // 1. there must be at least one polynomial
        // 2. all polynomials must exist in the same field type
        //    (TODO: eliminate this assumption by supporting commiting
        //     and opening mixed-type polys)
        // 3. all polynomials must have the same number of variables

        if polys.is_empty() {
            return Err(Error::InvalidPcsParam(
                "cannot batch commit to zero polynomials".to_string(),
            ));
        }

        let num_vars = polys[0].num_vars();
        let num_polys = polys.len();

        let is_base = match polys[0].evaluations() {
            FieldType::Ext(_) => false,
            FieldType::Base(_) => true,
            _ => unreachable!(),
        };

        if !polys.iter().map(|poly| poly.num_vars()).all_equal() {
            return Err(Error::InvalidPcsParam(
                "cannot batch commit to polynomials with different number of variables".to_string(),
            ));
        }
        let timer = start_timer!(|| "Basefold::batch commit");

        let encode_timer = start_timer!(|| "Basefold::batch commit::encoding and interpolations");
        let span = entered_span!("encode_codeword_and_mle", profiling_3 = true);
        let evals_codewords = polys
            .par_iter()
            .map(|poly| Self::get_poly_bh_evals_and_codeword(pp, poly))
            .collect::<Vec<PolyEvalsCodeword<E>>>();
        exit_span!(span);
        end_timer!(encode_timer);

        let span = entered_span!("build mt", profiling_3 = true);
        // build merkle tree from leaves
        let ret = match evals_codewords[0] {
            PolyEvalsCodeword::Normal(_) => {
                let codewords = evals_codewords
                    .into_iter()
                    .map(|evals_codeword| match evals_codeword {
                        PolyEvalsCodeword::Normal(codeword) => *codeword,
                        PolyEvalsCodeword::TooSmall(_) => {
                            unreachable!();
                        }
                        PolyEvalsCodeword::TooBig(_) => {
                            unreachable!();
                        }
                    })
                    .collect::<Vec<_>>();
                let codeword_tree = MerkleTree::<E>::from_batch_leaves(codewords);
                let polys: Vec<ArcMultilinearExtension<E>> =
                    polys.into_iter().map(|poly| poly.into()).collect_vec();
                Self::CommitmentWithWitness {
                    codeword_tree,
                    polynomials_bh_evals: polys,
                    num_vars,
                    is_base,
                    num_polys,
                }
            }
            PolyEvalsCodeword::TooSmall(_) => {
                let bh_evals = evals_codewords
                    .into_iter()
                    .map(|bh_evals| match bh_evals {
                        PolyEvalsCodeword::Normal(_) => unreachable!(),
                        PolyEvalsCodeword::TooSmall(evals) => *evals,
                        PolyEvalsCodeword::TooBig(_) => {
                            unreachable!();
                        }
                    })
                    .collect::<Vec<_>>();
                let codeword_tree = MerkleTree::<E>::from_batch_leaves(bh_evals.clone());
                Self::CommitmentWithWitness {
                    codeword_tree,
                    polynomials_bh_evals: bh_evals
                        .into_iter()
                        .map(|bh_evals| {
                            DenseMultilinearExtension::from_field_type(num_vars, bh_evals).into()
                        })
                        .collect_vec(),

                    num_vars,
                    is_base,
                    num_polys: polys.len(),
                }
            }
            PolyEvalsCodeword::TooBig(num_vars) => return Err(Error::PolynomialTooLarge(num_vars)),
        };
        exit_span!(span);
        end_timer!(timer);

        Ok(ret)
    }

    fn write_commitment(
        comm: &Self::Commitment,
        transcript: &mut impl Transcript<E>,
    ) -> Result<(), Error> {
        write_digest_to_transcript(&comm.root(), transcript);
        Ok(())
    }

    fn get_pure_commitment(comm: &Self::CommitmentWithWitness) -> Self::Commitment {
        comm.to_commitment()
    }

    /// Open a single polynomial commitment at one point. If the given
    /// commitment with data contains more than one polynomial, this function
    /// will panic.
    fn open(
        pp: &Self::ProverParam,
        poly: &ArcMultilinearExtension<E>,
        comm: &Self::CommitmentWithWitness,
        point: &[E],
        _eval: &E, // Opening does not need eval, except for sanity check
        transcript: &mut impl Transcript<E>,
    ) -> Result<Self::Proof, Error> {
        let timer = start_timer!(|| "Basefold::open");

        // The encoded polynomial should at least have the number of
        // variables of the basecode, i.e., the size of the message
        // when the protocol stops. If the polynomial is smaller
        // the protocol won't work, and saves no verifier work anyway.
        // In this case, simply return the evaluations as trivial proof.
        if comm.is_trivial::<Spec>() {
            return Ok(Self::Proof::trivial(vec![poly.evaluations().clone()]));
        }

        assert!(comm.num_vars >= Spec::get_basecode_msg_size_log());

        assert!(comm.num_polys == 1);

        // 1. Committing phase. This phase runs the sum-check and
        //    the FRI protocols interleavingly. After this phase,
        //    the sum-check protocol is finished, so nothing is
        //    to return about the sum-check. However, for the FRI
        //    part, the prover needs to prepare the answers to the
        //    queries, so the prover needs the oracles and the Merkle
        //    trees built over them.
        let (trees, commit_phase_proof) = commit_phase::<E, Spec>(
            &pp.encoding_params,
            point,
            comm,
            transcript,
            poly.num_vars(),
            poly.num_vars() - Spec::get_basecode_msg_size_log(),
        );

        // 2. Query phase. ---------------------------------------
        //    Compute the query indices by Fiat-Shamir.
        //    For each index, prepare the answers and the Merkle paths.
        //    Each entry in queried_els stores a list of triples
        //    (F, F, i) indicating the position opened at each round and
        //    the two values at that round

        // 2.1 Prepare the answers. These include two values in each oracle,
        //     in positions (i, i XOR 1), (i >> 1, (i >> 1) XOR 1), ...
        //     respectively.
        let query_timer = start_timer!(|| "Basefold::open::query_phase");
        let queries = prover_query_phase(transcript, comm, &trees, Spec::get_number_queries());
        end_timer!(query_timer);

        // 2.2 Prepare the merkle paths for these answers.
        let query_timer = start_timer!(|| "Basefold::open::build_query_result");
        let queries_with_merkle_path =
            QueriesResultWithMerklePath::from_query_result(queries, &trees, comm);
        end_timer!(query_timer);

        end_timer!(timer);

        // End of query phase.----------------------------------

        Ok(Self::Proof {
            sumcheck_messages: commit_phase_proof.sumcheck_messages,
            roots: commit_phase_proof.roots,
            final_message: commit_phase_proof.final_message,
            query_result_with_merkle_path: ProofQueriesResultWithMerklePath::Single(
                queries_with_merkle_path,
            ),
            sumcheck_proof: None,
            trivial_proof: vec![],
        })
    }

    /// Open a batch of polynomial commitments at several points.
    /// The current version only supports one polynomial per commitment.
    /// Because otherwise it is complex to match the polynomials and
    /// the commitments, and because currently this high flexibility is
    /// not very useful in ceno.
    fn batch_open(
        _pp: &Self::ProverParam,
        _polys: &[ArcMultilinearExtension<E>],
        _comms: &[Self::CommitmentWithWitness],
        _points: &[Vec<E>],
        _evals: &[Evaluation<E>],
        _transcript: &mut impl Transcript<E>,
    ) -> Result<Self::Proof, Error> {
<<<<<<< HEAD
        unimplemented!()
=======
        let timer = start_timer!(|| "Basefold::batch_open");
        let num_vars = polys.iter().map(|poly| poly.num_vars).max().unwrap();
        let min_num_vars = polys.iter().map(|p| p.num_vars).min().unwrap();
        assert!(min_num_vars >= Spec::get_basecode_msg_size_log());

        comms.iter().for_each(|comm| {
            assert!(comm.num_polys == 1);
            assert!(!comm.is_trivial::<Spec>());
        });

        if cfg!(feature = "sanity-check") {
            evals.iter().for_each(|eval| {
                assert_eq!(
                    &polys[eval.poly()].evaluate(&points[eval.point()]),
                    eval.value(),
                )
            })
        }

        validate_input("batch open", pp.get_max_message_size_log(), polys, points)?;

        let sumcheck_timer = start_timer!(|| "Basefold::batch_open::initial sumcheck");
        // evals.len() is the batch size, i.e., how many polynomials are being opened together
        let batch_size = evals.len().next_power_of_two();
        let batch_coeffs = DenseMultilinearExtension::from_evaluations_ext_vec(
            batch_size.ilog2() as usize,
            transcript.sample_and_append_challenge_pows(batch_size, b"batch coeffs"),
        );

        // When this polynomial is smaller, it will be repeatedly summed over the cosets of the hypercube
        let target_sum = inner_product_three(
            evals.iter().map(Evaluation::value),
            &evals
                .iter()
                .map(|eval| E::from_u64(1 << (num_vars - points[eval.point()].len())))
                .collect_vec(),
            &poly_iter_ext(&batch_coeffs).take(evals.len()).collect_vec(),
        );

        // Merge the polynomials for every point. One merged polynomial for each point.
        let merged_polys = evals.iter().zip(poly_iter_ext(&batch_coeffs)).fold(
            // This folding will generate a vector of |points| pairs of (scalar, polynomial)
            // The polynomials are initialized to zero, and the scalars are initialized to one
            vec![(E::ONE, Cow::<DenseMultilinearExtension<E>>::default()); points.len()],
            |mut merged_polys, (eval, eq_xt_i)| {
                // For each polynomial to open, eval.point() specifies which point it is to be opened at.
                if merged_polys[eval.point()].1.num_vars == 0 {
                    // If the accumulator for this point is still the zero polynomial,
                    // directly assign the random coefficient and the polynomial to open to
                    // this accumulator
                    merged_polys[eval.point()] = (eq_xt_i, Cow::Borrowed(&polys[eval.poly()]));
                } else {
                    // If the accumulator is unempty now, first force its scalar to 1, i.e.,
                    // make (scalar, polynomial) to (1, scalar * polynomial)
                    let coeff = merged_polys[eval.point()].0;
                    if coeff != E::ONE {
                        merged_polys[eval.point()].0 = E::ONE;
                        multiply_poly(merged_polys[eval.point()].1.to_mut().borrow_mut(), &coeff);
                    }
                    // Equivalent to merged_poly += poly * batch_coeff. Note that
                    // add_assign_mixed_with_coeff allows adding two polynomials with
                    // different variables, and the result has the same number of vars
                    // with the larger one of the two added polynomials.
                    add_polynomial_with_coeff(
                        merged_polys[eval.point()].1.to_mut().borrow_mut(),
                        &polys[eval.poly()],
                        &eq_xt_i,
                    );

                    // Note that once the scalar in the accumulator becomes ONE, it will remain
                    // to be ONE forever.
                }
                merged_polys
            },
        );

        let points = points.to_vec();
        if cfg!(feature = "sanity-check") {
            let expected_sum = merged_polys
                .iter()
                .zip(&points)
                .map(|((scalar, poly), point)| {
                    inner_product(
                        &poly_iter_ext(poly).collect_vec(),
                        build_eq_x_r_vec(point).iter(),
                    ) * *scalar
                        * E::from_u64(1 << (num_vars - poly.num_vars))
                    // When this polynomial is smaller, it will be repeatedly summed over the cosets of the hypercube
                })
                .sum::<E>();
            assert_eq!(expected_sum, target_sum);

            merged_polys.iter().enumerate().for_each(|(i, (_, poly))| {
                assert_eq!(points[i].len(), poly.num_vars);
            });
        }

        let expression = merged_polys
            .iter()
            .enumerate()
            .map(|(idx, (scalar, _))| {
                Expression::<E>::eq_xy(idx)
                    * Expression::Polynomial(Query::new(idx, Rotation::cur()))
                    * scalar
            })
            .sum();
        let sumcheck_polys: Vec<&DenseMultilinearExtension<E>> = merged_polys
            .iter()
            .map(|(_, poly)| poly.deref())
            .collect_vec();
        let virtual_poly =
            VirtualPolynomial::new(&expression, sumcheck_polys, &[], points.as_slice());

        let (challenges, merged_poly_evals, sumcheck_proof) =
            SumCheck::prove(&(), num_vars, virtual_poly, target_sum, transcript)?;

        end_timer!(sumcheck_timer);

        // Now the verifier has obtained the new target sum, and is able to compute the random
        // linear coefficients, and is able to evaluate eq_xy(point) for each poly to open.
        // The remaining tasks for the prover is to prove that
        // sum_i coeffs[i] poly_evals[i] is equal to
        // the new target sum, where coeffs is computed as follows
        let eq_xy_evals = points
            .iter()
            .map(|point| eq_xy_eval(&challenges[..point.len()], point))
            .collect_vec();
        let mut coeffs = vec![E::ZERO; comms.len()];
        evals.iter().enumerate().for_each(|(i, eval)| {
            coeffs[eval.poly()] += eq_xy_evals[eval.point()] * poly_index_ext(&batch_coeffs, i);
        });

        if cfg!(feature = "sanity-check") {
            let poly_evals = polys
                .iter()
                .map(|poly| poly.evaluate(&challenges[..poly.num_vars]))
                .collect_vec();
            let new_target_sum = inner_product(&poly_evals, &coeffs);
            let desired_sum = merged_polys
                .iter()
                .zip(points)
                .zip(merged_poly_evals)
                .map(|(((scalar, poly), point), evals_from_sum_check)| {
                    assert_eq!(
                        evals_from_sum_check,
                        poly.evaluate(&challenges[..poly.num_vars])
                    );
                    *scalar
                        * evals_from_sum_check
                        * eq_xy_eval(point.as_slice(), &challenges[0..point.len()])
                })
                .sum::<E>();
            assert_eq!(new_target_sum, desired_sum);
        }
        // Note that the verifier can also compute these coeffs locally, so no need to pass
        // them to the transcript.

        let point = challenges;

        let (trees, commit_phase_proof) = batch_commit_phase::<E, Spec>(
            &pp.encoding_params,
            &point,
            comms,
            transcript,
            num_vars,
            num_vars - Spec::get_basecode_msg_size_log(),
            coeffs.as_slice(),
        );

        let query_timer = start_timer!(|| "Basefold::batch_open query phase");
        let query_result = batch_prover_query_phase(
            transcript,
            1 << (num_vars + Spec::get_rate_log()),
            comms,
            &trees,
            Spec::get_number_queries(),
        );
        end_timer!(query_timer);

        let query_timer = start_timer!(|| "Basefold::batch_open build query result");
        let query_result_with_merkle_path =
            BatchedQueriesResultWithMerklePath::from_batched_query_result(
                query_result,
                &trees,
                comms,
            );
        end_timer!(query_timer);
        end_timer!(timer);

        Ok(Self::Proof {
            sumcheck_messages: commit_phase_proof.sumcheck_messages,
            roots: commit_phase_proof.roots,
            final_message: commit_phase_proof.final_message,
            query_result_with_merkle_path: ProofQueriesResultWithMerklePath::Batched(
                query_result_with_merkle_path,
            ),
            sumcheck_proof: Some(sumcheck_proof),
            trivial_proof: vec![],
        })
>>>>>>> f8eabfd1
    }

    /// This is a simple version of batch open:
    /// 1. Open at one point
    /// 2. All the polynomials share the same commitment and have the same
    ///    number of variables.
    /// 3. The point is already a random point generated by a sum-check.
    fn simple_batch_open(
        pp: &Self::ProverParam,
        polys: &[ArcMultilinearExtension<E>],
        comm: &Self::CommitmentWithWitness,
        point: &[E],
        evals: &[E],
        transcript: &mut impl Transcript<E>,
    ) -> Result<Self::Proof, Error> {
        let timer = start_timer!(|| "Basefold::batch_open");
        let num_vars = polys[0].num_vars();

        if comm.is_trivial::<Spec>() {
            return Ok(Self::Proof::trivial(
                comm.polynomials_bh_evals
                    .iter()
                    .map(|mle| mle.evaluations().clone())
                    .collect_vec(),
            ));
        }

        polys
            .iter()
            .for_each(|poly| assert_eq!(poly.num_vars(), num_vars));
        assert!(num_vars >= Spec::get_basecode_msg_size_log());
        assert_eq!(comm.num_polys, polys.len());
        assert_eq!(comm.num_polys, evals.len());

        if cfg!(feature = "sanity-check") {
            evals
                .iter()
                .zip(polys)
                .for_each(|(eval, poly)| assert_eq!(&poly.evaluate(point), eval))
        }
        // evals.len() is the batch size, i.e., how many polynomials are being opened together
        let batch_coeffs = &transcript
            .sample_and_append_challenge_pows(evals.len(), b"batch coeffs")[0..evals.len()];
        let _target_sum = inner_product(evals, batch_coeffs);

        // Now the verifier has obtained the new target sum, and is able to compute the random
        // linear coefficients.
        // The remaining tasks for the prover is to prove that
        // sum_i coeffs[i] poly_evals[i] is equal to
        // the new target sum, where coeffs is computed as follows
        let (trees, commit_phase_proof) = simple_batch_commit_phase::<E, Spec>(
            &pp.encoding_params,
            point,
            batch_coeffs,
            comm,
            transcript,
            num_vars,
            num_vars - Spec::get_basecode_msg_size_log(),
        );

        let query_timer = start_timer!(|| "Basefold::open::query_phase");
        // Each entry in queried_els stores a list of triples (F, F, i) indicating the
        // position opened at each round and the two values at that round
        let queries =
            simple_batch_prover_query_phase(transcript, comm, &trees, Spec::get_number_queries());
        end_timer!(query_timer);

        let query_timer = start_timer!(|| "Basefold::open::build_query_result");

        let queries_with_merkle_path =
            SimpleBatchQueriesResultWithMerklePath::from_query_result(queries, &trees, comm);
        end_timer!(query_timer);

        end_timer!(timer);

        Ok(Self::Proof {
            sumcheck_messages: commit_phase_proof.sumcheck_messages,
            roots: commit_phase_proof.roots,
            final_message: commit_phase_proof.final_message,
            query_result_with_merkle_path: ProofQueriesResultWithMerklePath::SimpleBatched(
                queries_with_merkle_path,
            ),
            sumcheck_proof: None,
            trivial_proof: vec![],
        })
    }

    fn verify(
        vp: &Self::VerifierParam,
        comm: &Self::Commitment,
        point: &[E],
        eval: &E,
        proof: &Self::Proof,
        transcript: &mut impl Transcript<E>,
    ) -> Result<(), Error> {
        let timer = start_timer!(|| "Basefold::verify");

        if proof.is_trivial() {
            let trivial_proof = &proof.trivial_proof;
            let merkle_tree = MerkleTree::<E>::from_batch_leaves(trivial_proof.clone());
            if comm.root() == merkle_tree.root() {
                return Ok(());
            } else {
                return Err(Error::MerkleRootMismatch);
            }
        }

        let num_vars = point.len();
        if let Some(comm_num_vars) = comm.num_vars() {
            assert_eq!(num_vars, comm_num_vars);
            assert!(num_vars >= Spec::get_basecode_msg_size_log());
        }
        let num_rounds = num_vars - Spec::get_basecode_msg_size_log();

        let mut fold_challenges: Vec<E> = Vec::with_capacity(num_vars);
        let roots = &proof.roots;
        let sumcheck_messages = &proof.sumcheck_messages;
        for i in 0..num_rounds {
            transcript.append_field_element_exts(sumcheck_messages[i].as_slice());
            fold_challenges.push(
                transcript
                    .sample_and_append_challenge(b"commit round")
                    .elements,
            );
            if i < num_rounds - 1 {
                write_digest_to_transcript(&roots[i], transcript);
            }
        }

        let final_message = &proof.final_message;
        transcript.append_field_element_exts(final_message.as_slice());

        let queries: Vec<_> = transcript
            .sample_and_append_vec(b"query indices", Spec::get_number_queries())
            .into_iter()
            .map(|r| ext_to_usize(&r) % (1 << (num_vars + Spec::get_rate_log())))
            .collect();
        let query_result_with_merkle_path = proof.query_result_with_merkle_path.as_single();

        // coeff is the eq polynomial evaluated at the first challenge.len() variables
        let coeff = eq_xy_eval(&point[..fold_challenges.len()], &fold_challenges);
        // Compute eq as the partially evaluated eq polynomial
        let mut eq = build_eq_x_r_vec(&point[fold_challenges.len()..]);
        eq.par_iter_mut().for_each(|e| *e *= coeff);

        verifier_query_phase::<E, Spec>(
            queries.as_slice(),
            &vp.encoding_params,
            query_result_with_merkle_path,
            sumcheck_messages,
            &fold_challenges,
            num_rounds,
            num_vars,
            final_message,
            roots,
            comm,
            eq.as_slice(),
            eval,
        );
        end_timer!(timer);

        Ok(())
    }

    fn batch_verify(
        vp: &Self::VerifierParam,
        comms: &[Self::Commitment],
        points: &[Vec<E>],
        evals: &[Evaluation<E>],
        proof: &Self::Proof,
        transcript: &mut impl Transcript<E>,
    ) -> Result<(), Error> {
        let timer = start_timer!(|| "Basefold::batch_verify");
        let comms = comms.iter().collect_vec();
        let num_vars = points.iter().map(|point| point.len()).max().unwrap();
        let num_rounds = num_vars - Spec::get_basecode_msg_size_log();
        validate_input("batch verify", num_vars, &[], points)?;
        let poly_num_vars = comms.iter().map(|c| c.num_vars().unwrap()).collect_vec();
        evals.iter().for_each(|eval| {
            assert_eq!(
                points[eval.point()].len(),
                comms[eval.poly()].num_vars().unwrap()
            );
        });
        assert!(poly_num_vars.iter().min().unwrap() >= &Spec::get_basecode_msg_size_log());
        assert!(!proof.is_trivial());

        let sumcheck_timer = start_timer!(|| "Basefold::batch_verify::initial sumcheck");
        let batch_size = evals.len().next_power_of_two();
        let batch_coeffs = DenseMultilinearExtension::from_evaluations_ext_vec(
            batch_size.ilog2() as usize,
            transcript.sample_and_append_challenge_pows(batch_size, b"batch coeffs"),
        );
        let target_sum = inner_product_three(
            evals.iter().map(Evaluation::value),
            &evals
                .iter()
                .map(|eval| E::from_u64(1 << (num_vars - points[eval.point()].len())))
                .collect_vec(),
            &poly_iter_ext(&batch_coeffs).take(evals.len()).collect_vec(),
        );

        let (new_target_sum, verify_point) = SumCheck::verify(
            &(),
            num_vars,
            2,
            target_sum,
            proof.sumcheck_proof.as_ref().unwrap(),
            transcript,
        )?;
        end_timer!(sumcheck_timer);

        // Now the goal is to use the BaseFold to check the new target sum. Note that this time
        // we only have one eq polynomial in the sum-check.
        let eq_xy_evals = points
            .iter()
            .map(|point| eq_xy_eval(&verify_point[..point.len()], point))
            .collect_vec();
        let mut coeffs = vec![E::ZERO; comms.len()];
        evals.iter().enumerate().for_each(|(i, eval)| {
            coeffs[eval.poly()] += eq_xy_evals[eval.point()] * poly_index_ext(&batch_coeffs, i)
        });

        let mut fold_challenges: Vec<E> = Vec::with_capacity(num_vars);
        let roots = &proof.roots;
        let sumcheck_messages = &proof.sumcheck_messages;
        for i in 0..num_rounds {
            transcript.append_field_element_exts(sumcheck_messages[i].as_slice());
            fold_challenges.push(
                transcript
                    .sample_and_append_challenge(b"commit round")
                    .elements,
            );
            if i < num_rounds - 1 {
                write_digest_to_transcript(&roots[i], transcript);
            }
        }
        let final_message = &proof.final_message;
        transcript.append_field_element_exts(final_message.as_slice());

        let queries: Vec<_> = transcript
            .sample_and_append_vec(b"query indices", Spec::get_number_queries())
            .into_iter()
            .map(|r| ext_to_usize(&r) % (1 << (num_vars + Spec::get_rate_log())))
            .collect();
        let query_result_with_merkle_path = proof.query_result_with_merkle_path.as_batched();

        // coeff is the eq polynomial evaluated at the first challenge.len() variables
        let coeff = eq_xy_eval(&verify_point[..fold_challenges.len()], &fold_challenges);
        // Compute eq as the partially evaluated eq polynomial
        let mut eq = build_eq_x_r_vec(&verify_point[fold_challenges.len()..]);
        eq.par_iter_mut().for_each(|e| *e *= coeff);

        batch_verifier_query_phase::<E, Spec>(
            queries.as_slice(),
            &vp.encoding_params,
            query_result_with_merkle_path,
            sumcheck_messages,
            &fold_challenges,
            num_rounds,
            num_vars,
            final_message,
            roots,
            &comms,
            &coeffs,
            eq.as_slice(),
            &new_target_sum,
        );
        end_timer!(timer);
        Ok(())
    }

    fn simple_batch_verify(
        vp: &Self::VerifierParam,
        comm: &Self::Commitment,
        point: &[E],
        evals: &[E],
        proof: &Self::Proof,
        transcript: &mut impl Transcript<E>,
    ) -> Result<(), Error> {
        let timer = start_timer!(|| "Basefold::simple batch verify");
        let batch_size = evals.len();
        if let Some(num_polys) = comm.num_polys {
            assert_eq!(num_polys, batch_size);
        }

        if proof.is_trivial() {
            let trivial_proof = &proof.trivial_proof;
            let merkle_tree = MerkleTree::<E>::from_batch_leaves(trivial_proof.clone());
            if comm.root() == merkle_tree.root() {
                return Ok(());
            } else {
                return Err(Error::MerkleRootMismatch);
            }
        }

        let num_vars = point.len();
        if let Some(comm_num_vars) = comm.num_vars() {
            assert_eq!(num_vars, comm_num_vars);
            assert!(num_vars >= Spec::get_basecode_msg_size_log());
        }
        let num_rounds = num_vars - Spec::get_basecode_msg_size_log();

        // evals.len() is the batch size, i.e., how many polynomials are being opened together
        let batch_coeffs =
            transcript.sample_and_append_challenge_pows(evals.len(), b"batch coeffs");

        let mut fold_challenges: Vec<E> = Vec::with_capacity(num_vars);
        let roots = &proof.roots;
        let sumcheck_messages = &proof.sumcheck_messages;
        for i in 0..num_rounds {
            transcript.append_field_element_exts(sumcheck_messages[i].as_slice());
            fold_challenges.push(
                transcript
                    .sample_and_append_challenge(b"commit round")
                    .elements,
            );
            if i < num_rounds - 1 {
                write_digest_to_transcript(&roots[i], transcript);
            }
        }
        let final_message = &proof.final_message;
        transcript.append_field_element_exts(final_message.as_slice());

        let queries: Vec<_> = transcript
            .sample_and_append_vec(b"query indices", Spec::get_number_queries())
            .into_iter()
            .map(|r| ext_to_usize(&r) % (1 << (num_vars + Spec::get_rate_log())))
            .collect();
        let query_result_with_merkle_path = proof.query_result_with_merkle_path.as_simple_batched();

        // coeff is the eq polynomial evaluated at the first challenge.len() variables
        let coeff = eq_xy_eval(&point[..fold_challenges.len()], &fold_challenges);
        // Compute eq as the partially evaluated eq polynomial
        let mut eq = build_eq_x_r_vec(&point[fold_challenges.len()..]);
        eq.par_iter_mut().for_each(|e| *e *= coeff);

        simple_batch_verifier_query_phase::<E, Spec>(
            queries.as_slice(),
            &vp.encoding_params,
            query_result_with_merkle_path,
            sumcheck_messages,
            &fold_challenges,
            &batch_coeffs,
            num_rounds,
            num_vars,
            final_message,
            roots,
            comm,
            eq.as_slice(),
            evals,
        );
        end_timer!(timer);

        Ok(())
    }

    fn get_arcmle_witness_from_commitment(
        commitment: &Self::CommitmentWithWitness,
    ) -> Vec<ArcMultilinearExtension<'static, E>> {
        commitment.polynomials_bh_evals.clone()
    }
}

impl<E: ExtensionField, Spec: BasefoldSpec<E>> NoninteractivePCS<E> for Basefold<E, Spec>
where
    E: Serialize + DeserializeOwned,
    E::BaseField: Serialize + DeserializeOwned,
{
}

#[cfg(test)]
mod test {
    use ff_ext::GoldilocksExt2;

    use crate::{
        basefold::Basefold,
        test_util::{run_commit_open_verify, run_simple_batch_commit_open_verify},
    };

    use super::{BasefoldRSParams, structure::BasefoldBasecodeParams};

    type PcsGoldilocksRSCode = Basefold<GoldilocksExt2, BasefoldRSParams>;
    type PcsGoldilocksBaseCode = Basefold<GoldilocksExt2, BasefoldBasecodeParams>;

    #[test]
    fn commit_open_verify_goldilocks() {
        run_commit_open_verify::<GoldilocksExt2, PcsGoldilocksBaseCode>(10, 11);
        // Test trivial proof with small num vars
        run_commit_open_verify::<GoldilocksExt2, PcsGoldilocksBaseCode>(4, 6);
        run_commit_open_verify::<GoldilocksExt2, PcsGoldilocksRSCode>(10, 11);
        // Test trivial proof with small num vars
        run_commit_open_verify::<GoldilocksExt2, PcsGoldilocksRSCode>(4, 6);
    }

    #[test]
    fn simple_batch_commit_open_verify_goldilocks() {
        // Both challenge and poly are over base field
        run_simple_batch_commit_open_verify::<GoldilocksExt2, PcsGoldilocksBaseCode>(10, 11, 1);
        run_simple_batch_commit_open_verify::<GoldilocksExt2, PcsGoldilocksBaseCode>(10, 11, 4);
        // Test trivial proof with small num vars
        run_simple_batch_commit_open_verify::<GoldilocksExt2, PcsGoldilocksBaseCode>(4, 6, 4);
        // Both challenge and poly are over base field
        run_simple_batch_commit_open_verify::<GoldilocksExt2, PcsGoldilocksRSCode>(10, 11, 1);
        run_simple_batch_commit_open_verify::<GoldilocksExt2, PcsGoldilocksRSCode>(10, 11, 4);
        // Test trivial proof with small num vars
        run_simple_batch_commit_open_verify::<GoldilocksExt2, PcsGoldilocksRSCode>(4, 6, 4);
    }

    #[test]
    #[ignore = "For benchmarking and profiling only"]
    fn bench_basefold_simple_batch_commit_open_verify_goldilocks() {
        {
            run_commit_open_verify::<GoldilocksExt2, PcsGoldilocksRSCode>(20, 21);
            run_simple_batch_commit_open_verify::<GoldilocksExt2, PcsGoldilocksRSCode>(20, 21, 64);
        }
    }
}<|MERGE_RESOLUTION|>--- conflicted
+++ resolved
@@ -551,209 +551,7 @@
         _evals: &[Evaluation<E>],
         _transcript: &mut impl Transcript<E>,
     ) -> Result<Self::Proof, Error> {
-<<<<<<< HEAD
         unimplemented!()
-=======
-        let timer = start_timer!(|| "Basefold::batch_open");
-        let num_vars = polys.iter().map(|poly| poly.num_vars).max().unwrap();
-        let min_num_vars = polys.iter().map(|p| p.num_vars).min().unwrap();
-        assert!(min_num_vars >= Spec::get_basecode_msg_size_log());
-
-        comms.iter().for_each(|comm| {
-            assert!(comm.num_polys == 1);
-            assert!(!comm.is_trivial::<Spec>());
-        });
-
-        if cfg!(feature = "sanity-check") {
-            evals.iter().for_each(|eval| {
-                assert_eq!(
-                    &polys[eval.poly()].evaluate(&points[eval.point()]),
-                    eval.value(),
-                )
-            })
-        }
-
-        validate_input("batch open", pp.get_max_message_size_log(), polys, points)?;
-
-        let sumcheck_timer = start_timer!(|| "Basefold::batch_open::initial sumcheck");
-        // evals.len() is the batch size, i.e., how many polynomials are being opened together
-        let batch_size = evals.len().next_power_of_two();
-        let batch_coeffs = DenseMultilinearExtension::from_evaluations_ext_vec(
-            batch_size.ilog2() as usize,
-            transcript.sample_and_append_challenge_pows(batch_size, b"batch coeffs"),
-        );
-
-        // When this polynomial is smaller, it will be repeatedly summed over the cosets of the hypercube
-        let target_sum = inner_product_three(
-            evals.iter().map(Evaluation::value),
-            &evals
-                .iter()
-                .map(|eval| E::from_u64(1 << (num_vars - points[eval.point()].len())))
-                .collect_vec(),
-            &poly_iter_ext(&batch_coeffs).take(evals.len()).collect_vec(),
-        );
-
-        // Merge the polynomials for every point. One merged polynomial for each point.
-        let merged_polys = evals.iter().zip(poly_iter_ext(&batch_coeffs)).fold(
-            // This folding will generate a vector of |points| pairs of (scalar, polynomial)
-            // The polynomials are initialized to zero, and the scalars are initialized to one
-            vec![(E::ONE, Cow::<DenseMultilinearExtension<E>>::default()); points.len()],
-            |mut merged_polys, (eval, eq_xt_i)| {
-                // For each polynomial to open, eval.point() specifies which point it is to be opened at.
-                if merged_polys[eval.point()].1.num_vars == 0 {
-                    // If the accumulator for this point is still the zero polynomial,
-                    // directly assign the random coefficient and the polynomial to open to
-                    // this accumulator
-                    merged_polys[eval.point()] = (eq_xt_i, Cow::Borrowed(&polys[eval.poly()]));
-                } else {
-                    // If the accumulator is unempty now, first force its scalar to 1, i.e.,
-                    // make (scalar, polynomial) to (1, scalar * polynomial)
-                    let coeff = merged_polys[eval.point()].0;
-                    if coeff != E::ONE {
-                        merged_polys[eval.point()].0 = E::ONE;
-                        multiply_poly(merged_polys[eval.point()].1.to_mut().borrow_mut(), &coeff);
-                    }
-                    // Equivalent to merged_poly += poly * batch_coeff. Note that
-                    // add_assign_mixed_with_coeff allows adding two polynomials with
-                    // different variables, and the result has the same number of vars
-                    // with the larger one of the two added polynomials.
-                    add_polynomial_with_coeff(
-                        merged_polys[eval.point()].1.to_mut().borrow_mut(),
-                        &polys[eval.poly()],
-                        &eq_xt_i,
-                    );
-
-                    // Note that once the scalar in the accumulator becomes ONE, it will remain
-                    // to be ONE forever.
-                }
-                merged_polys
-            },
-        );
-
-        let points = points.to_vec();
-        if cfg!(feature = "sanity-check") {
-            let expected_sum = merged_polys
-                .iter()
-                .zip(&points)
-                .map(|((scalar, poly), point)| {
-                    inner_product(
-                        &poly_iter_ext(poly).collect_vec(),
-                        build_eq_x_r_vec(point).iter(),
-                    ) * *scalar
-                        * E::from_u64(1 << (num_vars - poly.num_vars))
-                    // When this polynomial is smaller, it will be repeatedly summed over the cosets of the hypercube
-                })
-                .sum::<E>();
-            assert_eq!(expected_sum, target_sum);
-
-            merged_polys.iter().enumerate().for_each(|(i, (_, poly))| {
-                assert_eq!(points[i].len(), poly.num_vars);
-            });
-        }
-
-        let expression = merged_polys
-            .iter()
-            .enumerate()
-            .map(|(idx, (scalar, _))| {
-                Expression::<E>::eq_xy(idx)
-                    * Expression::Polynomial(Query::new(idx, Rotation::cur()))
-                    * scalar
-            })
-            .sum();
-        let sumcheck_polys: Vec<&DenseMultilinearExtension<E>> = merged_polys
-            .iter()
-            .map(|(_, poly)| poly.deref())
-            .collect_vec();
-        let virtual_poly =
-            VirtualPolynomial::new(&expression, sumcheck_polys, &[], points.as_slice());
-
-        let (challenges, merged_poly_evals, sumcheck_proof) =
-            SumCheck::prove(&(), num_vars, virtual_poly, target_sum, transcript)?;
-
-        end_timer!(sumcheck_timer);
-
-        // Now the verifier has obtained the new target sum, and is able to compute the random
-        // linear coefficients, and is able to evaluate eq_xy(point) for each poly to open.
-        // The remaining tasks for the prover is to prove that
-        // sum_i coeffs[i] poly_evals[i] is equal to
-        // the new target sum, where coeffs is computed as follows
-        let eq_xy_evals = points
-            .iter()
-            .map(|point| eq_xy_eval(&challenges[..point.len()], point))
-            .collect_vec();
-        let mut coeffs = vec![E::ZERO; comms.len()];
-        evals.iter().enumerate().for_each(|(i, eval)| {
-            coeffs[eval.poly()] += eq_xy_evals[eval.point()] * poly_index_ext(&batch_coeffs, i);
-        });
-
-        if cfg!(feature = "sanity-check") {
-            let poly_evals = polys
-                .iter()
-                .map(|poly| poly.evaluate(&challenges[..poly.num_vars]))
-                .collect_vec();
-            let new_target_sum = inner_product(&poly_evals, &coeffs);
-            let desired_sum = merged_polys
-                .iter()
-                .zip(points)
-                .zip(merged_poly_evals)
-                .map(|(((scalar, poly), point), evals_from_sum_check)| {
-                    assert_eq!(
-                        evals_from_sum_check,
-                        poly.evaluate(&challenges[..poly.num_vars])
-                    );
-                    *scalar
-                        * evals_from_sum_check
-                        * eq_xy_eval(point.as_slice(), &challenges[0..point.len()])
-                })
-                .sum::<E>();
-            assert_eq!(new_target_sum, desired_sum);
-        }
-        // Note that the verifier can also compute these coeffs locally, so no need to pass
-        // them to the transcript.
-
-        let point = challenges;
-
-        let (trees, commit_phase_proof) = batch_commit_phase::<E, Spec>(
-            &pp.encoding_params,
-            &point,
-            comms,
-            transcript,
-            num_vars,
-            num_vars - Spec::get_basecode_msg_size_log(),
-            coeffs.as_slice(),
-        );
-
-        let query_timer = start_timer!(|| "Basefold::batch_open query phase");
-        let query_result = batch_prover_query_phase(
-            transcript,
-            1 << (num_vars + Spec::get_rate_log()),
-            comms,
-            &trees,
-            Spec::get_number_queries(),
-        );
-        end_timer!(query_timer);
-
-        let query_timer = start_timer!(|| "Basefold::batch_open build query result");
-        let query_result_with_merkle_path =
-            BatchedQueriesResultWithMerklePath::from_batched_query_result(
-                query_result,
-                &trees,
-                comms,
-            );
-        end_timer!(query_timer);
-        end_timer!(timer);
-
-        Ok(Self::Proof {
-            sumcheck_messages: commit_phase_proof.sumcheck_messages,
-            roots: commit_phase_proof.roots,
-            final_message: commit_phase_proof.final_message,
-            query_result_with_merkle_path: ProofQueriesResultWithMerklePath::Batched(
-                query_result_with_merkle_path,
-            ),
-            sumcheck_proof: Some(sumcheck_proof),
-            trivial_proof: vec![],
-        })
->>>>>>> f8eabfd1
     }
 
     /// This is a simple version of batch open:
