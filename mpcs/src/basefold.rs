use crate::{
    Error, Evaluation, NoninteractivePCS, PolynomialCommitmentScheme,
    sum_check::{
        SumCheck as _,
        classic::{ClassicSumCheck, CoefficientsProver},
        eq_xy_eval,
    },
    util::{
        arithmetic::{
            inner_product, inner_product_three, interpolate_field_type_over_boolean_hypercube,
        },
        ext_to_usize,
        hash::{Digest, write_digest_to_transcript},
        log2_strict,
        merkle_tree::MerkleTree,
        plonky2_util::reverse_index_bits_in_place_field_type,
        poly_index_ext, poly_iter_ext,
    },
    validate_input,
};
use ark_std::{end_timer, start_timer};
pub use encoding::{
    Basecode, BasecodeDefaultSpec, EncodingProverParameters, EncodingScheme, RSCode,
    RSCodeDefaultSpec,
};
use ff_ext::ExtensionField;
use multilinear_extensions::mle::MultilinearExtension;
use query_phase::{
    QueriesResultWithMerklePath, SimpleBatchQueriesResultWithMerklePath,
    batch_verifier_query_phase, prover_query_phase, simple_batch_prover_query_phase,
    simple_batch_verifier_query_phase, verifier_query_phase,
};
pub use structure::BasefoldSpec;
use structure::{BasefoldProof, ProofQueriesResultWithMerklePath};
use transcript::Transcript;
use witness::RowMajorMatrix;

use itertools::Itertools;
use serde::{Serialize, de::DeserializeOwned};

use multilinear_extensions::{
    mle::{DenseMultilinearExtension, FieldType},
    virtual_poly::build_eq_x_r_vec,
};

use rayon::{
    iter::IntoParallelIterator,
    prelude::{IntoParallelRefIterator, IntoParallelRefMutIterator, ParallelIterator},
};
pub use sumcheck::{one_level_eval_hc, one_level_interp_hc};

type SumCheck<F> = ClassicSumCheck<CoefficientsProver<F>>;

mod structure;
pub use structure::{
    Basefold, BasefoldBasecodeParams, BasefoldCommitment, BasefoldCommitmentWithWitness,
    BasefoldDefault, BasefoldParams, BasefoldProverParams, BasefoldRSParams,
    BasefoldVerifierParams,
};
mod commit_phase;
use commit_phase::{commit_phase, simple_batch_commit_phase};
mod encoding;
pub use encoding::{coset_fft, fft, fft_root_table};
use multilinear_extensions::virtual_poly::ArcMultilinearExtension;

mod query_phase;
// This sumcheck module is different from the mpcs::sumcheck module, in that
// it deals only with the special case of the form \sum eq(r_i)f_i().
mod sumcheck;

enum PolyEvalsCodeword<E: ExtensionField> {
    Normal(Box<FieldType<E>>),
    TooSmall(Box<FieldType<E>>), // The polynomial is too small to apply FRI
    TooBig(usize),
}

impl<E: ExtensionField, Spec: BasefoldSpec<E>> Basefold<E, Spec>
where
    E: Serialize + DeserializeOwned,
    E::BaseField: Serialize + DeserializeOwned,
{
    /// Converts a polynomial to a code word, also returns the evaluations over the boolean hypercube
    /// for said polynomial
    fn get_poly_bh_evals_and_codeword(
        pp: &BasefoldProverParams<E, Spec>,
        poly: &DenseMultilinearExtension<E>,
    ) -> PolyEvalsCodeword<E> {
        // bh_evals is just a copy of poly.evals().
        // Note that this function implicitly assumes that the size of poly.evals() is a
        // power of two. Otherwise, the function crashes with index out of bound.
<<<<<<< HEAD
        let num_vars = poly.num_vars();
=======
        let bh_evals = poly.evaluations.clone();
        let num_vars = poly.num_vars;
>>>>>>> 5412776e
        if num_vars > pp.encoding_params.get_max_message_size_log() {
            return PolyEvalsCodeword::TooBig(num_vars);
        }

        // In this case, the polynomial is so small that the opening is trivial.
        // So we just build the Merkle tree over the polynomial evaluations.
        // No codeword is needed.
        if num_vars <= Spec::get_basecode_msg_size_log() {
            let bh_evals = poly.evaluations().clone();
            return PolyEvalsCodeword::TooSmall(Box::new(bh_evals));
        }

        // Switch to coefficient form
<<<<<<< HEAD
        // TODO optimize as this operation is heavily
        let mut coeffs = poly.evaluations().clone();
=======
        let mut coeffs = poly.evaluations.clone();
>>>>>>> 5412776e
        interpolate_field_type_over_boolean_hypercube(&mut coeffs);

        // The coefficients are originally stored in little endian,
        // i.e., the left half correspond to the coefficients not multiplied
        // by X0, and the right half are all multiplied by X0. That means
        // for every step in sum-check, the encoded message is expected to
        // left-right fold.
        // For the foldable encoding scheme, the codeword is always left-right
        // folded, but the message is not necessarily (depending on the choice
        // of encoding scheme). That means either:
        // encode(left_right_fold(msg)) = left_right_fold(encode(msg))
        // or
        // encode(even_odd_fold(msg)) = left_right_fold(encode(msg))
<<<<<<< HEAD
=======
        // If the message is left-right folded, then we don't need to do
        // anything. But if the message is even-odd folded for this encoding
        // scheme, we need to bit-reverse it before we encode the message,
        // such that the folding of the message is consistent with the
        // evaluation of the first variable of the polynomial.
>>>>>>> 5412776e

        // since `coeffs` are already in little-endian order, we aim to retain the encoding scheme
        // that provides the even-odd fold property.
        // this ensures compatibility with the conventional sumcheck protocol implementation,
        // which also follows a even-odd folding pattern.
        // consequently, if the natural encoding scheme follows `left_right_fold(msg)`,
        // we must apply a **bit-reversal** **before** encoding.
        // this is because:
        // `left_right_fold(bit_reverse(msg)) == even_odd_fold(msg)`
        if <Spec::EncodingScheme as EncodingScheme<E>>::message_is_left_and_right_folding() {
            reverse_index_bits_in_place_field_type(&mut coeffs);
        }
        let mut codeword = Spec::EncodingScheme::encode(&pp.encoding_params, &coeffs);

        // The encoding scheme always folds the codeword in left-and-right
        // manner. However, in query phase the two folded positions are
        // always opened together, so it will be more efficient if the
        // folded positions are simultaneously sibling nodes in the Merkle
        // tree. Therefore, instead of left-and-right folding, we bit-reverse
        // the codeword to make the folding even-and-odd, i.e., adjacent
        // positions are folded.
        reverse_index_bits_in_place_field_type(&mut codeword);

        PolyEvalsCodeword::Normal(Box::new(codeword))
    }

    /// Transpose a matrix of field elements, generic over the type of field element
    pub fn transpose_field_type<T: Send + Sync + Copy>(
        matrix: &[FieldType<E>],
    ) -> Result<Vec<FieldType<E>>, Error> {
        let transpose_fn = match matrix[0] {
            FieldType::Ext(_) => Self::get_column_ext,
            FieldType::Base(_) => Self::get_column_base,
            FieldType::Unreachable => unreachable!(),
        };

        let len = matrix[0].len();
        (0..len)
            .into_par_iter()
            .map(|i| (transpose_fn)(matrix, i))
            .collect()
    }

    fn get_column_base(
        matrix: &[FieldType<E>],
        column_index: usize,
    ) -> Result<FieldType<E>, Error> {
        Ok(FieldType::Base(
            matrix
                .par_iter()
                .map(|row| match row {
                    FieldType::Base(content) => Ok(content[column_index]),
                    _ => Err(Error::InvalidPcsParam(
                        "expected base field type".to_string(),
                    )),
                })
                .collect::<Result<Vec<E::BaseField>, Error>>()?,
        ))
    }

    fn get_column_ext(matrix: &[FieldType<E>], column_index: usize) -> Result<FieldType<E>, Error> {
        Ok(FieldType::Ext(
            matrix
                .par_iter()
                .map(|row| match row {
                    FieldType::Ext(content) => Ok(content[column_index]),
                    _ => Err(Error::InvalidPcsParam(
                        "expected ext field type".to_string(),
                    )),
                })
                .collect::<Result<Vec<E>, Error>>()?,
        ))
    }
}

/// Implement the Polynomial Commitment Scheme present in the BaseFold paper
/// https://eprint.iacr.org/2023/1705
///
/// Here is a high-level explanation of the BaseFold PCS.
///
/// BaseFold is the mixture of FRI and Sum-Check for proving the sum-check
/// statement
/// y = \sum_{b\in H} f(b) eq(b, r)
/// where
/// (1) f is the committed multilinear polynomial with n variables
/// (2) H is the n-dimensional hypercube
/// (3) r is the evaluation point (where the polynomial commitment is opened)
/// (4) y is the evaluation result (the opening result)
///
/// To prove this statement, the parties execute the normal sum-check,
/// which reduces the sum-check statement to a evaluation statement of f
/// at random point \alpha sampled during sum-check. Unlike normal sum-check,
/// where this final evaluation statement is delegated to a PCS, in BaseFold
/// this evaluation result is provided by FRI. This is possible because in
/// FRI, the repeated folding of the originally committed codeword is
/// effectively applying the even-odd folding to the message, which is
/// equivalent to applying the evaluating algorithm of multilinear polynomials.
///
/// The commit algorithm is the same as FRI, i.e., encode the polynomial
/// with RS code (or more generally, with a _foldable code_), and commit
/// to the codeword with Merkle tree. The key point is that the encoded
/// message is the coefficient vector (instead of the evaluations over the
/// hypercube), because the FRI folding is working on the coefficients.
///
/// The opening and verification protocol is, similar to FRI, divided into
/// two parts:
/// (1) the committing phase (not to confused with commit algorithm of PCS)
/// (2) the query phase
///
/// The committing phase proceed by interleavingly execute FRI committing phase
/// and the sum-check protocol. More precisely, in each round, the parties
/// execute:
/// (a) The prover sends the partially summed polynomial (sum-check).
/// (b) The verifier samples a challenge (sum-check and FRI).
/// (c) The prover substitutes one variable of the current polynomial
///     at the challenge (sum-check).
/// (d) The prover folds the codeword by the challenge and sends the
///     Merkle root of the folded codeword (FRI).
///
/// At the end of the committing phase:
/// (a) The prover sends the final codeword in the clear (in practice, it
///     suffices to send the message and let the verifier encode it locally
///     to save the proof size).
/// (b) The verifier interprets this last FRI message as a multilinear
///     polynomial, sums it over the hypercube, and compares the sum with
///     the current claimed sum of the sum-check protocol.
///
/// Now the sum-check part of the protocol is finished. The query phase
/// proceed exactly the same as FRI: for each query
/// (a) The verifier samples an index i in the codeword.
/// (b) The prover opens the codeword at i and i XOR 1, and the sequence of
///     folded codewords at the folded positions, i.e., for round k, the
///     positions are (i >> k) and (i >> k) XOR 1.
/// (c) The verifier checks that the folding has been correctly computed
///     at these positions.
impl<E: ExtensionField, Spec: BasefoldSpec<E>> PolynomialCommitmentScheme<E> for Basefold<E, Spec>
where
    E: Serialize + DeserializeOwned,
    E::BaseField: Serialize + DeserializeOwned,
{
    type Param = BasefoldParams<E, Spec>;
    type ProverParam = BasefoldProverParams<E, Spec>;
    type VerifierParam = BasefoldVerifierParams<E, Spec>;
    type CommitmentWithWitness = BasefoldCommitmentWithWitness<E>;
    type Commitment = BasefoldCommitment<E>;
    type CommitmentChunk = Digest<E::BaseField>;
    type Proof = BasefoldProof<E>;

    fn setup(poly_size: usize) -> Result<Self::Param, Error> {
        let pp = <Spec::EncodingScheme as EncodingScheme<E>>::setup(log2_strict(poly_size));

        Ok(BasefoldParams { params: pp })
    }

    /// Derive the proving key and verification key from the public parameter.
    /// This step simultaneously trims the parameter for the particular size.
    fn trim(
        pp: Self::Param,
        poly_size: usize,
    ) -> Result<(Self::ProverParam, Self::VerifierParam), Error> {
        <Spec::EncodingScheme as EncodingScheme<E>>::trim(pp.params, log2_strict(poly_size)).map(
            |(pp, vp)| {
                (
                    BasefoldProverParams {
                        encoding_params: pp,
                    },
                    BasefoldVerifierParams {
                        encoding_params: vp,
                    },
                )
            },
        )
    }

    fn commit(
        pp: &Self::ProverParam,
        rmm: RowMajorMatrix<E::BaseField>,
    ) -> Result<Self::CommitmentWithWitness, Error> {
        let poly = rmm.to_mles().remove(0);
        let num_vars = poly.num_vars();
        let timer = start_timer!(|| "Basefold::commit");

        // 2. Compute and store all the layers of the Merkle tree

        // 1. Encode the polynomials. Simultaneously get:
        //  (1) The evaluations over the hypercube (just a clone of the input)
        //  (2) The encoding of the coefficient vector (need an interpolation)
        let ret = match Self::get_poly_bh_evals_and_codeword(pp, &poly) {
            PolyEvalsCodeword::Normal(codeword) => {
                let codeword_tree = MerkleTree::<E>::from_leaves(*codeword);

                // All these values are stored in the `CommitmentWithWitness` because
                // they are useful in opening, and we don't want to recompute them.
                Ok(Self::CommitmentWithWitness {
                    codeword_tree,
                    polynomials_bh_evals: vec![poly.into()],
                    num_vars,
                    is_base: true,
                    num_polys: 1,
                })
            }
            PolyEvalsCodeword::TooSmall(evals) => {
                let codeword_tree = MerkleTree::<E>::from_leaves((*evals).clone());

                // All these values are stored in the `CommitmentWithWitness` because
                // they are useful in opening, and we don't want to recompute them.
                Ok(Self::CommitmentWithWitness {
                    codeword_tree,
                    polynomials_bh_evals: vec![
                        DenseMultilinearExtension::from_field_type(poly.num_vars, *evals).into(),
                    ],
                    num_vars,
                    is_base: true,
                    num_polys: 1,
                })
            }
            PolyEvalsCodeword::TooBig(num_vars) => Err(Error::PolynomialTooLarge(num_vars)),
        };

        end_timer!(timer);

        ret
    }

    fn batch_commit(
        pp: &Self::ProverParam,
        rmm: witness::RowMajorMatrix<<E as ff_ext::ExtensionField>::BaseField>,
    ) -> Result<Self::CommitmentWithWitness, Error> {
        let polys = rmm.to_mles();
        // assumptions
        // 1. there must be at least one polynomial
        // 2. all polynomials must exist in the same field type
        //    (TODO: eliminate this assumption by supporting commiting
        //     and opening mixed-type polys)
        // 3. all polynomials must have the same number of variables

        if polys.is_empty() {
            return Err(Error::InvalidPcsParam(
                "cannot batch commit to zero polynomials".to_string(),
            ));
        }

        let num_vars = polys[0].num_vars();
        let num_polys = polys.len();

        let is_base = match polys[0].evaluations() {
            FieldType::Ext(_) => false,
            FieldType::Base(_) => true,
            _ => unreachable!(),
        };

        if !polys.iter().map(|poly| poly.num_vars()).all_equal() {
            return Err(Error::InvalidPcsParam(
                "cannot batch commit to polynomials with different number of variables".to_string(),
            ));
        }
        let timer = start_timer!(|| "Basefold::batch commit");

        let encode_timer = start_timer!(|| "Basefold::batch commit::encoding and interpolations");
        let evals_codewords = polys
            .par_iter()
            .map(|poly| Self::get_poly_bh_evals_and_codeword(pp, poly))
            .collect::<Vec<PolyEvalsCodeword<E>>>();
        end_timer!(encode_timer);

        // build merkle tree from leaves
        let ret = match evals_codewords[0] {
            PolyEvalsCodeword::Normal(_) => {
                let codewords = evals_codewords
                    .into_iter()
                    .map(|evals_codeword| match evals_codeword {
                        PolyEvalsCodeword::Normal(codeword) => *codeword,
                        PolyEvalsCodeword::TooSmall(_) => {
                            unreachable!();
                        }
                        PolyEvalsCodeword::TooBig(_) => {
                            unreachable!();
                        }
                    })
                    .collect::<Vec<_>>();
                let codeword_tree = MerkleTree::<E>::from_batch_leaves(codewords);
                let polys: Vec<ArcMultilinearExtension<E>> =
                    polys.into_iter().map(|poly| poly.into()).collect_vec();
                Self::CommitmentWithWitness {
                    codeword_tree,
                    polynomials_bh_evals: polys,
                    num_vars,
                    is_base,
                    num_polys,
                }
            }
            PolyEvalsCodeword::TooSmall(_) => {
                let bh_evals = evals_codewords
                    .into_iter()
                    .map(|bh_evals| match bh_evals {
                        PolyEvalsCodeword::Normal(_) => unreachable!(),
                        PolyEvalsCodeword::TooSmall(evals) => *evals,
                        PolyEvalsCodeword::TooBig(_) => {
                            unreachable!();
                        }
                    })
                    .collect::<Vec<_>>();
                let codeword_tree = MerkleTree::<E>::from_batch_leaves(bh_evals.clone());
                Self::CommitmentWithWitness {
                    codeword_tree,
                    polynomials_bh_evals: bh_evals
                        .into_iter()
                        .map(|bh_evals| {
                            DenseMultilinearExtension::from_field_type(num_vars, bh_evals).into()
                        })
                        .collect_vec(),

                    num_vars,
                    is_base,
                    num_polys: polys.len(),
                }
            }
            PolyEvalsCodeword::TooBig(num_vars) => return Err(Error::PolynomialTooLarge(num_vars)),
        };

        end_timer!(timer);

        Ok(ret)
    }

    fn write_commitment(
        comm: &Self::Commitment,
        transcript: &mut impl Transcript<E>,
    ) -> Result<(), Error> {
        write_digest_to_transcript(&comm.root(), transcript);
        Ok(())
    }

    fn get_pure_commitment(comm: &Self::CommitmentWithWitness) -> Self::Commitment {
        comm.to_commitment()
    }

    /// Open a single polynomial commitment at one point. If the given
    /// commitment with data contains more than one polynomial, this function
    /// will panic.
    fn open(
        pp: &Self::ProverParam,
        poly: &DenseMultilinearExtension<E>,
        comm: &Self::CommitmentWithWitness,
        point: &[E],
        _eval: &E, // Opening does not need eval, except for sanity check
        transcript: &mut impl Transcript<E>,
    ) -> Result<Self::Proof, Error> {
        let timer = start_timer!(|| "Basefold::open");

        // The encoded polynomial should at least have the number of
        // variables of the basecode, i.e., the size of the message
        // when the protocol stops. If the polynomial is smaller
        // the protocol won't work, and saves no verifier work anyway.
        // In this case, simply return the evaluations as trivial proof.
        if comm.is_trivial::<Spec>() {
            return Ok(Self::Proof::trivial(vec![poly.evaluations.clone()]));
        }

        assert!(comm.num_vars >= Spec::get_basecode_msg_size_log());

        assert!(comm.num_polys == 1);

        // 1. Committing phase. This phase runs the sum-check and
        //    the FRI protocols interleavingly. After this phase,
        //    the sum-check protocol is finished, so nothing is
        //    to return about the sum-check. However, for the FRI
        //    part, the prover needs to prepare the answers to the
        //    queries, so the prover needs the oracles and the Merkle
        //    trees built over them.
        let (trees, commit_phase_proof) = commit_phase::<E, Spec>(
            &pp.encoding_params,
            point,
            comm,
            transcript,
            poly.num_vars,
            poly.num_vars - Spec::get_basecode_msg_size_log(),
        );

        // 2. Query phase. ---------------------------------------
        //    Compute the query indices by Fiat-Shamir.
        //    For each index, prepare the answers and the Merkle paths.
        //    Each entry in queried_els stores a list of triples
        //    (F, F, i) indicating the position opened at each round and
        //    the two values at that round

        // 2.1 Prepare the answers. These include two values in each oracle,
        //     in positions (i, i XOR 1), (i >> 1, (i >> 1) XOR 1), ...
        //     respectively.
        let query_timer = start_timer!(|| "Basefold::open::query_phase");
        let queries = prover_query_phase(transcript, comm, &trees, Spec::get_number_queries());
        end_timer!(query_timer);

        // 2.2 Prepare the merkle paths for these answers.
        let query_timer = start_timer!(|| "Basefold::open::build_query_result");
        let queries_with_merkle_path =
            QueriesResultWithMerklePath::from_query_result(queries, &trees, comm);
        end_timer!(query_timer);

        end_timer!(timer);

        // End of query phase.----------------------------------

        Ok(Self::Proof {
            sumcheck_messages: commit_phase_proof.sumcheck_messages,
            roots: commit_phase_proof.roots,
            final_message: commit_phase_proof.final_message,
            query_result_with_merkle_path: ProofQueriesResultWithMerklePath::Single(
                queries_with_merkle_path,
            ),
            sumcheck_proof: None,
            trivial_proof: vec![],
        })
    }

    /// Open a batch of polynomial commitments at several points.
    /// The current version only supports one polynomial per commitment.
    /// Because otherwise it is complex to match the polynomials and
    /// the commitments, and because currently this high flexibility is
    /// not very useful in ceno.
    fn batch_open(
        _pp: &Self::ProverParam,
        _polys: &[DenseMultilinearExtension<E>],
        _comms: &[Self::CommitmentWithWitness],
        _points: &[Vec<E>],
        _evals: &[Evaluation<E>],
        _transcript: &mut impl Transcript<E>,
    ) -> Result<Self::Proof, Error> {
        unimplemented!()
    }

    /// This is a simple version of batch open:
    /// 1. Open at one point
    /// 2. All the polynomials share the same commitment and have the same
    ///    number of variables.
    /// 3. The point is already a random point generated by a sum-check.
    fn simple_batch_open(
        pp: &Self::ProverParam,
        polys: &[ArcMultilinearExtension<E>],
        comm: &Self::CommitmentWithWitness,
        point: &[E],
        evals: &[E],
        transcript: &mut impl Transcript<E>,
    ) -> Result<Self::Proof, Error> {
        let timer = start_timer!(|| "Basefold::batch_open");
        let num_vars = polys[0].num_vars();

        if comm.is_trivial::<Spec>() {
            return Ok(Self::Proof::trivial(
                comm.polynomials_bh_evals
                    .iter()
                    .map(|mle| mle.evaluations().clone())
                    .collect_vec(),
            ));
        }

        polys
            .iter()
            .for_each(|poly| assert_eq!(poly.num_vars(), num_vars));
        assert!(num_vars >= Spec::get_basecode_msg_size_log());
        assert_eq!(comm.num_polys, polys.len());
        assert_eq!(comm.num_polys, evals.len());

        if cfg!(feature = "sanity-check") {
            evals
                .iter()
                .zip(polys)
                .for_each(|(eval, poly)| assert_eq!(&poly.evaluate(point), eval))
        }
        // evals.len() is the batch size, i.e., how many polynomials are being opened together
        let batch_size_log = evals.len().next_power_of_two().ilog2() as usize;
        let t = (0..batch_size_log)
            .map(|_| {
                transcript
                    .get_and_append_challenge(b"batch coeffs")
                    .elements
            })
            .collect::<Vec<_>>();

        // Use eq(X,t) where t is random to batch the different evaluation queries.
        // Note that this is a small polynomial (only batch_size) compared to the polynomials
        // to open.
        let eq_xt = build_eq_x_r_vec(&t)[..evals.len()].to_vec();
        let _target_sum = inner_product(evals, &eq_xt);

        // Now the verifier has obtained the new target sum, and is able to compute the random
        // linear coefficients.
        // The remaining tasks for the prover is to prove that
        // sum_i coeffs[i] poly_evals[i] is equal to
        // the new target sum, where coeffs is computed as follows
        let (trees, commit_phase_proof) = simple_batch_commit_phase::<E, Spec>(
            &pp.encoding_params,
            point,
            &eq_xt,
            comm,
            transcript,
            num_vars,
            num_vars - Spec::get_basecode_msg_size_log(),
        );

        let query_timer = start_timer!(|| "Basefold::open::query_phase");
        // Each entry in queried_els stores a list of triples (F, F, i) indicating the
        // position opened at each round and the two values at that round
        let queries =
            simple_batch_prover_query_phase(transcript, comm, &trees, Spec::get_number_queries());
        end_timer!(query_timer);

        let query_timer = start_timer!(|| "Basefold::open::build_query_result");

        let queries_with_merkle_path =
            SimpleBatchQueriesResultWithMerklePath::from_query_result(queries, &trees, comm);
        end_timer!(query_timer);

        end_timer!(timer);

        Ok(Self::Proof {
            sumcheck_messages: commit_phase_proof.sumcheck_messages,
            roots: commit_phase_proof.roots,
            final_message: commit_phase_proof.final_message,
            query_result_with_merkle_path: ProofQueriesResultWithMerklePath::SimpleBatched(
                queries_with_merkle_path,
            ),
            sumcheck_proof: None,
            trivial_proof: vec![],
        })
    }

    fn verify(
        vp: &Self::VerifierParam,
        comm: &Self::Commitment,
        point: &[E],
        eval: &E,
        proof: &Self::Proof,
        transcript: &mut impl Transcript<E>,
    ) -> Result<(), Error> {
        let timer = start_timer!(|| "Basefold::verify");

        if proof.is_trivial() {
            let trivial_proof = &proof.trivial_proof;
            let merkle_tree = MerkleTree::<E>::from_batch_leaves(trivial_proof.clone());
            if comm.root() == merkle_tree.root() {
                return Ok(());
            } else {
                return Err(Error::MerkleRootMismatch);
            }
        }

        let num_vars = point.len();
        if let Some(comm_num_vars) = comm.num_vars() {
            assert_eq!(num_vars, comm_num_vars);
            assert!(num_vars >= Spec::get_basecode_msg_size_log());
        }
        let num_rounds = num_vars - Spec::get_basecode_msg_size_log();

        let mut fold_challenges: Vec<E> = Vec::with_capacity(num_vars);
        let roots = &proof.roots;
        let sumcheck_messages = &proof.sumcheck_messages;
        for i in 0..num_rounds {
            transcript.append_field_element_exts(sumcheck_messages[i].as_slice());
            fold_challenges.push(
                transcript
                    .get_and_append_challenge(b"commit round")
                    .elements,
            );
            if i < num_rounds - 1 {
                write_digest_to_transcript(&roots[i], transcript);
            }
        }

        let final_message = &proof.final_message;
        transcript.append_field_element_exts(final_message.as_slice());

        let queries: Vec<_> = (0..Spec::get_number_queries())
            .map(|_| {
                ext_to_usize(
                    &transcript
                        .get_and_append_challenge(b"query indices")
                        .elements,
                ) % (1 << (num_vars + Spec::get_rate_log()))
            })
            .collect();
        let query_result_with_merkle_path = proof.query_result_with_merkle_path.as_single();

        // coeff is the eq polynomial evaluated at the first challenge.len() variables
        let coeff = eq_xy_eval(&point[..fold_challenges.len()], &fold_challenges);
        // Compute eq as the partially evaluated eq polynomial
        let mut eq = build_eq_x_r_vec(&point[fold_challenges.len()..]);
        eq.par_iter_mut().for_each(|e| *e *= coeff);

        verifier_query_phase::<E, Spec>(
            queries.as_slice(),
            &vp.encoding_params,
            query_result_with_merkle_path,
            sumcheck_messages,
            &fold_challenges,
            num_rounds,
            num_vars,
            final_message,
            roots,
            comm,
            eq.as_slice(),
            eval,
        );
        end_timer!(timer);

        Ok(())
    }

    fn batch_verify(
        vp: &Self::VerifierParam,
        comms: &[Self::Commitment],
        points: &[Vec<E>],
        evals: &[Evaluation<E>],
        proof: &Self::Proof,
        transcript: &mut impl Transcript<E>,
    ) -> Result<(), Error> {
        let timer = start_timer!(|| "Basefold::batch_verify");
        let comms = comms.iter().collect_vec();
        let num_vars = points.iter().map(|point| point.len()).max().unwrap();
        let num_rounds = num_vars - Spec::get_basecode_msg_size_log();
        validate_input("batch verify", num_vars, &[], points)?;
        let poly_num_vars = comms.iter().map(|c| c.num_vars().unwrap()).collect_vec();
        evals.iter().for_each(|eval| {
            assert_eq!(
                points[eval.point()].len(),
                comms[eval.poly()].num_vars().unwrap()
            );
        });
        assert!(poly_num_vars.iter().min().unwrap() >= &Spec::get_basecode_msg_size_log());
        assert!(!proof.is_trivial());

        let sumcheck_timer = start_timer!(|| "Basefold::batch_verify::initial sumcheck");
        let batch_size_log = evals.len().next_power_of_two().ilog2() as usize;
        let t = (0..batch_size_log)
            .map(|_| {
                transcript
                    .get_and_append_challenge(b"batch coeffs")
                    .elements
            })
            .collect::<Vec<_>>();

        let eq_xt =
            DenseMultilinearExtension::from_evaluations_ext_vec(t.len(), build_eq_x_r_vec(&t));
        let target_sum = inner_product_three(
            evals.iter().map(Evaluation::value),
            &evals
                .iter()
                .map(|eval| E::from_u64(1 << (num_vars - points[eval.point()].len())))
                .collect_vec(),
            &poly_iter_ext(&eq_xt).take(evals.len()).collect_vec(),
        );

        let (new_target_sum, verify_point) = SumCheck::verify(
            &(),
            num_vars,
            2,
            target_sum,
            proof.sumcheck_proof.as_ref().unwrap(),
            transcript,
        )?;
        end_timer!(sumcheck_timer);

        // Now the goal is to use the BaseFold to check the new target sum. Note that this time
        // we only have one eq polynomial in the sum-check.
        let eq_xy_evals = points
            .iter()
            .map(|point| eq_xy_eval(&verify_point[..point.len()], point))
            .collect_vec();
        let mut coeffs = vec![E::ZERO; comms.len()];
        evals.iter().enumerate().for_each(|(i, eval)| {
            coeffs[eval.poly()] += eq_xy_evals[eval.point()] * poly_index_ext(&eq_xt, i)
        });

        let mut fold_challenges: Vec<E> = Vec::with_capacity(num_vars);
        let roots = &proof.roots;
        let sumcheck_messages = &proof.sumcheck_messages;
        for i in 0..num_rounds {
            transcript.append_field_element_exts(sumcheck_messages[i].as_slice());
            fold_challenges.push(
                transcript
                    .get_and_append_challenge(b"commit round")
                    .elements,
            );
            if i < num_rounds - 1 {
                write_digest_to_transcript(&roots[i], transcript);
            }
        }
        let final_message = &proof.final_message;
        transcript.append_field_element_exts(final_message.as_slice());

        let queries: Vec<_> = (0..Spec::get_number_queries())
            .map(|_| {
                ext_to_usize(
                    &transcript
                        .get_and_append_challenge(b"query indices")
                        .elements,
                ) % (1 << (num_vars + Spec::get_rate_log()))
            })
            .collect();
        let query_result_with_merkle_path = proof.query_result_with_merkle_path.as_batched();

        // coeff is the eq polynomial evaluated at the first challenge.len() variables
        let coeff = eq_xy_eval(&verify_point[..fold_challenges.len()], &fold_challenges);
        // Compute eq as the partially evaluated eq polynomial
        let mut eq = build_eq_x_r_vec(&verify_point[fold_challenges.len()..]);
        eq.par_iter_mut().for_each(|e| *e *= coeff);

        batch_verifier_query_phase::<E, Spec>(
            queries.as_slice(),
            &vp.encoding_params,
            query_result_with_merkle_path,
            sumcheck_messages,
            &fold_challenges,
            num_rounds,
            num_vars,
            final_message,
            roots,
            &comms,
            &coeffs,
            eq.as_slice(),
            &new_target_sum,
        );
        end_timer!(timer);
        Ok(())
    }

    fn simple_batch_verify(
        vp: &Self::VerifierParam,
        comm: &Self::Commitment,
        point: &[E],
        evals: &[E],
        proof: &Self::Proof,
        transcript: &mut impl Transcript<E>,
    ) -> Result<(), Error> {
        let timer = start_timer!(|| "Basefold::simple batch verify");
        let batch_size = evals.len();
        if let Some(num_polys) = comm.num_polys {
            assert_eq!(num_polys, batch_size);
        }

        if proof.is_trivial() {
            let trivial_proof = &proof.trivial_proof;
            let merkle_tree = MerkleTree::<E>::from_batch_leaves(trivial_proof.clone());
            if comm.root() == merkle_tree.root() {
                return Ok(());
            } else {
                return Err(Error::MerkleRootMismatch);
            }
        }

        let num_vars = point.len();
        if let Some(comm_num_vars) = comm.num_vars() {
            assert_eq!(num_vars, comm_num_vars);
            assert!(num_vars >= Spec::get_basecode_msg_size_log());
        }
        let num_rounds = num_vars - Spec::get_basecode_msg_size_log();

        // evals.len() is the batch size, i.e., how many polynomials are being opened together
        let batch_size_log = evals.len().next_power_of_two().ilog2() as usize;
        let t = (0..batch_size_log)
            .map(|_| {
                transcript
                    .get_and_append_challenge(b"batch coeffs")
                    .elements
            })
            .collect::<Vec<_>>();
        let eq_xt = build_eq_x_r_vec(&t)[..evals.len()].to_vec();

        let mut fold_challenges: Vec<E> = Vec::with_capacity(num_vars);
        let roots = &proof.roots;
        let sumcheck_messages = &proof.sumcheck_messages;
        for i in 0..num_rounds {
            transcript.append_field_element_exts(sumcheck_messages[i].as_slice());
            fold_challenges.push(
                transcript
                    .get_and_append_challenge(b"commit round")
                    .elements,
            );
            if i < num_rounds - 1 {
                write_digest_to_transcript(&roots[i], transcript);
            }
        }
        let final_message = &proof.final_message;
        transcript.append_field_element_exts(final_message.as_slice());

        let queries: Vec<_> = (0..Spec::get_number_queries())
            .map(|_| {
                ext_to_usize(
                    &transcript
                        .get_and_append_challenge(b"query indices")
                        .elements,
                ) % (1 << (num_vars + Spec::get_rate_log()))
            })
            .collect();
        let query_result_with_merkle_path = proof.query_result_with_merkle_path.as_simple_batched();

        // coeff is the eq polynomial evaluated at the first challenge.len() variables
        let coeff = eq_xy_eval(&point[..fold_challenges.len()], &fold_challenges);
        // Compute eq as the partially evaluated eq polynomial
        let mut eq = build_eq_x_r_vec(&point[fold_challenges.len()..]);
        eq.par_iter_mut().for_each(|e| *e *= coeff);

        simple_batch_verifier_query_phase::<E, Spec>(
            queries.as_slice(),
            &vp.encoding_params,
            query_result_with_merkle_path,
            sumcheck_messages,
            &fold_challenges,
            &eq_xt,
            num_rounds,
            num_vars,
            final_message,
            roots,
            comm,
            eq.as_slice(),
            evals,
        );
        end_timer!(timer);

        Ok(())
    }

    fn get_arcmle_witness_from_commitment(
        commitment: &Self::CommitmentWithWitness,
    ) -> Vec<ArcMultilinearExtension<'static, E>> {
        commitment.polynomials_bh_evals.clone()
    }
}

impl<E: ExtensionField, Spec: BasefoldSpec<E>> NoninteractivePCS<E> for Basefold<E, Spec>
where
    E: Serialize + DeserializeOwned,
    E::BaseField: Serialize + DeserializeOwned,
{
}

#[cfg(test)]
mod test {
    use ff_ext::GoldilocksExt2;

    use crate::{
        basefold::Basefold,
        test_util::{run_commit_open_verify, run_simple_batch_commit_open_verify},
    };

    use super::{BasefoldRSParams, structure::BasefoldBasecodeParams};

    type PcsGoldilocksRSCode = Basefold<GoldilocksExt2, BasefoldRSParams>;
    type PcsGoldilocksBaseCode = Basefold<GoldilocksExt2, BasefoldBasecodeParams>;

    #[test]
    fn commit_open_verify_goldilocks() {
        run_commit_open_verify::<GoldilocksExt2, PcsGoldilocksBaseCode>(10, 11);
        // Test trivial proof with small num vars
        run_commit_open_verify::<GoldilocksExt2, PcsGoldilocksBaseCode>(4, 6);
        run_commit_open_verify::<GoldilocksExt2, PcsGoldilocksRSCode>(10, 11);
        // Test trivial proof with small num vars
        run_commit_open_verify::<GoldilocksExt2, PcsGoldilocksRSCode>(4, 6);
    }

    #[test]
    fn simple_batch_commit_open_verify_goldilocks() {
        // Both challenge and poly are over base field
        // run_simple_batch_commit_open_verify::<GoldilocksExt2, PcsGoldilocksBaseCode>(10, 11, 1);
        // run_simple_batch_commit_open_verify::<GoldilocksExt2, PcsGoldilocksBaseCode>(10, 11, 4);
        // Test trivial proof with small num vars
        // run_simple_batch_commit_open_verify::<GoldilocksExt2, PcsGoldilocksBaseCode>(4, 6, 4);
        // Both challenge and poly are over base field
        run_simple_batch_commit_open_verify::<GoldilocksExt2, PcsGoldilocksRSCode>(10, 11, 1);
        // run_simple_batch_commit_open_verify::<GoldilocksExt2, PcsGoldilocksRSCode>(10, 11, 4);
        // Test trivial proof with small num vars
        // run_simple_batch_commit_open_verify::<GoldilocksExt2, PcsGoldilocksRSCode>(4, 6, 4);
    }

    #[test]
    #[ignore = "For benchmarking and profiling only"]
    fn bench_basefold_simple_batch_commit_open_verify_goldilocks() {
        {
            run_commit_open_verify::<GoldilocksExt2, PcsGoldilocksRSCode>(20, 21);
            run_simple_batch_commit_open_verify::<GoldilocksExt2, PcsGoldilocksRSCode>(20, 21, 64);
        }
    }
}<|MERGE_RESOLUTION|>--- conflicted
+++ resolved
@@ -88,12 +88,7 @@
         // bh_evals is just a copy of poly.evals().
         // Note that this function implicitly assumes that the size of poly.evals() is a
         // power of two. Otherwise, the function crashes with index out of bound.
-<<<<<<< HEAD
-        let num_vars = poly.num_vars();
-=======
-        let bh_evals = poly.evaluations.clone();
         let num_vars = poly.num_vars;
->>>>>>> 5412776e
         if num_vars > pp.encoding_params.get_max_message_size_log() {
             return PolyEvalsCodeword::TooBig(num_vars);
         }
@@ -107,12 +102,8 @@
         }
 
         // Switch to coefficient form
-<<<<<<< HEAD
         // TODO optimize as this operation is heavily
         let mut coeffs = poly.evaluations().clone();
-=======
-        let mut coeffs = poly.evaluations.clone();
->>>>>>> 5412776e
         interpolate_field_type_over_boolean_hypercube(&mut coeffs);
 
         // The coefficients are originally stored in little endian,
@@ -126,14 +117,6 @@
         // encode(left_right_fold(msg)) = left_right_fold(encode(msg))
         // or
         // encode(even_odd_fold(msg)) = left_right_fold(encode(msg))
-<<<<<<< HEAD
-=======
-        // If the message is left-right folded, then we don't need to do
-        // anything. But if the message is even-odd folded for this encoding
-        // scheme, we need to bit-reverse it before we encode the message,
-        // such that the folding of the message is consistent with the
-        // evaluation of the first variable of the polynomial.
->>>>>>> 5412776e
 
         // since `coeffs` are already in little-endian order, we aim to retain the encoding scheme
         // that provides the even-odd fold property.
@@ -476,7 +459,7 @@
     /// will panic.
     fn open(
         pp: &Self::ProverParam,
-        poly: &DenseMultilinearExtension<E>,
+        poly: &ArcMultilinearExtension<E>,
         comm: &Self::CommitmentWithWitness,
         point: &[E],
         _eval: &E, // Opening does not need eval, except for sanity check
@@ -490,7 +473,7 @@
         // the protocol won't work, and saves no verifier work anyway.
         // In this case, simply return the evaluations as trivial proof.
         if comm.is_trivial::<Spec>() {
-            return Ok(Self::Proof::trivial(vec![poly.evaluations.clone()]));
+            return Ok(Self::Proof::trivial(vec![poly.evaluations().clone()]));
         }
 
         assert!(comm.num_vars >= Spec::get_basecode_msg_size_log());
@@ -509,8 +492,8 @@
             point,
             comm,
             transcript,
-            poly.num_vars,
-            poly.num_vars - Spec::get_basecode_msg_size_log(),
+            poly.num_vars(),
+            poly.num_vars() - Spec::get_basecode_msg_size_log(),
         );
 
         // 2. Query phase. ---------------------------------------
@@ -556,7 +539,7 @@
     /// not very useful in ceno.
     fn batch_open(
         _pp: &Self::ProverParam,
-        _polys: &[DenseMultilinearExtension<E>],
+        _polys: &[ArcMultilinearExtension<E>],
         _comms: &[Self::CommitmentWithWitness],
         _points: &[Vec<E>],
         _evals: &[Evaluation<E>],
@@ -997,15 +980,15 @@
     #[test]
     fn simple_batch_commit_open_verify_goldilocks() {
         // Both challenge and poly are over base field
-        // run_simple_batch_commit_open_verify::<GoldilocksExt2, PcsGoldilocksBaseCode>(10, 11, 1);
-        // run_simple_batch_commit_open_verify::<GoldilocksExt2, PcsGoldilocksBaseCode>(10, 11, 4);
+        run_simple_batch_commit_open_verify::<GoldilocksExt2, PcsGoldilocksBaseCode>(10, 11, 1);
+        run_simple_batch_commit_open_verify::<GoldilocksExt2, PcsGoldilocksBaseCode>(10, 11, 4);
         // Test trivial proof with small num vars
-        // run_simple_batch_commit_open_verify::<GoldilocksExt2, PcsGoldilocksBaseCode>(4, 6, 4);
+        run_simple_batch_commit_open_verify::<GoldilocksExt2, PcsGoldilocksBaseCode>(4, 6, 4);
         // Both challenge and poly are over base field
         run_simple_batch_commit_open_verify::<GoldilocksExt2, PcsGoldilocksRSCode>(10, 11, 1);
-        // run_simple_batch_commit_open_verify::<GoldilocksExt2, PcsGoldilocksRSCode>(10, 11, 4);
+        run_simple_batch_commit_open_verify::<GoldilocksExt2, PcsGoldilocksRSCode>(10, 11, 4);
         // Test trivial proof with small num vars
-        // run_simple_batch_commit_open_verify::<GoldilocksExt2, PcsGoldilocksRSCode>(4, 6, 4);
+        run_simple_batch_commit_open_verify::<GoldilocksExt2, PcsGoldilocksRSCode>(4, 6, 4);
     }
 
     #[test]
