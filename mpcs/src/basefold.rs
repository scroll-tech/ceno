--- conflicted
+++ resolved
@@ -1046,57 +1046,32 @@
         let num_rounds = num_vars - Spec::get_basecode_msg_size_log();
 
         // evals.len() is the batch size, i.e., how many polynomials are being opened together
-<<<<<<< HEAD
-        let batch_size_log = evals.len().next_power_of_two().ilog2() as usize;
-        let t = (0..batch_size_log)
-            .map(|_| {
-                cfg_if::cfg_if!{
-                    if #[cfg(feature = "ro_query_stats")] {
-                        transcript
-                            .get_and_append_challenge_tracking(b"batch coeffs", "mpcs opening batch")
-                            .elements
-                    } else {
-                        transcript
-                            .get_and_append_challenge(b"batch coeffs")
-                            .elements
-                    }
-                }
-            })
-            .collect::<Vec<_>>();
-        let eq_xt = build_eq_x_r_vec(&t)[..evals.len()].to_vec();
-=======
-        let batch_coeffs =
-            transcript.sample_and_append_challenge_pows(evals.len(), b"batch coeffs");
->>>>>>> 7a3d3c18
+        cfg_if::cfg_if! {
+            if #[cfg(feature = "ro_query_stats")] {
+                let batch_coeffs= transcript.sample_and_append_challenge_pows_tracking(evals.len(), b"batch coeffs", "mpcs opening batch");
+            } else {
+                let batch_coeffs = transcript.sample_and_append_challenge_pows(evals.len(), b"batch coeffs");
+            }
+        }
 
         let mut fold_challenges: Vec<E> = Vec::with_capacity(num_vars);
         let roots = &proof.roots;
         let sumcheck_messages = &proof.sumcheck_messages;
         for i in 0..num_rounds {
             transcript.append_field_element_exts(sumcheck_messages[i].as_slice());
-<<<<<<< HEAD
             cfg_if::cfg_if! {
                 if #[cfg(feature = "ro_query_stats")] {
                     let challenge = transcript
-                        .get_and_append_challenge_tracking(
-                            b"commit round",
-                            "mpcs sumcheck folding round",
-                        )
+                        .sample_and_append_challenge_tracking(b"commit round", "mpcs sumcheck folding round",)
                         .elements;
+
                 } else {
                     let challenge = transcript
-                        .get_and_append_challenge(b"commit round")
-                        .elements;
+                    .sample_and_append_challenge(b"commit round")
+                    .elements;
                 }
             };
             fold_challenges.push(challenge);
-=======
-            fold_challenges.push(
-                transcript
-                    .sample_and_append_challenge(b"commit round")
-                    .elements,
-            );
->>>>>>> 7a3d3c18
             if i < num_rounds - 1 {
                 write_digest_to_transcript(&roots[i], transcript);
             }
@@ -1104,26 +1079,16 @@
         let final_message = &proof.final_message;
         transcript.append_field_element_exts(final_message.as_slice());
 
-<<<<<<< HEAD
-        let queries: Vec<_> = (0..Spec::get_number_queries())
-            .map(|_| {
-                cfg_if::cfg_if! {if #[cfg(feature = "ro_query_stats")] {
-                    let challenge = transcript
-                        .get_and_append_challenge_tracking(b"query indices", "mpcs query indices")
-                        .elements;
-                } else {
-                    let challenge = transcript
-                        .get_and_append_challenge(b"query indices")
-                        .elements;
-                }};
-                ext_to_usize(&challenge) % (1 << (num_vars + Spec::get_rate_log()))
-            })
-=======
-        let queries: Vec<_> = transcript
-            .sample_and_append_vec(b"query indices", Spec::get_number_queries())
+        cfg_if::cfg_if! {if #[cfg(feature = "ro_query_stats")] {
+            let queries = transcript
+                .sample_and_append_vec_tracking(b"query indices", Spec::get_number_queries(), "mpcs query indices");
+        } else {
+            let queries =  transcript
+                .sample_and_append_vec(b"query indices", Spec::get_number_queries());
+        }};
+        let queries: Vec<_> = queries
             .into_iter()
             .map(|r| ext_to_usize(&r) % (1 << (num_vars + Spec::get_rate_log())))
->>>>>>> 7a3d3c18
             .collect();
         let query_result_with_merkle_path = proof.query_result_with_merkle_path.as_simple_batched();
 
