use crate::{
    sum_check::{
        classic::{ClassicSumCheck, Coefficients, CoefficientsProver, SumcheckProof},
        eq_xy_eval,
    },
    util::{
        arithmetic::{inner_product_three, interpolate_field_type_over_boolean_hypercube},
<<<<<<< HEAD
        ext_to_usize, log2_strict,
        merkle_tree::{Hasher, MerkleTree},
        plonky2_util::reverse_index_bits_in_place_field_type,
    },
    Error, Evaluation, PolynomialCommitmentScheme,
=======
        ext_to_usize,
        hash::{Digest, write_digest_to_transcript},
        log2_strict,
        merkle_tree::MerkleTree,
        plonky2_util::reverse_index_bits_in_place_field_type,
    },
>>>>>>> 66865f8c
};
use ark_std::{end_timer, start_timer};
use basic::BasicBasefoldStrategy;
use batch_simple::BatchSimpleBasefoldStrategy;
use batch_vlmp::BatchVLMPBasefoldStrategy;
use batch_vlop::BatchVLOPBasefoldStrategy;
pub use encoding::{
    Basecode, BasecodeDefaultSpec, EncodingProverParameters, EncodingScheme, RSCode,
    RSCodeDefaultSpec,
};
use ff_ext::ExtensionField;
use itertools::Itertools;
<<<<<<< HEAD
use query_phase::{prover_query_phase, verifier_query_phase, QueryCheckStrategy};
=======
use query_phase::{QueryCheckStrategy, prover_query_phase, verifier_query_phase};
>>>>>>> 66865f8c
use structure::BasefoldProof;
pub use structure::BasefoldSpec;
use transcript::Transcript;

<<<<<<< HEAD
use serde::{de::DeserializeOwned, Serialize};
=======
use serde::{Serialize, de::DeserializeOwned};
>>>>>>> 66865f8c

use multilinear_extensions::{
    mle::{DenseMultilinearExtension, FieldType, MultilinearExtension},
    virtual_poly::build_eq_x_r_vec,
};

<<<<<<< HEAD
use rand_chacha::ChaCha8Rng;
=======
>>>>>>> 66865f8c
use rayon::{
    iter::{IntoParallelIterator, IntoParallelRefMutIterator},
    prelude::{IntoParallelRefIterator, ParallelIterator},
};
pub use sumcheck::{one_level_eval_hc, one_level_interp_hc};

type SumCheck<F> = ClassicSumCheck<CoefficientsProver<F>>;

mod structure;
pub use structure::{
    Basefold, BasefoldBasecodeParams, BasefoldCommitment, BasefoldCommitmentWithData,
    BasefoldDefault, BasefoldParams, BasefoldProverParams, BasefoldRSParams,
    BasefoldVerifierParams,
};
mod commit_phase;
<<<<<<< HEAD
use commit_phase::{commit_phase, CommitPhaseStrategy};
=======
use commit_phase::{CommitPhaseStrategy, commit_phase};
>>>>>>> 66865f8c
mod encoding;
pub use encoding::{coset_fft, fft, fft_root_table};
use multilinear_extensions::virtual_poly_v2::ArcMultilinearExtension;

mod query_phase;
// This sumcheck module is different from the mpcs::sumcheck module, in that
// it deals only with the special case of the form \sum eq(r_i)f_i().
mod basic;
mod batch;
mod batch_simple;
mod batch_vlmp;
mod batch_vlop;
mod sumcheck;

enum PolyEvalsCodeword<E: ExtensionField> {
    Normal((FieldType<E>, FieldType<E>)),
    TooSmall(FieldType<E>), // The polynomial is too small to apply FRI
    TooBig(usize),
}

<<<<<<< HEAD
pub(crate) trait ProverInputs<E: ExtensionField, Spec: BasefoldSpec<E>>
where
    E::BaseField: Serialize + DeserializeOwned,
{
    fn comms(&self) -> &[BasefoldCommitmentWithData<E, Spec>];
}

pub(crate) trait VerifierInputs<E: ExtensionField, Spec: BasefoldSpec<E>>
where
    E::BaseField: Serialize + DeserializeOwned,
{
    fn comms(&self) -> &[BasefoldCommitment<E, Spec>];
=======
pub(crate) trait ProverInputs<E: ExtensionField>
where
    E::BaseField: Serialize + DeserializeOwned,
{
    fn comms(&self) -> &[BasefoldCommitmentWithData<E>];
}

pub(crate) trait VerifierInputs<E: ExtensionField>
where
    E::BaseField: Serialize + DeserializeOwned,
{
    fn comms(&self) -> &[BasefoldCommitment<E>];
>>>>>>> 66865f8c
    fn num_vars(&self) -> usize;
}

pub(crate) struct CommitPhaseInput<E: ExtensionField>
where
    E::BaseField: Serialize + DeserializeOwned,
{
    point: Vec<E>,
    coeffs_outer: Vec<E>,
    coeffs_inner: Vec<E>,
    sumcheck_proof: Option<SumcheckProof<E, Coefficients<E>>>,
}

pub(crate) trait BasefoldStrategy<E: ExtensionField, Spec: BasefoldSpec<E>>
where
    E::BaseField: Serialize + DeserializeOwned,
{
    type CommitPhaseStrategy: CommitPhaseStrategy<E>;
<<<<<<< HEAD
    type QueryCheckStrategy: QueryCheckStrategy<E, Spec>;
    type ProverInputs<'a>: ProverInputs<E, Spec>
    where
        Spec: 'a;
    type VerifierInputs<'a>: VerifierInputs<E, Spec>
    where
        Spec: 'a;

    /// Decide if the proof is trivial, and if so, output it.
    fn trivial_proof(prover_inputs: &Self::ProverInputs<'_>) -> Option<BasefoldProof<E, Spec>>;
=======
    type QueryCheckStrategy: QueryCheckStrategy<E>;
    type ProverInputs<'a>: ProverInputs<E>;
    type VerifierInputs<'a>: VerifierInputs<E>;

    /// Decide if the proof is trivial, and if so, output it.
    fn trivial_proof(prover_inputs: &Self::ProverInputs<'_>) -> Option<BasefoldProof<E>>;
>>>>>>> 66865f8c

    /// Generate:
    /// 1. the point to open (not necessarily the same as the original point)
    /// 2. the batching coefficients:
    ///    2.1 the outer coefficients, i.e., batching polys across different comms
    ///    2.2 the inner coefficients, i.e., batching polys inside each comm
    fn prepare_commit_phase_input(
        pp: &BasefoldProverParams<E, Spec>,
        prover_inputs: &Self::ProverInputs<'_>,
        transcript: &mut Transcript<E>,
    ) -> Result<CommitPhaseInput<E>, Error>;

    fn check_trivial_proof(
        verifier_inputs: &Self::VerifierInputs<'_>,
<<<<<<< HEAD
        proof: &BasefoldProof<E, Spec>,
=======
        proof: &BasefoldProof<E>,
>>>>>>> 66865f8c
        transcript: &mut Transcript<E>,
    ) -> Result<(), Error>;

    fn check_sizes(verifier_inputs: &Self::VerifierInputs<'_>);

    #[allow(clippy::type_complexity)]
    fn prepare_sumcheck_target_and_point_batching_coeffs(
        vp: &BasefoldVerifierParams<E, Spec>,
        verifier_inputs: &Self::VerifierInputs<'_>,
<<<<<<< HEAD
        proof: &BasefoldProof<E, Spec>,
=======
        proof: &BasefoldProof<E>,
>>>>>>> 66865f8c
        transcript: &mut Transcript<E>,
    ) -> Result<(E, Vec<E>, Vec<E>, Vec<E>), Error>;
}

impl<E: ExtensionField, Spec: BasefoldSpec<E>> Basefold<E, Spec>
where
    E: Serialize + DeserializeOwned,
    E::BaseField: Serialize + DeserializeOwned,
{
    /// Converts a polynomial to a code word, also returns the evaluations over the boolean hypercube
    /// for said polynomial
    fn get_poly_bh_evals_and_codeword(
        pp: &BasefoldProverParams<E, Spec>,
        poly: &DenseMultilinearExtension<E>,
    ) -> PolyEvalsCodeword<E> {
        // bh_evals is just a copy of poly.evals().
        // Note that this function implicitly assumes that the size of poly.evals() is a
        // power of two. Otherwise, the function crashes with index out of bound.
        let mut bh_evals = poly.evaluations().clone();
        let num_vars = poly.num_vars();
        if num_vars > pp.encoding_params.get_max_message_size_log() {
            return PolyEvalsCodeword::TooBig(num_vars);
        }

        // In this case, the polynomial is so small that the opening is trivial.
        // So we just build the Merkle tree over the polynomial evaluations.
        // No codeword is needed.
        if num_vars <= Spec::get_basecode_msg_size_log() {
            return PolyEvalsCodeword::TooSmall(bh_evals);
        }

        // Switch to coefficient form
        let mut coeffs = bh_evals.clone();
        // TODO: directly return bit-reversed version if needed.
        interpolate_field_type_over_boolean_hypercube(&mut coeffs);

        // The coefficients are originally stored in little endian,
        // i.e., the left half correspond to the coefficients not multiplied
        // by X0, and the right half are all multiplied by X0. That means
        // for every step in sum-check, the encoded message is expected to
        // left-right fold.
        // For the foldable encoding scheme, the codeword is always left-right
        // folded, but the message is not necessarily (depending on the choice
        // of encoding scheme). That means either:
        // encode(left_right_fold(msg)) = left_right_fold(encode(msg))
        // or
        // encode(even_odd_fold(msg)) = left_right_fold(encode(msg))
        // If the message is left-right folded, then we don't need to do
        // anything. But if the message is even-odd folded for this encoding
        // scheme, we need to bit-reverse it before we encode the message,
        // such that the folding of the message is consistent with the
        // evaluation of the first variable of the polynomial.
        if <Spec::EncodingScheme as EncodingScheme<E>>::message_is_even_and_odd_folding() {
            reverse_index_bits_in_place_field_type(&mut coeffs);
        }
        let mut codeword = Spec::EncodingScheme::encode(&pp.encoding_params, &coeffs);

        // The evaluations over the hypercube are used in sum-check.
        // They are bit-reversed because the hypercube is ordered in little
        // endian, so the left half of the evaluation vector are evaluated
        // at 0 for the first variable, and the right half are evaluated at
        // 1 for the first variable.
        // In each step of sum-check, we subsitute the first variable of the
        // current polynomial with the random challenge, which is equivalent
        // to a left-right folding of the evaluation vector.
        // However, the algorithms that we will use are applying even-odd
        // fold in each sum-check round (easier to program using `par_chunks`)
        // so we bit-reverse it to store the evaluations in big-endian.
        reverse_index_bits_in_place_field_type(&mut bh_evals);
        // The encoding scheme always folds the codeword in left-and-right
        // manner. However, in query phase the two folded positions are
        // always opened together, so it will be more efficient if the
        // folded positions are simultaneously sibling nodes in the Merkle
        // tree. Therefore, instead of left-and-right folding, we bit-reverse
        // the codeword to make the folding even-and-odd, i.e., adjacent
        // positions are folded.
        reverse_index_bits_in_place_field_type(&mut codeword);

        PolyEvalsCodeword::Normal((bh_evals, codeword))
    }

    /// Transpose a matrix of field elements, generic over the type of field element
    pub fn transpose_field_type<T: Send + Sync + Copy>(
        matrix: &[FieldType<E>],
    ) -> Result<Vec<FieldType<E>>, Error> {
        let transpose_fn = match matrix[0] {
            FieldType::Ext(_) => Self::get_column_ext,
            FieldType::Base(_) => Self::get_column_base,
            FieldType::Unreachable => unreachable!(),
        };

        let len = matrix[0].len();
        (0..len)
            .into_par_iter()
            .map(|i| (transpose_fn)(matrix, i))
            .collect()
    }

    fn get_column_base(
        matrix: &[FieldType<E>],
        column_index: usize,
    ) -> Result<FieldType<E>, Error> {
        Ok(FieldType::Base(
            matrix
                .par_iter()
                .map(|row| match row {
                    FieldType::Base(content) => Ok(content[column_index]),
                    _ => Err(Error::InvalidPcsParam(
                        "expected base field type".to_string(),
                    )),
                })
                .collect::<Result<Vec<E::BaseField>, Error>>()?,
        ))
    }

    fn get_column_ext(matrix: &[FieldType<E>], column_index: usize) -> Result<FieldType<E>, Error> {
        Ok(FieldType::Ext(
            matrix
                .par_iter()
                .map(|row| match row {
                    FieldType::Ext(content) => Ok(content[column_index]),
                    _ => Err(Error::InvalidPcsParam(
                        "expected ext field type".to_string(),
                    )),
                })
                .collect::<Result<Vec<E>, Error>>()?,
        ))
    }

    pub(crate) fn commit_inner(
        pp: &BasefoldProverParams<E, Spec>,
        poly: &DenseMultilinearExtension<E>,
<<<<<<< HEAD
    ) -> Result<BasefoldCommitmentWithData<E, Spec>, Error>
=======
    ) -> Result<BasefoldCommitmentWithData<E>, Error>
>>>>>>> 66865f8c
    where
        E: Serialize + DeserializeOwned,
        E::BaseField: Serialize + DeserializeOwned,
    {
        let is_base = match poly.evaluations() {
            FieldType::Ext(_) => false,
            FieldType::Base(_) => true,
            _ => unreachable!(),
        };

        // Encode the polynomials. Simultaneously get:
        //  (1) The evaluations over the hypercube (just a clone of the input)
        //  (2) The encoding of the coefficient vector (need an interpolation)

        match Self::get_poly_bh_evals_and_codeword(pp, poly) {
            PolyEvalsCodeword::Normal((bh_evals, codeword)) => {
<<<<<<< HEAD
                let codeword_tree = MerkleTree::<E, Spec::Hasher>::from_leaves(codeword, 2);
=======
                let codeword_tree = MerkleTree::<E>::from_leaves(codeword, 2);
>>>>>>> 66865f8c

                // All these values are stored in the `CommitmentWithData` because
                // they are useful in opening, and we don't want to recompute them.
                Ok(BasefoldCommitmentWithData {
                    codeword_tree,
                    polynomials_bh_evals: vec![bh_evals],
                    num_vars: poly.num_vars(),
                    is_base,
                    num_polys: 1,
                })
            }
            PolyEvalsCodeword::TooSmall(evals) => {
<<<<<<< HEAD
                let codeword_tree = MerkleTree::<E, Spec::Hasher>::from_leaves(evals.clone(), 2);
=======
                let codeword_tree = MerkleTree::<E>::from_leaves(evals.clone(), 2);
>>>>>>> 66865f8c

                // All these values are stored in the `CommitmentWithData` because
                // they are useful in opening, and we don't want to recompute them.
                Ok(BasefoldCommitmentWithData {
                    codeword_tree,
                    polynomials_bh_evals: vec![evals],
                    num_vars: poly.num_vars(),
                    is_base,
                    num_polys: 1,
                })
            }
            PolyEvalsCodeword::TooBig(num_vars) => Err(Error::PolynomialTooLarge(num_vars)),
        }
    }

    /// Implement the Polynomial Commitment Scheme present in the BaseFold paper
    /// https://eprint.iacr.org/2023/1705
    ///
    /// Here is a high-level explanation of the BaseFold PCS.
    ///
    /// BaseFold is the mixture of FRI and Sum-Check for proving the sum-check
    /// statement
    /// y = \sum_{b\in H} f(b) eq(b, r)
    /// where
    /// (1) f is the committed multilinear polynomial with n variables
    /// (2) H is the n-dimensional hypercube
    /// (3) r is the evaluation point (where the polynomial commitment is opened)
    /// (4) y is the evaluation result (the opening result)
    ///
    /// To prove this statement, the parties execute the normal sum-check,
    /// which reduces the sum-check statement to a evaluation statement of f
    /// at random point \alpha sampled during sum-check. Unlike normal sum-check,
    /// where this final evaluation statement is delegated to a PCS, in BaseFold
    /// this evaluation result is provided by FRI. This is possible because in
    /// FRI, the repeated folding of the originally committed codeword is
    /// effectively applying the even-odd folding to the message, which is
    /// equivalent to applying the evaluating algorithm of multilinear polynomials.
    ///
    /// The commit algorithm is the same as FRI, i.e., encode the polynomial
    /// with RS code (or more generally, with a _foldable code_), and commit
    /// to the codeword with Merkle tree. The key point is that the encoded
    /// message is the coefficient vector (instead of the evaluations over the
    /// hypercube), because the FRI folding is working on the coefficients.
    ///
    /// The opening and verification protocol is, similar to FRI, divided into
    /// two parts:
    /// (1) the committing phase (not to confused with commit algorithm of PCS)
    /// (2) the query phase
    ///
    /// The committing phase proceed by interleavingly execute FRI committing phase
    /// and the sum-check protocol. More precisely, in each round, the parties
    /// execute:
    /// (a) The prover sends the partially summed polynomial (sum-check).
    /// (b) The verifier samples a challenge (sum-check and FRI).
    /// (c) The prover substitutes one variable of the current polynomial
    ///     at the challenge (sum-check).
    /// (d) The prover folds the codeword by the challenge and sends the
    ///     Merkle root of the folded codeword (FRI).
    ///
    /// At the end of the committing phase:
    /// (a) The prover sends the final codeword in the clear (in practice, it
    ///     suffices to send the message and let the verifier encode it locally
    ///     to save the proof size).
    /// (b) The verifier interprets this last FRI message as a multilinear
    ///     polynomial, sums it over the hypercube, and compares the sum with
    ///     the current claimed sum of the sum-check protocol.
    ///
    /// Now the sum-check part of the protocol is finished. The query phase
    /// proceed exactly the same as FRI: for each query
    /// (a) The verifier samples an index i in the codeword.
    /// (b) The prover opens the codeword at i and i XOR 1, and the sequence of
    ///     folded codewords at the folded positions, i.e., for round k, the
    ///     positions are (i >> k) and (i >> k) XOR 1.
    /// (c) The verifier checks that the folding has been correctly computed
    ///     at these positions.
    fn open_inner<Strategy: BasefoldStrategy<E, Spec>>(
        pp: &BasefoldProverParams<E, Spec>,
        prover_inputs: &Strategy::ProverInputs<'_>,
        transcript: &mut Transcript<E>,
<<<<<<< HEAD
    ) -> Result<BasefoldProof<E, Spec>, Error> {
=======
    ) -> Result<BasefoldProof<E>, Error> {
>>>>>>> 66865f8c
        if let Some(proof) = Strategy::trivial_proof(prover_inputs) {
            return Ok(proof);
        }

        let timer = start_timer!(|| "Basefold::open");

        let commit_phase_input =
            Strategy::prepare_commit_phase_input(pp, prover_inputs, transcript)?;

        // 1. Committing phase. This phase runs the sum-check and
        //    the FRI protocols interleavingly. After this phase,
        //    the sum-check protocol is finished, so nothing is
        //    to return about the sum-check. However, for the FRI
        //    part, the prover needs to prepare the answers to the
        //    queries, so the prover needs the oracles and the Merkle
        //    trees built over them.
        let (trees, commit_phase_proof) = commit_phase::<E, Spec, Strategy::CommitPhaseStrategy>(
            &pp.encoding_params,
            commit_phase_input.point.as_slice(),
            commit_phase_input.coeffs_outer.as_slice(),
            commit_phase_input.coeffs_inner.as_slice(),
            prover_inputs.comms(),
            transcript,
        );

        // 2. Query phase. ---------------------------------------
        //    Compute the query indices by Fiat-Shamir.
        //    For each index, prepare the answers and the Merkle paths.
        //    Each entry in queried_els stores a list of triples
        //    (F, F, i) indicating the position opened at each round and
        //    the two values at that round

        // 2.1 Prepare the answers. These include two values in each oracle,
        //     in positions (i, i XOR 1), (i >> 1, (i >> 1) XOR 1), ...
        //     respectively.
        let query_timer = start_timer!(|| "Basefold::open::query_phase");
        let queries = prover_query_phase::<E, Spec>(
            transcript,
            prover_inputs.comms(),
            &trees,
            Spec::get_number_queries(),
        );
        end_timer!(query_timer);

        end_timer!(timer);

        // End of query phase.----------------------------------

        Ok(BasefoldProof {
            sumcheck_messages: commit_phase_proof.sumcheck_messages,
            roots: commit_phase_proof.roots,
            final_message: commit_phase_proof.final_message,
            query_result: queries,
            sumcheck_proof: commit_phase_input.sumcheck_proof,
            trivial_proof: vec![],
        })
    }

    fn verify_inner<Strategy: BasefoldStrategy<E, Spec>>(
        vp: &BasefoldVerifierParams<E, Spec>,
        verifier_inputs: &Strategy::VerifierInputs<'_>,
<<<<<<< HEAD
        proof: &BasefoldProof<E, Spec>,
=======
        proof: &BasefoldProof<E>,
>>>>>>> 66865f8c
        transcript: &mut Transcript<E>,
    ) -> Result<(), Error> {
        if proof.is_trivial() {
            return Strategy::check_trivial_proof(verifier_inputs, proof, transcript);
        }
        let num_vars = verifier_inputs.num_vars();
        Strategy::check_sizes(verifier_inputs);
        let num_rounds = num_vars - Spec::get_basecode_msg_size_log();

        let (target_sum, verify_point, coeffs_outer, coeffs_inner) =
            Strategy::prepare_sumcheck_target_and_point_batching_coeffs(
                vp,
                verifier_inputs,
                proof,
                transcript,
            )?;

        let mut fold_challenges: Vec<E> = Vec::with_capacity(num_vars);
        let roots = &proof.roots;
        let sumcheck_messages = &proof.sumcheck_messages;
        for i in 0..num_rounds {
            transcript.append_field_element_exts(sumcheck_messages[i].as_slice());
            fold_challenges.push(
                transcript
                    .get_and_append_challenge(b"commit round")
                    .elements,
            );
            if i < num_rounds - 1 {
<<<<<<< HEAD
                <Spec::Hasher as Hasher<E>>::write_digest_to_transcript(&roots[i], transcript);
=======
                write_digest_to_transcript(&roots[i], transcript);
>>>>>>> 66865f8c
            }
        }

        let final_message = &proof.final_message;
        transcript.append_field_element_exts(final_message.as_slice());

        let queries: Vec<_> = (0..Spec::get_number_queries())
            .map(|_| {
                ext_to_usize(
                    &transcript
                        .get_and_append_challenge(b"query indices")
                        .elements,
                ) % (1 << (num_vars + Spec::get_rate_log()))
            })
            .collect();

        // coeff is the eq polynomial evaluated at the last challenge.len() variables
        // in reverse order.
        let rev_challenges = fold_challenges.clone().into_iter().rev().collect_vec();
        let coeff = eq_xy_eval(
            &verify_point[verify_point.len() - fold_challenges.len()..],
            &rev_challenges,
        );
        // Compute eq as the partially evaluated eq polynomial
        let mut eq = build_eq_x_r_vec(&verify_point[..verify_point.len() - fold_challenges.len()]);
        eq.par_iter_mut().for_each(|e| *e *= coeff);

        verifier_query_phase::<E, Spec, Strategy::QueryCheckStrategy>(
            queries.as_slice(),
            &vp.encoding_params,
            &proof.query_result,
            sumcheck_messages,
            &fold_challenges,
            &coeffs_outer,
            &coeffs_inner,
            num_rounds,
            num_vars,
            final_message,
            roots,
            verifier_inputs.comms(),
            eq.as_slice(),
            &target_sum,
        );
<<<<<<< HEAD

        Ok(())
=======

        Ok(())
    }
}

impl<E: ExtensionField, Spec: BasefoldSpec<E>> PolynomialCommitmentScheme<E> for Basefold<E, Spec>
where
    E: Serialize + DeserializeOwned,
    E::BaseField: Serialize + DeserializeOwned,
{
    type Param = BasefoldParams<E, Spec>;
    type ProverParam = BasefoldProverParams<E, Spec>;
    type VerifierParam = BasefoldVerifierParams<E, Spec>;
    type CommitmentWithData = BasefoldCommitmentWithData<E>;
    type Commitment = BasefoldCommitment<E>;
    type CommitmentChunk = Digest<E::BaseField>;
    type Proof = BasefoldProof<E>;

    fn setup(poly_size: usize) -> Result<Self::Param, Error> {
        let pp = <Spec::EncodingScheme as EncodingScheme<E>>::setup(log2_strict(poly_size));

        Ok(BasefoldParams { params: pp })
>>>>>>> 66865f8c
    }
}

<<<<<<< HEAD
impl<E: ExtensionField, Spec: BasefoldSpec<E>> PolynomialCommitmentScheme<E> for Basefold<E, Spec>
where
    E: Serialize + DeserializeOwned,
    E::BaseField: Serialize + DeserializeOwned,
{
    type Param = BasefoldParams<E, Spec>;
    type ProverParam = BasefoldProverParams<E, Spec>;
    type VerifierParam = BasefoldVerifierParams<E, Spec>;
    type CommitmentWithData = BasefoldCommitmentWithData<E, Spec>;
    type Commitment = BasefoldCommitment<E, Spec>;
    type CommitmentChunk = <Spec::Hasher as Hasher<E>>::Digest;
    type Proof = BasefoldProof<E, Spec>;
    type Rng = ChaCha8Rng;

    fn setup(poly_size: usize) -> Result<Self::Param, Error> {
        let pp = <Spec::EncodingScheme as EncodingScheme<E>>::setup(log2_strict(poly_size));

        Ok(BasefoldParams { params: pp })
    }

    /// Derive the proving key and verification key from the public parameter.
    /// This step simultaneously trims the parameter for the particular size.
    fn trim(
        pp: &Self::Param,
        poly_size: usize,
    ) -> Result<(Self::ProverParam, Self::VerifierParam), Error> {
        <Spec::EncodingScheme as EncodingScheme<E>>::trim(&pp.params, log2_strict(poly_size)).map(
            |(pp, vp)| {
                (
                    BasefoldProverParams {
                        encoding_params: pp,
                    },
                    BasefoldVerifierParams {
                        encoding_params: vp,
                    },
                )
            },
        )
    }

    fn commit(
        pp: &Self::ProverParam,
        poly: &DenseMultilinearExtension<E>,
    ) -> Result<Self::CommitmentWithData, Error> {
        let timer = start_timer!(|| "Basefold::commit");
        let ret = Self::commit_inner(pp, poly);
        end_timer!(timer);

        ret
    }

    fn batch_commit(
        pp: &Self::ProverParam,
        polys: &[DenseMultilinearExtension<E>],
    ) -> Result<Self::CommitmentWithData, Error> {
        Self::batch_commit_inner(pp, polys)
    }

    fn write_commitment(
        comm: &Self::Commitment,
        transcript: &mut Transcript<E>,
    ) -> Result<(), Error> {
        Spec::Hasher::write_digest_to_transcript(&comm.root(), transcript);
        Ok(())
    }

    fn get_pure_commitment(comm: &Self::CommitmentWithData) -> Self::Commitment {
        comm.to_commitment()
    }

    /// Open a single polynomial commitment at one point. If the given
    /// commitment with data contains more than one polynomial, this function
    /// will panic.
    fn open(
        pp: &Self::ProverParam,
        poly: &ArcMultilinearExtension<E>,
        comm: &Self::CommitmentWithData,
        point: &[E],
        eval: &E, // Opening does not need eval, except for sanity check
        transcript: &mut Transcript<E>,
    ) -> Result<Self::Proof, Error> {
        if cfg!(feature = "sanity-check") {
            assert_eq!(&poly.evaluate(point), eval);
        }

        let prover_inputs = basic::ProverInputs { poly, comm, point };

        Self::open_inner::<BasicBasefoldStrategy>(pp, &prover_inputs, transcript)
    }

    /// Open a batch of polynomial commitments at several points.
    /// The current version only supports one polynomial per commitment.
    /// Because otherwise it is complex to match the polynomials and
    /// the commitments, and because currently this high flexibility is
    /// not very useful in ceno.
    fn batch_open_vlmp(
        pp: &Self::ProverParam,
        polys: &[ArcMultilinearExtension<E>],
        comms: &[Self::CommitmentWithData],
        points: &[&[E]],
        evals: &[Evaluation<E>],
        transcript: &mut Transcript<E>,
    ) -> Result<Self::Proof, Error> {
        if cfg!(feature = "sanity-check") {
            evals.iter().for_each(|eval| {
                assert_eq!(
                    &polys[eval.poly()].evaluate(points[eval.point()]),
                    eval.value()
                )
            })
        }

        let prover_inputs = batch_vlmp::ProverInputs {
            comms,
            polys,
            points,
            evals,
        };

=======
    /// Derive the proving key and verification key from the public parameter.
    /// This step simultaneously trims the parameter for the particular size.
    fn trim(
        pp: &Self::Param,
        poly_size: usize,
    ) -> Result<(Self::ProverParam, Self::VerifierParam), Error> {
        <Spec::EncodingScheme as EncodingScheme<E>>::trim(&pp.params, log2_strict(poly_size)).map(
            |(pp, vp)| {
                (
                    BasefoldProverParams {
                        encoding_params: pp,
                    },
                    BasefoldVerifierParams {
                        encoding_params: vp,
                    },
                )
            },
        )
    }

    fn commit(
        pp: &Self::ProverParam,
        poly: &DenseMultilinearExtension<E>,
    ) -> Result<Self::CommitmentWithData, Error> {
        let timer = start_timer!(|| "Basefold::commit");
        let ret = Self::commit_inner(pp, poly);
        end_timer!(timer);

        ret
    }

    fn batch_commit(
        pp: &Self::ProverParam,
        polys: &[DenseMultilinearExtension<E>],
    ) -> Result<Self::CommitmentWithData, Error> {
        Self::batch_commit_inner(pp, polys)
    }

    fn write_commitment(
        comm: &Self::Commitment,
        transcript: &mut Transcript<E>,
    ) -> Result<(), Error> {
        write_digest_to_transcript(&comm.root(), transcript);
        Ok(())
    }

    fn get_pure_commitment(comm: &Self::CommitmentWithData) -> Self::Commitment {
        comm.to_commitment()
    }

    /// Open a single polynomial commitment at one point. If the given
    /// commitment with data contains more than one polynomial, this function
    /// will panic.
    fn open(
        pp: &Self::ProverParam,
        poly: &ArcMultilinearExtension<E>,
        comm: &Self::CommitmentWithData,
        point: &[E],
        eval: &E, // Opening does not need eval, except for sanity check
        transcript: &mut Transcript<E>,
    ) -> Result<Self::Proof, Error> {
        if cfg!(feature = "sanity-check") {
            assert_eq!(&poly.evaluate(point), eval);
        }

        let prover_inputs = basic::ProverInputs { poly, comm, point };

        Self::open_inner::<BasicBasefoldStrategy>(pp, &prover_inputs, transcript)
    }

    /// Open a batch of polynomial commitments at several points.
    /// The current version only supports one polynomial per commitment.
    /// Because otherwise it is complex to match the polynomials and
    /// the commitments, and because currently this high flexibility is
    /// not very useful in ceno.
    fn batch_open_vlmp(
        pp: &Self::ProverParam,
        polys: &[ArcMultilinearExtension<E>],
        comms: &[Self::CommitmentWithData],
        points: &[&[E]],
        evals: &[Evaluation<E>],
        transcript: &mut Transcript<E>,
    ) -> Result<Self::Proof, Error> {
        if cfg!(feature = "sanity-check") {
            evals.iter().for_each(|eval| {
                assert_eq!(
                    &polys[eval.poly()].evaluate(points[eval.point()]),
                    eval.value()
                )
            })
        }

        let prover_inputs = batch_vlmp::ProverInputs {
            comms,
            polys,
            points,
            evals,
        };

>>>>>>> 66865f8c
        Self::open_inner::<BatchVLMPBasefoldStrategy>(pp, &prover_inputs, transcript)
    }

    /// This is a simple version of batch open:
    /// 1. Open at one point
    /// 2. All the polynomials share the same commitment and have the same
    ///    number of variables.
    /// 3. The point is already a random point generated by a sum-check.
    fn simple_batch_open(
        pp: &Self::ProverParam,
        polys: &[ArcMultilinearExtension<E>],
        comm: &Self::CommitmentWithData,
        point: &[E],
        evals: &[E],
        transcript: &mut Transcript<E>,
    ) -> Result<Self::Proof, Error> {
        if cfg!(feature = "sanity-check") {
            evals
                .iter()
                .zip(polys)
                .for_each(|(eval, poly)| assert_eq!(&poly.evaluate(point), eval))
        }
        let prover_inputs = batch_simple::ProverInputs { comm, polys, point };
        Self::open_inner::<BatchSimpleBasefoldStrategy>(pp, &prover_inputs, transcript)
    }

    fn batch_open_vlop(
        pp: &Self::ProverParam,
        polys: &[&[ArcMultilinearExtension<E>]],
        comms: &[Self::CommitmentWithData],
        point: &[E],
        evals: &[&[E]],
        transcript: &mut Transcript<E>,
    ) -> Result<Self::Proof, Error> {
        if cfg!(feature = "sanity-check") {
            evals.iter().zip_eq(polys).for_each(|(evals, polys)| {
                evals.iter().zip_eq(polys.iter()).for_each(|(eval, poly)| {
                    assert_eq!(&poly.evaluate(&point[..poly.num_vars()]), eval)
                })
            })
        }

        let prover_inputs = batch_vlop::ProverInputs {
            comms,
            polys,
            point,
        };

        Self::open_inner::<BatchVLOPBasefoldStrategy>(pp, &prover_inputs, transcript)
    }

    fn verify(
        vp: &Self::VerifierParam,
        comm: &Self::Commitment,
        point: &[E],
        eval: &E,
        proof: &Self::Proof,
        transcript: &mut Transcript<E>,
    ) -> Result<(), Error> {
        let timer = start_timer!(|| "Basefold::verify");
        let verifier_inputs = basic::VerifierInputs {
            comm,
            point,
            num_vars: point.len(),
            eval: *eval,
        };
        let ret =
            Self::verify_inner::<BasicBasefoldStrategy>(vp, &verifier_inputs, proof, transcript);
        end_timer!(timer);
        ret
    }

    fn batch_verify_vlmp(
        vp: &Self::VerifierParam,
        comms: &[Self::Commitment],
        points: &[&[E]],
        evals: &[Evaluation<E>],
        proof: &Self::Proof,
        transcript: &mut Transcript<E>,
    ) -> Result<(), Error> {
        let verifier_inputs = batch_vlmp::VerifierInputs {
            comms,
            points,
            num_vars: points.iter().map(|point| point.len()).max().unwrap(),
            evals,
        };
        Self::verify_inner::<BatchVLMPBasefoldStrategy>(vp, &verifier_inputs, proof, transcript)
    }

    fn simple_batch_verify(
        vp: &Self::VerifierParam,
        comm: &Self::Commitment,
        point: &[E],
        evals: &[E],
        proof: &Self::Proof,
        transcript: &mut Transcript<E>,
    ) -> Result<(), Error> {
        let verifier_inputs = batch_simple::VerifierInputs {
            comm,
            point,
            num_vars: point.len(),
            evals,
        };
        Self::verify_inner::<BatchSimpleBasefoldStrategy>(vp, &verifier_inputs, proof, transcript)
<<<<<<< HEAD
=======
    }

    fn batch_verify_vlop(
        vp: &Self::VerifierParam,
        comms: &[Self::Commitment],
        point: &[E],
        max_num_vars: usize,
        evals: &[&[E]],
        proof: &Self::Proof,
        transcript: &mut Transcript<E>,
    ) -> Result<(), Error> {
        let verifier_inputs = batch_vlop::VerifierInputs {
            comms,
            point,
            num_vars: max_num_vars,
            evals,
        };
        Self::verify_inner::<BatchVLOPBasefoldStrategy>(vp, &verifier_inputs, proof, transcript)
>>>>>>> 66865f8c
    }

<<<<<<< HEAD
    fn batch_verify_vlop(
        vp: &Self::VerifierParam,
        comms: &[Self::Commitment],
        point: &[E],
        max_num_vars: usize,
        evals: &[&[E]],
        proof: &Self::Proof,
        transcript: &mut Transcript<E>,
    ) -> Result<(), Error> {
        let verifier_inputs = batch_vlop::VerifierInputs {
            comms,
            point,
            num_vars: max_num_vars,
            evals,
        };
        Self::verify_inner::<BatchVLOPBasefoldStrategy>(vp, &verifier_inputs, proof, transcript)
    }
=======
impl<E: ExtensionField, Spec: BasefoldSpec<E>> NoninteractivePCS<E> for Basefold<E, Spec>
where
    E: Serialize + DeserializeOwned,
    E::BaseField: Serialize + DeserializeOwned,
{
>>>>>>> 66865f8c
}

#[cfg(test)]
mod test {
    use crate::{
        basefold::Basefold,
        test_util::{
            run_batch_vlmp_commit_open_verify, run_batch_vlop_commit_open_verify,
            run_commit_open_verify, run_simple_batch_commit_open_verify,
        },
    };
    use goldilocks::GoldilocksExt2;

<<<<<<< HEAD
    use super::{structure::BasefoldBasecodeParams, BasefoldRSParams};
=======
    use super::{BasefoldRSParams, structure::BasefoldBasecodeParams};
>>>>>>> 66865f8c

    type PcsGoldilocksRSCode = Basefold<GoldilocksExt2, BasefoldRSParams>;
    type PcsGoldilocksBaseCode = Basefold<GoldilocksExt2, BasefoldBasecodeParams>;

    #[test]
    fn commit_open_verify_goldilocks() {
        for base in [true, false].into_iter() {
            // Challenge is over extension field, poly over the base field
            run_commit_open_verify::<GoldilocksExt2, PcsGoldilocksBaseCode>(base, 10, 11);
            // Test trivial proof with small num vars
            run_commit_open_verify::<GoldilocksExt2, PcsGoldilocksBaseCode>(base, 4, 6);
            // Challenge is over extension field, poly over the base field
            run_commit_open_verify::<GoldilocksExt2, PcsGoldilocksRSCode>(base, 10, 11);
            // Test trivial proof with small num vars
            run_commit_open_verify::<GoldilocksExt2, PcsGoldilocksRSCode>(base, 4, 6);
        }
    }

    #[test]
    fn simple_batch_commit_open_verify_goldilocks() {
        for base in [true, false].into_iter() {
            // Both challenge and poly are over base field
            run_simple_batch_commit_open_verify::<GoldilocksExt2, PcsGoldilocksBaseCode>(
                base, 10, 11, 1,
            );
            run_simple_batch_commit_open_verify::<GoldilocksExt2, PcsGoldilocksBaseCode>(
                base, 10, 11, 4,
            );
            // Test trivial proof with small num vars
            run_simple_batch_commit_open_verify::<GoldilocksExt2, PcsGoldilocksBaseCode>(
                base, 4, 6, 4,
            );
            // Both challenge and poly are over base field
            run_simple_batch_commit_open_verify::<GoldilocksExt2, PcsGoldilocksRSCode>(
                base, 10, 11, 1,
            );
            run_simple_batch_commit_open_verify::<GoldilocksExt2, PcsGoldilocksRSCode>(
                base, 10, 11, 4,
            );
            // Test trivial proof with small num vars
            run_simple_batch_commit_open_verify::<GoldilocksExt2, PcsGoldilocksRSCode>(
                base, 4, 6, 4,
            );
        }
    }

    #[test]
    fn batch_vlmp_commit_open_verify() {
        for base in [true, false].iter() {
            // Both challenge and poly are over base field
            run_batch_vlmp_commit_open_verify::<GoldilocksExt2, PcsGoldilocksBaseCode>(
                *base, 10, 11,
            );
            run_batch_vlmp_commit_open_verify::<GoldilocksExt2, PcsGoldilocksRSCode>(*base, 10, 11);
        }
    }

    #[test]
    fn batch_vlop_commit_open_verify() {
        for batch_inner in 1..4 {
            for batch_outer in 1..2 {
                // Both challenge and poly are over base field
                run_batch_vlop_commit_open_verify::<GoldilocksExt2, PcsGoldilocksBaseCode>(
                    true,
                    8,
                    9,
                    batch_outer,
                    batch_inner,
                );
                run_batch_vlop_commit_open_verify::<GoldilocksExt2, PcsGoldilocksRSCode>(
                    true,
                    8,
                    9,
                    batch_outer,
                    batch_inner,
                );
                run_batch_vlop_commit_open_verify::<GoldilocksExt2, PcsGoldilocksBaseCode>(
                    false,
                    8,
                    9,
                    batch_outer,
                    batch_inner,
                );
                run_batch_vlop_commit_open_verify::<GoldilocksExt2, PcsGoldilocksRSCode>(
                    false,
                    8,
                    9,
                    batch_outer,
                    batch_inner,
                );
            }
        }
    }
}<|MERGE_RESOLUTION|>--- conflicted
+++ resolved
@@ -1,24 +1,15 @@
 use crate::{
+    Error, Evaluation, PolynomialCommitmentScheme,
     sum_check::{
         classic::{ClassicSumCheck, Coefficients, CoefficientsProver, SumcheckProof},
         eq_xy_eval,
     },
     util::{
         arithmetic::{inner_product_three, interpolate_field_type_over_boolean_hypercube},
-<<<<<<< HEAD
         ext_to_usize, log2_strict,
         merkle_tree::{Hasher, MerkleTree},
         plonky2_util::reverse_index_bits_in_place_field_type,
     },
-    Error, Evaluation, PolynomialCommitmentScheme,
-=======
-        ext_to_usize,
-        hash::{Digest, write_digest_to_transcript},
-        log2_strict,
-        merkle_tree::MerkleTree,
-        plonky2_util::reverse_index_bits_in_place_field_type,
-    },
->>>>>>> 66865f8c
 };
 use ark_std::{end_timer, start_timer};
 use basic::BasicBasefoldStrategy;
@@ -31,30 +22,18 @@
 };
 use ff_ext::ExtensionField;
 use itertools::Itertools;
-<<<<<<< HEAD
-use query_phase::{prover_query_phase, verifier_query_phase, QueryCheckStrategy};
-=======
 use query_phase::{QueryCheckStrategy, prover_query_phase, verifier_query_phase};
->>>>>>> 66865f8c
 use structure::BasefoldProof;
 pub use structure::BasefoldSpec;
 use transcript::Transcript;
 
-<<<<<<< HEAD
-use serde::{de::DeserializeOwned, Serialize};
-=======
 use serde::{Serialize, de::DeserializeOwned};
->>>>>>> 66865f8c
 
 use multilinear_extensions::{
     mle::{DenseMultilinearExtension, FieldType, MultilinearExtension},
     virtual_poly::build_eq_x_r_vec,
 };
 
-<<<<<<< HEAD
-use rand_chacha::ChaCha8Rng;
-=======
->>>>>>> 66865f8c
 use rayon::{
     iter::{IntoParallelIterator, IntoParallelRefMutIterator},
     prelude::{IntoParallelRefIterator, ParallelIterator},
@@ -70,11 +49,7 @@
     BasefoldVerifierParams,
 };
 mod commit_phase;
-<<<<<<< HEAD
-use commit_phase::{commit_phase, CommitPhaseStrategy};
-=======
 use commit_phase::{CommitPhaseStrategy, commit_phase};
->>>>>>> 66865f8c
 mod encoding;
 pub use encoding::{coset_fft, fft, fft_root_table};
 use multilinear_extensions::virtual_poly_v2::ArcMultilinearExtension;
@@ -95,7 +70,6 @@
     TooBig(usize),
 }
 
-<<<<<<< HEAD
 pub(crate) trait ProverInputs<E: ExtensionField, Spec: BasefoldSpec<E>>
 where
     E::BaseField: Serialize + DeserializeOwned,
@@ -108,20 +82,6 @@
     E::BaseField: Serialize + DeserializeOwned,
 {
     fn comms(&self) -> &[BasefoldCommitment<E, Spec>];
-=======
-pub(crate) trait ProverInputs<E: ExtensionField>
-where
-    E::BaseField: Serialize + DeserializeOwned,
-{
-    fn comms(&self) -> &[BasefoldCommitmentWithData<E>];
-}
-
-pub(crate) trait VerifierInputs<E: ExtensionField>
-where
-    E::BaseField: Serialize + DeserializeOwned,
-{
-    fn comms(&self) -> &[BasefoldCommitment<E>];
->>>>>>> 66865f8c
     fn num_vars(&self) -> usize;
 }
 
@@ -140,7 +100,6 @@
     E::BaseField: Serialize + DeserializeOwned,
 {
     type CommitPhaseStrategy: CommitPhaseStrategy<E>;
-<<<<<<< HEAD
     type QueryCheckStrategy: QueryCheckStrategy<E, Spec>;
     type ProverInputs<'a>: ProverInputs<E, Spec>
     where
@@ -151,14 +110,6 @@
 
     /// Decide if the proof is trivial, and if so, output it.
     fn trivial_proof(prover_inputs: &Self::ProverInputs<'_>) -> Option<BasefoldProof<E, Spec>>;
-=======
-    type QueryCheckStrategy: QueryCheckStrategy<E>;
-    type ProverInputs<'a>: ProverInputs<E>;
-    type VerifierInputs<'a>: VerifierInputs<E>;
-
-    /// Decide if the proof is trivial, and if so, output it.
-    fn trivial_proof(prover_inputs: &Self::ProverInputs<'_>) -> Option<BasefoldProof<E>>;
->>>>>>> 66865f8c
 
     /// Generate:
     /// 1. the point to open (not necessarily the same as the original point)
@@ -173,11 +124,7 @@
 
     fn check_trivial_proof(
         verifier_inputs: &Self::VerifierInputs<'_>,
-<<<<<<< HEAD
         proof: &BasefoldProof<E, Spec>,
-=======
-        proof: &BasefoldProof<E>,
->>>>>>> 66865f8c
         transcript: &mut Transcript<E>,
     ) -> Result<(), Error>;
 
@@ -187,11 +134,7 @@
     fn prepare_sumcheck_target_and_point_batching_coeffs(
         vp: &BasefoldVerifierParams<E, Spec>,
         verifier_inputs: &Self::VerifierInputs<'_>,
-<<<<<<< HEAD
         proof: &BasefoldProof<E, Spec>,
-=======
-        proof: &BasefoldProof<E>,
->>>>>>> 66865f8c
         transcript: &mut Transcript<E>,
     ) -> Result<(E, Vec<E>, Vec<E>, Vec<E>), Error>;
 }
@@ -324,11 +267,7 @@
     pub(crate) fn commit_inner(
         pp: &BasefoldProverParams<E, Spec>,
         poly: &DenseMultilinearExtension<E>,
-<<<<<<< HEAD
     ) -> Result<BasefoldCommitmentWithData<E, Spec>, Error>
-=======
-    ) -> Result<BasefoldCommitmentWithData<E>, Error>
->>>>>>> 66865f8c
     where
         E: Serialize + DeserializeOwned,
         E::BaseField: Serialize + DeserializeOwned,
@@ -345,11 +284,7 @@
 
         match Self::get_poly_bh_evals_and_codeword(pp, poly) {
             PolyEvalsCodeword::Normal((bh_evals, codeword)) => {
-<<<<<<< HEAD
                 let codeword_tree = MerkleTree::<E, Spec::Hasher>::from_leaves(codeword, 2);
-=======
-                let codeword_tree = MerkleTree::<E>::from_leaves(codeword, 2);
->>>>>>> 66865f8c
 
                 // All these values are stored in the `CommitmentWithData` because
                 // they are useful in opening, and we don't want to recompute them.
@@ -362,11 +297,7 @@
                 })
             }
             PolyEvalsCodeword::TooSmall(evals) => {
-<<<<<<< HEAD
                 let codeword_tree = MerkleTree::<E, Spec::Hasher>::from_leaves(evals.clone(), 2);
-=======
-                let codeword_tree = MerkleTree::<E>::from_leaves(evals.clone(), 2);
->>>>>>> 66865f8c
 
                 // All these values are stored in the `CommitmentWithData` because
                 // they are useful in opening, and we don't want to recompute them.
@@ -446,11 +377,7 @@
         pp: &BasefoldProverParams<E, Spec>,
         prover_inputs: &Strategy::ProverInputs<'_>,
         transcript: &mut Transcript<E>,
-<<<<<<< HEAD
     ) -> Result<BasefoldProof<E, Spec>, Error> {
-=======
-    ) -> Result<BasefoldProof<E>, Error> {
->>>>>>> 66865f8c
         if let Some(proof) = Strategy::trivial_proof(prover_inputs) {
             return Ok(proof);
         }
@@ -512,11 +439,7 @@
     fn verify_inner<Strategy: BasefoldStrategy<E, Spec>>(
         vp: &BasefoldVerifierParams<E, Spec>,
         verifier_inputs: &Strategy::VerifierInputs<'_>,
-<<<<<<< HEAD
         proof: &BasefoldProof<E, Spec>,
-=======
-        proof: &BasefoldProof<E>,
->>>>>>> 66865f8c
         transcript: &mut Transcript<E>,
     ) -> Result<(), Error> {
         if proof.is_trivial() {
@@ -545,11 +468,7 @@
                     .elements,
             );
             if i < num_rounds - 1 {
-<<<<<<< HEAD
                 <Spec::Hasher as Hasher<E>>::write_digest_to_transcript(&roots[i], transcript);
-=======
-                write_digest_to_transcript(&roots[i], transcript);
->>>>>>> 66865f8c
             }
         }
 
@@ -593,37 +512,11 @@
             eq.as_slice(),
             &target_sum,
         );
-<<<<<<< HEAD
 
         Ok(())
-=======
-
-        Ok(())
     }
 }
 
-impl<E: ExtensionField, Spec: BasefoldSpec<E>> PolynomialCommitmentScheme<E> for Basefold<E, Spec>
-where
-    E: Serialize + DeserializeOwned,
-    E::BaseField: Serialize + DeserializeOwned,
-{
-    type Param = BasefoldParams<E, Spec>;
-    type ProverParam = BasefoldProverParams<E, Spec>;
-    type VerifierParam = BasefoldVerifierParams<E, Spec>;
-    type CommitmentWithData = BasefoldCommitmentWithData<E>;
-    type Commitment = BasefoldCommitment<E>;
-    type CommitmentChunk = Digest<E::BaseField>;
-    type Proof = BasefoldProof<E>;
-
-    fn setup(poly_size: usize) -> Result<Self::Param, Error> {
-        let pp = <Spec::EncodingScheme as EncodingScheme<E>>::setup(log2_strict(poly_size));
-
-        Ok(BasefoldParams { params: pp })
->>>>>>> 66865f8c
-    }
-}
-
-<<<<<<< HEAD
 impl<E: ExtensionField, Spec: BasefoldSpec<E>> PolynomialCommitmentScheme<E> for Basefold<E, Spec>
 where
     E: Serialize + DeserializeOwned,
@@ -636,7 +529,6 @@
     type Commitment = BasefoldCommitment<E, Spec>;
     type CommitmentChunk = <Spec::Hasher as Hasher<E>>::Digest;
     type Proof = BasefoldProof<E, Spec>;
-    type Rng = ChaCha8Rng;
 
     fn setup(poly_size: usize) -> Result<Self::Param, Error> {
         let pp = <Spec::EncodingScheme as EncodingScheme<E>>::setup(log2_strict(poly_size));
@@ -743,107 +635,6 @@
             evals,
         };
 
-=======
-    /// Derive the proving key and verification key from the public parameter.
-    /// This step simultaneously trims the parameter for the particular size.
-    fn trim(
-        pp: &Self::Param,
-        poly_size: usize,
-    ) -> Result<(Self::ProverParam, Self::VerifierParam), Error> {
-        <Spec::EncodingScheme as EncodingScheme<E>>::trim(&pp.params, log2_strict(poly_size)).map(
-            |(pp, vp)| {
-                (
-                    BasefoldProverParams {
-                        encoding_params: pp,
-                    },
-                    BasefoldVerifierParams {
-                        encoding_params: vp,
-                    },
-                )
-            },
-        )
-    }
-
-    fn commit(
-        pp: &Self::ProverParam,
-        poly: &DenseMultilinearExtension<E>,
-    ) -> Result<Self::CommitmentWithData, Error> {
-        let timer = start_timer!(|| "Basefold::commit");
-        let ret = Self::commit_inner(pp, poly);
-        end_timer!(timer);
-
-        ret
-    }
-
-    fn batch_commit(
-        pp: &Self::ProverParam,
-        polys: &[DenseMultilinearExtension<E>],
-    ) -> Result<Self::CommitmentWithData, Error> {
-        Self::batch_commit_inner(pp, polys)
-    }
-
-    fn write_commitment(
-        comm: &Self::Commitment,
-        transcript: &mut Transcript<E>,
-    ) -> Result<(), Error> {
-        write_digest_to_transcript(&comm.root(), transcript);
-        Ok(())
-    }
-
-    fn get_pure_commitment(comm: &Self::CommitmentWithData) -> Self::Commitment {
-        comm.to_commitment()
-    }
-
-    /// Open a single polynomial commitment at one point. If the given
-    /// commitment with data contains more than one polynomial, this function
-    /// will panic.
-    fn open(
-        pp: &Self::ProverParam,
-        poly: &ArcMultilinearExtension<E>,
-        comm: &Self::CommitmentWithData,
-        point: &[E],
-        eval: &E, // Opening does not need eval, except for sanity check
-        transcript: &mut Transcript<E>,
-    ) -> Result<Self::Proof, Error> {
-        if cfg!(feature = "sanity-check") {
-            assert_eq!(&poly.evaluate(point), eval);
-        }
-
-        let prover_inputs = basic::ProverInputs { poly, comm, point };
-
-        Self::open_inner::<BasicBasefoldStrategy>(pp, &prover_inputs, transcript)
-    }
-
-    /// Open a batch of polynomial commitments at several points.
-    /// The current version only supports one polynomial per commitment.
-    /// Because otherwise it is complex to match the polynomials and
-    /// the commitments, and because currently this high flexibility is
-    /// not very useful in ceno.
-    fn batch_open_vlmp(
-        pp: &Self::ProverParam,
-        polys: &[ArcMultilinearExtension<E>],
-        comms: &[Self::CommitmentWithData],
-        points: &[&[E]],
-        evals: &[Evaluation<E>],
-        transcript: &mut Transcript<E>,
-    ) -> Result<Self::Proof, Error> {
-        if cfg!(feature = "sanity-check") {
-            evals.iter().for_each(|eval| {
-                assert_eq!(
-                    &polys[eval.poly()].evaluate(points[eval.point()]),
-                    eval.value()
-                )
-            })
-        }
-
-        let prover_inputs = batch_vlmp::ProverInputs {
-            comms,
-            polys,
-            points,
-            evals,
-        };
-
->>>>>>> 66865f8c
         Self::open_inner::<BatchVLMPBasefoldStrategy>(pp, &prover_inputs, transcript)
     }
 
@@ -948,8 +739,6 @@
             evals,
         };
         Self::verify_inner::<BatchSimpleBasefoldStrategy>(vp, &verifier_inputs, proof, transcript)
-<<<<<<< HEAD
-=======
     }
 
     fn batch_verify_vlop(
@@ -968,34 +757,7 @@
             evals,
         };
         Self::verify_inner::<BatchVLOPBasefoldStrategy>(vp, &verifier_inputs, proof, transcript)
->>>>>>> 66865f8c
-    }
-
-<<<<<<< HEAD
-    fn batch_verify_vlop(
-        vp: &Self::VerifierParam,
-        comms: &[Self::Commitment],
-        point: &[E],
-        max_num_vars: usize,
-        evals: &[&[E]],
-        proof: &Self::Proof,
-        transcript: &mut Transcript<E>,
-    ) -> Result<(), Error> {
-        let verifier_inputs = batch_vlop::VerifierInputs {
-            comms,
-            point,
-            num_vars: max_num_vars,
-            evals,
-        };
-        Self::verify_inner::<BatchVLOPBasefoldStrategy>(vp, &verifier_inputs, proof, transcript)
-    }
-=======
-impl<E: ExtensionField, Spec: BasefoldSpec<E>> NoninteractivePCS<E> for Basefold<E, Spec>
-where
-    E: Serialize + DeserializeOwned,
-    E::BaseField: Serialize + DeserializeOwned,
-{
->>>>>>> 66865f8c
+    }
 }
 
 #[cfg(test)]
@@ -1009,11 +771,7 @@
     };
     use goldilocks::GoldilocksExt2;
 
-<<<<<<< HEAD
-    use super::{structure::BasefoldBasecodeParams, BasefoldRSParams};
-=======
     use super::{BasefoldRSParams, structure::BasefoldBasecodeParams};
->>>>>>> 66865f8c
 
     type PcsGoldilocksRSCode = Basefold<GoldilocksExt2, BasefoldRSParams>;
     type PcsGoldilocksBaseCode = Basefold<GoldilocksExt2, BasefoldBasecodeParams>;
