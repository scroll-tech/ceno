--- conflicted
+++ resolved
@@ -19,6 +19,7 @@
     validate_input,
 };
 use ark_std::{end_timer, start_timer};
+use ceno_sumcheck::macros::{entered_span, exit_span};
 pub use encoding::{
     Basecode, BasecodeDefaultSpec, EncodingProverParameters, EncodingScheme, RSCode,
     RSCodeDefaultSpec,
@@ -88,10 +89,6 @@
         // bh_evals is just a copy of poly.evals().
         // Note that this function implicitly assumes that the size of poly.evals() is a
         // power of two. Otherwise, the function crashes with index out of bound.
-<<<<<<< HEAD
-=======
-        let bh_evals = poly.evaluations.clone();
->>>>>>> 254e92ff
         let num_vars = poly.num_vars;
         if num_vars > pp.encoding_params.get_max_message_size_log() {
             return PolyEvalsCodeword::TooBig(num_vars);
@@ -106,12 +103,8 @@
         }
 
         // Switch to coefficient form
-<<<<<<< HEAD
         // TODO optimize as this operation is heavily
         let mut coeffs = poly.evaluations().clone();
-=======
-        let mut coeffs = poly.evaluations.clone();
->>>>>>> 254e92ff
         interpolate_field_type_over_boolean_hypercube(&mut coeffs);
 
         // The coefficients are originally stored in little endian,
@@ -125,14 +118,6 @@
         // encode(left_right_fold(msg)) = left_right_fold(encode(msg))
         // or
         // encode(even_odd_fold(msg)) = left_right_fold(encode(msg))
-<<<<<<< HEAD
-=======
-        // If the message is left-right folded, then we don't need to do
-        // anything. But if the message is even-odd folded for this encoding
-        // scheme, we need to bit-reverse it before we encode the message,
-        // such that the folding of the message is consistent with the
-        // evaluation of the first variable of the polynomial.
->>>>>>> 254e92ff
 
         // since `coeffs` are already in little-endian order, we aim to retain the encoding scheme
         // that provides the even-odd fold property.
@@ -361,7 +346,9 @@
         pp: &Self::ProverParam,
         rmm: witness::RowMajorMatrix<<E as ff_ext::ExtensionField>::BaseField>,
     ) -> Result<Self::CommitmentWithWitness, Error> {
+        let span = entered_span!("to_mles", profiling_3 = true);
         let polys = rmm.to_mles();
+        exit_span!(span);
         // assumptions
         // 1. there must be at least one polynomial
         // 2. all polynomials must exist in the same field type
@@ -392,12 +379,15 @@
         let timer = start_timer!(|| "Basefold::batch commit");
 
         let encode_timer = start_timer!(|| "Basefold::batch commit::encoding and interpolations");
+        let span = entered_span!("encode_codeword_and_mle", profiling_3 = true);
         let evals_codewords = polys
             .par_iter()
             .map(|poly| Self::get_poly_bh_evals_and_codeword(pp, poly))
             .collect::<Vec<PolyEvalsCodeword<E>>>();
+        exit_span!(span);
         end_timer!(encode_timer);
 
+        let span = entered_span!("build mt", profiling_3 = true);
         // build merkle tree from leaves
         let ret = match evals_codewords[0] {
             PolyEvalsCodeword::Normal(_) => {
@@ -452,7 +442,7 @@
             }
             PolyEvalsCodeword::TooBig(num_vars) => return Err(Error::PolynomialTooLarge(num_vars)),
         };
-
+        exit_span!(span);
         end_timer!(timer);
 
         Ok(ret)
