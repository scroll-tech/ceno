--- conflicted
+++ resolved
@@ -1025,11 +1025,7 @@
 mod test {
     use crate::{
         basefold::Basefold,
-<<<<<<< HEAD
-        test::{run_commit_open_verify, run_simple_batch_commit_open_verify},
-=======
-        test_util::{run_batch_commit_open_verify, run_commit_open_verify},
->>>>>>> d372af90
+        test_util::{run_batch_commit_open_verify, run_simple_batch_commit_open_verify, run_commit_open_verify},
         util::transcript::PoseidonTranscript,
     };
     use goldilocks::GoldilocksExt2;
@@ -1067,13 +1063,8 @@
     #[test]
     fn batch_commit_open_verify_goldilocks_2() {
         // Both challenge and poly are over extension field
-<<<<<<< HEAD
-        run_simple_batch_commit_open_verify::<GoldilocksExt2, PcsGoldilocks, PoseidonTranscript<_>>(
-            false,
-=======
         run_batch_commit_open_verify::<GoldilocksExt2, PcsGoldilocks, PoseidonTranscript<_>>(
             false, 10, 11,
->>>>>>> d372af90
         );
     }
 }