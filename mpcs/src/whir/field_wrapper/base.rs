use ark_ff::{AdditiveGroup, BigInt, Field, LegendreSymbol};
use ark_serialize::{
    CanonicalDeserialize, CanonicalDeserializeWithFlags, CanonicalSerialize,
    CanonicalSerializeWithFlags, Flags,
};
use ark_std::{One as ArkOne, Zero};
use core::ops::{Add, AddAssign, Div, DivAssign, Mul, MulAssign, Neg, Sub, SubAssign};
use ff_ext::{ExtensionField as FfExtField, SmallField};
use num_bigint::BigUint;
use p3::field::{Field as FfField, PrimeCharacteristicRing};
use rand::distributions::{Distribution, Standard};
use serde::{Deserialize, Serialize};
use std::{
    fmt::{Debug, Display, Formatter},
    hash::Hash,
    iter::{Product, Sum},
    str::FromStr,
};
use zeroize::Zeroize;

#[derive(
    PartialEq, PartialOrd, Eq, Ord, Default, Copy, Clone, Debug, Hash, Serialize, Deserialize,
)]
pub struct BaseFieldWrapper<E: FfExtField>(pub E::BaseField);

impl<E: FfExtField> BaseFieldWrapper<E> {
    pub fn inner(&self) -> &E::BaseField {
        &self.0
    }

    fn is_zero(&self) -> bool {
        self.inner().is_zero()
    }

    fn double(&self) -> Self {
        Self(self.0.double())
    }

    fn double_in_place(&mut self) {
        self.0 = self.0.double();
    }
}

impl<E: FfExtField> Zero for BaseFieldWrapper<E> {
    fn zero() -> Self {
        Self(E::BaseField::ZERO)
    }

    fn is_zero(&self) -> bool {
        self.is_zero()
    }
}

impl<E: FfExtField> ArkOne for BaseFieldWrapper<E> {
    fn one() -> Self {
        Self(E::BaseField::ONE)
    }
}

impl<E: FfExtField> Neg for BaseFieldWrapper<E> {
    type Output = Self;

    fn neg(self) -> Self::Output {
        Self(-self.0)
    }
}

impl<E: FfExtField> Display for BaseFieldWrapper<E> {
    fn fmt(&self, f: &mut Formatter<'_>) -> std::fmt::Result {
        write!(f, "{:?}", self.0)
    }
}

impl<E: FfExtField> Distribution<BaseFieldWrapper<E>> for Standard {
    fn sample<R: rand::Rng + ?Sized>(&self, rng: &mut R) -> BaseFieldWrapper<E> {
        BaseFieldWrapper(E::BaseField::from_u64(rng.gen::<u64>()))
    }
}

impl<E: FfExtField> Div for BaseFieldWrapper<E> {
    type Output = Self;

    #[allow(clippy::suspicious_arithmetic_impl)]
    fn div(self, other: Self) -> Self {
        Self(self.0 * other.0.inverse())
    }
}

impl<'a, E: FfExtField> Div<&'a Self> for BaseFieldWrapper<E> {
    type Output = Self;

    #[allow(clippy::suspicious_arithmetic_impl)]
    fn div(self, rhs: &'a Self) -> Self::Output {
        Self(self.0 * rhs.0.inverse())
    }
}

impl<'a, E: FfExtField> Div<&'a mut Self> for BaseFieldWrapper<E> {
    type Output = Self;

    #[allow(clippy::suspicious_arithmetic_impl)]
    fn div(self, rhs: &'a mut Self) -> Self::Output {
        Self(self.0 * rhs.0.inverse())
    }
}

impl<E: FfExtField> DivAssign<Self> for BaseFieldWrapper<E> {
    fn div_assign(&mut self, other: Self) {
        *self = self.div(&other);
    }
}

impl<'a, E: FfExtField> DivAssign<&'a Self> for BaseFieldWrapper<E> {
    fn div_assign(&mut self, other: &'a Self) {
        *self = self.div(other);
    }
}

impl<'a, E: FfExtField> DivAssign<&'a mut Self> for BaseFieldWrapper<E> {
    fn div_assign(&mut self, other: &'a mut Self) {
        *self = self.div(other)
    }
}

impl<E: FfExtField> From<usize> for BaseFieldWrapper<E> {
    fn from(b: usize) -> Self {
        Self(E::BaseField::from_usize(b))
    }
}

macro_rules! impl_from_u_for_extension_field_wrapper {
    ($type: ty) => {
        impl<E: FfExtField> From<$type> for BaseFieldWrapper<E> {
            fn from(b: $type) -> Self {
                Self::from(b as usize)
            }
        }
    };
}

impl<E: FfExtField> From<u128> for BaseFieldWrapper<E> {
    fn from(_: u128) -> Self {
        panic!("Shouldn't be called. SmallField is too small to hold u128.")
    }
}

impl_from_u_for_extension_field_wrapper!(u8);
impl_from_u_for_extension_field_wrapper!(u16);
impl_from_u_for_extension_field_wrapper!(u32);
impl_from_u_for_extension_field_wrapper!(u64);
impl_from_u_for_extension_field_wrapper!(bool);

macro_rules! impl_from_i_for_extension_field_wrapper {
    ($type: ty) => {
        impl<E: FfExtField> From<$type> for BaseFieldWrapper<E> {
            fn from(b: $type) -> Self {
                if b >= 0 {
                    Self::from(b as usize)
                } else {
                    -Self::from((-b) as usize)
                }
            }
        }
    };
}
impl_from_i_for_extension_field_wrapper!(i8);
impl_from_i_for_extension_field_wrapper!(i16);
impl_from_i_for_extension_field_wrapper!(i32);
impl_from_i_for_extension_field_wrapper!(i64);

impl<E: FfExtField> From<i128> for BaseFieldWrapper<E> {
    fn from(_: i128) -> Self {
        panic!("Shouldn't be called. SmallField is too small to hold i128.")
    }
}

impl<E: FfExtField> AdditiveGroup for BaseFieldWrapper<E> {
    type Scalar = Self;

    const ZERO: Self = Self(<E::BaseField as PrimeCharacteristicRing>::ZERO);

    fn double(&self) -> Self {
        self.double()
    }

    fn double_in_place(&mut self) -> &mut Self {
        self.double_in_place();
        self
    }

    fn neg_in_place(&mut self) -> &mut Self {
        self.0 = -self.0;
        self
    }
}

impl<E: FfExtField> FromStr for BaseFieldWrapper<E> {
    type Err = ();

    fn from_str(s: &str) -> Result<Self, Self::Err> {
        Ok(Self::from(u64::from_str(s).map_err(|_| ())?))
    }
}

impl<E: FfExtField> From<BigUint> for BaseFieldWrapper<E> {
    fn from(b: BigUint) -> Self {
        Self::from(b.to_u64_digits()[0])
    }
}

impl<E: FfExtField> From<BaseFieldWrapper<E>> for BigUint {
    fn from(val: BaseFieldWrapper<E>) -> Self {
        BigUint::from(val.0.to_canonical_u64())
    }
}

impl<E: FfExtField> From<BigInt<1>> for BaseFieldWrapper<E> {
    fn from(b: BigInt<1>) -> Self {
        Self::from(b.0[0])
    }
}

impl<E: FfExtField> From<BaseFieldWrapper<E>> for BigInt<1> {
    fn from(val: BaseFieldWrapper<E>) -> Self {
        BigInt([val.0.to_canonical_u64()])
    }
}

impl<E: FfExtField> ark_ff::PrimeField for BaseFieldWrapper<E> {
    type BigInt = BigInt<1>;

    const MODULUS: Self::BigInt = Self::BigInt::new([E::BaseField::MODULUS_U64]);

    const MODULUS_MINUS_ONE_DIV_TWO: Self::BigInt =
        Self::BigInt::new([(E::BaseField::MODULUS_U64 - 1) / 2]);

    const MODULUS_BIT_SIZE: u32 = 64;

    const TRACE: Self::BigInt =
        Self::BigInt::new(
            [(E::BaseField::MODULUS_U64 - 1) / (1 << <E as FfExtField>::TWO_ADICITY)],
        );

    const TRACE_MINUS_ONE_DIV_TWO: Self::BigInt = Self::BigInt::new([((E::BaseField::MODULUS_U64
        - 1)
        / (1 << <E as FfExtField>::TWO_ADICITY)
        - 1)
        / 2]);

    fn from_bigint(repr: Self::BigInt) -> Option<Self> {
        Some(Self::from(repr))
    }

    fn into_bigint(self) -> Self::BigInt {
        self.into()
    }
}

impl<E: FfExtField> Field for BaseFieldWrapper<E> {
    type BasePrimeField = Self;
    const SQRT_PRECOMP: Option<ark_ff::SqrtPrecomputation<Self>> = None;
    const ONE: Self = Self(<E::BaseField as PrimeCharacteristicRing>::ONE);

    fn extension_degree() -> u64 {
        1
    }

    fn to_base_prime_field_elements(
        &self,
    ) -> impl Iterator<Item = <Self as ark_ff::Field>::BasePrimeField> {
        std::iter::once(*self)
    }

    fn from_base_prime_field_elems(
        elems: impl IntoIterator<Item = Self::BasePrimeField>,
    ) -> Option<Self> {
        elems.into_iter().next()
    }

    fn from_base_prime_field(elem: Self::BasePrimeField) -> Self {
        elem
    }

    #[inline]
    fn legendre(&self) -> LegendreSymbol {
        use ark_ff::fields::LegendreSymbol::*;

        // s = self^((MODULUS - 1) // 2)
        let s = self.pow(<Self as ark_ff::PrimeField>::MODULUS_MINUS_ONE_DIV_TWO);
        if s.is_zero() {
            Zero
        } else if s.is_one() {
            QuadraticResidue
        } else {
            QuadraticNonResidue
        }
    }

    fn square(&self) -> Self {
        Self(self.0.square())
    }

    fn square_in_place(&mut self) -> &mut Self {
        self.0 = self.0.square();
        self
    }

    fn inverse(&self) -> Option<Self> {
        Some(Self(self.0.inverse()))
    }

    fn inverse_in_place(&mut self) -> Option<&mut Self> {
        self.0 = self.0.inverse();
        Some(self)
    }

    /// The Frobenius map has no effect in a prime field.
    #[inline]
    fn frobenius_map_in_place(&mut self, _: usize) {}

    fn mul_by_base_prime_field(&self, elem: &Self::BasePrimeField) -> Self {
        Self(self.0 * elem.0)
    }

    fn characteristic() -> &'static [u64] {
        &[E::BaseField::MODULUS_U64]
    }

    #[inline]
    fn from_random_bytes_with_flags<F: Flags>(bytes: &[u8]) -> Option<(Self, F)> {
        if F::BIT_SIZE > 8 {
            None
        } else {
            let mut bytes_filled = [0u8; 8];
            bytes_filled[0..8.min(bytes.len())].copy_from_slice(&bytes[0..8.min(bytes.len())]);
            let bytes = bytes_filled;

            let shave_bits = 0;
            // This mask retains everything in the last limb
            // that is below `P::MODULUS_BIT_SIZE`.
            let last_limb_mask =
                (u64::MAX.checked_shr(shave_bits as u32).unwrap_or(0)).to_le_bytes();
            let mut last_bytes_mask = [0u8; 9];
            last_bytes_mask[..8].copy_from_slice(&last_limb_mask);

            let mut bytes_with_flag = [0u8; 9];
            bytes_with_flag[0..8].copy_from_slice(&bytes);

            // Length of the buffer containing the field element and the flag.
            let output_byte_size = ark_serialize::buffer_byte_size(64 + F::BIT_SIZE);
            // Location of the flag is the last byte of the serialized
            // form of the field element.
            let flag_location = output_byte_size - 1;

            // At which byte is the flag located in the last limb?
            let flag_location_in_last_limb = flag_location;

            // Take all but the last 9 bytes.
            let last_bytes = bytes_with_flag.iter_mut();

            // The mask only has the last `F::BIT_SIZE` bits set
            let flags_mask = u8::MAX.checked_shl(8 - (F::BIT_SIZE as u32)).unwrap_or(0);

            // Mask away the remaining bytes, and try to reconstruct the
            // flag
            let mut flags: u8 = 0;
            for (i, (b, m)) in last_bytes.zip(&last_bytes_mask).enumerate() {
                if i == flag_location_in_last_limb {
                    flags = *b & flags_mask
                }
                *b &= m;
            }
            Self::deserialize_compressed(&bytes[..8.min(bytes.len())])
                .ok()
                .and_then(|f| F::from_u8(flags).map(|flag| (f, flag)))
        }
    }

    fn sqrt(&self) -> Option<Self> {
        match Self::SQRT_PRECOMP {
            Some(tv) => tv.sqrt(self),
            None => std::unimplemented!(),
        }
    }

    fn sqrt_in_place(&mut self) -> Option<&mut Self> {
        (*self).sqrt().map(|sqrt| {
            *self = sqrt;
            self
        })
    }

    fn sum_of_products<const T: usize>(a: &[Self; T], b: &[Self; T]) -> Self {
        let mut sum = Self::zero();
        for i in 0..a.len() {
            sum += a[i] * b[i];
        }
        sum
    }

    fn frobenius_map(&self, power: usize) -> Self {
        let mut this = *self;
        this.frobenius_map_in_place(power);
        this
    }

    fn pow_with_table<S: AsRef<[u64]>>(powers_of_2: &[Self], exp: S) -> Option<Self> {
        let mut res = E::BaseField::ONE;
        for (pow, bit) in ark_ff::BitIteratorLE::without_trailing_zeros(exp).enumerate() {
            if bit {
                res *= powers_of_2.get(pow)?.0;
            }
        }
        Some(Self(res))
    }
}

impl<E: FfExtField> ark_ff::FftField for BaseFieldWrapper<E> {
<<<<<<< HEAD
    const GENERATOR: Self = Self(<E::BaseField as p3_field::Field>::GENERATOR);
    const TWO_ADICITY: u32 = <E as FfExtField>::TWO_ADICITY as u32;
=======
    const GENERATOR: Self = Self(<E::BaseField as p3::field::Field>::GENERATOR);
    const TWO_ADICITY: u32 = E::TWO_ADICITY as u32;
>>>>>>> e7ce6531
    const TWO_ADIC_ROOT_OF_UNITY: Self = Self(E::BASE_TWO_ADIC_ROOT_OF_UNITY);
    const SMALL_SUBGROUP_BASE: Option<u32> = None;
    const SMALL_SUBGROUP_BASE_ADICITY: Option<u32> = None;
    const LARGE_SUBGROUP_ROOT_OF_UNITY: Option<Self> = None;
}

impl<E: FfExtField> Zeroize for BaseFieldWrapper<E> {
    fn zeroize(&mut self) {
        self.0 = E::BaseField::ZERO;
    }
}

impl<E: FfExtField> Add for BaseFieldWrapper<E> {
    type Output = Self;

    fn add(self, rhs: Self) -> Self::Output {
        Self(self.0 + rhs.0)
    }
}

impl<E: FfExtField> AddAssign for BaseFieldWrapper<E> {
    fn add_assign(&mut self, rhs: Self) {
        self.0 += rhs.0;
    }
}

impl<E: FfExtField> Mul for BaseFieldWrapper<E> {
    type Output = Self;

    fn mul(self, rhs: Self) -> Self::Output {
        Self(self.0 * rhs.0)
    }
}

impl<E: FfExtField> MulAssign for BaseFieldWrapper<E> {
    fn mul_assign(&mut self, rhs: Self) {
        self.0 *= rhs.0;
    }
}

impl<E: FfExtField> Sub for BaseFieldWrapper<E> {
    type Output = Self;

    fn sub(self, rhs: Self) -> Self::Output {
        Self(self.0 - rhs.0)
    }
}

impl<E: FfExtField> SubAssign for BaseFieldWrapper<E> {
    fn sub_assign(&mut self, rhs: Self) {
        self.0 -= rhs.0;
    }
}

impl<'a, E: FfExtField> Add<&'a Self> for BaseFieldWrapper<E> {
    type Output = Self;

    fn add(self, rhs: &'a Self) -> Self::Output {
        Self(self.0 + rhs.0)
    }
}

impl<'a, E: FfExtField> Add<&'a mut Self> for BaseFieldWrapper<E> {
    type Output = Self;

    fn add(self, rhs: &'a mut Self) -> Self::Output {
        Self(self.0 + rhs.0)
    }
}

impl<'a, E: FfExtField> Sub<&'a mut Self> for BaseFieldWrapper<E> {
    type Output = Self;

    fn sub(self, rhs: &'a mut Self) -> Self::Output {
        Self(self.0 - rhs.0)
    }
}

impl<'a, E: FfExtField> Sub<&'a Self> for BaseFieldWrapper<E> {
    type Output = Self;

    fn sub(self, rhs: &'a Self) -> Self::Output {
        Self(self.0 - rhs.0)
    }
}

impl<'a, E: FfExtField> Mul<&'a Self> for BaseFieldWrapper<E> {
    type Output = Self;

    fn mul(self, rhs: &'a Self) -> Self::Output {
        Self(self.0 * rhs.0)
    }
}

impl<'a, E: FfExtField> Mul<&'a mut Self> for BaseFieldWrapper<E> {
    type Output = Self;

    fn mul(self, rhs: &'a mut Self) -> Self::Output {
        Self(self.0 * rhs.0)
    }
}

impl<'a, E: FfExtField> AddAssign<&'a Self> for BaseFieldWrapper<E> {
    fn add_assign(&mut self, rhs: &'a Self) {
        self.0 += rhs.0;
    }
}

impl<'a, E: FfExtField> AddAssign<&'a mut Self> for BaseFieldWrapper<E> {
    fn add_assign(&mut self, rhs: &'a mut Self) {
        self.0 += rhs.0;
    }
}

impl<'a, E: FfExtField> SubAssign<&'a Self> for BaseFieldWrapper<E> {
    fn sub_assign(&mut self, rhs: &'a Self) {
        self.0 -= rhs.0;
    }
}

impl<'a, E: FfExtField> SubAssign<&'a mut Self> for BaseFieldWrapper<E> {
    fn sub_assign(&mut self, rhs: &'a mut Self) {
        self.0 -= rhs.0;
    }
}

impl<'a, E: FfExtField> MulAssign<&'a Self> for BaseFieldWrapper<E> {
    fn mul_assign(&mut self, rhs: &'a Self) {
        self.0 *= rhs.0;
    }
}

impl<'a, E: FfExtField> MulAssign<&'a mut Self> for BaseFieldWrapper<E> {
    fn mul_assign(&mut self, rhs: &'a mut Self) {
        self.0 *= rhs.0;
    }
}

impl<E: FfExtField> Sum for BaseFieldWrapper<E> {
    fn sum<I: Iterator<Item = Self>>(iter: I) -> Self {
        iter.fold(Self(E::BaseField::ZERO), |acc, x| Self(acc.0 + x.0))
    }
}

impl<'a, E: FfExtField> Sum<&'a Self> for BaseFieldWrapper<E> {
    fn sum<I: Iterator<Item = &'a Self>>(iter: I) -> Self {
        iter.fold(Self(E::BaseField::ZERO), |acc, x| Self(acc.0 + x.0))
    }
}

impl<E: FfExtField> Product for BaseFieldWrapper<E> {
    fn product<I: Iterator<Item = Self>>(iter: I) -> Self {
        iter.fold(Self(E::BaseField::ONE), |acc, x| Self(acc.0 * x.0))
    }
}

impl<'a, E: FfExtField> Product<&'a Self> for BaseFieldWrapper<E> {
    fn product<I: Iterator<Item = &'a Self>>(iter: I) -> Self {
        iter.fold(Self(E::BaseField::ONE), |acc, x| Self(acc.0 * x.0))
    }
}

impl<E: FfExtField> ark_serialize::Valid for BaseFieldWrapper<E> {
    fn check(&self) -> Result<(), ark_serialize::SerializationError> {
        Ok(())
    }
}

impl<E: FfExtField> CanonicalSerialize for BaseFieldWrapper<E> {
    fn serialize_with_mode<W: std::io::Write>(
        &self,
        writer: W,
        compress: ark_serialize::Compress,
    ) -> Result<(), ark_serialize::SerializationError> {
        self.0
            .to_canonical_u64()
            .serialize_with_mode(writer, compress)
    }

    fn serialized_size(&self, compress: ark_serialize::Compress) -> usize {
        self.0.to_canonical_u64().serialized_size(compress)
    }
}

impl<E: FfExtField> CanonicalDeserialize for BaseFieldWrapper<E> {
    fn deserialize_with_mode<R: std::io::Read>(
        reader: R,
        compress: ark_serialize::Compress,
        validate: ark_serialize::Validate,
    ) -> Result<Self, ark_serialize::SerializationError> {
        Ok(Self(E::BaseField::from_u64(
            <u64 as CanonicalDeserialize>::deserialize_with_mode(reader, compress, validate)
                .unwrap(),
        )))
    }
}

impl<E: FfExtField> CanonicalSerializeWithFlags for BaseFieldWrapper<E> {
    fn serialize_with_flags<W: ark_serialize::Write, F: ark_serialize::Flags>(
        &self,
        mut writer: W,
        flags: F,
    ) -> Result<(), ark_serialize::SerializationError> {
        // All reasonable `Flags` should be less than 8 bits in size
        // (256 values are enough for anyone!)
        if F::BIT_SIZE > 8 {
            return Err(ark_serialize::SerializationError::NotEnoughSpace);
        }

        writer.write_all(self.0.to_canonical_u64().to_le_bytes().as_ref())?;
        if F::BIT_SIZE > 0 {
            writer.write_all(&[flags.u8_bitmask()])?;
        }
        Ok(())
    }

    fn serialized_size_with_flags<F: Flags>(&self) -> usize {
        ark_serialize::buffer_byte_size(64_usize + F::BIT_SIZE)
    }
}

impl<E: FfExtField> CanonicalDeserializeWithFlags for BaseFieldWrapper<E> {
    fn deserialize_with_flags<R: std::io::Read, F: ark_serialize::Flags>(
        mut reader: R,
    ) -> Result<(Self, F), ark_serialize::SerializationError> {
        // All reasonable `Flags` should be less than 8 bits in size
        // (256 values are enough for anyone!)
        if F::BIT_SIZE > 8 {
            return Err(ark_serialize::SerializationError::NotEnoughSpace);
        }
        // Calculate the number of bytes required to represent a field element
        // serialized with `flags`.
        let output_byte_size = Self::zero().serialized_size_with_flags::<F>();
        let mut masked_bytes = vec![0u8; output_byte_size];
        reader.read_exact(masked_bytes.as_mut_slice())?;

        let flags = F::from_u8_remove_flags(&mut masked_bytes[output_byte_size - 1])
            .ok_or(ark_serialize::SerializationError::UnexpectedFlags)?;

        Ok((
            Self(E::BaseField::from_u64(u64::from_le_bytes(
                masked_bytes[0..8]
                    .try_into()
                    .map_err(|_| ark_serialize::SerializationError::InvalidData)?,
            ))),
            flags,
        ))
    }
}<|MERGE_RESOLUTION|>--- conflicted
+++ resolved
@@ -416,13 +416,8 @@
 }
 
 impl<E: FfExtField> ark_ff::FftField for BaseFieldWrapper<E> {
-<<<<<<< HEAD
-    const GENERATOR: Self = Self(<E::BaseField as p3_field::Field>::GENERATOR);
+    const GENERATOR: Self = Self(<E::BaseField as p3::field::Field>::GENERATOR);
     const TWO_ADICITY: u32 = <E as FfExtField>::TWO_ADICITY as u32;
-=======
-    const GENERATOR: Self = Self(<E::BaseField as p3::field::Field>::GENERATOR);
-    const TWO_ADICITY: u32 = E::TWO_ADICITY as u32;
->>>>>>> e7ce6531
     const TWO_ADIC_ROOT_OF_UNITY: Self = Self(E::BASE_TWO_ADIC_ROOT_OF_UNITY);
     const SMALL_SUBGROUP_BASE: Option<u32> = None;
     const SMALL_SUBGROUP_BASE_ADICITY: Option<u32> = None;
