--- conflicted
+++ resolved
@@ -43,24 +43,10 @@
 
 pub fn pcs_batch_commit<E: ExtensionField, Pcs: PolynomialCommitmentScheme<E>>(
     pp: &Pcs::ProverParam,
-<<<<<<< HEAD
-    polys: &[DenseMultilinearExtension<E>],
-    transcript: &mut impl Transcript<E>,
-) -> Result<Pcs::CommitmentWithWitness, Error> {
-    Pcs::batch_commit(pp, polys, transcript)
-=======
-    rmm: RowMajorMatrix<<E as ExtensionField>::BaseField>,
-) -> Result<Pcs::CommitmentWithWitness, Error> {
-    Pcs::batch_commit(pp, rmm)
-}
-
-pub fn pcs_batch_commit_and_write<E: ExtensionField, Pcs: PolynomialCommitmentScheme<E>>(
-    pp: &Pcs::ProverParam,
     rmm: RowMajorMatrix<<E as ExtensionField>::BaseField>,
     transcript: &mut impl Transcript<E>,
 ) -> Result<Pcs::CommitmentWithWitness, Error> {
-    Pcs::batch_commit_and_write(pp, rmm, transcript)
->>>>>>> f8eabfd1
+    Pcs::batch_commit(pp, rmm, transcript)
 }
 
 pub fn pcs_open<E: ExtensionField, Pcs: PolynomialCommitmentScheme<E>>(
@@ -145,24 +131,19 @@
 
     fn batch_commit(
         pp: &Self::ProverParam,
-<<<<<<< HEAD
-        polys: &[DenseMultilinearExtension<E>],
+        polys: RowMajorMatrix<E::BaseField>,
         transcript: &mut impl Transcript<E>,
     ) -> Result<Self::CommitmentWithWitness, Error>;
-=======
-        polys: RowMajorMatrix<E::BaseField>,
-    ) -> Result<Self::CommitmentWithWitness, Error>;
 
     fn batch_commit_and_write(
         pp: &Self::ProverParam,
         rmm: RowMajorMatrix<<E as ExtensionField>::BaseField>,
         transcript: &mut impl Transcript<E>,
     ) -> Result<Self::CommitmentWithWitness, Error> {
-        let comm = Self::batch_commit(pp, rmm)?;
+        let comm = Self::batch_commit(pp, rmm, transcript)?;
         Self::write_commitment(&Self::get_pure_commitment(&comm), transcript)?;
         Ok(comm)
     }
->>>>>>> f8eabfd1
 
     fn open(
         pp: &Self::ProverParam,
@@ -603,15 +584,10 @@
 
             let (comm, evals, proof, challenge) = {
                 let mut transcript = BasicTranscript::new(b"BaseFold");
-<<<<<<< HEAD
-                let polys = gen_rand_polys(|_| num_vars, batch_size, gen_rand_poly);
-                let comm = Pcs::batch_commit(&pp, polys.as_slice(), &mut transcript).unwrap();
-=======
                 let rmm =
                     RowMajorMatrix::<E::BaseField>::rand(&mut OsRng, 1 << num_vars, batch_size);
                 let polys = rmm.to_mles();
-                let comm = Pcs::batch_commit_and_write(&pp, rmm, &mut transcript).unwrap();
->>>>>>> f8eabfd1
+                let comm = Pcs::batch_commit(&pp, rmm, &mut transcript).unwrap();
                 let point = get_point_from_challenge(num_vars, &mut transcript);
                 let evals = polys.iter().map(|poly| poly.evaluate(&point)).collect_vec();
                 transcript.append_field_element_exts(&evals);
