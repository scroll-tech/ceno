use ff_ext::ExtensionField;
use itertools::Itertools;
use multilinear_extensions::mle::DenseMultilinearExtension;
use rand::RngCore;
use serde::{de::DeserializeOwned, Serialize};
use std::fmt::Debug;
use transcript::Transcript;
use util::hash::Digest;

pub mod sum_check;
pub mod util;

pub type Commitment<E, Pcs> = <Pcs as PolynomialCommitmentScheme<E>>::Commitment;
pub type CommitmentChunk<E, Pcs> = <Pcs as PolynomialCommitmentScheme<E>>::CommitmentChunk;
pub type CommitmentWithData<E, Pcs> = <Pcs as PolynomialCommitmentScheme<E>>::CommitmentWithData;

pub type Param<E, Pcs> = <Pcs as PolynomialCommitmentScheme<E>>::Param;
pub type ProverParam<E, Pcs> = <Pcs as PolynomialCommitmentScheme<E>>::ProverParam;
pub type VerifierParam<E, Pcs> = <Pcs as PolynomialCommitmentScheme<E>>::VerifierParam;

pub fn pcs_setup<E: ExtensionField, Pcs: PolynomialCommitmentScheme<E>>(
    poly_size: usize,
) -> Result<Pcs::Param, Error> {
    Pcs::setup(poly_size)
}

pub fn pcs_trim<E: ExtensionField, Pcs: PolynomialCommitmentScheme<E>>(
    param: &Pcs::Param,
    poly_size: usize,
) -> Result<(Pcs::ProverParam, Pcs::VerifierParam), Error> {
    Pcs::trim(param, poly_size)
}

pub fn pcs_commit<E: ExtensionField, Pcs: PolynomialCommitmentScheme<E>>(
    pp: &Pcs::ProverParam,
    poly: &DenseMultilinearExtension<E>,
) -> Result<Pcs::CommitmentWithData, Error> {
    Pcs::commit(pp, poly)
}

pub fn pcs_commit_and_write<E: ExtensionField, Pcs: PolynomialCommitmentScheme<E>>(
    pp: &Pcs::ProverParam,
    poly: &DenseMultilinearExtension<E>,
    transcript: &mut Transcript<E>,
) -> Result<Pcs::CommitmentWithData, Error> {
    Pcs::commit_and_write(pp, poly, transcript)
}

pub fn pcs_batch_commit<E: ExtensionField, Pcs: PolynomialCommitmentScheme<E>>(
    pp: &Pcs::ProverParam,
    polys: &[DenseMultilinearExtension<E>],
) -> Result<Pcs::CommitmentWithData, Error> {
    Pcs::batch_commit(pp, polys)
}

pub fn pcs_batch_commit_and_write<E: ExtensionField, Pcs: PolynomialCommitmentScheme<E>>(
    pp: &Pcs::ProverParam,
    polys: &[DenseMultilinearExtension<E>],
    transcript: &mut Transcript<E>,
) -> Result<Pcs::CommitmentWithData, Error> {
    Pcs::batch_commit_and_write(pp, polys, transcript)
}

pub fn pcs_open<E: ExtensionField, Pcs: PolynomialCommitmentScheme<E>>(
    pp: &Pcs::ProverParam,
    poly: &DenseMultilinearExtension<E>,
    comm: &Pcs::CommitmentWithData,
    point: &[E],
    eval: &E,
    transcript: &mut Transcript<E>,
) -> Result<Pcs::Proof, Error> {
    Pcs::open(pp, poly, comm, point, eval, transcript)
}

pub fn pcs_batch_open<E: ExtensionField, Pcs: PolynomialCommitmentScheme<E>>(
    pp: &Pcs::ProverParam,
    polys: &[DenseMultilinearExtension<E>],
    comms: &[Pcs::CommitmentWithData],
    points: &[Vec<E>],
    evals: &[Evaluation<E>],
    transcript: &mut Transcript<E>,
) -> Result<Pcs::Proof, Error> {
    Pcs::batch_open(pp, polys, comms, points, evals, transcript)
}

pub fn pcs_verify<E: ExtensionField, Pcs: PolynomialCommitmentScheme<E>>(
    vp: &Pcs::VerifierParam,
    comm: &Pcs::Commitment,
    point: &[E],
    eval: &E,
    proof: &Pcs::Proof,
    transcript: &mut Transcript<E>,
) -> Result<(), Error> {
    Pcs::verify(vp, comm, point, eval, proof, transcript)
}

pub fn pcs_batch_verify<'a, E: ExtensionField, Pcs: PolynomialCommitmentScheme<E>>(
    vp: &Pcs::VerifierParam,
    comms: &[Pcs::Commitment],
    points: &[Vec<E>],
    evals: &[Evaluation<E>],
    proof: &Pcs::Proof,
    transcript: &mut Transcript<E>,
) -> Result<(), Error>
where
    Pcs::Commitment: 'a,
{
    Pcs::batch_verify(vp, comms, points, evals, proof, transcript)
}

pub trait PolynomialCommitmentScheme<E: ExtensionField>: Clone + Debug {
    type Param: Clone + Debug + Serialize + DeserializeOwned;
    type ProverParam: Clone + Debug + Serialize + DeserializeOwned;
    type VerifierParam: Clone + Debug + Serialize + DeserializeOwned;
    type CommitmentWithData: Clone + Debug + Default + Serialize + DeserializeOwned;
    type Commitment: Clone + Debug + Default + Serialize + DeserializeOwned;
    type CommitmentChunk: Clone + Debug + Default;
    type Proof: Clone + Debug + Serialize + DeserializeOwned;
    type Rng: RngCore + Clone;

    fn setup(poly_size: usize) -> Result<Self::Param, Error>;

    fn trim(
        param: &Self::Param,
        poly_size: usize,
    ) -> Result<(Self::ProverParam, Self::VerifierParam), Error>;

    fn commit(
        pp: &Self::ProverParam,
        poly: &DenseMultilinearExtension<E>,
    ) -> Result<Self::CommitmentWithData, Error>;

    fn commit_and_write(
        pp: &Self::ProverParam,
        poly: &DenseMultilinearExtension<E>,
        transcript: &mut Transcript<E>,
    ) -> Result<Self::CommitmentWithData, Error> {
        let comm = Self::commit(pp, poly)?;
        Self::write_commitment(&Self::get_pure_commitment(&comm), transcript)?;
        Ok(comm)
    }

    fn write_commitment(
        comm: &Self::Commitment,
        transcript: &mut Transcript<E>,
    ) -> Result<(), Error>;

    fn get_pure_commitment(comm: &Self::CommitmentWithData) -> Self::Commitment;

    fn batch_commit(
        pp: &Self::ProverParam,
        polys: &[DenseMultilinearExtension<E>],
    ) -> Result<Self::CommitmentWithData, Error>;

    fn batch_commit_and_write(
        pp: &Self::ProverParam,
        polys: &[DenseMultilinearExtension<E>],
        transcript: &mut Transcript<E>,
    ) -> Result<Self::CommitmentWithData, Error> {
        let comm = Self::batch_commit(pp, polys)?;
        Self::write_commitment(&Self::get_pure_commitment(&comm), transcript)?;
        Ok(comm)
    }

    fn open(
        pp: &Self::ProverParam,
        poly: &DenseMultilinearExtension<E>,
        comm: &Self::CommitmentWithData,
        point: &[E],
        eval: &E,
        transcript: &mut Transcript<E>,
    ) -> Result<Self::Proof, Error>;

    fn batch_open(
        pp: &Self::ProverParam,
        polys: &[DenseMultilinearExtension<E>],
        comms: &[Self::CommitmentWithData],
        points: &[Vec<E>],
        evals: &[Evaluation<E>],
        transcript: &mut Transcript<E>,
    ) -> Result<Self::Proof, Error>;

    /// This is a simple version of batch open:
    /// 1. Open at one point
    /// 2. All the polynomials share the same commitment.
    /// 3. The point is already a random point generated by a sum-check.
    fn simple_batch_open(
        pp: &Self::ProverParam,
        polys: &[ArcMultilinearExtension<E>],
        comm: &Self::CommitmentWithData,
        point: &[E],
        evals: &[E],
        transcript: &mut Transcript<E>,
    ) -> Result<Self::Proof, Error>;

    fn verify(
        vp: &Self::VerifierParam,
        comm: &Self::Commitment,
        point: &[E],
        eval: &E,
        proof: &Self::Proof,
        transcript: &mut Transcript<E>,
    ) -> Result<(), Error>;

    fn batch_verify(
        vp: &Self::VerifierParam,
        comms: &[Self::Commitment],
        points: &[Vec<E>],
        evals: &[Evaluation<E>],
        proof: &Self::Proof,
        transcript: &mut Transcript<E>,
    ) -> Result<(), Error>;

    fn simple_batch_verify(
        vp: &Self::VerifierParam,
        comm: &Self::Commitment,
        point: &[E],
        evals: &[E],
        proof: &Self::Proof,
        transcript: &mut Transcript<E>,
    ) -> Result<(), Error>;
}

pub trait NoninteractivePCS<E: ExtensionField>:
    PolynomialCommitmentScheme<E, CommitmentChunk = Digest<E::BaseField>>
where
    E::BaseField: Serialize + DeserializeOwned,
{
    fn ni_open(
        pp: &Self::ProverParam,
        poly: &DenseMultilinearExtension<E>,
        comm: &Self::CommitmentWithData,
        point: &[E],
        eval: &E,
    ) -> Result<Self::Proof, Error> {
        let mut transcript = Transcript::<E>::new(b"BaseFold");
        Self::open(pp, poly, comm, point, eval, &mut transcript)
    }

    fn ni_batch_open(
        pp: &Self::ProverParam,
        polys: &[DenseMultilinearExtension<E>],
        comms: &[Self::CommitmentWithData],
        points: &[Vec<E>],
        evals: &[Evaluation<E>],
    ) -> Result<Self::Proof, Error> {
        let mut transcript = Transcript::<E>::new(b"BaseFold");
        Self::batch_open(pp, polys, comms, points, evals, &mut transcript)
    }

    fn ni_verify(
        vp: &Self::VerifierParam,
        comm: &Self::Commitment,
        point: &[E],
        eval: &E,
        proof: &Self::Proof,
    ) -> Result<(), Error> {
        let mut transcript = Transcript::<E>::new(b"BaseFold");
        Self::verify(vp, comm, point, eval, proof, &mut transcript)
    }

    fn ni_batch_verify<'a>(
        vp: &Self::VerifierParam,
        comms: &[Self::Commitment],
        points: &[Vec<E>],
        evals: &[Evaluation<E>],
        proof: &Self::Proof,
    ) -> Result<(), Error>
    where
        Self::Commitment: 'a,
    {
        let mut transcript = Transcript::<E>::new(b"BaseFold");
        Self::batch_verify(vp, comms, points, evals, proof, &mut transcript)
    }
}

#[derive(Clone, Debug)]
pub struct Evaluation<F> {
    poly: usize,
    point: usize,
    value: F,
}

impl<F> Evaluation<F> {
    pub fn new(poly: usize, point: usize, value: F) -> Self {
        Self { poly, point, value }
    }

    pub fn poly(&self) -> usize {
        self.poly
    }

    pub fn point(&self) -> usize {
        self.point
    }

    pub fn value(&self) -> &F {
        &self.value
    }
}

#[derive(Clone, Debug, PartialEq)]
pub enum Error {
    InvalidSumcheck(String),
    InvalidPcsParam(String),
    InvalidPcsOpen(String),
    InvalidSnark(String),
    Serialization(String),
    Transcript(String),
    ExtensionFieldElementNotFit,
    PolynomialTooLarge(usize),
    PolynomialSizesNotEqual,
    MerkleRootMismatch,
}

mod basefold;
pub use basefold::{
    coset_fft, fft, fft_root_table, one_level_eval_hc, one_level_interp_hc, Basecode,
    BasecodeDefaultSpec, Basefold, BasefoldBasecodeParams, BasefoldCommitment,
    BasefoldCommitmentWithData, BasefoldDefault, BasefoldParams, BasefoldRSParams, BasefoldSpec,
    EncodingScheme, RSCode, RSCodeDefaultSpec,
};
use multilinear_extensions::virtual_poly_v2::ArcMultilinearExtension;

fn validate_input<E: ExtensionField>(
    function: &str,
    param_num_vars: usize,
    polys: &[DenseMultilinearExtension<E>],
    points: &[Vec<E>],
) -> Result<(), Error> {
    let polys = polys.iter().collect_vec();
    let points = points.iter().collect_vec();
    for poly in polys.iter() {
        if param_num_vars < poly.num_vars {
            return Err(err_too_many_variates(
                function,
                param_num_vars,
                poly.num_vars,
            ));
        }
    }
    for point in points.iter() {
        if param_num_vars < point.len() {
            return Err(err_too_many_variates(function, param_num_vars, point.len()));
        }
    }
    Ok(())
}

fn err_too_many_variates(function: &str, upto: usize, got: usize) -> Error {
    Error::InvalidPcsParam(if function == "trim" {
        format!(
            "Too many variates to {function} (param supports variates up to {upto} but got {got})"
        )
    } else {
        format!(
            "Too many variates of poly to {function} (param supports variates up to {upto} but got {got})"
        )
    })
}

#[cfg(test)]
pub mod test_util {

    use crate::{Evaluation, PolynomialCommitmentScheme};
    use ff_ext::ExtensionField;
    use itertools::{chain, Itertools};
    use multilinear_extensions::mle::{DenseMultilinearExtension, MultilinearExtension};
    use rand::{prelude::*, rngs::OsRng};
    use rand_chacha::ChaCha8Rng;
    use transcript::Transcript;

    pub fn run_commit_open_verify<E: ExtensionField, Pcs>(
        base: bool,
        num_vars_start: usize,
        num_vars_end: usize,
    ) where
        Pcs: PolynomialCommitmentScheme<E, Rng = ChaCha8Rng>,
    {
        for num_vars in num_vars_start..num_vars_end {
            // Setup
            let (pp, vp) = {
                let poly_size = 1 << num_vars;
                let param = Pcs::setup(poly_size).unwrap();
                Pcs::trim(&param, poly_size).unwrap()
            };
            // Commit and open
            let (comm, eval, proof, challenge) = {
                let mut transcript = Transcript::new(b"BaseFold");
                let poly = if base {
                    DenseMultilinearExtension::random(num_vars, &mut OsRng)
                } else {
                    DenseMultilinearExtension::from_evaluations_ext_vec(
                        num_vars,
                        (0..1 << num_vars).map(|_| E::random(&mut OsRng)).collect(),
                    )
                };

                let comm = Pcs::commit_and_write(&pp, &poly, &mut transcript).unwrap();
                let point = (0..num_vars)
                    .map(|_| transcript.get_and_append_challenge(b"Point").elements)
                    .collect::<Vec<_>>();
                let eval = poly.evaluate(point.as_slice());
                transcript.append_field_element_ext(&eval);
                (
                    Pcs::get_pure_commitment(&comm),
                    eval,
                    Pcs::open(&pp, &poly, &comm, &point, &eval, &mut transcript).unwrap(),
                    transcript.read_challenge(),
                )
            };
            // Verify
            let result = {
                let mut transcript = Transcript::new(b"BaseFold");
                Pcs::write_commitment(&comm, &mut transcript).unwrap();
                let point = (0..num_vars)
                    .map(|_| transcript.get_and_append_challenge(b"Point").elements)
                    .collect::<Vec<_>>();
                transcript.append_field_element_ext(&eval);
                let result = Pcs::verify(&vp, &comm, &point, &eval, &proof, &mut transcript);

                let v_challenge = transcript.read_challenge();
                assert_eq!(challenge, v_challenge);

                result
            };
            result.unwrap();
        }
    }

    pub fn run_batch_commit_open_verify<E, Pcs>(
        base: bool,
        num_vars_start: usize,
        num_vars_end: usize,
    ) where
        E: ExtensionField,
        Pcs: PolynomialCommitmentScheme<E, Rng = ChaCha8Rng>,
    {
        for num_vars in num_vars_start..num_vars_end {
            let batch_size = 2;
            let num_points = batch_size >> 1;
            let rng = ChaCha8Rng::from_seed([0u8; 32]);
            // Setup
            let (pp, vp) = {
                let poly_size = 1 << num_vars;
                let param = Pcs::setup(poly_size).unwrap();
                Pcs::trim(&param, poly_size).unwrap()
            };
            // Batch commit and open
            let evals = chain![
                (0..num_points).map(|point| (point * 2, point)), // Every point matches two polys
                (0..num_points).map(|point| (point * 2 + 1, point)),
            ]
            .unique()
            .collect_vec();

            let (comms, points, evals, proof, challenge) = {
                let mut transcript = Transcript::new(b"BaseFold");
                let polys = (0..batch_size)
                    .map(|i| {
                        if base {
                            DenseMultilinearExtension::random(num_vars - (i >> 1), &mut rng.clone())
                        } else {
                            DenseMultilinearExtension::from_evaluations_ext_vec(
                                num_vars,
                                (0..1 << num_vars).map(|_| E::random(&mut OsRng)).collect(),
                            )
                        }
                    })
                    .collect_vec();

                let comms = polys
                    .iter()
                    .map(|poly| Pcs::commit_and_write(&pp, &poly, &mut transcript).unwrap())
                    .collect_vec();

                let points = (0..num_points)
                    .map(|i| {
                        (0..num_vars - i)
                            .map(|_| transcript.get_and_append_challenge(b"Point").elements)
                            .collect::<Vec<_>>()
                    })
                    .take(num_points)
                    .collect_vec();

                let evals = evals
                    .iter()
                    .copied()
                    .map(|(poly, point)| Evaluation {
                        poly,
                        point,
                        value: polys[poly].evaluate(&points[point]),
                    })
                    .collect_vec();
                let values: Vec<E> = evals
                    .iter()
                    .map(Evaluation::value)
                    .map(|x| *x)
                    .collect::<Vec<E>>();
                transcript.append_field_element_exts(values.as_slice());

                let proof =
                    Pcs::batch_open(&pp, &polys, &comms, &points, &evals, &mut transcript).unwrap();
                (comms, points, evals, proof, transcript.read_challenge())
            };
            // Batch verify
            let result = {
                let mut transcript = Transcript::new(b"BaseFold");
                let comms = comms
                    .iter()
                    .map(|comm| {
                        let comm = Pcs::get_pure_commitment(comm);
                        Pcs::write_commitment(&comm, &mut transcript).unwrap();
                        comm
                    })
                    .collect_vec();

                let old_points = points;
                let points = (0..num_points)
                    .map(|i| {
                        (0..num_vars - i)
                            .map(|_| transcript.get_and_append_challenge(b"Point").elements)
                            .collect::<Vec<_>>()
                    })
                    .take(num_points)
                    .collect_vec();
                assert_eq!(points, old_points);
                let values: Vec<E> = evals
                    .iter()
                    .map(Evaluation::value)
                    .map(|x| *x)
                    .collect::<Vec<E>>();
                transcript.append_field_element_exts(values.as_slice());

                let result =
                    Pcs::batch_verify(&vp, &comms, &points, &evals, &proof, &mut transcript);
                let v_challenge = transcript.read_challenge();
                assert_eq!(challenge, v_challenge);
                result
            };

            result.unwrap();
        }
    }

    pub(super) fn run_simple_batch_commit_open_verify<E, Pcs>(
        base: bool,
        num_vars_start: usize,
        num_vars_end: usize,
        batch_size: usize,
    ) where
        E: ExtensionField,
        Pcs: PolynomialCommitmentScheme<E, Rng = ChaCha8Rng>,
    {
        for num_vars in num_vars_start..num_vars_end {
            let rng = ChaCha8Rng::from_seed([0u8; 32]);
            // Setup
            let (pp, vp) = {
                let poly_size = 1 << num_vars;
                let param = Pcs::setup(poly_size).unwrap();
                Pcs::trim(&param, poly_size).unwrap()
            };

            let (comm, evals, proof, challenge) = {
                let mut transcript = Transcript::new(b"BaseFold");
                let polys = (0..batch_size)
                    .map(|_| {
                        if base {
                            DenseMultilinearExtension::random(num_vars, &mut rng.clone())
                        } else {
                            DenseMultilinearExtension::from_evaluations_ext_vec(
                                num_vars,
                                (0..1 << num_vars).map(|_| E::random(&mut OsRng)).collect(),
                            )
                        }
                    })
                    .collect_vec();
                let comm = Pcs::batch_commit_and_write(&pp, &polys, &mut transcript).unwrap();

                let point = (0..num_vars)
                    .map(|_| transcript.get_and_append_challenge(b"Point").elements)
                    .collect::<Vec<_>>();

                let evals = (0..batch_size)
                    .map(|i| polys[i].evaluate(&point))
                    .collect_vec();

                transcript.append_field_element_exts(&evals);
<<<<<<< HEAD
                let proof =
                    Pcs::simple_batch_open(&pp, &polys, &comm, &point, &evals, &mut transcript)
                        .unwrap();
                (
                    Pcs::get_pure_commitment(&comm),
                    evals,
                    proof,
                    transcript.read_challenge(),
                )
=======
                let proof = Pcs::simple_batch_open(
                    &pp,
                    polys
                        .into_iter()
                        .map(|x| x.into())
                        .collect::<Vec<_>>()
                        .as_slice(),
                    &comm,
                    &point,
                    &evals,
                    &mut transcript,
                )
                .unwrap();
                (Pcs::get_pure_commitment(&comm), evals, proof)
>>>>>>> c90b11cf
            };
            // Batch verify
            let result = {
                let mut transcript = Transcript::new(b"BaseFold");
                Pcs::write_commitment(&comm, &mut transcript).unwrap();

                let point = (0..num_vars)
                    .map(|_| transcript.get_and_append_challenge(b"Point").elements)
                    .collect::<Vec<_>>();

                transcript.append_field_element_exts(&evals);

                let result =
                    Pcs::simple_batch_verify(&vp, &comm, &point, &evals, &proof, &mut transcript);

                let v_challenge = transcript.read_challenge();
                assert_eq!(challenge, v_challenge);
                result
            };

            result.unwrap();
        }
    }
}<|MERGE_RESOLUTION|>--- conflicted
+++ resolved
@@ -586,17 +586,6 @@
                     .collect_vec();
 
                 transcript.append_field_element_exts(&evals);
-<<<<<<< HEAD
-                let proof =
-                    Pcs::simple_batch_open(&pp, &polys, &comm, &point, &evals, &mut transcript)
-                        .unwrap();
-                (
-                    Pcs::get_pure_commitment(&comm),
-                    evals,
-                    proof,
-                    transcript.read_challenge(),
-                )
-=======
                 let proof = Pcs::simple_batch_open(
                     &pp,
                     polys
@@ -610,8 +599,12 @@
                     &mut transcript,
                 )
                 .unwrap();
-                (Pcs::get_pure_commitment(&comm), evals, proof)
->>>>>>> c90b11cf
+                (
+                    Pcs::get_pure_commitment(&comm),
+                    evals,
+                    proof,
+                    transcript.read_challenge(),
+                )
             };
             // Batch verify
             let result = {
