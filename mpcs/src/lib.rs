#![deny(clippy::cargo)]
use ff_ext::ExtensionField;
use serde::{Serialize, de::DeserializeOwned};
use std::fmt::Debug;
<<<<<<< HEAD
use transcript::Transcript;
=======
use transcript::{BasicTranscript, Transcript};
use util::hash::Digest;
>>>>>>> 428690ab
use witness::RowMajorMatrix;

pub mod sum_check;
pub mod util;

pub type Commitment<E, Pcs> = <Pcs as PolynomialCommitmentScheme<E>>::Commitment;
pub type CommitmentChunk<E, Pcs> = <Pcs as PolynomialCommitmentScheme<E>>::CommitmentChunk;
pub type CommitmentWithWitness<E, Pcs> =
    <Pcs as PolynomialCommitmentScheme<E>>::CommitmentWithWitness;

pub type Param<E, Pcs> = <Pcs as PolynomialCommitmentScheme<E>>::Param;
pub type ProverParam<E, Pcs> = <Pcs as PolynomialCommitmentScheme<E>>::ProverParam;
pub type VerifierParam<E, Pcs> = <Pcs as PolynomialCommitmentScheme<E>>::VerifierParam;

pub fn pcs_setup<E: ExtensionField, Pcs: PolynomialCommitmentScheme<E>>(
    poly_size: usize,
) -> Result<Pcs::Param, Error> {
    Pcs::setup(poly_size)
}

pub fn pcs_trim<E: ExtensionField, Pcs: PolynomialCommitmentScheme<E>>(
    param: Pcs::Param,
    poly_size: usize,
) -> Result<(Pcs::ProverParam, Pcs::VerifierParam), Error> {
    Pcs::trim(param, poly_size)
}

pub fn pcs_commit<E: ExtensionField, Pcs: PolynomialCommitmentScheme<E>>(
    pp: &Pcs::ProverParam,
    rmm: RowMajorMatrix<<E as ExtensionField>::BaseField>,
) -> Result<Pcs::CommitmentWithWitness, Error> {
    Pcs::commit(pp, rmm)
}

pub fn pcs_commit_and_write<E: ExtensionField, Pcs: PolynomialCommitmentScheme<E>>(
    pp: &Pcs::ProverParam,
    rmm: RowMajorMatrix<<E as ExtensionField>::BaseField>,
    transcript: &mut impl Transcript<E>,
) -> Result<Pcs::CommitmentWithWitness, Error> {
    Pcs::commit_and_write(pp, rmm, transcript)
}

pub fn pcs_batch_commit<E: ExtensionField, Pcs: PolynomialCommitmentScheme<E>>(
    pp: &Pcs::ProverParam,
    rmm: RowMajorMatrix<<E as ExtensionField>::BaseField>,
) -> Result<Pcs::CommitmentWithWitness, Error> {
    Pcs::batch_commit(pp, rmm)
}

pub fn pcs_batch_commit_and_write<E: ExtensionField, Pcs: PolynomialCommitmentScheme<E>>(
    pp: &Pcs::ProverParam,
    rmm: RowMajorMatrix<<E as ExtensionField>::BaseField>,
    transcript: &mut impl Transcript<E>,
) -> Result<Pcs::CommitmentWithWitness, Error> {
    Pcs::batch_commit_and_write(pp, rmm, transcript)
}

pub fn pcs_open<E: ExtensionField, Pcs: PolynomialCommitmentScheme<E>>(
    pp: &Pcs::ProverParam,
    poly: &ArcMultilinearExtension<E>,
    comm: &Pcs::CommitmentWithWitness,
    point: &[E],
    eval: &E,
    transcript: &mut impl Transcript<E>,
) -> Result<Pcs::Proof, Error> {
    Pcs::open(pp, poly, comm, point, eval, transcript)
}

pub fn pcs_batch_open<E: ExtensionField, Pcs: PolynomialCommitmentScheme<E>>(
    pp: &Pcs::ProverParam,
    polys: &[ArcMultilinearExtension<E>],
    comms: &[Pcs::CommitmentWithWitness],
    points: &[Vec<E>],
    evals: &[Evaluation<E>],
    transcript: &mut impl Transcript<E>,
) -> Result<Pcs::Proof, Error> {
    Pcs::batch_open(pp, polys, comms, points, evals, transcript)
}

pub fn pcs_verify<E: ExtensionField, Pcs: PolynomialCommitmentScheme<E>>(
    vp: &Pcs::VerifierParam,
    comm: &Pcs::Commitment,
    point: &[E],
    eval: &E,
    proof: &Pcs::Proof,
    transcript: &mut impl Transcript<E>,
) -> Result<(), Error> {
    Pcs::verify(vp, comm, point, eval, proof, transcript)
}

pub fn pcs_batch_verify<'a, E: ExtensionField, Pcs: PolynomialCommitmentScheme<E>>(
    vp: &Pcs::VerifierParam,
    comms: &[Pcs::Commitment],
    points: &[Vec<E>],
    evals: &[Evaluation<E>],
    proof: &Pcs::Proof,
    transcript: &mut impl Transcript<E>,
) -> Result<(), Error>
where
    Pcs::Commitment: 'a,
{
    Pcs::batch_verify(vp, comms, points, evals, proof, transcript)
}

pub trait PolynomialCommitmentScheme<E: ExtensionField>: Clone + Debug {
    type Param: Clone + Debug + Serialize + DeserializeOwned;
    type ProverParam: Clone + Debug + Serialize + DeserializeOwned;
    type VerifierParam: Clone + Debug + Serialize + DeserializeOwned;
    type CommitmentWithWitness: Debug;
    type Commitment: Clone + Debug + Serialize + DeserializeOwned;
    type CommitmentChunk: Clone + Debug;
    type Proof: Clone + Debug + Serialize + DeserializeOwned;

    fn setup(poly_size: usize) -> Result<Self::Param, Error>;

    fn trim(
        param: Self::Param,
        poly_size: usize,
    ) -> Result<(Self::ProverParam, Self::VerifierParam), Error>;

    fn commit(
        pp: &Self::ProverParam,
        rmm: RowMajorMatrix<E::BaseField>,
    ) -> Result<Self::CommitmentWithWitness, Error>;

    fn commit_and_write(
        pp: &Self::ProverParam,
        rmm: RowMajorMatrix<<E as ExtensionField>::BaseField>,
        transcript: &mut impl Transcript<E>,
    ) -> Result<Self::CommitmentWithWitness, Error> {
        let comm = Self::commit(pp, rmm)?;
        Self::write_commitment(&Self::get_pure_commitment(&comm), transcript)?;
        Ok(comm)
    }

    fn write_commitment(
        comm: &Self::Commitment,
        transcript: &mut impl Transcript<E>,
    ) -> Result<(), Error>;

    fn get_pure_commitment(comm: &Self::CommitmentWithWitness) -> Self::Commitment;

    fn batch_commit(
        pp: &Self::ProverParam,
        polys: RowMajorMatrix<E::BaseField>,
    ) -> Result<Self::CommitmentWithWitness, Error>;

    fn batch_commit_and_write(
        pp: &Self::ProverParam,
        rmm: RowMajorMatrix<<E as ExtensionField>::BaseField>,
        transcript: &mut impl Transcript<E>,
    ) -> Result<Self::CommitmentWithWitness, Error> {
        let comm = Self::batch_commit(pp, rmm)?;
        Self::write_commitment(&Self::get_pure_commitment(&comm), transcript)?;
        Ok(comm)
    }

    fn open(
        pp: &Self::ProverParam,
        poly: &ArcMultilinearExtension<E>,
        comm: &Self::CommitmentWithWitness,
        point: &[E],
        eval: &E,
        transcript: &mut impl Transcript<E>,
    ) -> Result<Self::Proof, Error>;

    fn batch_open(
        pp: &Self::ProverParam,
        polys: &[ArcMultilinearExtension<E>],
        comms: &[Self::CommitmentWithWitness],
        points: &[Vec<E>],
        evals: &[Evaluation<E>],
        transcript: &mut impl Transcript<E>,
    ) -> Result<Self::Proof, Error>;

    /// This is a simple version of batch open:
    /// 1. Open at one point
    /// 2. All the polynomials share the same commitment.
    /// 3. The point is already a random point generated by a sum-check.
    fn simple_batch_open(
        pp: &Self::ProverParam,
        polys: &[ArcMultilinearExtension<E>],
        comm: &Self::CommitmentWithWitness,
        point: &[E],
        evals: &[E],
        transcript: &mut impl Transcript<E>,
    ) -> Result<Self::Proof, Error>;

    fn verify(
        vp: &Self::VerifierParam,
        comm: &Self::Commitment,
        point: &[E],
        eval: &E,
        proof: &Self::Proof,
        transcript: &mut impl Transcript<E>,
    ) -> Result<(), Error>;

    fn batch_verify(
        vp: &Self::VerifierParam,
        comms: &[Self::Commitment],
        points: &[Vec<E>],
        evals: &[Evaluation<E>],
        proof: &Self::Proof,
        transcript: &mut impl Transcript<E>,
    ) -> Result<(), Error>;

    fn simple_batch_verify(
        vp: &Self::VerifierParam,
        comm: &Self::Commitment,
        point: &[E],
        evals: &[E],
        proof: &Self::Proof,
        transcript: &mut impl Transcript<E>,
    ) -> Result<(), Error>;

    fn get_arcmle_witness_from_commitment(
        commitment: &Self::CommitmentWithWitness,
    ) -> Vec<ArcMultilinearExtension<'static, E>>;
}

#[derive(Clone, Debug)]
pub struct Evaluation<F> {
    poly: usize,
    point: usize,
    value: F,
}

impl<F> Evaluation<F> {
    pub fn new(poly: usize, point: usize, value: F) -> Self {
        Self { poly, point, value }
    }

    pub fn poly(&self) -> usize {
        self.poly
    }

    pub fn point(&self) -> usize {
        self.point
    }

    pub fn value(&self) -> &F {
        &self.value
    }
}

#[derive(Clone, Debug)]
pub enum Error {
    InvalidSumcheck(String),
    InvalidPcsParam(String),
    InvalidPcsOpen(String),
    InvalidSnark(String),
    Serialization(String),
    Transcript(String),
    ExtensionFieldElementNotFit,
    PolynomialTooLarge(usize),
    PolynomialSizesNotEqual,
    MerkleRootMismatch,
    WhirError(whir::Error),
}

mod basefold;
pub use basefold::{
    Basefold, BasefoldCommitment, BasefoldCommitmentWithWitness, BasefoldDefault, BasefoldParams,
    BasefoldRSParams, BasefoldSpec, EncodingScheme, RSCode, RSCodeDefaultSpec, coset_fft, fft,
    fft_root_table, one_level_eval_hc, one_level_interp_hc,
};
mod whir;
use multilinear_extensions::virtual_poly::ArcMultilinearExtension;
pub use whir::{Whir, WhirDefault, WhirDefaultSpec};

// TODO: Need to use some functions here in the integration benchmarks. But
// unfortunately integration benchmarks do not compile the #[cfg(test)]
// code. So remove the gate for the entire module, only gate the test
// functions.
// This is not the best way: the test utility functions should not be
// compiled in the release build. Need a better solution.
#[doc(hidden)]
pub mod test_util {
    use crate::PolynomialCommitmentScheme;

    use ff_ext::ExtensionField;

    use itertools::Itertools;

    #[cfg(test)]
    use multilinear_extensions::{
        mle::MultilinearExtension, virtual_poly::ArcMultilinearExtension,
    };
<<<<<<< HEAD

=======
    use rand::rngs::OsRng;
    #[cfg(test)]
    use rand::{distributions::Standard, prelude::Distribution};
    use rayon::iter::{IntoParallelIterator, ParallelIterator};
>>>>>>> 428690ab
    #[cfg(test)]
    use transcript::BasicTranscript;

    use p3::field::Field;
    use rand::{distributions::Standard, prelude::Distribution, rngs::OsRng};
    use rayon::iter::{IntoParallelIterator, ParallelIterator};
    use transcript::Transcript;
<<<<<<< HEAD
=======
    #[cfg(test)]
>>>>>>> 428690ab
    use witness::RowMajorMatrix;

    pub fn setup_pcs<E: ExtensionField, Pcs: PolynomialCommitmentScheme<E>>(
        num_vars: usize,
    ) -> (Pcs::ProverParam, Pcs::VerifierParam) {
        let poly_size = 1 << num_vars;
        let param = Pcs::setup(poly_size).unwrap();
        Pcs::trim(param, poly_size).unwrap()
    }

    pub fn gen_rand_rmms<F: Field>(
        num_vars: impl Fn(usize) -> usize + Sync,
        batch_size: usize,
    ) -> Vec<RowMajorMatrix<F>>
    where
        Standard: Distribution<F>,
    {
        (0..batch_size)
            .into_par_iter()
            .map(|i| RowMajorMatrix::rand(&mut OsRng, 1 << num_vars(i), 1))
            .collect::<Vec<_>>()
    }

    pub fn get_point_from_challenge<E: ExtensionField>(
        num_vars: usize,
        transcript: &mut impl Transcript<E>,
    ) -> Vec<E> {
        transcript.sample_and_append_vec(b"Point", num_vars)
    }
    pub fn get_points_from_challenge<E: ExtensionField>(
        num_vars: impl Fn(usize) -> usize,
        num_points: usize,
        transcript: &mut impl Transcript<E>,
    ) -> Vec<Vec<E>> {
        (0..num_points)
            .map(|i| get_point_from_challenge(num_vars(i), transcript))
            .collect()
    }

    pub fn commit_polys_individually<E: ExtensionField, Pcs: PolynomialCommitmentScheme<E>>(
        pp: &Pcs::ProverParam,
        rmms: Vec<RowMajorMatrix<<E as ExtensionField>::BaseField>>,
        transcript: &mut impl Transcript<E>,
    ) -> Vec<Pcs::CommitmentWithWitness> {
        rmms.into_iter()
            .map(|rmm| { Pcs::commit_and_write(pp, rmm, transcript) }.unwrap())
            .collect_vec()
    }

    #[cfg(test)]
    pub fn run_commit_open_verify<E: ExtensionField, Pcs>(
        num_vars_start: usize,
        num_vars_end: usize,
    ) where
        Pcs: PolynomialCommitmentScheme<E>,
        Standard: Distribution<E::BaseField>,
    {
        for num_vars in num_vars_start..num_vars_end {
            let (pp, vp) = setup_pcs::<E, Pcs>(num_vars);

            // Commit and open
            let (comm, eval, proof, challenge) = {
                let mut transcript = BasicTranscript::new(b"BaseFold");
                let rmm = RowMajorMatrix::<E::BaseField>::rand(&mut OsRng, 1 << num_vars, 1);
                let poly: ArcMultilinearExtension<E> = rmm.to_mles().remove(0).into();
                let comm = Pcs::commit_and_write(&pp, rmm, &mut transcript).unwrap();

                let point = get_point_from_challenge(num_vars, &mut transcript);
                let eval = poly.evaluate(point.as_slice());
                transcript.append_field_element_ext(&eval);

                (
                    Pcs::get_pure_commitment(&comm),
                    eval,
                    Pcs::open(&pp, &poly, &comm, &point, &eval, &mut transcript).unwrap(),
                    transcript.read_challenge(),
                )
            };
            // Verify
            {
                let mut transcript = BasicTranscript::new(b"BaseFold");
                Pcs::write_commitment(&comm, &mut transcript).unwrap();
                let point = get_point_from_challenge(num_vars, &mut transcript);
                transcript.append_field_element_ext(&eval);

                Pcs::verify(&vp, &comm, &point, &eval, &proof, &mut transcript).unwrap();

                let v_challenge = transcript.read_challenge();
                assert_eq!(challenge, v_challenge);

                println!(
                    "Proof size for single poly: {} bytes",
                    bincode::serialized_size(&proof).unwrap()
                );
            }
        }
    }

    #[cfg(test)]
    pub(super) fn run_simple_batch_commit_open_verify<E, Pcs>(
<<<<<<< HEAD
=======
        _gen_rand_poly: fn(usize) -> DenseMultilinearExtension<E>,
>>>>>>> 428690ab
        num_vars_start: usize,
        num_vars_end: usize,
        batch_size: usize,
    ) where
        E: ExtensionField,
        Pcs: PolynomialCommitmentScheme<E>,
        Standard: Distribution<E::BaseField>,
    {
        for num_vars in num_vars_start..num_vars_end {
            let (pp, vp) = setup_pcs::<E, Pcs>(num_vars);

            let (comm, evals, proof, challenge) = {
                let mut transcript = BasicTranscript::new(b"BaseFold");
                let rmm =
                    RowMajorMatrix::<E::BaseField>::rand(&mut OsRng, 1 << num_vars, batch_size);
                let polys = rmm.to_mles();
                let comm = Pcs::batch_commit_and_write(&pp, rmm, &mut transcript).unwrap();
                let point = get_point_from_challenge(num_vars, &mut transcript);
                let evals = polys.iter().map(|poly| poly.evaluate(&point)).collect_vec();
                transcript.append_field_element_exts(&evals);

                let polys = polys
                    .iter()
                    .map(|poly| ArcMultilinearExtension::from(poly.clone()))
                    .collect_vec();
                let proof =
                    Pcs::simple_batch_open(&pp, &polys, &comm, &point, &evals, &mut transcript)
                        .unwrap();
                (
                    Pcs::get_pure_commitment(&comm),
                    evals,
                    proof,
                    transcript.read_challenge(),
                )
            };
            // Batch verify
            {
                let mut transcript = BasicTranscript::new(b"BaseFold");
                Pcs::write_commitment(&comm, &mut transcript).unwrap();

                let point = get_point_from_challenge(num_vars, &mut transcript);
                transcript.append_field_element_exts(&evals);

                Pcs::simple_batch_verify(&vp, &comm, &point, &evals, &proof, &mut transcript)
                    .unwrap();

                let v_challenge = transcript.read_challenge();
                assert_eq!(challenge, v_challenge);

                println!(
                    "Proof size for simple batch: {} bytes",
                    bincode::serialized_size(&proof).unwrap()
                );
            }
        }
    }
}<|MERGE_RESOLUTION|>--- conflicted
+++ resolved
@@ -2,12 +2,7 @@
 use ff_ext::ExtensionField;
 use serde::{Serialize, de::DeserializeOwned};
 use std::fmt::Debug;
-<<<<<<< HEAD
 use transcript::Transcript;
-=======
-use transcript::{BasicTranscript, Transcript};
-use util::hash::Digest;
->>>>>>> 428690ab
 use witness::RowMajorMatrix;
 
 pub mod sum_check;
@@ -296,25 +291,14 @@
     use multilinear_extensions::{
         mle::MultilinearExtension, virtual_poly::ArcMultilinearExtension,
     };
-<<<<<<< HEAD
-
-=======
+    #[cfg(test)]
     use rand::rngs::OsRng;
     #[cfg(test)]
     use rand::{distributions::Standard, prelude::Distribution};
-    use rayon::iter::{IntoParallelIterator, ParallelIterator};
->>>>>>> 428690ab
     #[cfg(test)]
     use transcript::BasicTranscript;
 
-    use p3::field::Field;
-    use rand::{distributions::Standard, prelude::Distribution, rngs::OsRng};
-    use rayon::iter::{IntoParallelIterator, ParallelIterator};
     use transcript::Transcript;
-<<<<<<< HEAD
-=======
-    #[cfg(test)]
->>>>>>> 428690ab
     use witness::RowMajorMatrix;
 
     pub fn setup_pcs<E: ExtensionField, Pcs: PolynomialCommitmentScheme<E>>(
@@ -323,19 +307,6 @@
         let poly_size = 1 << num_vars;
         let param = Pcs::setup(poly_size).unwrap();
         Pcs::trim(param, poly_size).unwrap()
-    }
-
-    pub fn gen_rand_rmms<F: Field>(
-        num_vars: impl Fn(usize) -> usize + Sync,
-        batch_size: usize,
-    ) -> Vec<RowMajorMatrix<F>>
-    where
-        Standard: Distribution<F>,
-    {
-        (0..batch_size)
-            .into_par_iter()
-            .map(|i| RowMajorMatrix::rand(&mut OsRng, 1 << num_vars(i), 1))
-            .collect::<Vec<_>>()
     }
 
     pub fn get_point_from_challenge<E: ExtensionField>(
@@ -415,10 +386,6 @@
 
     #[cfg(test)]
     pub(super) fn run_simple_batch_commit_open_verify<E, Pcs>(
-<<<<<<< HEAD
-=======
-        _gen_rand_poly: fn(usize) -> DenseMultilinearExtension<E>,
->>>>>>> 428690ab
         num_vars_start: usize,
         num_vars_end: usize,
         batch_size: usize,
