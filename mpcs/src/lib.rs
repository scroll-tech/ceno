--- conflicted
+++ resolved
@@ -297,18 +297,11 @@
 
 mod basefold;
 pub use basefold::{
-<<<<<<< HEAD
-    coset_fft, fft, fft_root_table, one_level_eval_hc, one_level_interp_hc, Basecode,
-    BasecodeDefaultSpec, Basefold, BasefoldBasecodeKeccakParams, BasefoldBasecodePoseidonParams,
-    BasefoldCommitment, BasefoldCommitmentWithData, BasefoldDefault, BasefoldParams,
-    BasefoldRSKeccakParams, BasefoldRSPoseidonParams, BasefoldSpec, EncodingScheme, RSCode,
-    RSCodeDefaultSpec,
-=======
-    Basecode, BasecodeDefaultSpec, Basefold, BasefoldBasecodeParams, BasefoldCommitment,
-    BasefoldCommitmentWithData, BasefoldDefault, BasefoldParams, BasefoldRSParams, BasefoldSpec,
-    EncodingScheme, RSCode, RSCodeDefaultSpec, coset_fft, fft, fft_root_table, one_level_eval_hc,
-    one_level_interp_hc,
->>>>>>> fc95429c
+    Basecode, BasecodeDefaultSpec, Basefold, BasefoldBasecodeKeccakParams,
+    BasefoldBasecodePoseidonParams, BasefoldCommitment, BasefoldCommitmentWithData,
+    BasefoldDefault, BasefoldParams, BasefoldRSKeccakParams, BasefoldRSPoseidonParams,
+    BasefoldSpec, EncodingScheme, RSCode, RSCodeDefaultSpec, coset_fft, fft, fft_root_table,
+    one_level_eval_hc, one_level_interp_hc,
 };
 use multilinear_extensions::virtual_poly_v2::ArcMultilinearExtension;
 
@@ -371,7 +364,6 @@
             .collect()
     }
 
-<<<<<<< HEAD
     pub fn get_points_from_challenge<E: ExtensionField>(
         num_vars: impl Fn(usize) -> usize,
         num_points: usize,
@@ -392,15 +384,6 @@
             .map(|poly| Pcs::commit_and_write(&pp, &poly, transcript).unwrap())
             .collect_vec()
     }
-=======
-    use crate::{Evaluation, PolynomialCommitmentScheme};
-    use ff_ext::ExtensionField;
-    use itertools::{Itertools, chain};
-    use multilinear_extensions::mle::{DenseMultilinearExtension, MultilinearExtension};
-    use rand::{prelude::*, rngs::OsRng};
-    use rand_chacha::ChaCha8Rng;
-    use transcript::Transcript;
->>>>>>> fc95429c
 
     pub fn vecs_as_slices<'a, T>(values: &'a Vec<Vec<T>>) -> Vec<&'a [T]> {
         values.iter().map(|vec| vec.as_slice()).collect::<Vec<_>>()
@@ -471,14 +454,7 @@
                 let mut transcript = Transcript::new(b"BaseFold");
                 let polys = gen_rand_polys(|i| num_vars - (i >> 1), batch_size, base);
 
-<<<<<<< HEAD
                 let comms = commit_polys_individually::<E, Pcs>(&pp, &polys, &mut transcript);
-=======
-                let comms = polys
-                    .iter()
-                    .map(|poly| Pcs::commit_and_write(&pp, poly, &mut transcript).unwrap())
-                    .collect_vec();
->>>>>>> fc95429c
 
                 let points =
                     get_points_from_challenge(|i| num_vars - i, num_points, &mut transcript);
