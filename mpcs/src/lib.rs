#![deny(clippy::cargo)]
use ff_ext::ExtensionField;
use itertools::Itertools;
use multilinear_extensions::mle::DenseMultilinearExtension;
use serde::{Serialize, de::DeserializeOwned};
use std::fmt::Debug;
use transcript::{BasicTranscript, Transcript};
use util::hash::Digest;
use witness::RowMajorMatrix;

pub mod sum_check;
pub mod util;

pub type Commitment<E, Pcs> = <Pcs as PolynomialCommitmentScheme<E>>::Commitment;
pub type CommitmentChunk<E, Pcs> = <Pcs as PolynomialCommitmentScheme<E>>::CommitmentChunk;
pub type CommitmentWithWitness<E, Pcs> =
    <Pcs as PolynomialCommitmentScheme<E>>::CommitmentWithWitness;

pub type Param<E, Pcs> = <Pcs as PolynomialCommitmentScheme<E>>::Param;
pub type ProverParam<E, Pcs> = <Pcs as PolynomialCommitmentScheme<E>>::ProverParam;
pub type VerifierParam<E, Pcs> = <Pcs as PolynomialCommitmentScheme<E>>::VerifierParam;

pub fn pcs_setup<E: ExtensionField, Pcs: PolynomialCommitmentScheme<E>>(
    poly_size: usize,
) -> Result<Pcs::Param, Error> {
    Pcs::setup(poly_size)
}

pub fn pcs_trim<E: ExtensionField, Pcs: PolynomialCommitmentScheme<E>>(
    param: Pcs::Param,
    poly_size: usize,
) -> Result<(Pcs::ProverParam, Pcs::VerifierParam), Error> {
    Pcs::trim(param, poly_size)
}

pub fn pcs_commit<E: ExtensionField, Pcs: PolynomialCommitmentScheme<E>>(
    pp: &Pcs::ProverParam,
    poly: &DenseMultilinearExtension<E>,
    transcript: &mut impl Transcript<E>,
) -> Result<Pcs::CommitmentWithWitness, Error> {
    Pcs::commit(pp, poly, transcript)
}

pub fn pcs_batch_commit<E: ExtensionField, Pcs: PolynomialCommitmentScheme<E>>(
    pp: &Pcs::ProverParam,
    rmm: RowMajorMatrix<<E as ExtensionField>::BaseField>,
<<<<<<< HEAD
    transcript: &mut impl Transcript<E>,
) -> Result<Pcs::CommitmentWithWitness, Error> {
    Pcs::batch_commit(pp, rmm, transcript)
=======
) -> Result<Pcs::CommitmentWithWitness, Error> {
    Pcs::batch_commit(pp, rmm)
}

pub fn pcs_batch_commit_and_write<E: ExtensionField, Pcs: PolynomialCommitmentScheme<E>>(
    pp: &Pcs::ProverParam,
    rmm: RowMajorMatrix<<E as ExtensionField>::BaseField>,
    transcript: &mut impl Transcript<E>,
) -> Result<Pcs::CommitmentWithWitness, Error> {
    Pcs::batch_commit_and_write(pp, rmm, transcript)
>>>>>>> a0b719d6
}

pub fn pcs_open<E: ExtensionField, Pcs: PolynomialCommitmentScheme<E>>(
    pp: &Pcs::ProverParam,
    poly: &DenseMultilinearExtension<E>,
    comm: &Pcs::CommitmentWithWitness,
    point: &[E],
    eval: &E,
    transcript: &mut impl Transcript<E>,
) -> Result<Pcs::Proof, Error> {
    Pcs::open(pp, poly, comm, point, eval, transcript)
}

pub fn pcs_batch_open<E: ExtensionField, Pcs: PolynomialCommitmentScheme<E>>(
    pp: &Pcs::ProverParam,
    polys: &[DenseMultilinearExtension<E>],
    comms: &[Pcs::CommitmentWithWitness],
    points: &[Vec<E>],
    evals: &[Evaluation<E>],
    transcript: &mut impl Transcript<E>,
) -> Result<Pcs::Proof, Error> {
    Pcs::batch_open(pp, polys, comms, points, evals, transcript)
}

pub fn pcs_verify<E: ExtensionField, Pcs: PolynomialCommitmentScheme<E>>(
    vp: &Pcs::VerifierParam,
    comm: &Pcs::Commitment,
    point: &[E],
    eval: &E,
    proof: &Pcs::Proof,
    transcript: &mut impl Transcript<E>,
) -> Result<(), Error> {
    Pcs::verify(vp, comm, point, eval, proof, transcript)
}

pub fn pcs_batch_verify<'a, E: ExtensionField, Pcs: PolynomialCommitmentScheme<E>>(
    vp: &Pcs::VerifierParam,
    comms: &[Pcs::Commitment],
    points: &[Vec<E>],
    evals: &[Evaluation<E>],
    proof: &Pcs::Proof,
    transcript: &mut impl Transcript<E>,
) -> Result<(), Error>
where
    Pcs::Commitment: 'a,
{
    Pcs::batch_verify(vp, comms, points, evals, proof, transcript)
}

pub trait PolynomialCommitmentScheme<E: ExtensionField>: Clone + Debug {
    type Param: Clone + Debug + Serialize + DeserializeOwned;
    type ProverParam: Clone + Debug + Serialize + DeserializeOwned;
    type VerifierParam: Clone + Debug + Serialize + DeserializeOwned;
    type CommitmentWithWitness: Debug;
    type Commitment: Clone + Debug + Default + Serialize + DeserializeOwned;
    type CommitmentChunk: Clone + Debug + Default;
    type Proof: Clone + Debug + Serialize + DeserializeOwned;

    fn setup(poly_size: usize) -> Result<Self::Param, Error>;

    fn trim(
        param: Self::Param,
        poly_size: usize,
    ) -> Result<(Self::ProverParam, Self::VerifierParam), Error>;

    fn commit(
        pp: &Self::ProverParam,
        poly: &DenseMultilinearExtension<E>,
        transcript: &mut impl Transcript<E>,
    ) -> Result<Self::CommitmentWithWitness, Error>;

    /// Write the commitment to the transcript. This method is only used
    /// by the verifier to align the transcript with the prover.
    /// The committer should have already written the
    /// commitment to the transcript.
    fn write_commitment(
        comm: &Self::Commitment,
        transcript: &mut impl Transcript<E>,
    ) -> Result<(), Error>;

    fn get_pure_commitment(comm: &Self::CommitmentWithWitness) -> Self::Commitment;

    fn batch_commit(
        pp: &Self::ProverParam,
        polys: RowMajorMatrix<E::BaseField>,
<<<<<<< HEAD
        transcript: &mut impl Transcript<E>,
=======
>>>>>>> a0b719d6
    ) -> Result<Self::CommitmentWithWitness, Error>;

    fn batch_commit_and_write(
        pp: &Self::ProverParam,
        rmm: RowMajorMatrix<<E as ExtensionField>::BaseField>,
        transcript: &mut impl Transcript<E>,
    ) -> Result<Self::CommitmentWithWitness, Error> {
<<<<<<< HEAD
        let comm = Self::batch_commit(pp, rmm, transcript)?;
=======
        let comm = Self::batch_commit(pp, rmm)?;
>>>>>>> a0b719d6
        Self::write_commitment(&Self::get_pure_commitment(&comm), transcript)?;
        Ok(comm)
    }

    fn open(
        pp: &Self::ProverParam,
        poly: &DenseMultilinearExtension<E>,
        comm: &Self::CommitmentWithWitness,
        point: &[E],
        eval: &E,
        transcript: &mut impl Transcript<E>,
    ) -> Result<Self::Proof, Error>;

    fn batch_open(
        pp: &Self::ProverParam,
        polys: &[DenseMultilinearExtension<E>],
        comms: &[Self::CommitmentWithWitness],
        points: &[Vec<E>],
        evals: &[Evaluation<E>],
        transcript: &mut impl Transcript<E>,
    ) -> Result<Self::Proof, Error>;

    /// This is a simple version of batch open:
    /// 1. Open at one point
    /// 2. All the polynomials share the same commitment.
    /// 3. The point is already a random point generated by a sum-check.
    fn simple_batch_open(
        pp: &Self::ProverParam,
        polys: &[ArcMultilinearExtension<E>],
        comm: &Self::CommitmentWithWitness,
        point: &[E],
        evals: &[E],
        transcript: &mut impl Transcript<E>,
    ) -> Result<Self::Proof, Error>;

    fn verify(
        vp: &Self::VerifierParam,
        comm: &Self::Commitment,
        point: &[E],
        eval: &E,
        proof: &Self::Proof,
        transcript: &mut impl Transcript<E>,
    ) -> Result<(), Error>;

    fn batch_verify(
        vp: &Self::VerifierParam,
        comms: &[Self::Commitment],
        points: &[Vec<E>],
        evals: &[Evaluation<E>],
        proof: &Self::Proof,
        transcript: &mut impl Transcript<E>,
    ) -> Result<(), Error>;

    fn simple_batch_verify(
        vp: &Self::VerifierParam,
        comm: &Self::Commitment,
        point: &[E],
        evals: &[E],
        proof: &Self::Proof,
        transcript: &mut impl Transcript<E>,
    ) -> Result<(), Error>;
}

pub trait NoninteractivePCS<E: ExtensionField>:
    PolynomialCommitmentScheme<E, CommitmentChunk = Digest<E::BaseField>>
where
    E::BaseField: Serialize + DeserializeOwned,
{
    fn ni_open(
        pp: &Self::ProverParam,
        poly: &DenseMultilinearExtension<E>,
        comm: &Self::CommitmentWithWitness,
        point: &[E],
        eval: &E,
    ) -> Result<Self::Proof, Error> {
        let mut transcript = BasicTranscript::<E>::new(b"BaseFold");
        Self::open(pp, poly, comm, point, eval, &mut transcript)
    }

    fn ni_batch_open(
        pp: &Self::ProverParam,
        polys: &[DenseMultilinearExtension<E>],
        comms: &[Self::CommitmentWithWitness],
        points: &[Vec<E>],
        evals: &[Evaluation<E>],
    ) -> Result<Self::Proof, Error> {
        let mut transcript = BasicTranscript::new(b"BaseFold");
        Self::batch_open(pp, polys, comms, points, evals, &mut transcript)
    }

    fn ni_verify(
        vp: &Self::VerifierParam,
        comm: &Self::Commitment,
        point: &[E],
        eval: &E,
        proof: &Self::Proof,
    ) -> Result<(), Error> {
        let mut transcript = BasicTranscript::new(b"BaseFold");
        Self::verify(vp, comm, point, eval, proof, &mut transcript)
    }

    fn ni_batch_verify<'a>(
        vp: &Self::VerifierParam,
        comms: &[Self::Commitment],
        points: &[Vec<E>],
        evals: &[Evaluation<E>],
        proof: &Self::Proof,
    ) -> Result<(), Error>
    where
        Self::Commitment: 'a,
    {
        let mut transcript = BasicTranscript::new(b"BaseFold");
        Self::batch_verify(vp, comms, points, evals, proof, &mut transcript)
    }
}

#[derive(Clone, Debug)]
pub struct Evaluation<F> {
    poly: usize,
    point: usize,
    value: F,
}

impl<F> Evaluation<F> {
    pub fn new(poly: usize, point: usize, value: F) -> Self {
        Self { poly, point, value }
    }

    pub fn poly(&self) -> usize {
        self.poly
    }

    pub fn point(&self) -> usize {
        self.point
    }

    pub fn value(&self) -> &F {
        &self.value
    }
}

#[derive(Clone, Debug)]
pub enum Error {
    InvalidSumcheck(String),
    InvalidPcsParam(String),
    InvalidPcsOpen(String),
    InvalidSnark(String),
    Serialization(String),
    Transcript(String),
    ExtensionFieldElementNotFit,
    PolynomialTooLarge(usize),
    PolynomialSizesNotEqual,
    MerkleRootMismatch,
    WhirError(whir_external::error::Error),
}

mod basefold;
pub use basefold::{
    Basecode, BasecodeDefaultSpec, Basefold, BasefoldBasecodeParams, BasefoldCommitment,
    BasefoldCommitmentWithWitness, BasefoldDefault, BasefoldParams, BasefoldRSParams, BasefoldSpec,
    EncodingScheme, RSCode, RSCodeDefaultSpec, coset_fft, fft, fft_root_table, one_level_eval_hc,
    one_level_interp_hc,
};
extern crate whir as whir_external;
mod whir;
use multilinear_extensions::virtual_poly::ArcMultilinearExtension;
pub use whir::{Whir, WhirDefault, WhirDefaultSpec};

fn validate_input<E: ExtensionField>(
    function: &str,
    param_num_vars: usize,
    polys: &[DenseMultilinearExtension<E>],
    points: &[Vec<E>],
) -> Result<(), Error> {
    let polys = polys.iter().collect_vec();
    let points = points.iter().collect_vec();
    for poly in polys.iter() {
        if param_num_vars < poly.num_vars {
            return Err(err_too_many_variates(
                function,
                param_num_vars,
                poly.num_vars,
            ));
        }
    }
    for point in points.iter() {
        if param_num_vars < point.len() {
            return Err(err_too_many_variates(function, param_num_vars, point.len()));
        }
    }
    Ok(())
}

fn err_too_many_variates(function: &str, upto: usize, got: usize) -> Error {
    Error::InvalidPcsParam(if function == "trim" {
        format!(
            "Too many variates to {function} (param supports variates up to {upto} but got {got})"
        )
    } else {
        format!(
            "Too many variates of poly to {function} (param supports variates up to {upto} but got {got})"
        )
    })
}

// TODO: Need to use some functions here in the integration benchmarks. But
// unfortunately integration benchmarks do not compile the #[cfg(test)]
// code. So remove the gate for the entire module, only gate the test
// functions.
// This is not the best way: the test utility functions should not be
// compiled in the release build. Need a better solution.
#[doc(hidden)]
pub mod test_util {
    #[cfg(test)]
    use crate::Evaluation;
    use crate::PolynomialCommitmentScheme;
    use ff_ext::ExtensionField;
    use itertools::Itertools;
    #[cfg(test)]
    use itertools::chain;
    use multilinear_extensions::mle::DenseMultilinearExtension;
    #[cfg(test)]
    use multilinear_extensions::{
        mle::MultilinearExtension, virtual_poly::ArcMultilinearExtension,
    };
    use rand::rngs::OsRng;
    #[cfg(test)]
    use rand::{distributions::Standard, prelude::Distribution};
    use rayon::iter::{IntoParallelIterator, ParallelIterator};
    #[cfg(test)]
    use transcript::BasicTranscript;
    use transcript::Transcript;
    #[cfg(test)]
    use witness::RowMajorMatrix;

    pub fn setup_pcs<E: ExtensionField, Pcs: PolynomialCommitmentScheme<E>>(
        num_vars: usize,
    ) -> (Pcs::ProverParam, Pcs::VerifierParam) {
        let poly_size = 1 << num_vars;
        let param = Pcs::setup(poly_size).unwrap();
        Pcs::trim(param, poly_size).unwrap()
    }

    pub fn gen_rand_poly_base<E: ExtensionField>(num_vars: usize) -> DenseMultilinearExtension<E> {
        DenseMultilinearExtension::random(num_vars, &mut OsRng)
    }

    pub fn gen_rand_poly_ext<E: ExtensionField>(num_vars: usize) -> DenseMultilinearExtension<E> {
        DenseMultilinearExtension::from_evaluations_ext_vec(
            num_vars,
            (0..(1 << num_vars))
                .map(|_| E::random(&mut OsRng))
                .collect_vec(),
        )
    }

    pub fn gen_rand_polys<E: ExtensionField>(
        num_vars: impl Fn(usize) -> usize + Sync,
        batch_size: usize,
        gen_rand_poly: fn(usize) -> DenseMultilinearExtension<E>,
    ) -> Vec<DenseMultilinearExtension<E>> {
        (0..batch_size)
            .into_par_iter()
            .map(|i| gen_rand_poly(num_vars(i)))
            .collect::<Vec<_>>()
    }

    pub fn get_point_from_challenge<E: ExtensionField>(
        num_vars: usize,
        transcript: &mut impl Transcript<E>,
    ) -> Vec<E> {
        transcript.sample_and_append_vec(b"Point", num_vars)
    }
    pub fn get_points_from_challenge<E: ExtensionField>(
        num_vars: impl Fn(usize) -> usize,
        num_points: usize,
        transcript: &mut impl Transcript<E>,
    ) -> Vec<Vec<E>> {
        (0..num_points)
            .map(|i| get_point_from_challenge(num_vars(i), transcript))
            .collect()
    }

    pub fn commit_polys_individually<E: ExtensionField, Pcs: PolynomialCommitmentScheme<E>>(
        pp: &Pcs::ProverParam,
        polys: &[DenseMultilinearExtension<E>],
        transcript: &mut impl Transcript<E>,
    ) -> Vec<Pcs::CommitmentWithWitness> {
        polys
            .iter()
            .map(|poly| Pcs::commit(pp, poly, transcript).unwrap())
            .collect_vec()
    }

    #[cfg(test)]
    pub fn run_commit_open_verify<E: ExtensionField, Pcs>(
        gen_rand_poly: fn(usize) -> DenseMultilinearExtension<E>,
        num_vars_start: usize,
        num_vars_end: usize,
    ) where
        Pcs: PolynomialCommitmentScheme<E>,
    {
        for num_vars in num_vars_start..num_vars_end {
            let (pp, vp) = setup_pcs::<E, Pcs>(num_vars);

            // Commit and open
            let (comm, eval, proof, challenge) = {
                let mut transcript = BasicTranscript::new(b"BaseFold");
                let poly = gen_rand_poly(num_vars);
                let comm = Pcs::commit(&pp, &poly, &mut transcript).unwrap();
                let point = get_point_from_challenge(num_vars, &mut transcript);
                let eval = poly.evaluate(point.as_slice());
                transcript.append_field_element_ext(&eval);

                (
                    Pcs::get_pure_commitment(&comm),
                    eval,
                    Pcs::open(&pp, &poly, &comm, &point, &eval, &mut transcript).unwrap(),
                    transcript.read_challenge(),
                )
            };
            // Verify
            {
                let mut transcript = BasicTranscript::new(b"BaseFold");
                Pcs::write_commitment(&comm, &mut transcript);
                let point = get_point_from_challenge(num_vars, &mut transcript);
                transcript.append_field_element_ext(&eval);

                Pcs::verify(&vp, &comm, &point, &eval, &proof, &mut transcript).unwrap();

                let v_challenge = transcript.read_challenge();
                assert_eq!(challenge, v_challenge);

                println!(
                    "Proof size for single poly: {} bytes",
                    bincode::serialized_size(&proof).unwrap()
                );
            }
        }
    }

    #[cfg(test)]
    pub fn run_batch_commit_open_verify<E, Pcs>(
        gen_rand_poly: fn(usize) -> DenseMultilinearExtension<E>,
        num_vars_start: usize,
        num_vars_end: usize,
    ) where
        E: ExtensionField,
        Pcs: PolynomialCommitmentScheme<E>,
    {
        for num_vars in num_vars_start..num_vars_end {
            let batch_size = 2;
            let num_points = batch_size >> 1;
            let (pp, vp) = setup_pcs::<E, Pcs>(num_vars);

            // Batch commit and open
            let evals = chain![
                (0..num_points).map(|point| (point * 2, point)), // Every point matches two polys
                (0..num_points).map(|point| (point * 2 + 1, point)),
            ]
            .unique()
            .collect_vec();

            let (comms, evals, proof, challenge) = {
                let mut transcript = BasicTranscript::new(b"BaseFold");
                let polys = gen_rand_polys(|i| num_vars - (i >> 1), batch_size, gen_rand_poly);

                let comms =
                    commit_polys_individually::<E, Pcs>(&pp, polys.as_slice(), &mut transcript);

                let points =
                    get_points_from_challenge(|i| num_vars - i, num_points, &mut transcript);

                let evals = evals
                    .iter()
                    .copied()
                    .map(|(poly, point)| Evaluation {
                        poly,
                        point,
                        value: polys[poly].evaluate(&points[point]),
                    })
                    .collect_vec();
                let values: Vec<E> = evals
                    .iter()
                    .map(Evaluation::value)
                    .copied()
                    .collect::<Vec<E>>();
                transcript.append_field_element_exts(values.as_slice());

                let proof =
                    Pcs::batch_open(&pp, &polys, &comms, &points, &evals, &mut transcript).unwrap();
                (comms, evals, proof, transcript.read_challenge())
            };
            // Batch verify
            {
                let mut transcript = BasicTranscript::new(b"BaseFold");
                let comms = comms
                    .iter()
                    .map(|comm| {
                        let comm = Pcs::get_pure_commitment(comm);
                        Pcs::write_commitment(&comm, &mut transcript);
                        comm
                    })
                    .collect_vec();

                let points =
                    get_points_from_challenge(|i| num_vars - i, num_points, &mut transcript);

                let values: Vec<E> = evals
                    .iter()
                    .map(Evaluation::value)
                    .copied()
                    .collect::<Vec<E>>();
                transcript.append_field_element_exts(values.as_slice());

                Pcs::batch_verify(&vp, &comms, &points, &evals, &proof, &mut transcript).unwrap();
                let v_challenge = transcript.read_challenge();
                assert_eq!(challenge, v_challenge);

                println!(
                    "Proof size for batch: {} bytes",
                    bincode::serialized_size(&proof).unwrap()
                );
            }
        }
    }

    #[cfg(test)]
    pub(super) fn run_simple_batch_commit_open_verify<E, Pcs>(
        _gen_rand_poly: fn(usize) -> DenseMultilinearExtension<E>,
        num_vars_start: usize,
        num_vars_end: usize,
        batch_size: usize,
    ) where
        E: ExtensionField,
        Pcs: PolynomialCommitmentScheme<E>,
        Standard: Distribution<E::BaseField>,
    {
        for num_vars in num_vars_start..num_vars_end {
            let (pp, vp) = setup_pcs::<E, Pcs>(num_vars);

            let (comm, evals, proof, challenge) = {
                let mut transcript = BasicTranscript::new(b"BaseFold");
                let rmm =
                    RowMajorMatrix::<E::BaseField>::rand(&mut OsRng, 1 << num_vars, batch_size);
                let polys = rmm.to_mles();
<<<<<<< HEAD
                let comm = Pcs::batch_commit(&pp, rmm, &mut transcript).unwrap();
=======
                let comm = Pcs::batch_commit_and_write(&pp, rmm, &mut transcript).unwrap();
>>>>>>> a0b719d6
                let point = get_point_from_challenge(num_vars, &mut transcript);
                let evals = polys.iter().map(|poly| poly.evaluate(&point)).collect_vec();
                transcript.append_field_element_exts(&evals);

                let polys = polys
                    .iter()
                    .map(|poly| ArcMultilinearExtension::from(poly.clone()))
                    .collect_vec();
                let proof =
                    Pcs::simple_batch_open(&pp, &polys, &comm, &point, &evals, &mut transcript)
                        .unwrap();
                (
                    Pcs::get_pure_commitment(&comm),
                    evals,
                    proof,
                    transcript.read_challenge(),
                )
            };
            // Batch verify
            {
                let mut transcript = BasicTranscript::new(b"BaseFold");
                Pcs::write_commitment(&comm, &mut transcript);
                let point = get_point_from_challenge(num_vars, &mut transcript);
                transcript.append_field_element_exts(&evals);

                Pcs::simple_batch_verify(&vp, &comm, &point, &evals, &proof, &mut transcript)
                    .unwrap();

                let v_challenge = transcript.read_challenge();
                assert_eq!(challenge, v_challenge);

                println!(
                    "Proof size for simple batch: {} bytes",
                    bincode::serialized_size(&proof).unwrap()
                );
            }
        }
    }
}<|MERGE_RESOLUTION|>--- conflicted
+++ resolved
@@ -44,13 +44,9 @@
 pub fn pcs_batch_commit<E: ExtensionField, Pcs: PolynomialCommitmentScheme<E>>(
     pp: &Pcs::ProverParam,
     rmm: RowMajorMatrix<<E as ExtensionField>::BaseField>,
-<<<<<<< HEAD
     transcript: &mut impl Transcript<E>,
 ) -> Result<Pcs::CommitmentWithWitness, Error> {
     Pcs::batch_commit(pp, rmm, transcript)
-=======
-) -> Result<Pcs::CommitmentWithWitness, Error> {
-    Pcs::batch_commit(pp, rmm)
 }
 
 pub fn pcs_batch_commit_and_write<E: ExtensionField, Pcs: PolynomialCommitmentScheme<E>>(
@@ -59,7 +55,6 @@
     transcript: &mut impl Transcript<E>,
 ) -> Result<Pcs::CommitmentWithWitness, Error> {
     Pcs::batch_commit_and_write(pp, rmm, transcript)
->>>>>>> a0b719d6
 }
 
 pub fn pcs_open<E: ExtensionField, Pcs: PolynomialCommitmentScheme<E>>(
@@ -145,10 +140,7 @@
     fn batch_commit(
         pp: &Self::ProverParam,
         polys: RowMajorMatrix<E::BaseField>,
-<<<<<<< HEAD
-        transcript: &mut impl Transcript<E>,
-=======
->>>>>>> a0b719d6
+        transcript: &mut impl Transcript<E>,
     ) -> Result<Self::CommitmentWithWitness, Error>;
 
     fn batch_commit_and_write(
@@ -156,11 +148,7 @@
         rmm: RowMajorMatrix<<E as ExtensionField>::BaseField>,
         transcript: &mut impl Transcript<E>,
     ) -> Result<Self::CommitmentWithWitness, Error> {
-<<<<<<< HEAD
         let comm = Self::batch_commit(pp, rmm, transcript)?;
-=======
-        let comm = Self::batch_commit(pp, rmm)?;
->>>>>>> a0b719d6
         Self::write_commitment(&Self::get_pure_commitment(&comm), transcript)?;
         Ok(comm)
     }
@@ -607,11 +595,7 @@
                 let rmm =
                     RowMajorMatrix::<E::BaseField>::rand(&mut OsRng, 1 << num_vars, batch_size);
                 let polys = rmm.to_mles();
-<<<<<<< HEAD
                 let comm = Pcs::batch_commit(&pp, rmm, &mut transcript).unwrap();
-=======
-                let comm = Pcs::batch_commit_and_write(&pp, rmm, &mut transcript).unwrap();
->>>>>>> a0b719d6
                 let point = get_point_from_challenge(num_vars, &mut transcript);
                 let evals = polys.iter().map(|poly| poly.evaluate(&point)).collect_vec();
                 transcript.append_field_element_exts(&evals);
