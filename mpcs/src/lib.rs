#![deny(clippy::cargo)]
use ff_ext::ExtensionField;
use itertools::Itertools;
use multilinear_extensions::mle::DenseMultilinearExtension;
use serde::{Serialize, de::DeserializeOwned};
use std::fmt::Debug;
use transcript::{BasicTranscript, Transcript};
use util::hash::Digest;

pub mod sum_check;
pub mod util;

pub type Commitment<E, Pcs> = <Pcs as PolynomialCommitmentScheme<E>>::Commitment;
pub type CommitmentChunk<E, Pcs> = <Pcs as PolynomialCommitmentScheme<E>>::CommitmentChunk;
pub type CommitmentWithWitness<E, Pcs> =
    <Pcs as PolynomialCommitmentScheme<E>>::CommitmentWithWitness;

pub type Param<E, Pcs> = <Pcs as PolynomialCommitmentScheme<E>>::Param;
pub type ProverParam<E, Pcs> = <Pcs as PolynomialCommitmentScheme<E>>::ProverParam;
pub type VerifierParam<E, Pcs> = <Pcs as PolynomialCommitmentScheme<E>>::VerifierParam;

pub fn pcs_setup<E: ExtensionField, Pcs: PolynomialCommitmentScheme<E>>(
    poly_size: usize,
) -> Result<Pcs::Param, Error> {
    Pcs::setup(poly_size)
}

pub fn pcs_trim<E: ExtensionField, Pcs: PolynomialCommitmentScheme<E>>(
    param: Pcs::Param,
    poly_size: usize,
) -> Result<(Pcs::ProverParam, Pcs::VerifierParam), Error> {
    Pcs::trim(param, poly_size)
}

pub fn pcs_commit<E: ExtensionField, Pcs: PolynomialCommitmentScheme<E>>(
    pp: &Pcs::ProverParam,
    poly: &DenseMultilinearExtension<E>,
) -> Result<Pcs::CommitmentWithWitness, Error> {
    Pcs::commit(pp, poly)
}

pub fn pcs_commit_and_write<E: ExtensionField, Pcs: PolynomialCommitmentScheme<E>>(
    pp: &Pcs::ProverParam,
    poly: &DenseMultilinearExtension<E>,
    transcript: &mut impl Transcript<E>,
) -> Result<Pcs::CommitmentWithWitness, Error> {
    Pcs::commit_and_write(pp, poly, transcript)
}

pub fn pcs_batch_commit<E: ExtensionField, Pcs: PolynomialCommitmentScheme<E>>(
    pp: &Pcs::ProverParam,
    polys: &[DenseMultilinearExtension<E>],
) -> Result<Pcs::CommitmentWithWitness, Error> {
    Pcs::batch_commit(pp, polys)
}

pub fn pcs_batch_commit_and_write<E: ExtensionField, Pcs: PolynomialCommitmentScheme<E>>(
    pp: &Pcs::ProverParam,
    polys: &[DenseMultilinearExtension<E>],
    transcript: &mut impl Transcript<E>,
) -> Result<Pcs::CommitmentWithWitness, Error> {
    Pcs::batch_commit_and_write(pp, polys, transcript)
}

pub fn pcs_open<E: ExtensionField, Pcs: PolynomialCommitmentScheme<E>>(
    pp: &Pcs::ProverParam,
    poly: &DenseMultilinearExtension<E>,
    comm: &Pcs::CommitmentWithWitness,
    point: &[E],
    eval: &E,
    transcript: &mut impl Transcript<E>,
) -> Result<Pcs::Proof, Error> {
    Pcs::open(pp, poly, comm, point, eval, transcript)
}

pub fn pcs_batch_open<E: ExtensionField, Pcs: PolynomialCommitmentScheme<E>>(
    pp: &Pcs::ProverParam,
    polys: &[DenseMultilinearExtension<E>],
    comms: &[Pcs::CommitmentWithWitness],
    points: &[Vec<E>],
    evals: &[Evaluation<E>],
    transcript: &mut impl Transcript<E>,
) -> Result<Pcs::Proof, Error> {
    Pcs::batch_open(pp, polys, comms, points, evals, transcript)
}

pub fn pcs_verify<E: ExtensionField, Pcs: PolynomialCommitmentScheme<E>>(
    vp: &Pcs::VerifierParam,
    comm: &Pcs::Commitment,
    point: &[E],
    eval: &E,
    proof: &Pcs::Proof,
    transcript: &mut impl Transcript<E>,
) -> Result<(), Error> {
    Pcs::verify(vp, comm, point, eval, proof, transcript)
}

pub fn pcs_batch_verify<'a, E: ExtensionField, Pcs: PolynomialCommitmentScheme<E>>(
    vp: &Pcs::VerifierParam,
    comms: &[Pcs::Commitment],
    points: &[Vec<E>],
    evals: &[Evaluation<E>],
    proof: &Pcs::Proof,
    transcript: &mut impl Transcript<E>,
) -> Result<(), Error>
where
    Pcs::Commitment: 'a,
{
    Pcs::batch_verify(vp, comms, points, evals, proof, transcript)
}

pub trait PolynomialCommitmentScheme<E: ExtensionField>: Clone + Debug {
    type Param: Clone + Debug + Serialize + DeserializeOwned;
    type ProverParam: Clone + Debug + Serialize + DeserializeOwned;
    type VerifierParam: Clone + Debug + Serialize + DeserializeOwned;
    type CommitmentWithWitness: Clone + Debug;
    type Commitment: Clone + Debug + Default + Serialize + DeserializeOwned;
    type CommitmentChunk: Clone + Debug + Default;
    type Proof: Clone + Debug + Serialize + DeserializeOwned;

    fn setup(poly_size: usize) -> Result<Self::Param, Error>;

    fn trim(
        param: Self::Param,
        poly_size: usize,
    ) -> Result<(Self::ProverParam, Self::VerifierParam), Error>;

    fn commit(
        pp: &Self::ProverParam,
        poly: &DenseMultilinearExtension<E>,
    ) -> Result<Self::CommitmentWithWitness, Error>;

    fn commit_and_write(
        pp: &Self::ProverParam,
        poly: &DenseMultilinearExtension<E>,
        transcript: &mut impl Transcript<E>,
    ) -> Result<Self::CommitmentWithWitness, Error> {
        let comm = Self::commit(pp, poly)?;
        Self::write_commitment(&Self::get_pure_commitment(&comm), transcript)?;
        Ok(comm)
    }

    fn write_commitment(
        comm: &Self::Commitment,
        transcript: &mut impl Transcript<E>,
    ) -> Result<(), Error>;

    fn get_pure_commitment(comm: &Self::CommitmentWithWitness) -> Self::Commitment;

    fn batch_commit(
        pp: &Self::ProverParam,
        polys: &[DenseMultilinearExtension<E>],
    ) -> Result<Self::CommitmentWithWitness, Error>;

    fn batch_commit_and_write(
        pp: &Self::ProverParam,
        polys: &[DenseMultilinearExtension<E>],
        transcript: &mut impl Transcript<E>,
    ) -> Result<Self::CommitmentWithWitness, Error> {
        let comm = Self::batch_commit(pp, polys)?;
        Self::write_commitment(&Self::get_pure_commitment(&comm), transcript)?;
        Ok(comm)
    }

    fn open(
        pp: &Self::ProverParam,
        poly: &DenseMultilinearExtension<E>,
        comm: &Self::CommitmentWithWitness,
        point: &[E],
        eval: &E,
        transcript: &mut impl Transcript<E>,
    ) -> Result<Self::Proof, Error>;

    fn batch_open(
        pp: &Self::ProverParam,
        polys: &[DenseMultilinearExtension<E>],
        comms: &[Self::CommitmentWithWitness],
        points: &[Vec<E>],
        evals: &[Evaluation<E>],
        transcript: &mut impl Transcript<E>,
    ) -> Result<Self::Proof, Error>;

    /// This is a simple version of batch open:
    /// 1. Open at one point
    /// 2. All the polynomials share the same commitment.
    /// 3. The point is already a random point generated by a sum-check.
    fn simple_batch_open(
        pp: &Self::ProverParam,
        polys: &[ArcMultilinearExtension<E>],
        comm: &Self::CommitmentWithWitness,
        point: &[E],
        evals: &[E],
        transcript: &mut impl Transcript<E>,
    ) -> Result<Self::Proof, Error>;

    fn verify(
        vp: &Self::VerifierParam,
        comm: &Self::Commitment,
        point: &[E],
        eval: &E,
        proof: &Self::Proof,
        transcript: &mut impl Transcript<E>,
    ) -> Result<(), Error>;

    fn batch_verify(
        vp: &Self::VerifierParam,
        comms: &[Self::Commitment],
        points: &[Vec<E>],
        evals: &[Evaluation<E>],
        proof: &Self::Proof,
        transcript: &mut impl Transcript<E>,
    ) -> Result<(), Error>;

    fn simple_batch_verify(
        vp: &Self::VerifierParam,
        comm: &Self::Commitment,
        point: &[E],
        evals: &[E],
        proof: &Self::Proof,
        transcript: &mut impl Transcript<E>,
    ) -> Result<(), Error>;
}

pub trait NoninteractivePCS<E: ExtensionField>:
    PolynomialCommitmentScheme<E, CommitmentChunk = Digest<E::BaseField>>
where
    E::BaseField: Serialize + DeserializeOwned,
{
    fn ni_open(
        pp: &Self::ProverParam,
        poly: &DenseMultilinearExtension<E>,
        comm: &Self::CommitmentWithWitness,
        point: &[E],
        eval: &E,
    ) -> Result<Self::Proof, Error> {
        let mut transcript = BasicTranscript::<E>::new(b"BaseFold");
        Self::open(pp, poly, comm, point, eval, &mut transcript)
    }

    fn ni_batch_open(
        pp: &Self::ProverParam,
        polys: &[DenseMultilinearExtension<E>],
        comms: &[Self::CommitmentWithWitness],
        points: &[Vec<E>],
        evals: &[Evaluation<E>],
    ) -> Result<Self::Proof, Error> {
        let mut transcript = BasicTranscript::<E>::new(b"BaseFold");
        Self::batch_open(pp, polys, comms, points, evals, &mut transcript)
    }

    fn ni_verify(
        vp: &Self::VerifierParam,
        comm: &Self::Commitment,
        point: &[E],
        eval: &E,
        proof: &Self::Proof,
    ) -> Result<(), Error> {
        let mut transcript = BasicTranscript::<E>::new(b"BaseFold");
        Self::verify(vp, comm, point, eval, proof, &mut transcript)
    }

    fn ni_batch_verify<'a>(
        vp: &Self::VerifierParam,
        comms: &[Self::Commitment],
        points: &[Vec<E>],
        evals: &[Evaluation<E>],
        proof: &Self::Proof,
    ) -> Result<(), Error>
    where
        Self::Commitment: 'a,
    {
        let mut transcript = BasicTranscript::<E>::new(b"BaseFold");
        Self::batch_verify(vp, comms, points, evals, proof, &mut transcript)
    }
}

#[derive(Clone, Debug)]
pub struct Evaluation<F> {
    poly: usize,
    point: usize,
    value: F,
}

impl<F> Evaluation<F> {
    pub fn new(poly: usize, point: usize, value: F) -> Self {
        Self { poly, point, value }
    }

    pub fn poly(&self) -> usize {
        self.poly
    }

    pub fn point(&self) -> usize {
        self.point
    }

    pub fn value(&self) -> &F {
        &self.value
    }
}

#[derive(Clone, Debug)]
pub enum Error {
    InvalidSumcheck(String),
    InvalidPcsParam(String),
    InvalidPcsOpen(String),
    InvalidSnark(String),
    Serialization(String),
    Transcript(String),
    ExtensionFieldElementNotFit,
    PolynomialTooLarge(usize),
    PolynomialSizesNotEqual,
    MerkleRootMismatch,
    WhirError(whir::Error),
}

mod basefold;
pub use basefold::{
    Basecode, BasecodeDefaultSpec, Basefold, BasefoldBasecodeParams, BasefoldCommitment,
    BasefoldCommitmentWithWitness, BasefoldDefault, BasefoldParams, BasefoldRSParams, BasefoldSpec,
    EncodingScheme, RSCode, RSCodeDefaultSpec, coset_fft, fft, fft_root_table, one_level_eval_hc,
    one_level_interp_hc,
};
<<<<<<< HEAD
mod whir;
use multilinear_extensions::virtual_poly_v2::ArcMultilinearExtension;
=======
use multilinear_extensions::virtual_poly::ArcMultilinearExtension;

>>>>>>> 989f6076
fn validate_input<E: ExtensionField>(
    function: &str,
    param_num_vars: usize,
    polys: &[DenseMultilinearExtension<E>],
    points: &[Vec<E>],
) -> Result<(), Error> {
    let polys = polys.iter().collect_vec();
    let points = points.iter().collect_vec();
    for poly in polys.iter() {
        if param_num_vars < poly.num_vars {
            return Err(err_too_many_variates(
                function,
                param_num_vars,
                poly.num_vars,
            ));
        }
    }
    for point in points.iter() {
        if param_num_vars < point.len() {
            return Err(err_too_many_variates(function, param_num_vars, point.len()));
        }
    }
    Ok(())
}

fn err_too_many_variates(function: &str, upto: usize, got: usize) -> Error {
    Error::InvalidPcsParam(if function == "trim" {
        format!(
            "Too many variates to {function} (param supports variates up to {upto} but got {got})"
        )
    } else {
        format!(
            "Too many variates of poly to {function} (param supports variates up to {upto} but got {got})"
        )
    })
}

// TODO: Need to use some functions here in the integration benchmarks. But
// unfortunately integration benchmarks do not compile the #[cfg(test)]
// code. So remove the gate for the entire module, only gate the test
// functions.
// This is not the best way: the test utility functions should not be
// compiled in the release build. Need a better solution.
#[doc(hidden)]
pub mod test_util {
    #[cfg(test)]
    use crate::Evaluation;
    use crate::PolynomialCommitmentScheme;
    use ff_ext::ExtensionField;
    use itertools::Itertools;
    #[cfg(test)]
    use itertools::chain;
    use multilinear_extensions::mle::DenseMultilinearExtension;
    #[cfg(test)]
    use multilinear_extensions::{
        mle::MultilinearExtension, virtual_poly::ArcMultilinearExtension,
    };
    use rand::rngs::OsRng;
    #[cfg(test)]
    use transcript::BasicTranscript;
    use transcript::Transcript;

    pub fn setup_pcs<E: ExtensionField, Pcs: PolynomialCommitmentScheme<E>>(
        num_vars: usize,
    ) -> (Pcs::ProverParam, Pcs::VerifierParam) {
        let poly_size = 1 << num_vars;
        let param = Pcs::setup(poly_size).unwrap();
        Pcs::trim(param, poly_size).unwrap()
    }

    pub fn gen_rand_poly_base<E: ExtensionField>(num_vars: usize) -> DenseMultilinearExtension<E> {
        DenseMultilinearExtension::random(num_vars, &mut OsRng)
    }

    pub fn gen_rand_poly_ext<E: ExtensionField>(num_vars: usize) -> DenseMultilinearExtension<E> {
        DenseMultilinearExtension::from_evaluations_ext_vec(
            num_vars,
            (0..(1 << num_vars))
                .map(|_| E::random(&mut OsRng))
                .collect_vec(),
        )
    }

    pub fn gen_rand_polys<E: ExtensionField>(
        num_vars: impl Fn(usize) -> usize,
        batch_size: usize,
        gen_rand_poly: fn(usize) -> DenseMultilinearExtension<E>,
    ) -> Vec<DenseMultilinearExtension<E>> {
        (0..batch_size)
            .map(|i| gen_rand_poly(num_vars(i)))
            .collect_vec()
    }

    pub fn get_point_from_challenge<E: ExtensionField>(
        num_vars: usize,
        transcript: &mut impl Transcript<E>,
    ) -> Vec<E> {
        (0..num_vars)
            .map(|_| transcript.get_and_append_challenge(b"Point").elements)
            .collect()
    }
    pub fn get_points_from_challenge<E: ExtensionField>(
        num_vars: impl Fn(usize) -> usize,
        num_points: usize,
        transcript: &mut impl Transcript<E>,
    ) -> Vec<Vec<E>> {
        (0..num_points)
            .map(|i| get_point_from_challenge(num_vars(i), transcript))
            .collect()
    }

    pub fn commit_polys_individually<E: ExtensionField, Pcs: PolynomialCommitmentScheme<E>>(
        pp: &Pcs::ProverParam,
        polys: &[DenseMultilinearExtension<E>],
        transcript: &mut impl Transcript<E>,
    ) -> Vec<Pcs::CommitmentWithWitness> {
        polys
            .iter()
            .map(|poly| Pcs::commit_and_write(pp, poly, transcript).unwrap())
            .collect_vec()
    }

    #[cfg(test)]
    pub fn run_commit_open_verify<E: ExtensionField, Pcs>(
        gen_rand_poly: fn(usize) -> DenseMultilinearExtension<E>,
        num_vars_start: usize,
        num_vars_end: usize,
    ) where
        Pcs: PolynomialCommitmentScheme<E>,
    {
        for num_vars in num_vars_start..num_vars_end {
            let (pp, vp) = setup_pcs::<E, Pcs>(num_vars);

            // Commit and open
            let (comm, eval, proof, challenge) = {
                let mut transcript = BasicTranscript::new(b"BaseFold");
                let poly = gen_rand_poly(num_vars);
                let comm = Pcs::commit_and_write(&pp, &poly, &mut transcript).unwrap();
                let point = get_point_from_challenge(num_vars, &mut transcript);
                let eval = poly.evaluate(point.as_slice());
                transcript.append_field_element_ext(&eval);

                (
                    Pcs::get_pure_commitment(&comm),
                    eval,
                    Pcs::open(&pp, &poly, &comm, &point, &eval, &mut transcript).unwrap(),
                    transcript.read_challenge(),
                )
            };
            // Verify
            {
                let mut transcript = BasicTranscript::new(b"BaseFold");
                Pcs::write_commitment(&comm, &mut transcript).unwrap();
                let point = get_point_from_challenge(num_vars, &mut transcript);
                transcript.append_field_element_ext(&eval);
                Pcs::verify(&vp, &comm, &point, &eval, &proof, &mut transcript).unwrap();

                let v_challenge = transcript.read_challenge();
                assert_eq!(challenge, v_challenge);
            }
        }
    }

    #[cfg(test)]
    pub fn run_batch_commit_open_verify<E, Pcs>(
        gen_rand_poly: fn(usize) -> DenseMultilinearExtension<E>,
        num_vars_start: usize,
        num_vars_end: usize,
    ) where
        E: ExtensionField,
        Pcs: PolynomialCommitmentScheme<E>,
    {
        for num_vars in num_vars_start..num_vars_end {
            let batch_size = 2;
            let num_points = batch_size >> 1;
            let (pp, vp) = setup_pcs::<E, Pcs>(num_vars);

            // Batch commit and open
            let evals = chain![
                (0..num_points).map(|point| (point * 2, point)), // Every point matches two polys
                (0..num_points).map(|point| (point * 2 + 1, point)),
            ]
            .unique()
            .collect_vec();

            let (comms, evals, proof, challenge) = {
                let mut transcript = BasicTranscript::new(b"BaseFold");
                let polys = gen_rand_polys(|i| num_vars - (i >> 1), batch_size, gen_rand_poly);

                let comms =
                    commit_polys_individually::<E, Pcs>(&pp, polys.as_slice(), &mut transcript);

                let points =
                    get_points_from_challenge(|i| num_vars - i, num_points, &mut transcript);

                let evals = evals
                    .iter()
                    .copied()
                    .map(|(poly, point)| Evaluation {
                        poly,
                        point,
                        value: polys[poly].evaluate(&points[point]),
                    })
                    .collect_vec();
                let values: Vec<E> = evals
                    .iter()
                    .map(Evaluation::value)
                    .copied()
                    .collect::<Vec<E>>();
                transcript.append_field_element_exts(values.as_slice());

                let proof =
                    Pcs::batch_open(&pp, &polys, &comms, &points, &evals, &mut transcript).unwrap();
                (comms, evals, proof, transcript.read_challenge())
            };
            // Batch verify
            {
                let mut transcript = BasicTranscript::new(b"BaseFold");
                let comms = comms
                    .iter()
                    .map(|comm| {
                        let comm = Pcs::get_pure_commitment(comm);
                        Pcs::write_commitment(&comm, &mut transcript).unwrap();
                        comm
                    })
                    .collect_vec();

                let points =
                    get_points_from_challenge(|i| num_vars - i, num_points, &mut transcript);

                let values: Vec<E> = evals
                    .iter()
                    .map(Evaluation::value)
                    .copied()
                    .collect::<Vec<E>>();
                transcript.append_field_element_exts(values.as_slice());

                Pcs::batch_verify(&vp, &comms, &points, &evals, &proof, &mut transcript).unwrap();
                let v_challenge = transcript.read_challenge();
                assert_eq!(challenge, v_challenge);
            }
        }
    }

    #[cfg(test)]
    pub(super) fn run_simple_batch_commit_open_verify<E, Pcs>(
        gen_rand_poly: fn(usize) -> DenseMultilinearExtension<E>,
        num_vars_start: usize,
        num_vars_end: usize,
        batch_size: usize,
    ) where
        E: ExtensionField,
        Pcs: PolynomialCommitmentScheme<E>,
    {
        for num_vars in num_vars_start..num_vars_end {
            let (pp, vp) = setup_pcs::<E, Pcs>(num_vars);

            let (comm, evals, proof, challenge) = {
                let mut transcript = BasicTranscript::new(b"BaseFold");
                let polys = gen_rand_polys(|_| num_vars, batch_size, gen_rand_poly);
                let comm =
                    Pcs::batch_commit_and_write(&pp, polys.as_slice(), &mut transcript).unwrap();
                let point = get_point_from_challenge(num_vars, &mut transcript);
                let evals = polys.iter().map(|poly| poly.evaluate(&point)).collect_vec();
                transcript.append_field_element_exts(&evals);

                let polys = polys
                    .iter()
                    .map(|poly| ArcMultilinearExtension::from(poly.clone()))
                    .collect_vec();
                let proof =
                    Pcs::simple_batch_open(&pp, &polys, &comm, &point, &evals, &mut transcript)
                        .unwrap();
                (
                    Pcs::get_pure_commitment(&comm),
                    evals,
                    proof,
                    transcript.read_challenge(),
                )
            };
            // Batch verify
            {
                let mut transcript = BasicTranscript::new(b"BaseFold");
                Pcs::write_commitment(&comm, &mut transcript).unwrap();

                let point = get_point_from_challenge(num_vars, &mut transcript);
                transcript.append_field_element_exts(&evals);

                Pcs::simple_batch_verify(&vp, &comm, &point, &evals, &proof, &mut transcript)
                    .unwrap();

                let v_challenge = transcript.read_challenge();
                assert_eq!(challenge, v_challenge);
            }
        }
    }
}<|MERGE_RESOLUTION|>--- conflicted
+++ resolved
@@ -321,13 +321,9 @@
     EncodingScheme, RSCode, RSCodeDefaultSpec, coset_fft, fft, fft_root_table, one_level_eval_hc,
     one_level_interp_hc,
 };
-<<<<<<< HEAD
 mod whir;
-use multilinear_extensions::virtual_poly_v2::ArcMultilinearExtension;
-=======
 use multilinear_extensions::virtual_poly::ArcMultilinearExtension;
 
->>>>>>> 989f6076
 fn validate_input<E: ExtensionField>(
     function: &str,
     param_num_vars: usize,
