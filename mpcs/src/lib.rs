use ff_ext::ExtensionField;
use itertools::Itertools;
use multilinear_extensions::mle::DenseMultilinearExtension;
use rand::RngCore;
use serde::{de::DeserializeOwned, Deserialize, Serialize};
use std::fmt::Debug;
use util::{
    hash::Digest,
    transcript::{InMemoryTranscript, PoseidonTranscript, TranscriptRead, TranscriptWrite},
};

pub mod sum_check;
pub mod util;

pub type Commitment<E, Pcs> = <Pcs as PolynomialCommitmentScheme<E>>::Commitment;
pub type CommitmentChunk<E, Pcs> = <Pcs as PolynomialCommitmentScheme<E>>::CommitmentChunk;
pub type CommitmentWithData<E, Pcs> = <Pcs as PolynomialCommitmentScheme<E>>::CommitmentWithData;

pub type Param<E, Pcs> = <Pcs as PolynomialCommitmentScheme<E>>::Param;
pub type ProverParam<E, Pcs> = <Pcs as PolynomialCommitmentScheme<E>>::ProverParam;
pub type VerifierParam<E, Pcs> = <Pcs as PolynomialCommitmentScheme<E>>::VerifierParam;

pub fn pcs_setup<E: ExtensionField, Pcs: PolynomialCommitmentScheme<E>>(
    poly_size: usize,
    rng: &Pcs::Rng,
) -> Result<Pcs::Param, Error> {
    Pcs::setup(poly_size, rng)
}

pub fn pcs_trim<E: ExtensionField, Pcs: PolynomialCommitmentScheme<E>>(
    param: &Pcs::Param,
) -> Result<(Pcs::ProverParam, Pcs::VerifierParam), Error> {
    Pcs::trim(param)
}

pub fn pcs_commit<E: ExtensionField, Pcs: PolynomialCommitmentScheme<E>>(
    pp: &Pcs::ProverParam,
    poly: &DenseMultilinearExtension<E>,
) -> Result<Pcs::CommitmentWithData, Error> {
    Pcs::commit(pp, poly)
}

pub fn pcs_commit_and_write<E: ExtensionField, Pcs: PolynomialCommitmentScheme<E>>(
    pp: &Pcs::ProverParam,
    poly: &DenseMultilinearExtension<E>,
    transcript: &mut impl TranscriptWrite<Pcs::CommitmentChunk, E>,
) -> Result<Pcs::CommitmentWithData, Error> {
    Pcs::commit_and_write(pp, poly, transcript)
}

pub fn pcs_batch_commit<E: ExtensionField, Pcs: PolynomialCommitmentScheme<E>>(
    pp: &Pcs::ProverParam,
    polys: &Vec<DenseMultilinearExtension<E>>,
) -> Result<Pcs::CommitmentWithData, Error> {
    Pcs::batch_commit(pp, polys)
}

pub fn pcs_batch_commit_and_write<'a, E: ExtensionField, Pcs: PolynomialCommitmentScheme<E>>(
    pp: &Pcs::ProverParam,
    polys: &Vec<DenseMultilinearExtension<E>>,
    transcript: &mut impl TranscriptWrite<Pcs::CommitmentChunk, E>,
) -> Result<Pcs::CommitmentWithData, Error> {
    Pcs::batch_commit_and_write(pp, polys, transcript)
}

pub fn pcs_open<E: ExtensionField, Pcs: PolynomialCommitmentScheme<E>>(
    pp: &Pcs::ProverParam,
    poly: &DenseMultilinearExtension<E>,
    comm: &Pcs::CommitmentWithData,
    point: &[E],
    eval: &E,
    transcript: &mut impl TranscriptWrite<Pcs::CommitmentChunk, E>,
) -> Result<(), Error> {
    Pcs::open(pp, poly, comm, point, eval, transcript)
}

pub fn pcs_batch_open<E: ExtensionField, Pcs: PolynomialCommitmentScheme<E>>(
    pp: &Pcs::ProverParam,
    polys: &Vec<DenseMultilinearExtension<E>>,
    comms: &Vec<Pcs::CommitmentWithData>,
    points: &[Vec<E>],
    evals: &[Evaluation<E>],
    transcript: &mut impl TranscriptWrite<Pcs::CommitmentChunk, E>,
) -> Result<(), Error> {
    Pcs::batch_open(pp, polys, comms, points, evals, transcript)
}

pub fn pcs_read_commitment<E: ExtensionField, Pcs: PolynomialCommitmentScheme<E>>(
    vp: &Pcs::VerifierParam,
    transcript: &mut impl TranscriptRead<Pcs::CommitmentChunk, E>,
) -> Result<Pcs::Commitment, Error> {
    let comms = Pcs::read_commitments(vp, 1, transcript)?;
    assert_eq!(comms.len(), 1);
    Ok(comms.into_iter().next().unwrap())
}

pub fn pcs_read_commitments<E: ExtensionField, Pcs: PolynomialCommitmentScheme<E>>(
    vp: &Pcs::VerifierParam,
    num_polys: usize,
    transcript: &mut impl TranscriptRead<Pcs::CommitmentChunk, E>,
) -> Result<Vec<Pcs::Commitment>, Error> {
    Pcs::read_commitments(vp, num_polys, transcript)
}

pub fn pcs_verify<E: ExtensionField, Pcs: PolynomialCommitmentScheme<E>>(
    vp: &Pcs::VerifierParam,
    comm: &Pcs::Commitment,
    point: &[E],
    eval: &E,
    transcript: &mut impl TranscriptRead<Pcs::CommitmentChunk, E>,
) -> Result<(), Error> {
    Pcs::verify(vp, comm, point, eval, transcript)
}

pub fn pcs_batch_verify<'a, E: ExtensionField, Pcs: PolynomialCommitmentScheme<E>>(
    vp: &Pcs::VerifierParam,
    comms: &Vec<Pcs::Commitment>,
    points: &[Vec<E>],
    evals: &[Evaluation<E>],
    transcript: &mut impl TranscriptRead<Pcs::CommitmentChunk, E>,
) -> Result<(), Error>
where
    Pcs::Commitment: 'a,
{
    Pcs::batch_verify(vp, comms, points, evals, transcript)
}

pub trait PolynomialCommitmentScheme<E: ExtensionField>: Clone + Debug {
    type Param: Clone + Debug + Serialize + DeserializeOwned;
    type ProverParam: Clone + Debug + Serialize + DeserializeOwned;
    type VerifierParam: Clone + Debug + Serialize + DeserializeOwned;
    type CommitmentWithData: Clone + Debug + Default + Serialize + DeserializeOwned;
    type Commitment: Clone + Debug + Default + Serialize + DeserializeOwned;
    type CommitmentChunk: Clone + Debug + Default;
    type Rng: RngCore + Clone;

    fn setup(poly_size: usize, rng: &Self::Rng) -> Result<Self::Param, Error>;

    fn trim(param: &Self::Param) -> Result<(Self::ProverParam, Self::VerifierParam), Error>;

    fn commit(
        pp: &Self::ProverParam,
        poly: &DenseMultilinearExtension<E>,
    ) -> Result<Self::CommitmentWithData, Error>;

    fn commit_and_write(
        pp: &Self::ProverParam,
        poly: &DenseMultilinearExtension<E>,
        transcript: &mut impl TranscriptWrite<Self::CommitmentChunk, E>,
    ) -> Result<Self::CommitmentWithData, Error>;

    fn batch_commit(
        pp: &Self::ProverParam,
        polys: &Vec<DenseMultilinearExtension<E>>,
    ) -> Result<Self::CommitmentWithData, Error>;

    fn batch_commit_and_write(
        pp: &Self::ProverParam,
        polys: &Vec<DenseMultilinearExtension<E>>,
        transcript: &mut impl TranscriptWrite<Self::CommitmentChunk, E>,
    ) -> Result<Self::CommitmentWithData, Error>;

    fn open(
        pp: &Self::ProverParam,
        poly: &DenseMultilinearExtension<E>,
        comm: &Self::CommitmentWithData,
        point: &[E],
        eval: &E,
        transcript: &mut impl TranscriptWrite<Self::CommitmentChunk, E>,
    ) -> Result<(), Error>;

    fn batch_open(
        pp: &Self::ProverParam,
        polys: &Vec<DenseMultilinearExtension<E>>,
        comms: &Vec<Self::CommitmentWithData>,
        points: &[Vec<E>],
        evals: &[Evaluation<E>],
        transcript: &mut impl TranscriptWrite<Self::CommitmentChunk, E>,
    ) -> Result<(), Error>;

    /// This is a simple version of batch open:
    /// 1. Open at one point
    /// 2. All the polynomials share the same commitment.
    /// 3. The point is already a random point generated by a sum-check.
    fn simple_batch_open(
        pp: &Self::ProverParam,
        polys: &Vec<DenseMultilinearExtension<E>>,
        comm: &Self::CommitmentWithData,
        point: &[E],
        evals: &[E],
        transcript: &mut impl TranscriptWrite<Self::CommitmentChunk, E>,
    ) -> Result<(), Error>;

    fn read_commitment(
        vp: &Self::VerifierParam,
        transcript: &mut impl TranscriptRead<Self::CommitmentChunk, E>,
    ) -> Result<Self::Commitment, Error> {
        let comms = Self::read_commitments(vp, 1, transcript)?;
        assert_eq!(comms.len(), 1);
        Ok(comms.into_iter().next().unwrap())
    }

    fn read_commitments(
        vp: &Self::VerifierParam,
        num_polys: usize,
        transcript: &mut impl TranscriptRead<Self::CommitmentChunk, E>,
    ) -> Result<Vec<Self::Commitment>, Error>;

    fn verify(
        vp: &Self::VerifierParam,
        comm: &Self::Commitment,
        point: &[E],
        eval: &E,
        transcript: &mut impl TranscriptRead<Self::CommitmentChunk, E>,
    ) -> Result<(), Error>;

    fn batch_verify(
        vp: &Self::VerifierParam,
        comms: &Vec<Self::Commitment>,
        points: &[Vec<E>],
        evals: &[Evaluation<E>],
        transcript: &mut impl TranscriptRead<Self::CommitmentChunk, E>,
    ) -> Result<(), Error>;

    fn simple_batch_verify(
        vp: &Self::VerifierParam,
        comm: &Self::Commitment,
        point: &[E],
        evals: &[E],
        transcript: &mut impl TranscriptRead<Self::CommitmentChunk, E>,
    ) -> Result<(), Error>;
}

#[derive(Clone, Debug, PartialEq, Eq, Serialize, Deserialize)]
pub struct PCSProof<E: ExtensionField>(Vec<E::BaseField>)
where
    E::BaseField: Serialize + DeserializeOwned;

pub trait NoninteractivePCS<E: ExtensionField>:
    PolynomialCommitmentScheme<E, CommitmentChunk = Digest<E::BaseField>>
where
    E::BaseField: Serialize + DeserializeOwned,
{
    fn ni_open(
        pp: &Self::ProverParam,
        poly: &DenseMultilinearExtension<E>,
        comm: &Self::CommitmentWithData,
        point: &[E],
        eval: &E,
    ) -> Result<PCSProof<E>, Error> {
        let mut transcript = PoseidonTranscript::<E>::new();
        Self::open(pp, poly, comm, point, eval, &mut transcript)?;
        Ok(PCSProof(transcript.into_proof()))
    }

    fn ni_batch_open(
        pp: &Self::ProverParam,
        polys: &Vec<DenseMultilinearExtension<E>>,
        comms: &Vec<Self::CommitmentWithData>,
        points: &[Vec<E>],
        evals: &[Evaluation<E>],
    ) -> Result<PCSProof<E>, Error> {
        let mut transcript = PoseidonTranscript::<E>::new();
        Self::batch_open(pp, polys, comms, points, evals, &mut transcript)?;
        Ok(PCSProof(transcript.into_proof()))
    }

    fn ni_verify(
        vp: &Self::VerifierParam,
        comm: &Self::Commitment,
        point: &[E],
        eval: &E,
        proof: &PCSProof<E>,
    ) -> Result<(), Error> {
        let mut transcript = PoseidonTranscript::<E>::from_proof(proof.0.as_slice());
        Self::verify(vp, comm, point, eval, &mut transcript)
    }

    fn ni_batch_verify<'a>(
        vp: &Self::VerifierParam,
        comms: &Vec<Self::Commitment>,
        points: &[Vec<E>],
        evals: &[Evaluation<E>],
        proof: &PCSProof<E>,
    ) -> Result<(), Error>
    where
        Self::Commitment: 'a,
    {
        let mut transcript = PoseidonTranscript::<E>::from_proof(proof.0.as_slice());
        Self::batch_verify(vp, comms, points, evals, &mut transcript)
    }
}

#[derive(Clone, Debug)]
pub struct Evaluation<F> {
    poly: usize,
    point: usize,
    value: F,
}

impl<F> Evaluation<F> {
    pub fn new(poly: usize, point: usize, value: F) -> Self {
        Self { poly, point, value }
    }

    pub fn poly(&self) -> usize {
        self.poly
    }

    pub fn point(&self) -> usize {
        self.point
    }

    pub fn value(&self) -> &F {
        &self.value
    }
}

#[derive(Clone, Debug, PartialEq)]
pub enum Error {
    InvalidSumcheck(String),
    InvalidPcsParam(String),
    InvalidPcsOpen(String),
    InvalidSnark(String),
    Serialization(String),
    Transcript(String),
    ExtensionFieldElementNotFit,
}

mod basefold;
pub use basefold::{
    Basefold, BasefoldCommitment, BasefoldCommitmentWithData, BasefoldDefault,
    BasefoldDefaultParams, BasefoldExtParams, BasefoldParams,
};

fn validate_input<E: ExtensionField>(
    function: &str,
    param_num_vars: usize,
    polys: &Vec<DenseMultilinearExtension<E>>,
    points: &Vec<Vec<E>>,
) -> Result<(), Error> {
    let polys = polys.into_iter().collect_vec();
    let points = points.into_iter().collect_vec();
    for poly in polys.iter() {
        if param_num_vars < poly.num_vars {
            return Err(err_too_many_variates(
                function,
                param_num_vars,
                poly.num_vars,
            ));
        }
    }
    for point in points.iter() {
        if param_num_vars < point.len() {
            return Err(err_too_many_variates(function, param_num_vars, point.len()));
        }
    }
    Ok(())
}

fn err_too_many_variates(function: &str, upto: usize, got: usize) -> Error {
    Error::InvalidPcsParam(if function == "trim" {
        format!(
            "Too many variates to {function} (param supports variates up to {upto} but got {got})"
        )
    } else {
        format!(
            "Too many variates of poly to {function} (param supports variates up to {upto} but got {got})"
        )
    })
}

#[cfg(any(test, feature = "benchmark"))]
pub mod test_util {
    use crate::{
        util::transcript::{InMemoryTranscript, TranscriptRead, TranscriptWrite},
        Evaluation, PolynomialCommitmentScheme,
    };
    use ff_ext::ExtensionField;
    use itertools::{chain, Itertools};
    use multilinear_extensions::mle::DenseMultilinearExtension;
    use rand::{prelude::*, rngs::OsRng};
    use rand_chacha::ChaCha8Rng;

    pub fn run_commit_open_verify<E: ExtensionField, Pcs, T>(
        base: bool,
        num_vars_start: usize,
        num_vars_end: usize,
    ) where
        Pcs: PolynomialCommitmentScheme<E, Rng = ChaCha8Rng>,
        T: TranscriptRead<Pcs::CommitmentChunk, E>
            + TranscriptWrite<Pcs::CommitmentChunk, E>
            + InMemoryTranscript<E>,
    {
        for num_vars in num_vars_start..num_vars_end {
            // Setup
            let (pp, vp) = {
                let rng = ChaCha8Rng::from_seed([0u8; 32]);
                let poly_size = 1 << num_vars;
                let param = Pcs::setup(poly_size, &rng).unwrap();
                Pcs::trim(&param).unwrap()
            };
            // Commit and open
            let proof = {
                let mut transcript = T::new();
                let poly = if base {
                    DenseMultilinearExtension::random(num_vars, &mut OsRng)
                } else {
                    DenseMultilinearExtension::from_evaluations_ext_vec(
                        num_vars,
                        (0..1 << num_vars).map(|_| E::random(&mut OsRng)).collect(),
                    )
                };

                let comm = Pcs::commit_and_write(&pp, &poly, &mut transcript).unwrap();
                let point = transcript.squeeze_challenges(num_vars);
                let eval = poly.evaluate(point.as_slice());
                transcript.write_field_element_ext(&eval).unwrap();
                Pcs::open(&pp, &poly, &comm, &point, &eval, &mut transcript).unwrap();

                transcript.into_proof()
            };
            // Verify
            let result = {
                let mut transcript = T::from_proof(proof.as_slice());
                let result = Pcs::verify(
                    &vp,
                    &Pcs::read_commitment(&vp, &mut transcript).unwrap(),
                    &transcript.squeeze_challenges(num_vars),
                    &transcript.read_field_element_ext().unwrap(),
                    &mut transcript,
                );

                result
            };
            result.unwrap();
        }
    }

    pub fn run_batch_commit_open_verify<E, Pcs, T>(
        base: bool,
        num_vars_start: usize,
        num_vars_end: usize,
    ) where
        E: ExtensionField,
        Pcs: PolynomialCommitmentScheme<E, Rng = ChaCha8Rng>,
        T: TranscriptRead<Pcs::CommitmentChunk, E>
            + TranscriptWrite<Pcs::CommitmentChunk, E>
            + InMemoryTranscript<E>,
    {
<<<<<<< HEAD
        for num_vars in 10..18 {
            println!("k {:?}", num_vars);
=======
        for num_vars in num_vars_start..num_vars_end {
>>>>>>> 5876afe5
            let batch_size = 2;
            let num_points = batch_size >> 1;
            let rng = ChaCha8Rng::from_seed([0u8; 32]);
            // Setup
            let (pp, vp) = {
                let poly_size = 1 << num_vars;
                let param = Pcs::setup(poly_size, &rng).unwrap();
                Pcs::trim(&param).unwrap()
            };
            // Batch commit and open
            let evals = chain![
                (0..num_points).map(|point| (point * 2, point)), // Every point matches two polys
                (0..num_points).map(|point| (point * 2 + 1, point)),
            ]
            .unique()
            .collect_vec();

            let proof = {
                let mut transcript = T::new();
                let polys = (0..batch_size)
                    .map(|i| {
                        if base {
                            DenseMultilinearExtension::random(num_vars - (i >> 1), &mut rng.clone())
                        } else {
                            DenseMultilinearExtension::from_evaluations_ext_vec(
                                num_vars,
                                (0..1 << num_vars).map(|_| E::random(&mut OsRng)).collect(),
                            )
                        }
                    })
                    .collect_vec();
                let comms = polys
                    .iter()
                    .map(|poly| Pcs::commit_and_write(&pp, poly, &mut transcript).unwrap())
                    .collect_vec();
<<<<<<< HEAD
                println!("commit {:?}", now.elapsed());
=======
>>>>>>> 5876afe5

                let points = (0..num_points)
                    .map(|i| transcript.squeeze_challenges(num_vars - i))
                    .take(num_points)
                    .collect_vec();

                let evals = evals
                    .iter()
                    .copied()
                    .map(|(poly, point)| Evaluation {
                        poly,
                        point,
                        value: polys[poly].evaluate(&points[point]),
                    })
                    .collect_vec();
                transcript
                    .write_field_elements_ext(evals.iter().map(Evaluation::value))
                    .unwrap();
                Pcs::batch_open(&pp, &polys, &comms, &points, &evals, &mut transcript).unwrap();
                transcript.into_proof()
            };
            // Batch verify
            let result = {
                let mut transcript = T::from_proof(proof.as_slice());
                let comms = &Pcs::read_commitments(&vp, batch_size, &mut transcript).unwrap();

                let points = (0..num_points)
                    .map(|i| transcript.squeeze_challenges(num_vars - i))
                    .take(num_points)
                    .collect_vec();

                let evals2 = transcript.read_field_elements_ext(evals.len()).unwrap();

                let result = Pcs::batch_verify(
                    &vp,
                    comms,
                    &points,
                    &evals
                        .iter()
                        .copied()
                        .zip(evals2)
                        .map(|((poly, point), eval)| Evaluation::new(poly, point, eval))
                        .collect_vec(),
                    &mut transcript,
                );
                result
            };

            result.unwrap();
        }
    }

    pub(super) fn run_simple_batch_commit_open_verify<E, Pcs, T>(
        base: bool,
        num_vars_start: usize,
        num_vars_end: usize,
    ) where
        E: ExtensionField,
        Pcs: PolynomialCommitmentScheme<E, Rng = ChaCha8Rng>,
        T: TranscriptRead<Pcs::CommitmentChunk, E>
            + TranscriptWrite<Pcs::CommitmentChunk, E>
            + InMemoryTranscript<E>,
    {
        for num_vars in num_vars_start..num_vars_end {
            println!("k {:?}", num_vars);
            let batch_size = 2;
            let num_points = batch_size >> 1;
            let rng = ChaCha8Rng::from_seed([0u8; 32]);
            // Setup
            let (pp, vp) = {
                let poly_size = 1 << num_vars;
                let param = Pcs::setup(poly_size, &rng).unwrap();
                Pcs::trim(&param).unwrap()
            };
            // Batch commit and open
            let evals = chain![
                (0..num_points).map(|point| (point * 2, point)), // Every point matches two polys
                (0..num_points).map(|point| (point * 2 + 1, point)),
            ]
            .unique()
            .collect_vec();

            let proof = {
                let mut transcript = T::new();
                let polys = (0..batch_size)
                    .map(|i| {
                        if base {
                            DenseMultilinearExtension::random(num_vars - (i >> 1), &mut rng.clone())
                        } else {
                            DenseMultilinearExtension::from_evaluations_ext_vec(
                                num_vars,
                                (0..1 << num_vars).map(|_| E::random(&mut OsRng)).collect(),
                            )
                        }
                    })
                    .collect_vec();
                let now = Instant::now();
                let comms = Pcs::batch_commit_and_write(&pp, &polys, &mut transcript).unwrap();

                println!("commit {:?}", now.elapsed());

                let point = transcript.squeeze_challenges(num_vars);

                let evals = (0..batch_size)
                    .map(|i| polys[i].evaluate(&point))
                    .collect_vec();

                transcript.write_field_elements_ext(&evals).unwrap();
                let now = Instant::now();
                Pcs::simple_batch_open(&pp, &polys, &comms, &point, &evals, &mut transcript)
                    .unwrap();
                println!("batch open {:?}", now.elapsed());
                transcript.into_proof()
            };
            // Batch verify
            let result = {
                let mut transcript = T::from_proof(proof.as_slice());
                let comms = &Pcs::read_commitment(&vp, &mut transcript).unwrap();

                // let points = (0..num_points)
                //     .map(|i| transcript.squeeze_challenges(num_vars - i))
                //     .take(num_points)
                //     .collect_vec();
                let point = transcript.squeeze_challenges(num_vars);

                let evals2 = transcript.read_field_elements_ext(evals.len()).unwrap();

                let now = Instant::now();
                let result = Pcs::simple_batch_verify(&vp, comms, &point, &evals2, &mut transcript);
                println!("batch verify {:?}", now.elapsed());
                result
            };

            result.unwrap();
        }
    }
}

#[cfg(test)]
mod test {
    use crate::{
        basefold::{Basefold, BasefoldExtParams},
        util::transcript::{FieldTranscript, InMemoryTranscript, PoseidonTranscript},
        PolynomialCommitmentScheme,
    };
    use goldilocks::GoldilocksExt2;
    use multilinear_extensions::mle::DenseMultilinearExtension;
    use rand::{prelude::*, rngs::OsRng};
    use rand_chacha::ChaCha8Rng;
    #[test]
    fn test_transcript() {
        #[derive(Debug)]
        pub struct Five {}

        impl BasefoldExtParams for Five {
            fn get_reps() -> usize {
                return 5;
            }
            fn get_rate() -> usize {
                return 3;
            }
            fn get_basecode() -> usize {
                return 2;
            }
        }

        type Pcs = Basefold<GoldilocksExt2, Five>;
        let num_vars = 10;
        let rng = ChaCha8Rng::from_seed([0u8; 32]);
        let poly_size = 1 << num_vars;
        let mut transcript = PoseidonTranscript::new();
        let poly = DenseMultilinearExtension::random(num_vars, &mut OsRng);
        let param =
            <Pcs as PolynomialCommitmentScheme<GoldilocksExt2>>::setup(poly_size, &rng).unwrap();

        let (pp, vp) = <Pcs as PolynomialCommitmentScheme<GoldilocksExt2>>::trim(&param).unwrap();
        println!("before commit");
        let comm = <Pcs as PolynomialCommitmentScheme<GoldilocksExt2>>::commit_and_write(
            &pp,
            &poly,
            &mut transcript,
        )
        .unwrap();
        let point = transcript.squeeze_challenges(num_vars);
        let eval = poly.evaluate(point.as_slice());
        <Pcs as PolynomialCommitmentScheme<GoldilocksExt2>>::open(
            &pp,
            &poly,
            &comm,
            &point,
            &eval,
            &mut transcript,
        )
        .unwrap();
        let proof = transcript.into_proof();
        println!("transcript commit len {:?}", proof.len() * 8);
        assert!(comm.is_base());
        let mut transcript = PoseidonTranscript::<GoldilocksExt2>::from_proof(proof.as_slice());
        let comm = <Pcs as PolynomialCommitmentScheme<GoldilocksExt2>>::read_commitment(
            &vp,
            &mut transcript,
        )
        .unwrap();
        assert!(comm.is_base());
        assert_eq!(comm.num_vars().unwrap(), num_vars);
    }

    // use gkr::structs::{Circuit, CircuitWitness, IOPProverState, IOPVerifierState};
    // use gkr::utils::MultilinearExtensionFromVectors;
    // use simple_frontend::structs::{CircuitBuilder, ConstantType};
    // use transcript::Transcript;

    // enum TableType {
    //     FakeHashTable,
    // }

    // struct AllInputIndex {
    //     // public
    //     inputs_idx: usize,

    //     // private
    //     other_x_pows_idx: usize,
    //     count_idx: usize,
    // }

    // fn construct_circuit<F: SmallField>() -> (Circuit<F>, AllInputIndex) {
    //     let mut circuit_builder = CircuitBuilder::<F>::new();
    //     let one = F::BaseField::ONE;
    //     let neg_one = -F::BaseField::ONE;

    //     let table_size = 4;
    //     let x = circuit_builder.create_constant_in(1, 2);
    //     let (other_x_pows_idx, other_pows_of_x) = circuit_builder.create_wire_in(table_size - 1);
    //     let pow_of_xs = [x, other_pows_of_x].concat();
    //     for i in 0..table_size - 1 {
    //         // circuit_builder.mul2(
    //         //     pow_of_xs[i + 1],
    //         //     pow_of_xs[i],
    //         //     pow_of_xs[i],
    //         //     Goldilocks::ONE,
    //         // );
    //         let tmp = circuit_builder.create_cell();
    //         circuit_builder.mul2(tmp, pow_of_xs[i], pow_of_xs[i], F::BaseField::ONE);
    //         let diff = circuit_builder.create_cell();
    //         circuit_builder.add(diff, pow_of_xs[i + 1], one);
    //         circuit_builder.add(diff, tmp, neg_one);
    //         circuit_builder.assert_const(diff, F::BaseField::ZERO);
    //     }

    //     let table_type = TableType::FakeHashTable as usize;
    //     let count_idx = circuit_builder.define_table_type(table_type);
    //     for i in 0..table_size {
    //         circuit_builder.add_table_item(table_type, pow_of_xs[i]);
    //     }

    //     let (inputs_idx, inputs) = circuit_builder.create_wire_in(5);
    //     inputs.iter().for_each(|input| {
    //         circuit_builder.add_input_item(table_type, *input);
    //     });

    //     circuit_builder.assign_table_challenge(table_type, ConstantType::Challenge(0));

    //     circuit_builder.configure();
    //     // circuit_builder.print_info();
    //     (
    //         Circuit::<F>::new(&circuit_builder),
    //         AllInputIndex {
    //             other_x_pows_idx,
    //             inputs_idx,
    //             count_idx,
    //         },
    //     )
    // }

    // pub(super) fn test_with_gkr<F, Pcs, T>()
    // where
    //     F: SmallField + FromUniformBytes<64>,
    //     F::BaseField: Into<F>,
    //     Pcs: NoninteractivePCS<F, F, Polynomial = DenseMultilinearExtension<E>, Rng = ChaCha8Rng>,
    //     for<'a> &'a Pcs::CommitmentWithData: Into<Pcs::Commitment>,
    //     for<'de> <F as SmallField>::BaseField: Deserialize<'de>,
    //     T: TranscriptRead<Pcs::CommitmentChunk, F>
    //         + TranscriptWrite<Pcs::CommitmentChunk, F>
    //         + InMemoryTranscript<F>,
    // {
    //     // This test is copied from examples/fake_hash_lookup_par, which is currently
    //     // not using PCS for the check. The verifier outputs a GKRInputClaims that the
    //     // verifier is unable to check without the PCS.

    //     let rng = ChaCha8Rng::from_seed([0u8; 32]);
    //     // Setup
    //     let (pp, vp) = {
    //         let poly_size = 1 << 10;
    //         let param = Pcs::setup(poly_size, &rng).unwrap();
    //         Pcs::trim(&param).unwrap()
    //     };

    //     let (circuit, all_input_index) = construct_circuit::<F>();
    //     // println!("circuit: {:?}", circuit);
    //     let mut wires_in = vec![vec![]; circuit.n_wires_in];
    //     wires_in[all_input_index.inputs_idx] = vec![
    //         F::from(2u64),
    //         F::from(2u64),
    //         F::from(4u64),
    //         F::from(16u64),
    //         F::from(2u64),
    //     ];
    //     // x = 2, 2^2 = 4, 2^2^2 = 16, 2^2^2^2 = 256
    //     wires_in[all_input_index.other_x_pows_idx] =
    //         vec![F::from(4u64), F::from(16u64), F::from(256u64)];
    //     wires_in[all_input_index.count_idx] =
    //         vec![F::from(3u64), F::from(1u64), F::from(1u64), F::from(0u64)];

    //     let circuit_witness = {
    //         let challenge = F::from(9);
    //         let mut circuit_witness = CircuitWitness::new(&circuit, vec![challenge]);
    //         for _ in 0..4 {
    //             circuit_witness.add_instance(&circuit, &wires_in);
    //         }
    //         circuit_witness
    //     };

    //     #[cfg(feature = "sanity-check")]
    //     circuit_witness.check_correctness(&circuit);

    //     let instance_num_vars = circuit_witness.instance_num_vars();

    //     // Commit to the input wires

    //     let polys = circuit_witness
    //         .wires_in_ref()
    //         .iter()
    //         .map(|values| {
    //             MultilinearPolynomial::new(
    //                 values
    //                     .as_slice()
    //                     .mle(circuit.max_wires_in_num_vars, instance_num_vars)
    //                     .evaluations
    //                     .clone(),
    //             )
    //         })
    //         .collect_vec();
    //     println!(
    //         "Polynomial num vars: {:?}",
    //         polys.iter().map(|p| p.num_vars()).collect_vec()
    //     );
    //     let comms_with_data = Pcs::batch_commit(&pp, &polys).unwrap();
    //     let comms: Vec<Pcs::Commitment> = comms_with_data.iter().map(|cm| cm.into()).collect_vec();
    //     println!("Finish commitment");

    //     // Commitments should be part of the proof, which is not yet

    //     let (proof, output_num_vars, output_eval) = {
    //         let mut prover_transcript = Transcript::new(b"example");
    //         let output_num_vars = instance_num_vars + circuit.last_layer_ref().num_vars();

    //         let output_point = (0..output_num_vars)
    //             .map(|_| {
    //                 prover_transcript
    //                     .get_and_append_challenge(b"output point")
    //                     .elements[0]
    //             })
    //             .collect_vec();

    //         let output_eval = circuit_witness
    //             .layer_poly(0, circuit.last_layer_ref().num_vars())
    //             .evaluate(&output_point);
    //         (
    //             IOPProverState::prove_parallel(
    //                 &circuit,
    //                 &circuit_witness,
    //                 &[(output_point, output_eval)],
    //                 &[],
    //                 &mut prover_transcript,
    //             ),
    //             output_num_vars,
    //             output_eval,
    //         )
    //     };

    //     let gkr_input_claims = {
    //         let mut verifier_transcript = &mut Transcript::new(b"example");
    //         let output_point = (0..output_num_vars)
    //             .map(|_| {
    //                 verifier_transcript
    //                     .get_and_append_challenge(b"output point")
    //                     .elements[0]
    //             })
    //             .collect_vec();
    //         IOPVerifierState::verify_parallel(
    //             &circuit,
    //             circuit_witness.challenges(),
    //             &[(output_point, output_eval)],
    //             &[],
    //             &proof,
    //             instance_num_vars,
    //             &mut verifier_transcript,
    //         )
    //         .expect("verification failed")
    //     };

    //     // Generate pcs proof
    //     let expected_values = circuit_witness
    //         .wires_in_ref()
    //         .iter()
    //         .map(|witness| {
    //             witness
    //                 .as_slice()
    //                 .mle(circuit.max_wires_in_num_vars, instance_num_vars)
    //                 .evaluate(&gkr_input_claims.point)
    //         })
    //         .collect_vec();
    //     let points = vec![gkr_input_claims.point];
    //     let evals = expected_values
    //         .iter()
    //         .enumerate()
    //         .map(|(i, e)| Evaluation {
    //             poly: i,
    //             point: 0,
    //             value: *e,
    //         })
    //         .collect_vec();
    //     // This should be part of the GKR proof
    //     let pcs_proof = Pcs::ni_batch_open(&pp, &polys, &comms_with_data, &points, &evals).unwrap();
    //     println!("Finish opening");

    //     // Check outside of the GKR verifier
    //     for i in 0..gkr_input_claims.values.len() {
    //         assert_eq!(expected_values[i], gkr_input_claims.values[i]);
    //     }

    //     // This should be part of the GKR verifier
    //     let evals = gkr_input_claims
    //         .values
    //         .iter()
    //         .enumerate()
    //         .map(|(i, e)| Evaluation {
    //             poly: i,
    //             point: 0,
    //             value: *e,
    //         })
    //         .collect_vec();
    //     Pcs::ni_batch_verify(&vp, &comms, &points, &evals, &pcs_proof).unwrap();

    //     println!("verification succeeded");
    // }
}<|MERGE_RESOLUTION|>--- conflicted
+++ resolved
@@ -448,12 +448,7 @@
             + TranscriptWrite<Pcs::CommitmentChunk, E>
             + InMemoryTranscript<E>,
     {
-<<<<<<< HEAD
-        for num_vars in 10..18 {
-            println!("k {:?}", num_vars);
-=======
         for num_vars in num_vars_start..num_vars_end {
->>>>>>> 5876afe5
             let batch_size = 2;
             let num_points = batch_size >> 1;
             let rng = ChaCha8Rng::from_seed([0u8; 32]);
@@ -489,10 +484,7 @@
                     .iter()
                     .map(|poly| Pcs::commit_and_write(&pp, poly, &mut transcript).unwrap())
                     .collect_vec();
-<<<<<<< HEAD
                 println!("commit {:?}", now.elapsed());
-=======
->>>>>>> 5876afe5
 
                 let points = (0..num_points)
                     .map(|i| transcript.squeeze_challenges(num_vars - i))
