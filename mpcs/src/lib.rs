--- conflicted
+++ resolved
@@ -37,17 +37,6 @@
     Pcs::commit(pp, rmm)
 }
 
-<<<<<<< HEAD
-=======
-pub fn pcs_commit_and_write<E: ExtensionField, Pcs: PolynomialCommitmentScheme<E>>(
-    pp: &Pcs::ProverParam,
-    rmm: RowMajorMatrix<<E as ExtensionField>::BaseField>,
-    transcript: &mut impl Transcript<E>,
-) -> Result<Pcs::CommitmentWithWitness, Error> {
-    Pcs::commit_and_write(pp, rmm, transcript)
-}
-
->>>>>>> e508bcf7
 pub fn pcs_batch_commit<E: ExtensionField, Pcs: PolynomialCommitmentScheme<E>>(
     pp: &Pcs::ProverParam,
     rmm: RowMajorMatrix<<E as ExtensionField>::BaseField>,
@@ -107,13 +96,8 @@
     type ProverParam: Clone + Debug + Serialize + DeserializeOwned;
     type VerifierParam: Clone + Debug + Serialize + DeserializeOwned;
     type CommitmentWithWitness;
-<<<<<<< HEAD
-    type Commitment: Clone + Default + Serialize + DeserializeOwned;
-    type CommitmentChunk: Clone + Default;
-=======
     type Commitment: Clone + Serialize + DeserializeOwned;
     type CommitmentChunk: Clone;
->>>>>>> e508bcf7
     type Proof: Clone + Serialize + DeserializeOwned;
 
     fn setup(poly_size: usize) -> Result<Self::Param, Error>;
