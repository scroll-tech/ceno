--- conflicted
+++ resolved
@@ -33,7 +33,6 @@
 
 use multilinear_extensions::{
     mle::{DenseMultilinearExtension, IntoMLE},
-    util::ceil_log2,
     virtual_poly::{ArcMultilinearExtension, build_eq_x_r_vec},
     virtual_polys::VirtualPolynomials,
 };
@@ -204,24 +203,15 @@
         .collect::<Vec<_>>();
     exit_span!(build_eq_span);
 
-    // FIXME: make num_thread dominated by thread
     let num_threads = optimal_sumcheck_threads(max_num_vars);
     let log2_num_threads = log2_strict_usize(num_threads);
 
-<<<<<<< HEAD
     // sumcheck formula: \sum_i \sum_b eq[point_i; b_i] * running_eval_i[b_i], |b_i| <= b and aligned on suffix
     let mut polys = VirtualPolynomials::new(num_threads, max_num_vars);
 
     izip!(&eq, &initial_rlc_bh_evals)
         .for_each(|(eq, running_evals)| polys.add_mle_list(vec![&eq, &running_evals], E::ONE));
 
-=======
-    let num_threads = optimal_sumcheck_threads(num_vars);
-    let log_num_threads = ceil_log2(num_threads);
-
-    let mut polys = VirtualPolynomials::new(num_threads, num_vars);
-    polys.add_mle_list(vec![&eq, &running_evals], E::ONE);
->>>>>>> a4def62c
     let (batched_polys, poly_meta) = polys.get_batched_polys();
 
     let mut prover_states = batched_polys
@@ -232,21 +222,15 @@
                 thread_id == 0, // set thread_id 0 to be main worker
                 poly,
                 vec![(vec![], vec![])],
-<<<<<<< HEAD
                 Some(log2_num_threads),
-=======
-                Some(log_num_threads),
->>>>>>> a4def62c
                 Some(poly_meta.clone()),
             )
         })
         .collect::<Vec<_>>();
-
-    let mut challenge = None;
-
     let mut sumcheck_messages = Vec::with_capacity(num_rounds);
     let mut commits = Vec::with_capacity(num_rounds - 1);
 
+    let mut challenge = None;
     let sumcheck_phase1 = entered_span!("sumcheck_phase1");
     let phase1_rounds = num_rounds.min(max_num_vars - log2_num_threads);
     for i in 0..phase1_rounds {
@@ -273,11 +257,7 @@
 
     // deal with log(#thread) basefold rounds
     let merge_sumcheck_prover_state_span = entered_span!("merge_sumcheck_prover_state");
-<<<<<<< HEAD
     let poly = merge_sumcheck_prover_state(&prover_states);
-=======
-    let poly = merge_sumcheck_prover_state(prover_states);
->>>>>>> a4def62c
     let mut prover_states = vec![IOPProverState::prover_init_with_extrapolation_aux(
         true,
         poly,
