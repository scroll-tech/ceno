use crate::{
    sum_check::classic::{Coefficients, SumcheckProof},
    util::merkle_tree::{Hasher as MerkleTreeHasher, KeccakHasher, MerkleTree, PoseidonHasher},
};
use core::fmt::Debug;
use ff_ext::ExtensionField;

<<<<<<< HEAD
use rayon::iter::{
    IndexedParallelIterator, IntoParallelIterator, IntoParallelRefIterator, ParallelIterator,
};
use serde::{de::DeserializeOwned, Deserialize, Serialize};
=======
use rand::RngCore;
use serde::{Deserialize, Serialize, de::DeserializeOwned};
>>>>>>> fc95429c

use multilinear_extensions::mle::FieldType;

use std::{marker::PhantomData, slice};

pub use super::encoding::{EncodingProverParameters, EncodingScheme, RSCode, RSCodeDefaultSpec};
<<<<<<< HEAD
use super::{query_phase::BasefoldQueriesResult, Basecode, BasecodeDefaultSpec};
=======
use super::{
    Basecode, BasecodeDefaultSpec,
    query_phase::{
        BatchedQueriesResultWithMerklePath, QueriesResultWithMerklePath,
        SimpleBatchQueriesResultWithMerklePath,
    },
};
>>>>>>> fc95429c

#[derive(Clone, Debug, Serialize, Deserialize)]
#[serde(bound(
    serialize = "E::BaseField: Serialize",
    deserialize = "E::BaseField: DeserializeOwned"
))]
pub struct BasefoldParams<E: ExtensionField, Spec: BasefoldSpec<E>>
where
    E::BaseField: Serialize + DeserializeOwned,
{
    pub(super) params: <Spec::EncodingScheme as EncodingScheme<E>>::PublicParameters,
}

#[derive(Clone, Debug, Serialize, Deserialize)]
#[serde(bound(
    serialize = "E::BaseField: Serialize",
    deserialize = "E::BaseField: DeserializeOwned"
))]
pub struct BasefoldProverParams<E: ExtensionField, Spec: BasefoldSpec<E>>
where
    E::BaseField: Serialize + DeserializeOwned,
{
    pub encoding_params: <Spec::EncodingScheme as EncodingScheme<E>>::ProverParameters,
}

impl<E: ExtensionField, Spec: BasefoldSpec<E>> BasefoldProverParams<E, Spec>
where
    E::BaseField: Serialize + DeserializeOwned,
{
    pub fn get_max_message_size_log(&self) -> usize {
        self.encoding_params.get_max_message_size_log()
    }
}

#[derive(Clone, Debug, Serialize, Deserialize)]
#[serde(bound(
    serialize = "E::BaseField: Serialize",
    deserialize = "E::BaseField: DeserializeOwned"
))]
pub struct BasefoldVerifierParams<E: ExtensionField, Spec: BasefoldSpec<E>>
where
    E::BaseField: Serialize + DeserializeOwned,
{
    pub(super) encoding_params: <Spec::EncodingScheme as EncodingScheme<E>>::VerifierParameters,
}

type Digest<E, Spec> = <<Spec as BasefoldSpec<E>>::Hasher as MerkleTreeHasher<E>>::Digest;

/// A polynomial commitment together with all the data (e.g., the codeword, and Merkle tree)
/// used to generate this commitment and for assistant in opening
#[derive(Clone, Debug, Default, Serialize, Deserialize)]
#[serde(bound(serialize = "E: Serialize", deserialize = "E: DeserializeOwned"))]
pub struct BasefoldCommitmentWithData<E: ExtensionField, Spec: BasefoldSpec<E>>
where
    E::BaseField: Serialize + DeserializeOwned,
{
    pub(crate) codeword_tree: MerkleTree<E, Spec::Hasher>,
    pub(crate) polynomials_bh_evals: Vec<FieldType<E>>,
    pub(crate) num_vars: usize,
    pub(crate) is_base: bool,
    pub(crate) num_polys: usize,
}

impl<E: ExtensionField, Spec: BasefoldSpec<E>> BasefoldCommitmentWithData<E, Spec>
where
    E::BaseField: Serialize + DeserializeOwned,
{
    pub fn to_commitment(&self) -> BasefoldCommitment<E, Spec> {
        BasefoldCommitment::new(
            self.codeword_tree.root(),
            self.num_vars,
            self.is_base,
            self.num_polys,
        )
    }

    pub fn get_root_ref(&self) -> &Digest<E, Spec> {
        self.codeword_tree.root_ref()
    }

    pub fn get_root_as(&self) -> Digest<E, Spec> {
        self.get_root_ref().clone()
    }

    pub fn get_codewords(&self) -> &Vec<FieldType<E>> {
        self.codeword_tree.leaves()
    }

    pub fn batch_codewords(&self, coeffs: &[E]) -> Vec<E> {
        self.codeword_tree.batch_leaves(coeffs)
    }

    pub fn batch_codewords_at(&self, coeffs: &[E], index: usize) -> E {
        self.codeword_tree.batch_leaf(coeffs, index)
    }

    pub fn iter_batch_codewords<'a>(&'a self, coeffs: &'a [E]) -> impl Iterator<Item = E> + 'a {
        (0..self.codeword_size()).map(|i| {
            self.get_codeword_entry_ext(i)
                .iter()
                .zip(coeffs.iter())
                .map(|(a, b)| *a * b)
                .sum()
        })
    }

    pub fn par_iter_batch_codewords<'a>(
        &'a self,
        coeffs: &'a [E],
    ) -> impl ParallelIterator<Item = E> + IndexedParallelIterator + 'a {
        (0..self.codeword_size()).into_par_iter().map(|i| {
            self.get_codeword_entry_ext(i)
                .par_iter()
                .zip(coeffs.par_iter())
                .map(|(a, b)| *a * b)
                .sum()
        })
    }

    pub fn codeword_size(&self) -> usize {
        self.codeword_tree.leaves_size().1
    }

    pub fn codeword_size_log(&self) -> usize {
        self.codeword_tree.height()
    }

    pub fn poly_size(&self) -> usize {
        1 << self.num_vars
    }

    pub fn get_codeword_entry_base(&self, index: usize) -> Vec<E::BaseField> {
        self.codeword_tree.get_leaf_as_base(index)
    }

    pub fn get_codeword_entry_ext(&self, index: usize) -> Vec<E> {
        self.codeword_tree.get_leaf_as_extension(index)
    }

    pub fn is_base(&self) -> bool {
        self.is_base
    }

    pub fn trivial_num_vars(num_vars: usize) -> bool {
        num_vars <= Spec::get_basecode_msg_size_log()
    }

    pub fn is_trivial(&self) -> bool {
        Self::trivial_num_vars(self.num_vars)
    }
}

impl<E: ExtensionField, Spec: BasefoldSpec<E>> From<&BasefoldCommitmentWithData<E, Spec>>
    for BasefoldCommitment<E, Spec>
where
    E::BaseField: Serialize + DeserializeOwned,
{
    fn from(val: &BasefoldCommitmentWithData<E, Spec>) -> Self {
        val.to_commitment()
    }
}

#[derive(Clone, Debug, Default, Serialize, Deserialize)]
#[serde(bound(serialize = "", deserialize = ""))]
pub struct BasefoldCommitment<E: ExtensionField, Spec: BasefoldSpec<E>>
where
    E::BaseField: Serialize + DeserializeOwned,
{
    pub(super) root: Digest<E, Spec>,
    pub(super) num_vars: Option<usize>,
    pub(super) is_base: bool,
    pub(super) num_polys: Option<usize>,
}

impl<E: ExtensionField, Spec: BasefoldSpec<E>> BasefoldCommitment<E, Spec>
where
    E::BaseField: Serialize + DeserializeOwned,
{
    pub fn new(root: Digest<E, Spec>, num_vars: usize, is_base: bool, num_polys: usize) -> Self {
        Self {
            root,
            num_vars: Some(num_vars),
            is_base,
            num_polys: Some(num_polys),
        }
    }

    pub fn root(&self) -> Digest<E, Spec> {
        self.root.clone()
    }

    pub fn root_ref(&self) -> &Digest<E, Spec> {
        &self.root
    }

    pub fn num_vars(&self) -> Option<usize> {
        self.num_vars
    }

    pub fn is_base(&self) -> bool {
        self.is_base
    }
}

impl<E: ExtensionField, Spec: BasefoldSpec<E>> PartialEq for BasefoldCommitmentWithData<E, Spec>
where
    E::BaseField: Serialize + DeserializeOwned,
{
    fn eq(&self, other: &Self) -> bool {
        self.get_codewords().eq(other.get_codewords())
            && self.polynomials_bh_evals.eq(&other.polynomials_bh_evals)
    }
}

impl<E: ExtensionField, Spec: BasefoldSpec<E>> Eq for BasefoldCommitmentWithData<E, Spec> where
    E::BaseField: Serialize + DeserializeOwned
{
}

pub trait BasefoldSpec<E: ExtensionField>: Debug + Clone + Default
where
    E::BaseField: Serialize + DeserializeOwned,
{
    type EncodingScheme: EncodingScheme<E>;
    type Hasher: MerkleTreeHasher<E>;

    fn get_number_queries() -> usize {
        Self::EncodingScheme::get_number_queries()
    }

    fn get_rate_log() -> usize {
        Self::EncodingScheme::get_rate_log()
    }

    fn get_basecode_msg_size_log() -> usize {
        Self::EncodingScheme::get_basecode_msg_size_log()
    }
}

#[derive(Debug, Clone, Default)]
pub struct BasefoldBasecodePoseidonParams;

impl<E: ExtensionField> BasefoldSpec<E> for BasefoldBasecodePoseidonParams
where
    E::BaseField: Serialize + DeserializeOwned,
{
    type EncodingScheme = Basecode<BasecodeDefaultSpec>;
    type Hasher = PoseidonHasher;
}

#[derive(Debug, Clone, Default)]
pub struct BasefoldRSPoseidonParams;

impl<E: ExtensionField> BasefoldSpec<E> for BasefoldRSPoseidonParams
where
    E::BaseField: Serialize + DeserializeOwned,
{
    type EncodingScheme = RSCode<RSCodeDefaultSpec>;
    type Hasher = PoseidonHasher;
}

#[derive(Debug, Clone, Default)]
pub struct BasefoldBasecodeKeccakParams;

impl<E: ExtensionField> BasefoldSpec<E> for BasefoldBasecodeKeccakParams
where
    E::BaseField: Serialize + DeserializeOwned,
{
    type EncodingScheme = Basecode<BasecodeDefaultSpec>;
    type Hasher = KeccakHasher;
}

#[derive(Debug, Clone, Default)]
pub struct BasefoldRSKeccakParams;

impl<E: ExtensionField> BasefoldSpec<E> for BasefoldRSKeccakParams
where
    E::BaseField: Serialize + DeserializeOwned,
{
    type EncodingScheme = RSCode<RSCodeDefaultSpec>;
    type Hasher = KeccakHasher;
}

#[derive(Debug)]
pub struct Basefold<E: ExtensionField, Spec: BasefoldSpec<E>>(PhantomData<(E, Spec)>)
where
    E::BaseField: Serialize + DeserializeOwned;

pub type BasefoldDefault<F> = Basefold<F, BasefoldRSPoseidonParams>;

impl<E: ExtensionField, Spec: BasefoldSpec<E>> Clone for Basefold<E, Spec>
where
    E::BaseField: Serialize + DeserializeOwned,
{
    fn clone(&self) -> Self {
        Self(PhantomData)
    }
}

impl<E: ExtensionField, Spec: BasefoldSpec<E>> AsRef<[Digest<E, Spec>]>
    for BasefoldCommitment<E, Spec>
where
    E::BaseField: Serialize + DeserializeOwned,
{
    fn as_ref(&self) -> &[Digest<E, Spec>] {
        let root = &self.root;
        slice::from_ref(root)
    }
}

impl<E: ExtensionField, Spec: BasefoldSpec<E>> AsRef<[Digest<E, Spec>]>
    for BasefoldCommitmentWithData<E, Spec>
where
    E::BaseField: Serialize + DeserializeOwned,
{
    fn as_ref(&self) -> &[Digest<E, Spec>] {
        let root = self.get_root_ref();
        slice::from_ref(root)
    }
}

#[derive(Debug, Clone, Serialize, Deserialize)]
#[serde(bound(serialize = "E: Serialize", deserialize = "E: DeserializeOwned"))]
pub struct BasefoldProof<E: ExtensionField, Spec: BasefoldSpec<E>>
where
    E::BaseField: Serialize + DeserializeOwned,
{
    pub(crate) sumcheck_messages: Vec<Vec<E>>,
    pub(crate) roots: Vec<Digest<E, Spec>>,
    pub(crate) final_message: Vec<E>,
    pub(crate) query_result: BasefoldQueriesResult<E, Spec>,
    pub(crate) sumcheck_proof: Option<SumcheckProof<E, Coefficients<E>>>,
    pub(crate) trivial_proof: Vec<FieldType<E>>,
}

impl<E: ExtensionField, Spec: BasefoldSpec<E>> BasefoldProof<E, Spec>
where
    E::BaseField: Serialize + DeserializeOwned,
{
    pub fn trivial(evals: Vec<FieldType<E>>) -> Self {
        Self {
            sumcheck_messages: vec![],
            roots: vec![],
            final_message: vec![],
            query_result: BasefoldQueriesResult::empty(),
            sumcheck_proof: None,
            trivial_proof: evals,
        }
    }

    pub fn is_trivial(&self) -> bool {
        !self.trivial_proof.is_empty()
    }
}

#[derive(Debug, Clone, Serialize, Deserialize)]
pub struct BasefoldCommitPhaseProof<E: ExtensionField, Spec: BasefoldSpec<E>>
where
    E::BaseField: Serialize + DeserializeOwned,
{
    pub(crate) sumcheck_messages: Vec<Vec<E>>,
    pub(crate) roots: Vec<Digest<E, Spec>>,
    pub(crate) final_message: Vec<E>,
}<|MERGE_RESOLUTION|>--- conflicted
+++ resolved
@@ -5,32 +5,17 @@
 use core::fmt::Debug;
 use ff_ext::ExtensionField;
 
-<<<<<<< HEAD
 use rayon::iter::{
     IndexedParallelIterator, IntoParallelIterator, IntoParallelRefIterator, ParallelIterator,
 };
-use serde::{de::DeserializeOwned, Deserialize, Serialize};
-=======
-use rand::RngCore;
 use serde::{Deserialize, Serialize, de::DeserializeOwned};
->>>>>>> fc95429c
 
 use multilinear_extensions::mle::FieldType;
 
 use std::{marker::PhantomData, slice};
 
 pub use super::encoding::{EncodingProverParameters, EncodingScheme, RSCode, RSCodeDefaultSpec};
-<<<<<<< HEAD
-use super::{query_phase::BasefoldQueriesResult, Basecode, BasecodeDefaultSpec};
-=======
-use super::{
-    Basecode, BasecodeDefaultSpec,
-    query_phase::{
-        BatchedQueriesResultWithMerklePath, QueriesResultWithMerklePath,
-        SimpleBatchQueriesResultWithMerklePath,
-    },
-};
->>>>>>> fc95429c
+use super::{Basecode, BasecodeDefaultSpec, query_phase::BasefoldQueriesResult};
 
 #[derive(Clone, Debug, Serialize, Deserialize)]
 #[serde(bound(
