--- conflicted
+++ resolved
@@ -151,14 +151,8 @@
 where
     E::BaseField: Serialize + DeserializeOwned,
 {
-<<<<<<< HEAD
     pub commit: Digest<E>,
     pub log2_max_codeword_size: usize,
-    pub trivial_commits: Vec<Digest<E>>,
-=======
-    pub(super) commit: Digest<E>,
-    pub(crate) log2_max_codeword_size: usize,
->>>>>>> 80a33d33
 }
 
 impl<E: ExtensionField> BasefoldCommitment<E>
