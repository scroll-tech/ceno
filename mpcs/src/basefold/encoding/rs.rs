use std::marker::PhantomData;

use super::{EncodingProverParameters, EncodingScheme};
use crate::{
    Error,
    basefold::PolyEvalsCodeword,
    util::{field_type_index_mul_base, log2_strict, plonky2_util::reverse_bits},
    vec_mut,
};
use ark_std::{end_timer, start_timer};
use ff_ext::ExtensionField;
use itertools::Itertools;
use multilinear_extensions::mle::FieldType;
<<<<<<< HEAD
use p3_dft::{Radix2Dit, Radix2DitParallel, TwoAdicSubgroupDft};
use p3_field::{
    Field, PrimeCharacteristicRing, PrimeField, TwoAdicField, batch_multiplicative_inverse,
};
use p3_matrix::{Matrix, bitrev::BitReversableMatrix, dense::DenseMatrix};
=======
use p3::field::{Field, PrimeCharacteristicRing, PrimeField, TwoAdicField};

>>>>>>> e7ce6531
use serde::{Deserialize, Serialize, de::DeserializeOwned};
use witness::RowMajorMatrix;

use crate::util::plonky2_util::reverse_index_bits_in_place;

use crate::util::arithmetic::horner;

pub trait RSCodeSpec: std::fmt::Debug + Clone {
    fn get_number_queries() -> usize;

    fn get_rate_log() -> usize;

    fn get_basecode_msg_size_log() -> usize;
}

/// The FFT codes in this file are borrowed and adapted from Plonky2.
type FftRootTable<F> = Vec<Vec<F>>;

pub fn fft_root_table<F: PrimeField + TwoAdicField>(lg_n: usize) -> FftRootTable<F> {
    // bases[i] = g^2^i, for i = 0, ..., lg_n - 1
    // Note that the end of bases is g^{n/2} = -1
    let mut bases = Vec::with_capacity(lg_n);
    let mut base = F::two_adic_generator(lg_n);
    bases.push(base);
    for _ in 1..lg_n {
        base = base.square(); // base = g^2^_
        bases.push(base);
    }

    // The result table looks like this:
    // len=2: [1, g^{n/2}=-1]
    // len=2: [1, g^{n/4}]
    // len=4: [1, g^{n/8}, g^{n/4}, g^{3n/8}]
    // len=8: [1, g^{n/16}, ..., g^{7n/16}]
    // ...
    // len=n/2: [1, g, ..., g^{n/2-1}]
    // There is no need to compute the other halves of these powers, because
    // those would be simply the negations of the previous halves.
    let mut root_table = Vec::with_capacity(lg_n);
    for lg_m in 1..=lg_n {
        let half_m = 1 << (lg_m - 1);
        let base = bases[lg_n - lg_m];
        let mut root_row = Vec::with_capacity(half_m.max(2));
        root_row.push(F::ONE);
        for i in 1..half_m.max(2) {
            root_row.push(root_row[i - 1] * base);
        }
        root_table.push(root_row);
    }
    root_table
}

#[allow(unused)]
fn ifft<E: ExtensionField>(
    poly: &mut FieldType<E>,
    zero_factor: usize,
    root_table: &FftRootTable<E::BaseField>,
) {
    let n = poly.len();
    let lg_n = log2_strict(n);
    let n_inv = (E::BaseField::ONE + E::BaseField::ONE)
        .inverse()
        .exp_u64(lg_n as u64);

    fft(poly, zero_factor, root_table);

    // We reverse all values except the first, and divide each by n.
    field_type_index_mul_base(poly, 0, &n_inv);
    field_type_index_mul_base(poly, n / 2, &n_inv);
    vec_mut!(|poly| for i in 1..(n / 2) {
        let j = n - i;
        let coeffs_i = poly[j] * n_inv;
        let coeffs_j = poly[i] * n_inv;
        poly[i] = coeffs_i;
        poly[j] = coeffs_j;
    })
}

/// Core FFT implementation.
fn fft_classic_inner<E: ExtensionField>(
    values: &mut FieldType<E>,
    r: usize,
    lg_n: usize,
    root_table: &[Vec<E::BaseField>],
) {
    // We've already done the first lg_packed_width (if they were required) iterations.

    for (lg_half_m, cur_root_table) in root_table.iter().enumerate().take(lg_n).skip(r) {
        let n = 1 << lg_n;
        let lg_m = lg_half_m + 1;
        let m = 1 << lg_m; // Subarray size (in field elements).
        let half_m = m / 2;
        debug_assert!(half_m != 0);

        // omega values for this iteration, as slice of vectors
        let omega_table = &cur_root_table[..];
        vec_mut!(|values| {
            for k in (0..n).step_by(m) {
                for j in 0..half_m {
                    let omega = omega_table[j];
                    let t = values[k + half_m + j] * omega;
                    let u = values[k + j];
                    values[k + j] = u + t;
                    values[k + half_m + j] = u - t;
                }
            }
        })
    }
}

/// FFT implementation based on Section 32.3 of "Introduction to
/// Algorithms" by Cormen et al.
///
/// The parameter r signifies that the first 1/2^r of the entries of
/// input may be non-zero, but the last 1 - 1/2^r entries are
/// definitely zero.
pub fn fft<E: ExtensionField>(
    values: &mut FieldType<E>,
    r: usize,
    root_table: &[Vec<E::BaseField>],
) {
    vec_mut!(|values| reverse_index_bits_in_place(values));

    let n = values.len();
    let lg_n = log2_strict(n);

    if root_table.len() != lg_n {
        panic!(
            "Expected root table of length {}, but it was {}.",
            lg_n,
            root_table.len()
        );
    }

    // After reverse_index_bits, the only non-zero elements of values
    // are at indices i*2^r for i = 0..n/2^r.  The loop below copies
    // the value at i*2^r to the positions [i*2^r + 1, i*2^r + 2, ...,
    // (i+1)*2^r - 1]; i.e. it replaces the 2^r - 1 zeros following
    // element i*2^r with the value at i*2^r.  This corresponds to the
    // first r rounds of the FFT when there are 2^r zeros at the end
    // of the original input.
    if r > 0 {
        // if r == 0 then this loop is a noop.
        let mask = !((1 << r) - 1);
        match values {
            FieldType::Base(values) => {
                for i in 0..n {
                    values[i] = values[i & mask];
                }
            }
            FieldType::Ext(values) => {
                for i in 0..n {
                    values[i] = values[i & mask];
                }
            }
            _ => panic!("Unsupported field type"),
        }
    }

    fft_classic_inner::<E>(values, r, lg_n, root_table);
}

pub fn coset_fft<E: ExtensionField>(
    coeffs: &mut FieldType<E>,
    shift: E::BaseField,
    zero_factor: usize,
    root_table: &[Vec<E::BaseField>],
) {
    let mut shift_power = E::BaseField::ONE;
    vec_mut!(|coeffs| {
        for coeff in coeffs.iter_mut() {
            *coeff *= shift_power;
            shift_power *= shift;
        }
    });
    fft(coeffs, zero_factor, root_table);
}

#[derive(Debug, Clone)]
pub struct RSCodeDefaultSpec {}

impl RSCodeSpec for RSCodeDefaultSpec {
    // According to Theorem 1 of paper <BaseFold in the List Decoding Regime>
    // (https://eprint.iacr.org/2024/1571), the soundness error is bounded by
    // $O(1/|F|) + (\sqrt{\rho}+\epsilon)^s$
    // where $s$ is the query complexity and $\epsilon$ is a small value
    // that can be ignored. So the number of queries can be estimated by
    // $$
    // \frac{2\lambda}{-\log\rho}
    // $$
    // If we take $\lambda=100$ and $\rho=1/2$, then the number of queries is $200$.
    fn get_number_queries() -> usize {
        200
    }

    fn get_rate_log() -> usize {
        1
    }

    fn get_basecode_msg_size_log() -> usize {
        7
    }
}

#[derive(Debug, Clone, Serialize, Deserialize)]
#[serde(bound(
    serialize = "E::BaseField: Serialize",
    deserialize = "E::BaseField: DeserializeOwned"
))]
pub struct RSCodeParameters<E: ExtensionField> {
    pub(crate) fft_root_table: FftRootTable<E::BaseField>,
}

#[derive(Debug, Clone, Serialize, Deserialize)]
#[serde(bound(
    serialize = "E::BaseField: Serialize",
    deserialize = "E::BaseField: DeserializeOwned"
))]
pub struct RSCodeProverParameters<E: ExtensionField> {
    #[serde(skip)]
    pub(crate) dft: Radix2DitParallel<E::BaseField>,
    pub(crate) t_inv_halves: Vec<Vec<E::BaseField>>,
    pub(crate) fft_root_table: FftRootTable<E::BaseField>,
    pub(crate) gamma_powers: Vec<E::BaseField>,
    pub(crate) gamma_powers_inv_div_two: Vec<E::BaseField>,
    pub(crate) full_message_size_log: usize,
}

impl<E: ExtensionField> EncodingProverParameters for RSCodeProverParameters<E> {
    fn get_max_message_size_log(&self) -> usize {
        self.full_message_size_log
    }
}

#[derive(Debug, Clone, Serialize, Deserialize)]
pub struct RSCodeVerifierParameters<E: ExtensionField>
where
    E::BaseField: Serialize + DeserializeOwned,
{
    #[serde(skip)]
    // pub(crate) dft: Radix2Dit<E::BaseField>,
    pub(crate) dft: Radix2Dit<E>,
    pub(crate) t_inv_halves: Vec<Vec<E::BaseField>>,
    /// The verifier also needs a FFT table (much smaller)
    /// for small-size encoding. It contains the same roots as the
    /// prover's version for the first few levels (i < basecode_msg_size_log)
    /// For the other levels (i >= basecode_msg_size_log),
    /// it contains only the g^(2^i).
    pub(crate) fft_root_table: FftRootTable<E::BaseField>,
    pub(crate) full_message_size_log: usize,
    pub(crate) gamma_powers: Vec<E::BaseField>,
    pub(crate) gamma_powers_inv_div_two: Vec<E::BaseField>,
}

#[derive(Debug, Clone)]
pub struct RSCode<Spec: RSCodeSpec> {
    _phantom_data: PhantomData<Spec>,
}

impl<E: ExtensionField, Spec: RSCodeSpec> EncodingScheme<E> for RSCode<Spec>
where
    E::BaseField: Serialize + DeserializeOwned,
{
    type PublicParameters = RSCodeParameters<E>;

    type ProverParameters = RSCodeProverParameters<E>;

    type VerifierParameters = RSCodeVerifierParameters<E>;

    type EncodedData = PolyEvalsCodeword<E>;

    fn setup(max_message_size_log: usize) -> Self::PublicParameters {
        RSCodeParameters {
            // fft_root_table: fft_root_table::<E::BaseField>(
            //     max_message_size_log + Spec::get_rate_log(),
            // ),
            fft_root_table: vec![],
        }
    }

    fn trim(
        mut pp: Self::PublicParameters,
        max_message_size_log: usize,
    ) -> Result<(Self::ProverParameters, Self::VerifierParameters), Error> {
        println!("gogo setup of mpcs");
        if pp.fft_root_table.len() < max_message_size_log + Spec::get_rate_log() {
            // return Err(Error::InvalidPcsParam(format!(
            //     "Public parameter is setup for a smaller message size (log={}) than the trimmed message size (log={})",
            //     pp.fft_root_table.len() - Spec::get_rate_log(),
            //     max_message_size_log,
            // )));
        }
        if max_message_size_log < Spec::get_basecode_msg_size_log() {
            // Message smaller than this size will not be encoded in BaseFold.
            // So just give trivial parameters.
            return Ok((
                Self::ProverParameters {
                    dft: Default::default(),
                    t_inv_halves: Default::default(),
                    fft_root_table: vec![],
                    gamma_powers: vec![],
                    gamma_powers_inv_div_two: vec![],
                    full_message_size_log: max_message_size_log,
                },
                Self::VerifierParameters {
                    dft: Default::default(),
                    t_inv_halves: Default::default(),
                    fft_root_table: vec![],
                    gamma_powers: vec![],
                    gamma_powers_inv_div_two: vec![],
                    full_message_size_log: max_message_size_log,
                },
            ));
        }
        // let mut gamma_powers = Vec::with_capacity(max_message_size_log);
        // let mut gamma_powers_inv = Vec::with_capacity(max_message_size_log);
        // gamma_powers.push(E::BaseField::GENERATOR);
        // gamma_powers_inv.push(E::BaseField::GENERATOR.inverse());
        // for i in 1..max_message_size_log + Spec::get_rate_log() {
        //     gamma_powers.push(gamma_powers[i - 1].square());
        //     gamma_powers_inv.push(gamma_powers_inv[i - 1].square());
        // }
        // let inv_of_two = E::BaseField::from_u64(2).inverse();
        // gamma_powers_inv.iter_mut().for_each(|x| *x *= inv_of_two);
        // pp.fft_root_table
        //     .truncate(max_message_size_log + Spec::get_rate_log());

        // let verifier_fft_root_table = pp.fft_root_table
        //     [..Spec::get_basecode_msg_size_log() + Spec::get_rate_log()]
        //     .iter()
        //     .cloned()
        //     .chain(
        //         pp.fft_root_table[Spec::get_basecode_msg_size_log() + Spec::get_rate_log()..]
        //             .iter()
        //             .map(|v| vec![v[1]]),
        //     )
        //     .collect();

        // directly return bit reverse format, matching with codeword index
        let t_inv_halves_prover = (0..max_message_size_log + Spec::get_rate_log())
            .map(|i| {
                if i < Spec::get_basecode_msg_size_log() {
                    vec![]
                } else {
                    let t_i = E::BaseField::two_adic_generator(i)
                        .powers()
                        .take(1 << i)
                        .collect_vec();
                    p3_matrix::dense::RowMajorMatrix::new(
                        batch_multiplicative_inverse(
                            &t_i.iter().map(E::BaseField::double).collect_vec(),
                        ),
                        1,
                    )
                    .bit_reverse_rows()
                    .to_row_major_matrix()
                    .values
                }
            })
            .collect_vec();

        Ok((
            Self::ProverParameters {
                dft: Default::default(),
                t_inv_halves: t_inv_halves_prover.clone(),
                // fft_root_table: pp.fft_root_table,
                fft_root_table: vec![],
                // gamma_powers: gamma_powers.clone(),
                gamma_powers: vec![],
                // gamma_powers_inv_div_two: gamma_powers_inv.clone(),
                gamma_powers_inv_div_two: vec![],
                full_message_size_log: max_message_size_log,
            },
            Self::VerifierParameters {
                dft: Default::default(),
                // TODO make verifier calculate fft root by itself
                t_inv_halves: t_inv_halves_prover,
                // fft_root_table: verifier_fft_root_table,
                fft_root_table: vec![],
                full_message_size_log: max_message_size_log,
                // gamma_powers,
                gamma_powers: vec![],
                // gamma_powers_inv_div_two: gamma_powers_inv,
                gamma_powers_inv_div_two: vec![],
            },
        ))
    }

    fn encode(pp: &Self::ProverParameters, rmm: RowMajorMatrix<E::BaseField>) -> Self::EncodedData {
        // bh_evals is just a copy of poly.evals().
        // Note that this function implicitly assumes that the size of poly.evals() is a
        // power of two. Otherwise, the function crashes with index out of bound.
        let num_vars = rmm.num_vars();
        let num_polys = rmm.width();
        if num_vars > pp.get_max_message_size_log() {
            return PolyEvalsCodeword::TooBig(num_vars);
        }

        // In this case, the polynomial is so small that the opening is trivial.
        // So we just build the Merkle tree over the polynomial evaluations.
        // No codeword is needed.
        if num_vars <= Spec::get_basecode_msg_size_log() {
            return PolyEvalsCodeword::TooSmall(Box::new(rmm.into_default_padded_p3_rmm()));
        }

        // here 2 resize happend. first is padding to next pow2 height, second is pa
        let m = rmm
            .into_default_padded_p3_rmm()
            // reverse bit of raw message first, because
            // dft(reverse_row_bit(message)) == basefold::rs_encode(message)
            .bit_reversed_zero_pad(Spec::get_rate_log());
        let codeword = pp
            .dft
            .dft_batch(m)
            // The encoding scheme always folds the codeword in left-and-right
            // manner. However, in query phase the two folded positions are
            // always opened together, so it will be more efficient if the
            // folded positions are simultaneously sibling nodes in the Merkle
            // tree. Therefore, instead of left-and-right folding, we bit-reverse
            // the codeword to make the folding even-and-odd, i.e., adjacent
            // positions are folded.
            .bit_reverse_rows()
            .to_row_major_matrix()
            .values;
        // to make 2 consecutive position to be open together, we need "concat" 2 consecutive leafs
        // so both can be open under same row index
        let codeword = DenseMatrix::new(codeword, num_polys * 2);

        PolyEvalsCodeword::Normal(Box::new(codeword))
    }

    fn encode_small(
        vp: &Self::VerifierParameters,
        rmm: p3_matrix::dense::RowMajorMatrix<E>,
    ) -> p3_matrix::dense::RowMajorMatrix<E> {
        let m = rmm
            // reverse bit of raw message first, because
            // dft(reverse_row_bit(message)) == basefold::rs_encode(message)
            .bit_reversed_zero_pad(Spec::get_rate_log()); //dft(reverse_row_bit(message)) == basefold::rs_encode(message)
        vp.dft
            .dft_batch(m)
            // The encoding scheme always folds the codeword in left-and-right
            // manner. However, in query phase the two folded positions are
            // always opened together, so it will be more efficient if the
            // folded positions are simultaneously sibling nodes in the Merkle
            // tree. Therefore, instead of left-and-right folding, we bit-reverse
            // the codeword to make the folding even-and-odd, i.e., adjacent
            // positions are folded.
            .bit_reverse_rows()
            .to_row_major_matrix()
    }

    fn get_number_queries() -> usize {
        Spec::get_number_queries()
    }

    fn get_rate_log() -> usize {
        Spec::get_rate_log()
    }

    fn get_basecode_msg_size_log() -> usize {
        Spec::get_basecode_msg_size_log()
    }

    fn message_is_left_and_right_folding() -> bool {
        false
    }

    /// level goes from large domain to smaller domain
    fn prover_folding_coeffs(pp: &Self::ProverParameters, level: usize, index: usize) -> (E, E, E) {
        // The coefficients are for the bit-reversed codeword, so reverse the
        // bits before providing the coefficients.
        let index = reverse_bits(index, level);
        // level is the logarithmic of the codeword size after folded.
        // Therefore, the domain after folded is gamma^2^(full_log_n - level) H
        // where H is the multiplicative subgroup of size 2^level.
        // The element at index i in this domain is
        // gamma^2^(full_log_n - level) * ((2^level)-th root of unity)^i
        // The x0 and x1 are exactly the two square roots, i.e.,
        // x0 = gamma^2^(full_log_n - level - 1) * ((2^(level+1))-th root of unity)^i
        // Since root_table[i] stores the first half of the powers of
        // the 2^(i+1)-th roots of unity, we can avoid recomputing them.
        let x0 = if index < (1 << level) {
            pp.fft_root_table[level][index]
        } else {
            -pp.fft_root_table[level][index - (1 << level)]
        } * pp.gamma_powers[pp.full_message_size_log + Spec::get_rate_log() - level - 1];
        let x1 = -x0;
        // The weight is 1/(x1-x0) = -1/(2x0)
        // = -1/2 * (gamma^{-1})^2^(full_codeword_log_n - level - 1) * ((2^(level+1))-th root of unity)^{2^(level+1)-i}
        let w = -pp.gamma_powers_inv_div_two
            [pp.full_message_size_log + Spec::get_rate_log() - level - 1]
            * if index == 0 {
                E::BaseField::ONE
            } else if index < (1 << level) {
                -pp.fft_root_table[level][(1 << level) - index]
            } else if index == 1 << level {
                -E::BaseField::ONE
            } else {
                // index > (1 << level)
                pp.fft_root_table[level][(1 << (level + 1)) - index]
            };
        (E::from(x0), E::from(x1), E::from(w))
    }

    fn verifier_folding_coeffs(
        vp: &Self::VerifierParameters,
        level: usize,
        index: usize,
    ) -> (E, E, E) {
        // The coefficients are for the bit-reversed codeword, so reverse the
        // bits before providing the coefficients.
        let index = reverse_bits(index, level);
        // The same as prover_folding_coeffs, exept that the powers of
        // g is computed on the fly for levels exceeding the root table.
        let x0 = if level < Spec::get_basecode_msg_size_log() + Spec::get_rate_log() {
            if index < (1 << level) {
                vp.fft_root_table[level][index]
            } else {
                -vp.fft_root_table[level][index - (1 << level)]
            }
        } else {
            // In this case, the level-th row of fft root table of the verifier
            // only stores the first 2^(level+1)-th roots of unity.
            vp.fft_root_table[level][0].exp_u64(index as u64)
        } * vp.gamma_powers[vp.full_message_size_log + Spec::get_rate_log() - level - 1];
        let x1 = -x0;
        // The weight is 1/(x1-x0) = -1/(2x0)
        // = -1/2 * (gamma^{-1})^2^(full_log_n - level - 1) * ((2^(level+1))-th root of unity)^{2^(level+1)-i}
        let w = -vp.gamma_powers_inv_div_two
            [vp.full_message_size_log + Spec::get_rate_log() - level - 1]
            * if level < Spec::get_basecode_msg_size_log() + Spec::get_rate_log() {
                if index == 0 {
                    E::BaseField::ONE
                } else if index < (1 << level) {
                    -vp.fft_root_table[level][(1 << level) - index]
                } else if index == 1 << level {
                    -E::BaseField::ONE
                } else {
                    vp.fft_root_table[level][(1 << (level + 1)) - index]
                }
            } else {
                // In this case, this level of fft root table of the verifier
                // only stores the first 2^(level+1)-th root of unity.
                vp.fft_root_table[level][0].exp_u64((1 << (level + 1)) - index as u64)
            };
        (E::from(x0), E::from(x1), E::from(w))
    }

    fn prover_folding_coeffs_level(pp: &Self::ProverParameters, level: usize) -> &[E::BaseField] {
        &pp.t_inv_halves[level]
    }

    fn verifier_folding_coeffs_level(
        pp: &Self::VerifierParameters,
        level: usize,
    ) -> &[E::BaseField] {
        &pp.t_inv_halves[level]
    }
}

impl<Spec: RSCodeSpec> RSCode<Spec> {
    #[allow(unused)]
    fn folding_coeffs_naive<E: ExtensionField>(
        level: usize,
        index: usize,
        full_message_size_log: usize,
    ) -> (E, E, E) {
        // The coefficients are for the bit-reversed codeword, so reverse the
        // bits before providing the coefficients.
        let index = reverse_bits(index, level);
        // x0 is the index-th 2^(level+1)-th root of unity, multiplied by
        // the shift factor at level+1, which is gamma^2^(full_codeword_log_n - level - 1).
        let x0 = E::BaseField::two_adic_generator(level + 1).exp_u64(index as u64)
            * E::BaseField::GENERATOR
                .exp_power_of_2(full_message_size_log + Spec::get_rate_log() - level - 1);
        let x1 = -x0;
        let w = (x1 - x0).inverse();
        (E::from(x0), E::from(x1), E::from(w))
    }
}

#[allow(unused)]
fn naive_fft<E: ExtensionField>(poly: &[E], rate: usize, shift: E::BaseField) -> Vec<E> {
    let timer = start_timer!(|| "Encode RSCode");
    let message_size = poly.len();
    let domain_size_bit = log2_strict(message_size * rate);
    let root = E::BaseField::two_adic_generator(domain_size_bit);
    // The domain is shift * H where H is the multiplicative subgroup of size
    // message_size * rate.
    let mut domain = Vec::<E::BaseField>::with_capacity(message_size * rate);
    domain.push(shift);
    for i in 1..message_size * rate {
        domain.push(domain[i - 1] * root);
    }
    let mut res = vec![E::ZERO; message_size * rate];
    res.iter_mut()
        .enumerate()
        .for_each(|(i, target)| *target = horner(poly, &E::from(domain[i])));
    end_timer!(timer);

    res
}

#[cfg(test)]
mod tests {
    use ff_ext::GoldilocksExt2;
    use p3::goldilocks::Goldilocks;

    // use crate::{
    //     basefold::encoding::test_util::test_codeword_folding,
    //     util::{field_type_index_ext, plonky2_util::reverse_index_bits_in_place_field_type},
    // };
    use ff_ext::FromUniformBytes;

    use super::*;

    #[test]
    fn test_naive_fft() {
        let num_vars = 5;

        let poly: Vec<GoldilocksExt2> =
            (0..(1 << num_vars)).map(GoldilocksExt2::from_u64).collect();
        let mut poly2 = FieldType::Ext(poly.clone());

        let naive = naive_fft::<GoldilocksExt2>(&poly, 1, Goldilocks::ONE);

        let root_table = fft_root_table(num_vars);
        fft::<GoldilocksExt2>(&mut poly2, 0, &root_table);

        let poly2 = match poly2 {
            FieldType::Ext(coeffs) => coeffs,
            _ => panic!("Wrong field type"),
        };
        assert_eq!(naive, poly2);
    }

    #[test]
    fn test_naive_fft_with_shift() {
        use rand::rngs::OsRng;
        let num_vars = 5;

        let poly: Vec<GoldilocksExt2> = (0..(1 << num_vars))
            .map(|_| GoldilocksExt2::random(&mut OsRng))
            .collect();
        let mut poly2 = FieldType::Ext(poly.clone());

        let naive = naive_fft::<GoldilocksExt2>(&poly, 1, Goldilocks::GENERATOR);

        let root_table = fft_root_table(num_vars);
        coset_fft::<GoldilocksExt2>(&mut poly2, Goldilocks::GENERATOR, 0, &root_table);

        let poly2 = match poly2 {
            FieldType::Ext(coeffs) => coeffs,
            _ => panic!("Wrong field type"),
        };
        assert_eq!(naive, poly2);
    }

    #[test]
    fn test_naive_fft_with_rate() {
        use rand::rngs::OsRng;
        let num_vars = 5;
        let rate_bits = 1;

        let poly: Vec<GoldilocksExt2> = (0..(1 << num_vars))
            .map(|_| GoldilocksExt2::random(&mut OsRng))
            .collect();
        let mut poly2 = vec![GoldilocksExt2::ZERO; poly.len() * (1 << rate_bits)];
        poly2.as_mut_slice()[..poly.len()].copy_from_slice(poly.as_slice());
        let mut poly2 = FieldType::Ext(poly2.clone());

        let naive = naive_fft::<GoldilocksExt2>(&poly, 1 << rate_bits, Goldilocks::GENERATOR);

        let root_table = fft_root_table(num_vars + rate_bits);
        coset_fft::<GoldilocksExt2>(&mut poly2, Goldilocks::GENERATOR, rate_bits, &root_table);

        let poly2 = match poly2 {
            FieldType::Ext(coeffs) => coeffs,
            _ => panic!("Wrong field type"),
        };
        assert_eq!(naive, poly2);
    }

    #[test]
    fn test_ifft() {
        let num_vars = 5;

        let poly: Vec<GoldilocksExt2> =
            (0..(1 << num_vars)).map(GoldilocksExt2::from_u64).collect();
        let mut poly = FieldType::Ext(poly);
        let original = poly.clone();

        let root_table = fft_root_table(num_vars);
        fft::<GoldilocksExt2>(&mut poly, 0, &root_table);
        ifft::<GoldilocksExt2>(&mut poly, 0, &root_table);

        assert_eq!(original, poly);
    }

    #[test]
    fn prover_verifier_consistency() {
        type Code = RSCode<RSCodeDefaultSpec>;
        let pp: RSCodeParameters<GoldilocksExt2> = Code::setup(10);
        let (pp, vp) = Code::trim(pp, 10).unwrap();
        for level in 0..(10 + <Code as EncodingScheme<GoldilocksExt2>>::get_rate_log()) {
            for index in 0..(1 << level) {
                let (naive_x0, naive_x1, naive_w) =
                    Code::folding_coeffs_naive(level, index, pp.full_message_size_log);
                let (p_x0, p_x1, p_w) = Code::prover_folding_coeffs(&pp, level, index);
                let (v_x0, v_x1, v_w) = Code::verifier_folding_coeffs(&vp, level, index);
                // assert_eq!(v_w * (v_x1 - v_x0), GoldilocksExt2::ONE);
                // assert_eq!(p_w * (p_x1 - p_x0), GoldilocksExt2::ONE);
                assert_eq!(
                    (v_x0, v_x1, v_w, p_x0, p_x1, p_w),
                    (naive_x0, naive_x1, naive_w, naive_x0, naive_x1, naive_w),
                    "failed for level = {}, index = {}",
                    level,
                    index
                );
            }
        }
    }

    // #[test]
    // fn test_rs_codeword_folding() {
    //     test_codeword_folding::<GoldilocksExt2, RSCode<RSCodeDefaultSpec, GoldilocksExt2>>();
    // }

    type E = GoldilocksExt2;
    type F = Goldilocks;
    type Code = RSCode<RSCodeDefaultSpec>;

    // #[test]
    // pub fn test_colinearity() {
    //     let num_vars = 10;

    //     let poly: Vec<E> = (0..(1 << num_vars)).map(E::from_u64).collect();
    //     let poly = FieldType::Ext(poly);

    //     let pp = <Code as EncodingScheme<E>>::setup(num_vars);
    //     let (pp, _) = Code::trim(pp, num_vars).unwrap();
    //     let mut codeword = Code::encode(&pp, &poly);
    //     reverse_index_bits_in_place_field_type(&mut codeword);
    //     let challenge = E::from_u64(2);
    //     let folded_codeword = Code::fold_bitreversed_codeword(&pp, &codeword, challenge);
    //     let codeword = match codeword {
    //         FieldType::Ext(coeffs) => coeffs,
    //         _ => panic!("Wrong field type"),
    //     };

    //     for (i, (a, b)) in folded_codeword.iter().zip(codeword.chunks(2)).enumerate() {
    //         let (x0, x1, _) = Code::prover_folding_coeffs(
    //             &pp,
    //             num_vars + <Code as EncodingScheme<E>>::get_rate_log() - 1,
    //             i,
    //         );
    //         // Check that (x0, b[0]), (x1, b[1]) and (challenge, a) are
    //         // on the same line, i.e.,
    //         // (b[0]-a)/(x0-challenge) = (b[1]-a)/(x1-challenge)
    //         // which is equivalent to
    //         // (x0-challenge)*(b[1]-a) = (x1-challenge)*(b[0]-a)
    //         assert_eq!(
    //             (x0 - challenge) * (b[1] - *a),
    //             (x1 - challenge) * (b[0] - *a),
    //             "failed for i = {}",
    //             i
    //         );
    //     }
    // }

    // #[test]
    // pub fn test_low_degree() {
    //     let num_vars = 10;

    //     let poly: Vec<E> = (0..(1 << num_vars)).map(E::from_u64).collect();
    //     let poly = FieldType::Ext(poly);

    //     let pp = <Code as EncodingScheme<E>>::setup(num_vars);
    //     let (pp, _) = Code::trim(pp, num_vars).unwrap();
    //     let mut codeword = Code::encode(&pp, &poly);
    //     check_low_degree(&codeword, "low degree check for original codeword");
    //     let c0 = field_type_index_ext(&codeword, 0);
    //     let c_mid = field_type_index_ext(&codeword, codeword.len() >> 1);
    //     let c1 = field_type_index_ext(&codeword, 1);
    //     let c_mid1 = field_type_index_ext(&codeword, (codeword.len() >> 1) + 1);

    //     reverse_index_bits_in_place_field_type(&mut codeword);
    //     // After the bit inversion, the first element is still the first,
    //     // but the middle one is switched to the second.
    //     assert_eq!(c0, field_type_index_ext(&codeword, 0));
    //     assert_eq!(c_mid, field_type_index_ext(&codeword, 1));
    //     // The second element is placed at the middle, and the next to middle
    //     // element is still at the place.
    //     assert_eq!(c1, field_type_index_ext(&codeword, codeword.len() >> 1));
    //     assert_eq!(
    //         c_mid1,
    //         field_type_index_ext(&codeword, (codeword.len() >> 1) + 1)
    //     );

    //     // For RS codeword, the addition of the left and right halves is also
    //     // a valid codeword
    //     let codeword_vec = match &codeword {
    //         FieldType::Ext(coeffs) => coeffs.clone(),
    //         _ => panic!("Wrong field type"),
    //     };
    //     let mut left_right_sum: Vec<E> = codeword_vec
    //         .chunks(2)
    //         .map(|chunk| chunk[0] + chunk[1])
    //         .collect();
    //     assert_eq!(left_right_sum[0], c0 + c_mid);
    //     reverse_index_bits_in_place(&mut left_right_sum);
    //     assert_eq!(left_right_sum[1], c1 + c_mid1);
    //     check_low_degree(
    //         &FieldType::Ext(left_right_sum.clone()),
    //         "check low degree of left+right",
    //     );

    //     // The the difference of the left and right halves is also
    //     // a valid codeword after twisted by omega^(-i), regardless of the
    //     // shift of the coset.
    //     let mut left_right_diff: Vec<E> = codeword_vec
    //         .chunks(2)
    //         .map(|chunk| chunk[0] - chunk[1])
    //         .collect();
    //     assert_eq!(left_right_diff[0], c0 - c_mid);
    //     reverse_index_bits_in_place(&mut left_right_diff);
    //     assert_eq!(left_right_diff[1], c1 - c_mid1);
    //     let root_of_unity_inv = F::two_adic_generator(F::TWO_ADICITY)
    //         .inverse()
    //         .exp_power_of_2(F::TWO_ADICITY - log2_strict(left_right_diff.len()) - 1);
    //     for (i, coeff) in left_right_diff.iter_mut().enumerate() {
    //         *coeff *= root_of_unity_inv.exp_u64(i as u64);
    //     }
    //     assert_eq!(left_right_diff[0], c0 - c_mid);
    //     assert_eq!(left_right_diff[1], (c1 - c_mid1) * root_of_unity_inv);
    //     check_low_degree(
    //         &FieldType::Ext(left_right_diff.clone()),
    //         "check low degree of (left-right)*omega^(-i)",
    //     );

    //     let challenge = E::from_u64(2);
    //     let folded_codeword = Code::fold_bitreversed_codeword(&pp, &codeword, challenge);
    //     let c_fold = folded_codeword[0];
    //     let c_fold1 = folded_codeword[folded_codeword.len() >> 1];
    //     let mut folded_codeword = FieldType::Ext(folded_codeword);
    //     reverse_index_bits_in_place_field_type(&mut folded_codeword);
    //     assert_eq!(c_fold, field_type_index_ext(&folded_codeword, 0));
    //     assert_eq!(c_fold1, field_type_index_ext(&folded_codeword, 1));

    //     // The top level folding coefficient should have shift factor gamma
    //     let folding_coeffs = Code::prover_folding_coeffs(&pp, log2_strict(codeword.len()) - 1, 0);
    //     assert_eq!(folding_coeffs.0, E::from(F::GENERATOR));
    //     assert_eq!(folding_coeffs.0 + folding_coeffs.1, E::ZERO);
    //     assert_eq!(
    //         (folding_coeffs.1 - folding_coeffs.0) * folding_coeffs.2,
    //         E::ONE
    //     );
    //     // The three points (x0, c0), (x1, c_mid), (challenge, c_fold) should
    //     // be colinear
    //     assert_eq!(
    //         (c_mid - c_fold) * (folding_coeffs.0 - challenge),
    //         (c0 - c_fold) * (folding_coeffs.1 - challenge),
    //     );
    //     // So the folded value should be equal to
    //     // (gamma^{-1} * alpha * (c0 - c_mid) + (c0 + c_mid)) / 2
    //     assert_eq!(
    //         c_fold * F::GENERATOR * F::from_u64(2),
    //         challenge * (c0 - c_mid) + (c0 + c_mid) * F::GENERATOR
    //     );
    //     assert_eq!(
    //         c_fold * F::GENERATOR * F::from_u64(2),
    //         challenge * left_right_diff[0] + left_right_sum[0] * F::GENERATOR
    //     );
    //     assert_eq!(
    //         c_fold * F::from_u64(2),
    //         challenge * left_right_diff[0] * F::GENERATOR.inverse() + left_right_sum[0]
    //     );

    //     let folding_coeffs = Code::prover_folding_coeffs(&pp, log2_strict(codeword.len()) - 1, 1);
    //     let root_of_unity = F::two_adic_generator(log2_strict(codeword.len()));
    //     assert_eq!(root_of_unity.exp_u64(codeword.len() as u64), F::ONE);
    //     assert_eq!(root_of_unity.exp_u64((codeword.len() >> 1) as u64), -F::ONE);
    //     assert_eq!(
    //         folding_coeffs.0,
    //         E::from(F::GENERATOR) * E::from(root_of_unity).exp_u64((codeword.len() >> 2) as u64)
    //     );
    //     assert_eq!(folding_coeffs.0 + folding_coeffs.1, E::ZERO);
    //     assert_eq!(
    //         (folding_coeffs.1 - folding_coeffs.0) * folding_coeffs.2,
    //         E::ONE
    //     );

    //     // The folded codeword is the linear combination of the left+right and the
    //     // twisted left-right vectors.
    //     // The coefficients are respectively 1/2 and gamma^{-1}/2 * alpha.
    //     // In another word, the folded codeword multipled by 2 is the linear
    //     // combination by coeffs: 1 and gamma^{-1} * alpha
    //     let gamma_inv = F::GENERATOR.inverse();
    //     let b = challenge * gamma_inv;
    //     let folded_codeword_vec = match &folded_codeword {
    //         FieldType::Ext(coeffs) => coeffs.clone(),
    //         _ => panic!("Wrong field type"),
    //     };
    //     assert_eq!(
    //         c_fold * F::from_u64(2),
    //         left_right_diff[0] * b + left_right_sum[0]
    //     );
    //     for (i, (c, (diff, sum))) in folded_codeword_vec
    //         .iter()
    //         .zip(left_right_diff.iter().zip(left_right_sum.iter()))
    //         .enumerate()
    //     {
    //         assert_eq!(*c + *c, *sum + b * *diff, "failed for i = {}", i);
    //     }

    //     check_low_degree(&folded_codeword, "low degree check for folded");
    // }

    // fn check_low_degree(codeword: &FieldType<E>, message: &str) {
    //     let mut codeword = codeword.clone();
    //     let codeword_bits = log2_strict(codeword.len());
    //     let root_table = fft_root_table(codeword_bits);
    //     let original = codeword.clone();
    //     ifft(&mut codeword, 0, &root_table);
    //     for i in (codeword.len() >> <Code as EncodingScheme<E>>::get_rate_log())..codeword.len() {
    //         assert_eq!(
    //             field_type_index_ext(&codeword, i),
    //             E::ZERO,
    //             "{}: zero check failed for i = {}",
    //             message,
    //             i
    //         )
    //     }
    //     fft(&mut codeword, 0, &root_table);
    //     let original = match original {
    //         FieldType::Ext(coeffs) => coeffs,
    //         _ => panic!("Wrong field type"),
    //     };
    //     let codeword = match codeword {
    //         FieldType::Ext(coeffs) => coeffs,
    //         _ => panic!("Wrong field type"),
    //     };
    //     original
    //         .iter()
    //         .zip(codeword.iter())
    //         .enumerate()
    //         .for_each(|(i, (a, b))| {
    //             assert_eq!(a, b, "{}: failed for i = {}", message, i);
    //         });
    // }
}<|MERGE_RESOLUTION|>--- conflicted
+++ resolved
@@ -11,16 +11,13 @@
 use ff_ext::ExtensionField;
 use itertools::Itertools;
 use multilinear_extensions::mle::FieldType;
-<<<<<<< HEAD
-use p3_dft::{Radix2Dit, Radix2DitParallel, TwoAdicSubgroupDft};
-use p3_field::{
-    Field, PrimeCharacteristicRing, PrimeField, TwoAdicField, batch_multiplicative_inverse,
+use p3::{
+    dft::{Radix2Dit, Radix2DitParallel, TwoAdicSubgroupDft},
+    field::{
+        Field, PrimeCharacteristicRing, PrimeField, TwoAdicField, batch_multiplicative_inverse,
+    },
+    matrix::{Matrix, bitrev::BitReversableMatrix, dense::DenseMatrix},
 };
-use p3_matrix::{Matrix, bitrev::BitReversableMatrix, dense::DenseMatrix};
-=======
-use p3::field::{Field, PrimeCharacteristicRing, PrimeField, TwoAdicField};
-
->>>>>>> e7ce6531
 use serde::{Deserialize, Serialize, de::DeserializeOwned};
 use witness::RowMajorMatrix;
 
@@ -369,7 +366,7 @@
                         .powers()
                         .take(1 << i)
                         .collect_vec();
-                    p3_matrix::dense::RowMajorMatrix::new(
+                    p3::matrix::dense::RowMajorMatrix::new(
                         batch_multiplicative_inverse(
                             &t_i.iter().map(E::BaseField::double).collect_vec(),
                         ),
@@ -454,8 +451,8 @@
 
     fn encode_small(
         vp: &Self::VerifierParameters,
-        rmm: p3_matrix::dense::RowMajorMatrix<E>,
-    ) -> p3_matrix::dense::RowMajorMatrix<E> {
+        rmm: p3::matrix::dense::RowMajorMatrix<E>,
+    ) -> p3::matrix::dense::RowMajorMatrix<E> {
         let m = rmm
             // reverse bit of raw message first, because
             // dft(reverse_row_bit(message)) == basefold::rs_encode(message)
