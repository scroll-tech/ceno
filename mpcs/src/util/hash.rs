use ff_ext::ExtensionField;
use goldilocks::SmallField;
<<<<<<< HEAD
use multilinear_extensions::mle::FieldType;
use poseidon::Poseidon;
=======
use poseidon::poseidon_hash::PoseidonHash;
>>>>>>> 9d07ff91

use transcript::Transcript;

pub use poseidon::digest::Digest;
use poseidon::poseidon::Poseidon;

pub fn write_digest_to_transcript<E: ExtensionField>(
    digest: &Digest<E::BaseField>,
    transcript: &mut Transcript<E>,
) {
    digest
        .0
        .iter()
        .for_each(|x| transcript.append_field_element(x));
}

<<<<<<< HEAD
pub fn new_hasher<F: SmallField>() -> Hasher<F> {
    // FIXME: Change to the right parameter
    Hasher::<F>::new(8, 22)
}

pub fn hash_two_digests<F: SmallField>(
    a: &Digest<F>,
    b: &Digest<F>,
    hasher: &Hasher<F>,
) -> Digest<F> {
    let mut hasher = hasher.clone();
    hasher.update(a.0.as_slice());
    hasher.update(b.0.as_slice());
    let result = hasher.squeeze_vec()[0..DIGEST_WIDTH].try_into().unwrap();
    Digest(result)
}

pub fn hash_field_type<E: ExtensionField>(
    field_type: &FieldType<E>,
    hasher: &Hasher<E::BaseField>,
) -> Digest<E::BaseField> {
    let mut hasher = hasher.clone();
    match field_type {
        FieldType::Ext(ext) => {
            ext.iter().for_each(|x| {
                hasher.update(x.as_bases());
            });
        }
        FieldType::Base(base) => {
            hasher.update(base);
        }
        FieldType::Unreachable => panic!("Unreachable"),
    };
    let result = hasher.squeeze_vec()[0..DIGEST_WIDTH].try_into().unwrap();
    Digest(result)
}

pub fn hash_field_type_subvector<E: ExtensionField>(
    field_type: &FieldType<E>,
    range: impl IntoIterator<Item = usize>,
    hasher: &Hasher<E::BaseField>,
) -> Digest<E::BaseField> {
    let mut hasher = hasher.clone();
    match field_type {
        FieldType::Ext(ext) => {
            range.into_iter().for_each(|i| {
                hasher.update(&ext[i].as_bases());
            });
        }
        FieldType::Base(base) => {
            for i in range {
                hasher.update(&[base[i]]);
            }
        }
        FieldType::Unreachable => panic!("Unreachable"),
    };
    let result = hasher.squeeze_vec()[0..DIGEST_WIDTH].try_into().unwrap();
    Digest(result)
}

#[cfg(test)]
mod tests {
    use ark_std::{end_timer, start_timer, test_rng};
    use ff::Field;
    use goldilocks::Goldilocks;

    use super::*;

    #[test]
    fn benchmark_hashing() {
        let rng = test_rng();
        let timer = start_timer!(|| "Timing hash initialization");
        let mut hasher = new_hasher::<Goldilocks>();
        end_timer!(timer);

        let element = Goldilocks::random(rng);

        let timer = start_timer!(|| "Timing hash update");
        for _ in 0..10000 {
            hasher.update(&[element]);
        }
        end_timer!(timer);

        let timer = start_timer!(|| "Timing hash squeeze");
        for _ in 0..10000 {
            hasher.squeeze_vec();
        }
        end_timer!(timer);

        let timer = start_timer!(|| "Timing hash update squeeze");
        for _ in 0..10000 {
            hasher.update(&[element]);
            hasher.squeeze_vec();
        }
        end_timer!(timer);
    }
=======
pub fn hash_two_leaves_ext<E: ExtensionField>(a: &E, b: &E) -> Digest<E::BaseField> {
    let input = [a.as_bases(), b.as_bases()].concat();
    PoseidonHash::hash_or_noop(&input)
}

pub fn hash_two_leaves_base<E: ExtensionField>(
    a: &E::BaseField,
    b: &E::BaseField,
) -> Digest<E::BaseField> {
    PoseidonHash::hash_or_noop(&[*a, *b])
}

pub fn hash_two_leaves_batch_ext<E: ExtensionField>(a: &[E], b: &[E]) -> Digest<E::BaseField> {
    let a_m_to_1_hash = PoseidonHash::hash_or_noop_iter(a.iter().flat_map(|v| v.as_bases()));
    let b_m_to_1_hash = PoseidonHash::hash_or_noop_iter(b.iter().flat_map(|v| v.as_bases()));
    hash_two_digests(&a_m_to_1_hash, &b_m_to_1_hash)
}

pub fn hash_two_leaves_batch_base<E: ExtensionField>(
    a: &[E::BaseField],
    b: &[E::BaseField],
) -> Digest<E::BaseField> {
    let a_m_to_1_hash = PoseidonHash::hash_or_noop_iter(a.iter());
    let b_m_to_1_hash = PoseidonHash::hash_or_noop_iter(b.iter());
    hash_two_digests(&a_m_to_1_hash, &b_m_to_1_hash)
}

pub fn hash_two_digests<F: SmallField + Poseidon>(a: &Digest<F>, b: &Digest<F>) -> Digest<F> {
    PoseidonHash::two_to_one(a, b)
>>>>>>> 9d07ff91
}<|MERGE_RESOLUTION|>--- conflicted
+++ resolved
@@ -1,16 +1,14 @@
 use ff_ext::ExtensionField;
 use goldilocks::SmallField;
-<<<<<<< HEAD
 use multilinear_extensions::mle::FieldType;
-use poseidon::Poseidon;
-=======
 use poseidon::poseidon_hash::PoseidonHash;
->>>>>>> 9d07ff91
 
 use transcript::Transcript;
 
 pub use poseidon::digest::Digest;
 use poseidon::poseidon::Poseidon;
+
+use super::{field_type_iter_base, field_type_iter_range_base};
 
 pub fn write_digest_to_transcript<E: ExtensionField>(
     digest: &Digest<E::BaseField>,
@@ -22,104 +20,17 @@
         .for_each(|x| transcript.append_field_element(x));
 }
 
-<<<<<<< HEAD
-pub fn new_hasher<F: SmallField>() -> Hasher<F> {
-    // FIXME: Change to the right parameter
-    Hasher::<F>::new(8, 22)
-}
-
-pub fn hash_two_digests<F: SmallField>(
-    a: &Digest<F>,
-    b: &Digest<F>,
-    hasher: &Hasher<F>,
-) -> Digest<F> {
-    let mut hasher = hasher.clone();
-    hasher.update(a.0.as_slice());
-    hasher.update(b.0.as_slice());
-    let result = hasher.squeeze_vec()[0..DIGEST_WIDTH].try_into().unwrap();
-    Digest(result)
-}
-
-pub fn hash_field_type<E: ExtensionField>(
-    field_type: &FieldType<E>,
-    hasher: &Hasher<E::BaseField>,
-) -> Digest<E::BaseField> {
-    let mut hasher = hasher.clone();
-    match field_type {
-        FieldType::Ext(ext) => {
-            ext.iter().for_each(|x| {
-                hasher.update(x.as_bases());
-            });
-        }
-        FieldType::Base(base) => {
-            hasher.update(base);
-        }
-        FieldType::Unreachable => panic!("Unreachable"),
-    };
-    let result = hasher.squeeze_vec()[0..DIGEST_WIDTH].try_into().unwrap();
-    Digest(result)
+pub fn hash_field_type<E: ExtensionField>(field_type: &FieldType<E>) -> Digest<E::BaseField> {
+    PoseidonHash::hash_or_noop_iter(field_type_iter_base(&field_type))
 }
 
 pub fn hash_field_type_subvector<E: ExtensionField>(
     field_type: &FieldType<E>,
     range: impl IntoIterator<Item = usize>,
-    hasher: &Hasher<E::BaseField>,
 ) -> Digest<E::BaseField> {
-    let mut hasher = hasher.clone();
-    match field_type {
-        FieldType::Ext(ext) => {
-            range.into_iter().for_each(|i| {
-                hasher.update(&ext[i].as_bases());
-            });
-        }
-        FieldType::Base(base) => {
-            for i in range {
-                hasher.update(&[base[i]]);
-            }
-        }
-        FieldType::Unreachable => panic!("Unreachable"),
-    };
-    let result = hasher.squeeze_vec()[0..DIGEST_WIDTH].try_into().unwrap();
-    Digest(result)
+    PoseidonHash::hash_or_noop_iter(field_type_iter_range_base(&field_type, range))
 }
 
-#[cfg(test)]
-mod tests {
-    use ark_std::{end_timer, start_timer, test_rng};
-    use ff::Field;
-    use goldilocks::Goldilocks;
-
-    use super::*;
-
-    #[test]
-    fn benchmark_hashing() {
-        let rng = test_rng();
-        let timer = start_timer!(|| "Timing hash initialization");
-        let mut hasher = new_hasher::<Goldilocks>();
-        end_timer!(timer);
-
-        let element = Goldilocks::random(rng);
-
-        let timer = start_timer!(|| "Timing hash update");
-        for _ in 0..10000 {
-            hasher.update(&[element]);
-        }
-        end_timer!(timer);
-
-        let timer = start_timer!(|| "Timing hash squeeze");
-        for _ in 0..10000 {
-            hasher.squeeze_vec();
-        }
-        end_timer!(timer);
-
-        let timer = start_timer!(|| "Timing hash update squeeze");
-        for _ in 0..10000 {
-            hasher.update(&[element]);
-            hasher.squeeze_vec();
-        }
-        end_timer!(timer);
-    }
-=======
 pub fn hash_two_leaves_ext<E: ExtensionField>(a: &E, b: &E) -> Digest<E::BaseField> {
     let input = [a.as_bases(), b.as_bases()].concat();
     PoseidonHash::hash_or_noop(&input)
@@ -149,5 +60,4 @@
 
 pub fn hash_two_digests<F: SmallField + Poseidon>(a: &Digest<F>, b: &Digest<F>) -> Digest<F> {
     PoseidonHash::two_to_one(a, b)
->>>>>>> 9d07ff91
 }