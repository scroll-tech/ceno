--- conflicted
+++ resolved
@@ -15,13 +15,6 @@
 
 mod transpose_util;
 
-<<<<<<< HEAD
-pub const fn bits_u64(n: u64) -> usize {
-    (64 - n.leading_zeros()) as usize
-}
-
-=======
->>>>>>> e2c9eb1a
 /// Computes `ceil(log_2(n))`.
 #[must_use]
 pub const fn log2_ceil(n: usize) -> usize {
