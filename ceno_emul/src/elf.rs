// Based on: https://github.com/risc0/risc0/blob/6b6daeafa1545984aa28581fca56d9ef13dcbae6/risc0/binfmt/src/elf.rs
//
// Copyright 2024 RISC Zero, Inc.
//
// Licensed under the Apache License, Version 2.0 (the "License");
// you may not use this file except in compliance with the License.
// You may obtain a copy of the License at
//
//     http://www.apache.org/licenses/LICENSE-2.0
//
// Unless required by applicable law or agreed to in writing, software
// distributed under the License is distributed on an "AS IS" BASIS,
// WITHOUT WARRANTIES OR CONDITIONS OF ANY KIND, either express or implied.
// See the License for the specific language governing permissions and
// limitations under the License.

extern crate alloc;

use alloc::collections::BTreeMap;

use crate::addr::WORD_SIZE;
use anyhow::{Context, Result, anyhow, bail};
use elf::{
    ElfBytes,
    abi::{PF_R, PF_W, PF_X},
    endian::LittleEndian,
    file::Class,
};

/// A RISC Zero program
#[derive(Clone, Debug)]
pub struct Program {
    /// The entrypoint of the program
    pub entry: u32,
    /// This is the lowest address of the program's executable code
    pub base_address: u32,
    /// The instructions of the program
    pub instructions: Vec<u32>,
    /// The initial memory image
    pub image: BTreeMap<u32, u32>,
}

impl Program {
    /// Create program
    pub fn new(
        entry: u32,
        base_address: u32,
        instructions: Vec<u32>,
        image: BTreeMap<u32, u32>,
    ) -> Program {
        Self {
            entry,
            base_address,
            instructions,
            image,
        }
    }
    /// Initialize a RISC Zero Program from an appropriate ELF file
    pub fn load_elf(input: &[u8], max_mem: u32) -> Result<Program> {
        let mut instructions: Vec<u32> = Vec::new();
        let mut image: BTreeMap<u32, u32> = BTreeMap::new();
        let mut base_address = None;

        let elf = ElfBytes::<LittleEndian>::minimal_parse(input)
            .map_err(|err| anyhow!("Elf parse error: {err}"))?;
        if elf.ehdr.class != Class::ELF32 {
            bail!("Not a 32-bit ELF");
        }
        if elf.ehdr.e_machine != elf::abi::EM_RISCV {
            bail!("Invalid machine type, must be RISC-V");
        }
        if elf.ehdr.e_type != elf::abi::ET_EXEC {
            bail!("Invalid ELF type, must be executable");
        }
        let entry: u32 = elf
            .ehdr
            .e_entry
            .try_into()
            .map_err(|err| anyhow!("e_entry was larger than 32 bits. {err}"))?;
        if entry >= max_mem || entry % WORD_SIZE as u32 != 0 {
            bail!("Invalid entrypoint");
        }
        let segments = elf.segments().ok_or(anyhow!("Missing segment table"))?;
        if segments.len() > 256 {
            bail!("Too many program headers");
        }
        for (idx, segment) in segments
            .iter()
            .filter(|x| x.p_type == elf::abi::PT_LOAD)
            .enumerate()
        {
            let file_size: u32 = segment
                .p_filesz
                .try_into()
                .map_err(|err| anyhow!("filesize was larger than 32 bits. {err}"))?;
            if file_size >= max_mem {
                bail!("Invalid segment file_size");
            }
            let mem_size: u32 = segment
                .p_memsz
                .try_into()
                .map_err(|err| anyhow!("mem_size was larger than 32 bits {err}"))?;
            if mem_size >= max_mem {
                bail!("Invalid segment mem_size");
            }
            let vaddr: u32 = segment
                .p_vaddr
                .try_into()
                .map_err(|err| anyhow!("vaddr is larger than 32 bits. {err}"))?;
            let p_flags = segment.p_flags;
            if (p_flags & PF_X) != 0 {
                if base_address.is_none() {
                    base_address = Some(vaddr);
                } else {
                    return Err(anyhow!("only support one executable segment"));
                }
            }
            if vaddr % WORD_SIZE as u32 != 0 {
                bail!("vaddr {vaddr:08x} is unaligned");
            }
            tracing::debug!(
<<<<<<< HEAD
                "ELF segment {}: {}{}{} vaddr=0x{vaddr:08x} file_size={file_size} mem_size={mem_size}",
                idx,
                if p_flags & PF_R != 0 { "R" } else { "-" },
                if p_flags & PF_W != 0 { "W" } else { "-" },
                if p_flags & PF_X != 0 { "X" } else { "-" },
                vaddr = vaddr,
                file_size = file_size,
                mem_size = mem_size
=======
                "ELF segment {idx}: {}{}{} vaddr=0x{vaddr:08x} file_size={file_size} mem_size={mem_size}",
                if p_flags & PF_R != 0 { "R" } else { "-" },
                if p_flags & PF_W != 0 { "W" } else { "-" },
                if p_flags & PF_X != 0 { "X" } else { "-" },
>>>>>>> e0d69c01
            );
            let offset: u32 = segment
                .p_offset
                .try_into()
                .map_err(|err| anyhow!("offset is larger than 32 bits. {err}"))?;
            for i in (0..mem_size).step_by(WORD_SIZE) {
                let addr = vaddr.checked_add(i).context("Invalid segment vaddr")?;
                if addr >= max_mem {
                    bail!(
                        "Address [0x{addr:08x}] exceeds maximum address for guest programs [0x{max_mem:08x}]"
                    );
                }
                if i >= file_size {
                    // Past the file size, all zeros.
                    image.insert(addr, 0);
                } else {
                    let mut word = 0;
                    // Don't read past the end of the file.
                    let len = core::cmp::min(file_size - i, WORD_SIZE as u32);
                    for j in 0..len {
                        let offset = (offset + i + j) as usize;
                        let byte = input.get(offset).context("Invalid segment offset")?;
                        word |= (*byte as u32) << (j * 8);
                    }
                    image.insert(addr, word);
                    if (segment.p_flags & PF_X) != 0 {
                        instructions.push(word);
                    }
                }
            }
        }

        if base_address.is_none() {
            return Err(anyhow!("does not have executable segment"));
        }
        let base_address = base_address.unwrap();
        assert!(entry >= base_address);
        assert!((entry - base_address) as usize <= instructions.len() * WORD_SIZE);

        Ok(Program {
            entry,
            base_address,
            image,
            instructions,
        })
    }
}<|MERGE_RESOLUTION|>--- conflicted
+++ resolved
@@ -119,21 +119,10 @@
                 bail!("vaddr {vaddr:08x} is unaligned");
             }
             tracing::debug!(
-<<<<<<< HEAD
-                "ELF segment {}: {}{}{} vaddr=0x{vaddr:08x} file_size={file_size} mem_size={mem_size}",
-                idx,
-                if p_flags & PF_R != 0 { "R" } else { "-" },
-                if p_flags & PF_W != 0 { "W" } else { "-" },
-                if p_flags & PF_X != 0 { "X" } else { "-" },
-                vaddr = vaddr,
-                file_size = file_size,
-                mem_size = mem_size
-=======
                 "ELF segment {idx}: {}{}{} vaddr=0x{vaddr:08x} file_size={file_size} mem_size={mem_size}",
                 if p_flags & PF_R != 0 { "R" } else { "-" },
                 if p_flags & PF_W != 0 { "W" } else { "-" },
                 if p_flags & PF_X != 0 { "X" } else { "-" },
->>>>>>> e0d69c01
             );
             let offset: u32 = segment
                 .p_offset
