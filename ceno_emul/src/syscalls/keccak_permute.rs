--- conflicted
+++ resolved
@@ -27,11 +27,7 @@
         KeccakState(
             words
                 .chunks_exact(2)
-<<<<<<< HEAD
-                .map(|chunk| (chunk[0] as u64 | (chunk[1] as u64) << 32))
-=======
                 .map(|chunk| (chunk[0] as u64 | ((chunk[1] as u64) << 32)))
->>>>>>> 4d4dd3de
                 .collect_vec()
                 .try_into()
                 .expect("failed to parse words into [u64; 25]"),
