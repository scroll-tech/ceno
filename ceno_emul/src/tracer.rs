--- conflicted
+++ resolved
@@ -4,11 +4,7 @@
     CENO_PLATFORM, InsnKind, Instruction, PC_STEP_SIZE, Platform,
     addr::{ByteAddr, Cycle, RegIdx, Word, WordAddr},
     encode_rv32,
-<<<<<<< HEAD
-    rv32im::DecodedInstruction,
     syscalls::{SyscallEffects, SyscallWitness},
-=======
->>>>>>> af836bfa
 };
 
 /// An instruction and its context in an execution trace. That is concrete values of registers and memory.
