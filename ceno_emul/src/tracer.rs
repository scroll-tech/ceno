use std::{collections::HashMap, fmt, mem};

use crate::{
    CENO_PLATFORM, PC_STEP_SIZE,
    addr::{ByteAddr, Cycle, RegIdx, Word, WordAddr},
    rv32im::DecodedInstruction,
};

/// An instruction and its context in an execution trace. That is concrete values of registers and memory.
///
/// - Each instruction is divided into 4 subcycles with the operations on: rs1, rs2, rd, memory. Each op is assigned a unique `cycle + subcycle`.
///
/// - `cycle = 0` means initialization; that is all the special startup logic we are going to have. The RISC-V program starts at `cycle = 4` and each instruction increments `cycle += 4`.
///
/// - Registers are assigned a VMA (virtual memory address, u32). This way they can be unified with other kinds of memory ops.
///
/// - Any of `rs1 / rs2 / rd` **may be `x0`**. The trace handles this like any register, including the value that was _supposed_ to be stored. The circuits must handle this case: either **store `0` or skip `x0` operations**.
///
/// - Any pair of `rs1 / rs2 / rd` **may be the same**. Then, one op will point to the other op in the same instruction but a different subcycle. The circuits may follow the operations **without special handling** of repeated registers.
#[derive(Clone, Debug, Default, PartialEq, Eq)]
pub struct StepRecord {
    cycle: Cycle,
    pc: Change<ByteAddr>,
    insn_code: Word,

    rs1: Option<ReadOp>,
    rs2: Option<ReadOp>,

    rd: Option<WriteOp>,

    memory_op: Option<WriteOp>,
}

#[derive(Clone, Debug, PartialEq, Eq, Hash)]
pub struct MemOp<T> {
    /// Virtual Memory Address.
    /// For registers, get it from `CENO_PLATFORM.register_vma(idx)`.
    pub addr: WordAddr,
    /// The Word read, or the Change<Word> to be written.
    pub value: T,
    /// The cycle when this memory address was last accessed before this operation.
    pub previous_cycle: Cycle,
}

impl<T> MemOp<T> {
    /// Get the register index of this operation.
    pub fn register_index(&self) -> RegIdx {
        CENO_PLATFORM.register_index(self.addr.into())
    }
}

pub type ReadOp = MemOp<Word>;
pub type WriteOp = MemOp<Change<Word>>;

impl StepRecord {
    pub fn new_r_instruction(
        cycle: Cycle,
        pc: ByteAddr,
        insn_code: u32,
        rs1_read: Word,
        rs2_read: Word,
        rd: Change<Word>,
        prev_cycle: Cycle,
    ) -> StepRecord {
        let pc = Change::new(pc, pc + PC_STEP_SIZE);
        StepRecord::new_insn(
            cycle,
            pc,
            insn_code,
            Some(rs1_read),
            Some(rs2_read),
            Some(rd),
            prev_cycle,
        )
    }

    pub fn new_b_instruction(
        cycle: Cycle,
        pc: Change<ByteAddr>,
        insn_code: u32,
        rs1_read: Word,
        rs2_read: Word,
        prev_cycle: Cycle,
    ) -> StepRecord {
        StepRecord::new_insn(
            cycle,
            pc,
            insn_code,
            Some(rs1_read),
            Some(rs2_read),
            None,
            prev_cycle,
        )
    }

    pub fn new_i_instruction(
        cycle: Cycle,
<<<<<<< HEAD
        pc: Change<ByteAddr>,
        insn_code: Word,
=======
        pc: ByteAddr,
        insn_code: u32,
>>>>>>> 4f27c52f
        rs1_read: Word,
        rd: Change<Word>,
        prev_cycle: Cycle,
    ) -> StepRecord {
        StepRecord::new_insn(
            cycle,
            pc,
            insn_code,
            Some(rs1_read),
            None,
            Some(rd),
            prev_cycle,
        )
    }

    pub fn new_u_instruction(
        cycle: Cycle,
        pc: ByteAddr,
        insn_code: u32,
        rd: Change<Word>,
        prev_cycle: Cycle,
    ) -> StepRecord {
        let pc = Change::new(pc, pc + PC_STEP_SIZE);
        StepRecord::new_insn(cycle, pc, insn_code, None, None, Some(rd), prev_cycle)
    }

    pub fn new_j_instruction(
        cycle: Cycle,
        pc: Change<ByteAddr>,
        insn_code: u32,
        rd: Change<Word>,
        prev_cycle: Cycle,
    ) -> StepRecord {
        StepRecord::new_insn(cycle, pc, insn_code, None, None, Some(rd), prev_cycle)
    }

    fn new_insn(
        cycle: Cycle,
        pc: Change<ByteAddr>,
        insn_code: u32,
        rs1_read: Option<Word>,
        rs2_read: Option<Word>,
        rd: Option<Change<Word>>,
        previous_cycle: Cycle,
    ) -> StepRecord {
        let insn = DecodedInstruction::new(insn_code);
        StepRecord {
            cycle,
            pc,
            insn_code,
            rs1: rs1_read.map(|rs1| ReadOp {
                addr: CENO_PLATFORM.register_vma(insn.rs1() as RegIdx).into(),
                value: rs1,
                previous_cycle,
            }),
            rs2: rs2_read.map(|rs2| ReadOp {
                addr: CENO_PLATFORM.register_vma(insn.rs2() as RegIdx).into(),
                value: rs2,
                previous_cycle,
            }),
            rd: rd.map(|rd| WriteOp {
                addr: CENO_PLATFORM.register_vma(insn.rd() as RegIdx).into(),
                value: rd,
                previous_cycle,
            }),
            memory_op: None,
        }
    }

    pub fn cycle(&self) -> Cycle {
        self.cycle
    }

    pub fn pc(&self) -> Change<ByteAddr> {
        self.pc
    }

    /// The instruction as a raw code.
    pub fn insn_code(&self) -> Word {
        self.insn_code
    }

    /// The instruction as a decoded structure.
    pub fn insn(&self) -> DecodedInstruction {
        DecodedInstruction::new(self.insn_code)
    }

    pub fn rs1(&self) -> Option<ReadOp> {
        self.rs1.clone()
    }

    pub fn rs2(&self) -> Option<ReadOp> {
        self.rs2.clone()
    }

    pub fn rd(&self) -> Option<WriteOp> {
        self.rd.clone()
    }

    pub fn memory_op(&self) -> Option<WriteOp> {
        self.memory_op.clone()
    }

    pub fn is_busy_loop(&self) -> bool {
        self.pc.before == self.pc.after
    }
}

#[derive(Debug)]
pub struct Tracer {
    record: StepRecord,

    latest_accesses: HashMap<WordAddr, Cycle>,
}

impl Default for Tracer {
    fn default() -> Self {
        Self::new()
    }
}

impl Tracer {
    pub const SUBCYCLE_RS1: Cycle = 0;
    pub const SUBCYCLE_RS2: Cycle = 1;
    pub const SUBCYCLE_RD: Cycle = 2;
    pub const SUBCYCLE_MEM: Cycle = 3;
    pub const SUBCYCLES_PER_INSN: Cycle = 4;

    pub fn new() -> Tracer {
        Tracer {
            record: StepRecord {
                cycle: Self::SUBCYCLES_PER_INSN,
                ..StepRecord::default()
            },
            latest_accesses: HashMap::new(),
        }
    }

    /// Return the completed step and advance to the next cycle.
    pub fn advance(&mut self) -> StepRecord {
        let next_cycle = self.record.cycle + Self::SUBCYCLES_PER_INSN;
        mem::replace(&mut self.record, StepRecord {
            cycle: next_cycle,
            ..StepRecord::default()
        })
    }

    pub fn store_pc(&mut self, pc: ByteAddr) {
        self.record.pc.after = pc;
    }

    pub fn halt(&mut self, pc: ByteAddr) {
        let pc_addr = CENO_PLATFORM.pc_vma().into();
        self.record.pc.after = pc;
        self.track_access(pc_addr, Self::SUBCYCLES_PER_INSN);
    }

    pub fn fetch(&mut self, pc: WordAddr, value: Word) {
        self.record.pc.before = pc.baddr();
        self.record.insn_code = value;
    }

    pub fn load_register(&mut self, idx: RegIdx, value: Word) {
        let addr = CENO_PLATFORM.register_vma(idx).into();

        match (&self.record.rs1, &self.record.rs2) {
            (None, None) => {
                self.record.rs1 = Some(ReadOp {
                    addr,
                    value,
                    previous_cycle: self.track_access(addr, Self::SUBCYCLE_RS1),
                });
            }
            (Some(_), None) => {
                self.record.rs2 = Some(ReadOp {
                    addr,
                    value,
                    previous_cycle: self.track_access(addr, Self::SUBCYCLE_RS2),
                });
            }
            _ => unimplemented!("Only two register reads are supported"),
        }
    }

    pub fn store_register(&mut self, idx: RegIdx, value: Change<Word>) {
        if self.record.rd.is_some() {
            unimplemented!("Only one register write is supported");
        }

        let addr = CENO_PLATFORM.register_vma(idx).into();
        self.record.rd = Some(WriteOp {
            addr,
            value,
            previous_cycle: self.track_access(addr, Self::SUBCYCLE_RD),
        });
    }

    pub fn load_memory(&mut self, addr: WordAddr, value: Word) {
        self.store_memory(addr, Change::new(value, value));
    }

    pub fn store_memory(&mut self, addr: WordAddr, value: Change<Word>) {
        if self.record.memory_op.is_some() {
            unimplemented!("Only one memory access is supported");
        }

        self.record.memory_op = Some(WriteOp {
            addr,
            value,
            previous_cycle: self.track_access(addr, Self::SUBCYCLE_MEM),
        });
    }

    /// - Return the cycle when an address was last accessed.
    /// - Return 0 if this is the first access.
    /// - Record the current instruction as the origin of the latest access.
    /// - Accesses within the same instruction are distinguished by `subcycle ∈ [0, 3]`.
    fn track_access(&mut self, addr: WordAddr, subcycle: Cycle) -> Cycle {
        self.latest_accesses
            .insert(addr, self.record.cycle + subcycle)
            .unwrap_or(0)
    }

    /// Return all the addresses that were accessed and the cycle when they were last accessed.
    pub fn final_accesses(&self) -> &HashMap<WordAddr, Cycle> {
        &self.latest_accesses
    }
}

#[derive(Copy, Clone, Default, PartialEq, Eq)]
pub struct Change<T> {
    pub before: T,
    pub after: T,
}

impl<T> Change<T> {
    pub fn new(before: T, after: T) -> Change<T> {
        Change { before, after }
    }
}

impl<T: fmt::Debug> fmt::Debug for Change<T> {
    fn fmt(&self, f: &mut fmt::Formatter<'_>) -> fmt::Result {
        write!(f, "{:?} -> {:?}", self.before, self.after)
    }
}<|MERGE_RESOLUTION|>--- conflicted
+++ resolved
@@ -95,13 +95,8 @@
 
     pub fn new_i_instruction(
         cycle: Cycle,
-<<<<<<< HEAD
         pc: Change<ByteAddr>,
-        insn_code: Word,
-=======
-        pc: ByteAddr,
-        insn_code: u32,
->>>>>>> 4f27c52f
+        insn_code: u32,
         rs1_read: Word,
         rd: Change<Word>,
         prev_cycle: Cycle,
