--- conflicted
+++ resolved
@@ -1,11 +1,3 @@
-<<<<<<< HEAD
-use ceno_rt::WORD_SIZE;
-use rustc_hash::FxHashMap;
-use smallvec::SmallVec;
-use std::{collections::BTreeMap, fmt, mem, sync::Arc};
-
-=======
->>>>>>> d6ee8d85
 use crate::{
     CENO_PLATFORM, InsnKind, Instruction, PC_STEP_SIZE, Platform, Program,
     addr::{ByteAddr, Cycle, RegIdx, Word, WordAddr},
@@ -16,7 +8,7 @@
 };
 use ceno_rt::WORD_SIZE;
 use smallvec::SmallVec;
-use std::{collections::BTreeMap, fmt, mem};
+use std::{collections::BTreeMap, fmt, mem, sync::Arc};
 
 /// An instruction and its context in an execution trace. That is concrete values of registers and memory.
 ///
