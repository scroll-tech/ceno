--- conflicted
+++ resolved
@@ -1,6 +1,6 @@
 use crate::{
     CENO_PLATFORM, InsnKind, Instruction, PC_STEP_SIZE, Platform,
-    addr::{ByteAddr, Cycle, RegIdx, Word, WordAddr},
+    addr::{Addr, ByteAddr, Cycle, RegIdx, Word, WordAddr},
     chunked_vec::ChunkedVec,
     dense_addr_space::DenseAddrSpace,
     encode_rv32,
@@ -95,6 +95,10 @@
 
     fn fetch(&mut self, pc: WordAddr, value: Instruction);
 
+    fn track_heap_watermark_before(&mut self, heap_watermark: Word);
+
+    fn track_heap_watermark_after(&mut self, heap_watermark: Word);
+
     fn load_register(&mut self, idx: RegIdx, value: Word);
 
     fn store_register(&mut self, idx: RegIdx, value: Change<Word>);
@@ -132,6 +136,7 @@
     pub value: T,
     /// The cycle when this memory address was last accessed before this operation.
     pub previous_cycle: Cycle,
+    pub section: MemorySection,
 }
 
 impl<T> MemOp<T> {
@@ -140,6 +145,7 @@
             addr: Platform::register_vma(idx).into(),
             value,
             previous_cycle,
+            section: MemorySection::Register,
         }
     }
 
@@ -151,6 +157,31 @@
 
 pub type ReadOp = MemOp<Word>;
 pub type WriteOp = MemOp<Change<Word>>;
+
+#[derive(Clone, Copy, Debug, Default, PartialEq, Eq, Hash)]
+pub enum MemorySection {
+    #[default]
+    Other,
+    Heap,
+    Stack,
+    Hints,
+    Register,
+}
+
+impl MemorySection {
+    pub fn from_addr(platform: &Platform, addr: WordAddr) -> Self {
+        let byte_addr: Addr = addr.into();
+        if platform.heap.contains(&byte_addr) {
+            MemorySection::Heap
+        } else if platform.stack.contains(&byte_addr) {
+            MemorySection::Stack
+        } else if platform.hints.contains(&byte_addr) {
+            MemorySection::Hints
+        } else {
+            MemorySection::Other
+        }
+    }
+}
 
 #[derive(Debug)]
 pub struct LatestAccesses {
@@ -344,6 +375,7 @@
                     after: mem_op.value,
                 },
                 previous_cycle: mem_op.previous_cycle,
+                section: mem_op.section,
             }),
             prev_cycle,
             Change::default(),
@@ -431,6 +463,7 @@
                     after: value,
                 },
                 previous_cycle: 0,
+                section: MemorySection::Heap,
             }),
             0,
             Change::default(),
@@ -456,16 +489,19 @@
                 addr: Platform::register_vma(insn.rs1).into(),
                 value: rs1,
                 previous_cycle,
+                section: MemorySection::Register,
             }),
             rs2: rs2_read.map(|rs2| ReadOp {
                 addr: Platform::register_vma(insn.rs2).into(),
                 value: rs2,
                 previous_cycle,
+                section: MemorySection::Register,
             }),
             rd: rd.map(|rd| WriteOp {
                 addr: Platform::register_vma(insn.rd_internal() as RegIdx).into(),
                 value: rd,
                 previous_cycle,
+                section: MemorySection::Register,
             }),
             insn,
             memory_op,
@@ -520,6 +556,7 @@
     // record each section max access address
     // (start_addr -> (start_addr, end_addr, min_access_addr, max_access_addr))
     mmio_min_max_access: Option<BTreeMap<WordAddr, (WordAddr, WordAddr, WordAddr, WordAddr)>>,
+    platform: Platform,
 
     // keep track of each address that the cycle when they were last accessed.
     latest_accesses: LatestAccesses,
@@ -545,6 +582,7 @@
                 cycle: Self::SUBCYCLES_PER_INSN,
                 ..StepRecord::default()
             },
+            platform: platform.clone(),
             latest_accesses: LatestAccesses::new(platform),
             next_accesses: NextCycleAccess::new(ACCESSED_CHUNK_SIZE),
         }
@@ -574,18 +612,17 @@
         self.record.insn = value;
     }
 
-<<<<<<< HEAD
+    #[inline(always)]
     pub fn track_heap_watermark_before(&mut self, heap_watermark: Word) {
         self.record.heap_watermark_ptr.before = ByteAddr::from(heap_watermark);
     }
 
+    #[inline(always)]
     pub fn track_heap_watermark_after(&mut self, heap_watermark: Word) {
         self.record.heap_watermark_ptr.after = ByteAddr::from(heap_watermark);
     }
 
-=======
-    #[inline(always)]
->>>>>>> 2b00540b
+    #[inline(always)]
     pub fn load_register(&mut self, idx: RegIdx, value: Word) {
         let addr = Platform::register_vma(idx).into();
 
@@ -595,6 +632,7 @@
                     addr,
                     value,
                     previous_cycle: self.track_access(addr, Self::SUBCYCLE_RS1),
+                    section: MemorySection::Register,
                 });
             }
             (Some(_), None) => {
@@ -602,6 +640,7 @@
                     addr,
                     value,
                     previous_cycle: self.track_access(addr, Self::SUBCYCLE_RS2),
+                    section: MemorySection::Register,
                 });
             }
             _ => unimplemented!("Only two register reads are supported"),
@@ -619,6 +658,7 @@
             addr,
             value,
             previous_cycle: self.track_access(addr, Self::SUBCYCLE_RD),
+            section: MemorySection::Register,
         });
     }
 
@@ -657,6 +697,7 @@
             addr,
             value,
             previous_cycle: self.track_access(addr, Self::SUBCYCLE_MEM),
+            section: self.classify_memory_section(addr),
         });
     }
 
@@ -727,6 +768,10 @@
                 )
             })
     }
+
+    fn classify_memory_section(&self, addr: WordAddr) -> MemorySection {
+        MemorySection::from_addr(&self.platform, addr)
+    }
 }
 
 #[derive(Debug)]
@@ -802,6 +847,12 @@
 
     #[inline(always)]
     fn fetch(&mut self, _pc: WordAddr, _value: Instruction) {}
+
+    #[inline(always)]
+    fn track_heap_watermark_before(&mut self, _heap_watermark: Word) {}
+
+    #[inline(always)]
+    fn track_heap_watermark_after(&mut self, _heap_watermark: Word) {}
 
     #[inline(always)]
     fn load_register(&mut self, idx: RegIdx, _value: Word) {
@@ -917,6 +968,14 @@
         FullTracer::fetch(self, pc, value)
     }
 
+    fn track_heap_watermark_before(&mut self, heap_watermark: Word) {
+        FullTracer::track_heap_watermark_before(self, heap_watermark)
+    }
+
+    fn track_heap_watermark_after(&mut self, heap_watermark: Word) {
+        FullTracer::track_heap_watermark_after(self, heap_watermark)
+    }
+
     #[inline(always)]
     fn load_register(&mut self, idx: RegIdx, value: Word) {
         FullTracer::load_register(self, idx, value)
