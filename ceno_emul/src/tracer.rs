use std::{collections::HashMap, fmt, mem};

use crate::{
    CENO_PLATFORM, InsnKind, PC_STEP_SIZE,
    addr::{ByteAddr, Cycle, RegIdx, Word, WordAddr},
    encode_rv32,
    rv32im::DecodedInstruction,
};

/// An instruction and its context in an execution trace. That is concrete values of registers and memory.
///
/// - Each instruction is divided into 4 subcycles with the operations on: rs1, rs2, rd, memory. Each op is assigned a unique `cycle + subcycle`.
///
/// - `cycle = 0` means initialization; that is all the special startup logic we are going to have. The RISC-V program starts at `cycle = 4` and each instruction increments `cycle += 4`.
///
/// - Registers are assigned a VMA (virtual memory address, u32). This way they can be unified with other kinds of memory ops.
///
/// - Any of `rs1 / rs2 / rd` **may be `x0`**. The trace handles this like any register, including the value that was _supposed_ to be stored. The circuits must handle this case: either **store `0` or skip `x0` operations**.
///
/// - Any pair of `rs1 / rs2 / rd` **may be the same**. Then, one op will point to the other op in the same instruction but a different subcycle. The circuits may follow the operations **without special handling** of repeated registers.
#[derive(Clone, Debug, Default, PartialEq, Eq)]
pub struct StepRecord {
    cycle: Cycle,
    pc: Change<ByteAddr>,
    insn_code: Word,

    rs1: Option<ReadOp>,
    rs2: Option<ReadOp>,

    rd: Option<WriteOp>,

    memory_op: Option<WriteOp>,
}

#[derive(Clone, Debug, PartialEq, Eq, Hash)]
pub struct MemOp<T> {
    /// Virtual Memory Address.
    /// For registers, get it from `CENO_PLATFORM.register_vma(idx)`.
    pub addr: WordAddr,
    /// The Word read, or the Change<Word> to be written.
    pub value: T,
    /// The cycle when this memory address was last accessed before this operation.
    pub previous_cycle: Cycle,
}

impl<T> MemOp<T> {
    /// Get the register index of this operation.
    pub fn register_index(&self) -> RegIdx {
        CENO_PLATFORM.register_index(self.addr.into())
    }
}

pub type ReadOp = MemOp<Word>;
pub type WriteOp = MemOp<Change<Word>>;

impl StepRecord {
    pub fn new_r_instruction(
        cycle: Cycle,
        pc: ByteAddr,
        insn_code: u32,
        rs1_read: Word,
        rs2_read: Word,
        rd: Change<Word>,
        prev_cycle: Cycle,
    ) -> StepRecord {
        let pc = Change::new(pc, pc + PC_STEP_SIZE);
        StepRecord::new_insn(
            cycle,
            pc,
            insn_code,
            Some(rs1_read),
            Some(rs2_read),
            Some(rd),
            None,
            prev_cycle,
        )
    }

    pub fn new_b_instruction(
        cycle: Cycle,
        pc: Change<ByteAddr>,
        insn_code: u32,
        rs1_read: Word,
        rs2_read: Word,
        prev_cycle: Cycle,
    ) -> StepRecord {
        StepRecord::new_insn(
            cycle,
            pc,
            insn_code,
            Some(rs1_read),
            Some(rs2_read),
            None,
            None,
            prev_cycle,
        )
    }

    pub fn new_i_instruction(
        cycle: Cycle,
        pc: Change<ByteAddr>,
        insn_code: u32,
        rs1_read: Word,
        rd: Change<Word>,
        prev_cycle: Cycle,
    ) -> StepRecord {
        StepRecord::new_insn(
            cycle,
            pc,
            insn_code,
            Some(rs1_read),
            None,
            Some(rd),
            None,
            prev_cycle,
        )
    }

    pub fn new_im_instruction(
        cycle: Cycle,
        pc: ByteAddr,
        insn_code: u32,
        rs1_read: Word,
        rd: Change<Word>,
        mem_op: ReadOp,
        prev_cycle: Cycle,
    ) -> StepRecord {
        let pc = Change::new(pc, pc + PC_STEP_SIZE);
        StepRecord::new_insn(
            cycle,
            pc,
            insn_code,
            Some(rs1_read),
            None,
            Some(rd),
            Some(WriteOp {
                addr: mem_op.addr,
                value: Change {
                    before: mem_op.value,
                    after: mem_op.value,
                },
                previous_cycle: mem_op.previous_cycle,
            }),
            prev_cycle,
        )
    }

    pub fn new_u_instruction(
        cycle: Cycle,
        pc: ByteAddr,
        insn_code: u32,
        rd: Change<Word>,
        prev_cycle: Cycle,
    ) -> StepRecord {
        let pc = Change::new(pc, pc + PC_STEP_SIZE);
        StepRecord::new_insn(cycle, pc, insn_code, None, None, Some(rd), None, prev_cycle)
    }

    pub fn new_j_instruction(
        cycle: Cycle,
        pc: Change<ByteAddr>,
        insn_code: u32,
        rd: Change<Word>,
        prev_cycle: Cycle,
    ) -> StepRecord {
        StepRecord::new_insn(cycle, pc, insn_code, None, None, Some(rd), None, prev_cycle)
    }

    pub fn new_s_instruction(
        cycle: Cycle,
        pc: ByteAddr,
        insn_code: u32,
        rs1_read: Word,
        rs2_read: Word,
        memory_op: WriteOp,
        prev_cycle: Cycle,
    ) -> StepRecord {
        let pc = Change::new(pc, pc + PC_STEP_SIZE);
        StepRecord::new_insn(
            cycle,
            pc,
            insn_code,
            Some(rs1_read),
            Some(rs2_read),
            None,
            Some(memory_op),
            prev_cycle,
        )
    }

<<<<<<< HEAD
    /// Create a test record for an ECALL instruction that does NOP.
    pub fn new_ecall_nop(
        cycle: Cycle,
        pc: ByteAddr,
        ecall_id: Word,
        previous_cycle: Cycle,
    ) -> StepRecord {
        StepRecord {
            cycle,
            pc: Change::new(pc, pc + PC_STEP_SIZE),
            insn_code: encode_rv32(InsnKind::EANY, 0, 0, 0, 0),
            rs1: Some(ReadOp {
                addr: CENO_PLATFORM.register_vma(CENO_PLATFORM.reg_ecall()).into(),
                value: ecall_id,
                previous_cycle,
            }),
            rs2: None,
            rd: None,
            memory_op: None,
        }
=======
    /// Create a test record for an ECALL instruction that can do anything.
    pub fn new_ecall_any(cycle: Cycle, pc: ByteAddr) -> StepRecord {
        let value = 1234;
        Self::new_insn(
            cycle,
            Change::new(pc, pc + PC_STEP_SIZE),
            encode_rv32(InsnKind::EANY, 0, 0, 0, 0),
            Some(value),
            Some(value),
            Some(Change::new(value, value)),
            Some(WriteOp {
                addr: CENO_PLATFORM.ram_start().into(),
                value: Change {
                    before: value,
                    after: value,
                },
                previous_cycle: 0,
            }),
            0,
        )
>>>>>>> 8e000286
    }

    #[allow(clippy::too_many_arguments)]
    fn new_insn(
        cycle: Cycle,
        pc: Change<ByteAddr>,
        insn_code: u32,
        rs1_read: Option<Word>,
        rs2_read: Option<Word>,
        rd: Option<Change<Word>>,
        memory_op: Option<WriteOp>,
        previous_cycle: Cycle,
    ) -> StepRecord {
        let insn = DecodedInstruction::new(insn_code);
        StepRecord {
            cycle,
            pc,
            insn_code,
            rs1: rs1_read.map(|rs1| ReadOp {
                addr: CENO_PLATFORM.register_vma(insn.rs1() as RegIdx).into(),
                value: rs1,
                previous_cycle,
            }),
            rs2: rs2_read.map(|rs2| ReadOp {
                addr: CENO_PLATFORM.register_vma(insn.rs2() as RegIdx).into(),
                value: rs2,
                previous_cycle,
            }),
            rd: rd.map(|rd| WriteOp {
                addr: CENO_PLATFORM
                    .register_vma(insn.rd_internal() as RegIdx)
                    .into(),
                value: rd,
                previous_cycle,
            }),
            memory_op,
        }
    }

    pub fn cycle(&self) -> Cycle {
        self.cycle
    }

    pub fn pc(&self) -> Change<ByteAddr> {
        self.pc
    }

    /// The instruction as a raw code.
    pub fn insn_code(&self) -> Word {
        self.insn_code
    }

    /// The instruction as a decoded structure.
    pub fn insn(&self) -> DecodedInstruction {
        DecodedInstruction::new(self.insn_code)
    }

    pub fn rs1(&self) -> Option<ReadOp> {
        self.rs1.clone()
    }

    pub fn rs2(&self) -> Option<ReadOp> {
        self.rs2.clone()
    }

    pub fn rd(&self) -> Option<WriteOp> {
        self.rd.clone()
    }

    pub fn memory_op(&self) -> Option<WriteOp> {
        self.memory_op.clone()
    }

    pub fn is_busy_loop(&self) -> bool {
        self.pc.before == self.pc.after
    }
}

#[derive(Debug)]
pub struct Tracer {
    record: StepRecord,

    latest_accesses: HashMap<WordAddr, Cycle>,
}

impl Default for Tracer {
    fn default() -> Self {
        Self::new()
    }
}

impl Tracer {
    pub const SUBCYCLE_RS1: Cycle = 0;
    pub const SUBCYCLE_RS2: Cycle = 1;
    pub const SUBCYCLE_RD: Cycle = 2;
    pub const SUBCYCLE_MEM: Cycle = 3;
    pub const SUBCYCLES_PER_INSN: Cycle = 4;

    pub fn new() -> Tracer {
        Tracer {
            record: StepRecord {
                cycle: Self::SUBCYCLES_PER_INSN,
                ..StepRecord::default()
            },
            latest_accesses: HashMap::new(),
        }
    }

    /// Return the completed step and advance to the next cycle.
    pub fn advance(&mut self) -> StepRecord {
        let next_cycle = self.record.cycle + Self::SUBCYCLES_PER_INSN;
        mem::replace(&mut self.record, StepRecord {
            cycle: next_cycle,
            ..StepRecord::default()
        })
    }

    pub fn store_pc(&mut self, pc: ByteAddr) {
        self.record.pc.after = pc;
    }

    pub fn fetch(&mut self, pc: WordAddr, value: Word) {
        self.record.pc.before = pc.baddr();
        self.record.insn_code = value;
    }

    pub fn load_register(&mut self, idx: RegIdx, value: Word) {
        let addr = CENO_PLATFORM.register_vma(idx).into();

        match (&self.record.rs1, &self.record.rs2) {
            (None, None) => {
                self.record.rs1 = Some(ReadOp {
                    addr,
                    value,
                    previous_cycle: self.track_access(addr, Self::SUBCYCLE_RS1),
                });
            }
            (Some(_), None) => {
                self.record.rs2 = Some(ReadOp {
                    addr,
                    value,
                    previous_cycle: self.track_access(addr, Self::SUBCYCLE_RS2),
                });
            }
            _ => unimplemented!("Only two register reads are supported"),
        }
    }

    pub fn store_register(&mut self, idx: RegIdx, value: Change<Word>) {
        if self.record.rd.is_some() {
            unimplemented!("Only one register write is supported");
        }

        let addr = CENO_PLATFORM.register_vma(idx).into();
        self.record.rd = Some(WriteOp {
            addr,
            value,
            previous_cycle: self.track_access(addr, Self::SUBCYCLE_RD),
        });
    }

    pub fn load_memory(&mut self, addr: WordAddr, value: Word) {
        self.store_memory(addr, Change::new(value, value));
    }

    pub fn store_memory(&mut self, addr: WordAddr, value: Change<Word>) {
        if self.record.memory_op.is_some() {
            unimplemented!("Only one memory access is supported");
        }

        self.record.memory_op = Some(WriteOp {
            addr,
            value,
            previous_cycle: self.track_access(addr, Self::SUBCYCLE_MEM),
        });
    }

    /// - Return the cycle when an address was last accessed.
    /// - Return 0 if this is the first access.
    /// - Record the current instruction as the origin of the latest access.
    /// - Accesses within the same instruction are distinguished by `subcycle ∈ [0, 3]`.
    fn track_access(&mut self, addr: WordAddr, subcycle: Cycle) -> Cycle {
        self.latest_accesses
            .insert(addr, self.record.cycle + subcycle)
            .unwrap_or(0)
    }

    /// Return all the addresses that were accessed and the cycle when they were last accessed.
    pub fn final_accesses(&self) -> &HashMap<WordAddr, Cycle> {
        &self.latest_accesses
    }

    /// Return the cycle of the pending instruction (after the last completed step).
    pub fn cycle(&self) -> Cycle {
        self.record.cycle
    }
}

#[derive(Copy, Clone, Default, PartialEq, Eq)]
pub struct Change<T> {
    pub before: T,
    pub after: T,
}

impl<T> Change<T> {
    pub fn new(before: T, after: T) -> Change<T> {
        Change { before, after }
    }
}

impl<T: fmt::Debug> fmt::Debug for Change<T> {
    fn fmt(&self, f: &mut fmt::Formatter<'_>) -> fmt::Result {
        write!(f, "{:?} -> {:?}", self.before, self.after)
    }
}<|MERGE_RESOLUTION|>--- conflicted
+++ resolved
@@ -188,28 +188,6 @@
         )
     }
 
-<<<<<<< HEAD
-    /// Create a test record for an ECALL instruction that does NOP.
-    pub fn new_ecall_nop(
-        cycle: Cycle,
-        pc: ByteAddr,
-        ecall_id: Word,
-        previous_cycle: Cycle,
-    ) -> StepRecord {
-        StepRecord {
-            cycle,
-            pc: Change::new(pc, pc + PC_STEP_SIZE),
-            insn_code: encode_rv32(InsnKind::EANY, 0, 0, 0, 0),
-            rs1: Some(ReadOp {
-                addr: CENO_PLATFORM.register_vma(CENO_PLATFORM.reg_ecall()).into(),
-                value: ecall_id,
-                previous_cycle,
-            }),
-            rs2: None,
-            rd: None,
-            memory_op: None,
-        }
-=======
     /// Create a test record for an ECALL instruction that can do anything.
     pub fn new_ecall_any(cycle: Cycle, pc: ByteAddr) -> StepRecord {
         let value = 1234;
@@ -230,7 +208,6 @@
             }),
             0,
         )
->>>>>>> 8e000286
     }
 
     #[allow(clippy::too_many_arguments)]
