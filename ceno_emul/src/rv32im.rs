// Based on: https://github.com/risc0/risc0/blob/aeea62f0c8f4223abfba17d4c78cb7e15c513de2/risc0/circuit/rv32im/src/prove/emu/rv32im.rs
//
// Copyright 2024 RISC Zero, Inc.
//
// Licensed under the Apache License, Version 2.0 (the "License");
// you may not use this file except in compliance with the License.
// You may obtain a copy of the License at
//
//     http://www.apache.org/licenses/LICENSE-2.0
//
// Unless required by applicable law or agreed to in writing, software
// distributed under the License is distributed on an "AS IS" BASIS,
// WITHOUT WARRANTIES OR CONDITIONS OF ANY KIND, either express or implied.
// See the License for the specific language governing permissions and
// limitations under the License.

use anyhow::{Result, anyhow};
<<<<<<< HEAD
use core::fmt;
use num_derive::ToPrimitive;
use std::fmt::Debug;
=======
use num_derive::ToPrimitive;
>>>>>>> b1cfa65d
use strum_macros::{Display, EnumIter};

use super::addr::{ByteAddr, RegIdx, WORD_SIZE, Word, WordAddr};

/// Convenience function to create an `Instruction` with the given fields.
///
/// Pass 0 for unused fields.
pub const fn encode_rv32(kind: InsnKind, rs1: u32, rs2: u32, rd: u32, imm: i32) -> Instruction {
    Instruction {
        kind,
        rs1: rs1 as usize,
        rs2: rs2 as usize,
        rd: rd as usize,
        imm,
        raw: 0,
    }
}

/// Convenience function to create an `Instruction` with the given fields.
///
/// Pass 0 for unused fields.
pub const fn encode_rv32u(kind: InsnKind, rs1: u32, rs2: u32, rd: u32, imm: u32) -> Instruction {
    Instruction {
        kind,
        rs1: rs1 as usize,
        rs2: rs2 as usize,
        rd: rd as usize,
        imm: imm as i32,
        raw: 0,
    }
}

pub trait EmuContext {
    // Handle environment call
    fn ecall(&mut self) -> Result<bool>;

    // Handle a trap
    fn trap(&self, cause: TrapCause) -> Result<bool>;

    // Callback when instructions end normally
    fn on_normal_end(&mut self, _decoded: &Instruction) {}

    // Get the program counter
    fn get_pc(&self) -> ByteAddr;

    // Set the program counter
    fn set_pc(&mut self, addr: ByteAddr);

    // Load from a register
    fn load_register(&mut self, idx: RegIdx) -> Result<Word>;

    // Store to a register
    fn store_register(&mut self, idx: RegIdx, data: Word) -> Result<()>;

    // Load from memory
    fn load_memory(&mut self, addr: WordAddr) -> Result<Word>;

    // Store to memory
    fn store_memory(&mut self, addr: WordAddr, data: Word) -> Result<()>;

    // Get the value of a register without side-effects.
    fn peek_register(&self, idx: RegIdx) -> Word;

    // Get the value of a memory word without side-effects.
    fn peek_memory(&self, addr: WordAddr) -> Word;

    /// Load from instruction cache
    fn fetch(&mut self, pc: WordAddr) -> Option<Instruction>;

    // Check access for data load
    fn check_data_load(&self, _addr: ByteAddr) -> bool {
        true
    }

    // Check access for data store
    fn check_data_store(&self, _addr: ByteAddr) -> bool {
        true
    }
}

<<<<<<< HEAD
/// An implementation of the basic ISA (RV32IM), that is instruction decoding and functional units.
#[derive(Default)]
pub struct Emulator {}

pub struct Hex(u32);

impl Debug for Hex {
    fn fmt(&self, f: &mut fmt::Formatter<'_>) -> fmt::Result {
        write!(f, "0x{:08x}", self.0)
    }
}

=======
>>>>>>> b1cfa65d
#[derive(Debug)]
pub enum TrapCause {
    InstructionAddressMisaligned,
    InstructionAccessFault,
    IllegalInstruction(Hex),
    Breakpoint,
    LoadAddressMisaligned,
    LoadAccessFault(ByteAddr),
    StoreAddressMisaligned(ByteAddr),
    StoreAccessFault,
    EcallError,
}

#[derive(Clone, Copy, Debug, Default, PartialEq, Eq, PartialOrd, Ord)]
pub struct Instruction {
    pub kind: InsnKind,
    pub rs1: RegIdx,
    pub rs2: RegIdx,
    pub rd: RegIdx,
    pub imm: i32,
    /// `raw` is there only to produce better logging and error messages.
    ///
    /// Set to 0, if you are creating an instruction directly,
    /// instead of decoding it from a raw 32-bit `Word`.
    pub raw: Word,
}

#[derive(Clone, Copy, Debug)]
pub enum InsnCategory {
    Compute,
    Branch,
    Load,
    Store,
    System,
    Invalid,
}
use InsnCategory::*;

#[derive(Clone, Copy, Debug)]
pub enum InsnFormat {
    R,
    I,
    S,
    B,
    U,
    J,
}
use InsnFormat::*;

#[derive(
    Clone, Copy, Display, Debug, PartialEq, Eq, PartialOrd, Ord, EnumIter, ToPrimitive, Default,
)]
#[allow(clippy::upper_case_acronyms)]
pub enum InsnKind {
    #[default]
    INVALID,
    ADD,
    SUB,
    XOR,
    OR,
    AND,
    SLL,
    SRL,
    SRA,
    SLT,
    SLTU,
    ADDI,
    XORI,
    ORI,
    ANDI,
    SLLI,
    SRLI,
    SRAI,
    SLTI,
    SLTIU,
    BEQ,
    BNE,
    BLT,
    BGE,
    BLTU,
    BGEU,
    JAL,
    JALR,
    MUL,
    MULH,
    MULHSU,
    MULHU,
    DIV,
    DIVU,
    REM,
    REMU,
    LB,
    LH,
    LW,
    LBU,
    LHU,
    SB,
    SH,
    SW,
    ECALL,
}
use InsnKind::*;

impl From<InsnKind> for InsnCategory {
    fn from(kind: InsnKind) -> Self {
        match kind {
            INVALID => Invalid,
            ADD | SUB | XOR | OR | AND | SLL | SRL | SRA | SLT | SLTU | MUL | MULH | MULHSU
            | MULHU | DIV | DIVU | REM | REMU => Compute,
            ADDI | XORI | ORI | ANDI | SLLI | SRLI | SRAI | SLTI | SLTIU => Compute,
            BEQ | BNE | BLT | BGE | BLTU | BGEU => Branch,
            JAL | JALR => Compute,
            LB | LH | LW | LBU | LHU => Load,
            SB | SH | SW => Store,
            ECALL => System,
        }
    }
}

// For encoding, which is useful for tests.
impl From<InsnKind> for InsnFormat {
    fn from(kind: InsnKind) -> Self {
        match kind {
            ADD | SUB | XOR | OR | AND | SLL | SRL | SRA | SLT | SLTU | MUL | MULH | MULHSU
            | MULHU | DIV | DIVU | REM | REMU => R,
            ADDI | XORI | ORI | ANDI | SLLI | SRLI | SRAI | SLTI | SLTIU => I,
            BEQ | BNE | BLT | BGE | BLTU | BGEU => B,
            JAL => J,
            JALR => I,
            LB | LH | LW | LBU | LHU => I,
            SB | SH | SW => S,
            ECALL => I,
            INVALID => I,
        }
    }
}

impl Instruction {
    pub const RD_NULL: u32 = 32;
    pub fn rd_internal(&self) -> u32 {
        match InsnFormat::from(self.kind) {
            R | I | U | J if self.rd != 0 => self.rd as u32,
            _ => Self::RD_NULL,
        }
    }
    /// Get the register source 1, or zero if the instruction does not use rs1.
    pub fn rs1_or_zero(&self) -> u32 {
        match InsnFormat::from(self.kind) {
            R | I | S | B => self.rs1 as u32,
            _ => 0,
        }
    }
    /// Get the register source 2, or zero if the instruction does not use rs2.
    pub fn rs2_or_zero(&self) -> u32 {
        match InsnFormat::from(self.kind) {
            R | S | B => self.rs2 as u32,
            _ => 0,
        }
    }
}

<<<<<<< HEAD
impl Emulator {
    pub fn step<C: EmuContext>(&self, ctx: &mut C) -> Result<()> {
        let pc = ctx.get_pc();

        let Some(insn) = ctx.fetch(pc.waddr()) else {
            ctx.trap(TrapCause::InstructionAccessFault)?;
            return Err(anyhow!(
                "Fatal: could not fetch instruction at pc={pc:?}, ELF does not have instructions there."
            ));
        };

        tracing::trace!("pc: {:x}, kind: {:?}", pc.0, insn.kind);

        if match InsnCategory::from(insn.kind) {
            InsnCategory::Compute => self.step_compute(ctx, insn.kind, &insn)?,
            InsnCategory::Branch => self.step_branch(ctx, insn.kind, &insn)?,
            InsnCategory::Load => self.step_load(ctx, insn.kind, &insn)?,
            InsnCategory::Store => self.step_store(ctx, insn.kind, &insn)?,
            InsnCategory::System => self.step_system(ctx, insn.kind, &insn)?,
            InsnCategory::Invalid => ctx.trap(TrapCause::IllegalInstruction(Hex(insn.raw)))?,
        } {
            ctx.on_normal_end(&insn);
        };

        Ok(())
    }

    fn step_compute<M: EmuContext>(
        &self,
        ctx: &mut M,
        kind: InsnKind,
        decoded: &Instruction,
    ) -> Result<bool> {
        use InsnKind::*;

        let pc = ctx.get_pc();
        let mut new_pc = pc + WORD_SIZE;
        let imm_i = decoded.imm as u32;
        let out = match kind {
            // Instructions that do not read rs1 nor rs2.
            JAL => {
                new_pc = pc.wrapping_add(decoded.imm as u32);
                (pc + WORD_SIZE).0
            }
            _ => {
                // Instructions that read rs1 but not rs2.
                let rs1 = ctx.load_register(decoded.rs1)?;

                match kind {
                    ADDI => rs1.wrapping_add(imm_i),
                    XORI => rs1 ^ imm_i,
                    ORI => rs1 | imm_i,
                    ANDI => rs1 & imm_i,
                    SLLI => rs1 << (imm_i & 0x1f),
                    SRLI => rs1 >> (imm_i & 0x1f),
                    SRAI => ((rs1 as i32) >> (imm_i & 0x1f)) as u32,
                    SLTI => {
                        if (rs1 as i32) < (imm_i as i32) {
                            1
                        } else {
                            0
                        }
                    }
                    SLTIU => {
                        if rs1 < imm_i {
                            1
                        } else {
                            0
                        }
                    }
                    JALR => {
                        new_pc = ByteAddr(rs1.wrapping_add(imm_i) & !1);
                        (pc + WORD_SIZE).0
=======
pub fn step<C: EmuContext>(ctx: &mut C) -> Result<()> {
    let pc = ctx.get_pc();

    let Some(insn) = ctx.fetch(pc.waddr()) else {
        ctx.trap(TrapCause::InstructionAccessFault)?;
        return Err(anyhow!(
            "Fatal: could not fetch instruction at pc={pc:?}, ELF does not have instructions there."
        ));
    };

    tracing::trace!("pc: {:x}, kind: {:?}", pc.0, insn.kind);

    if match InsnCategory::from(insn.kind) {
        InsnCategory::Compute => step_compute(ctx, insn.kind, &insn)?,
        InsnCategory::Branch => step_branch(ctx, insn.kind, &insn)?,
        InsnCategory::Load => step_load(ctx, insn.kind, &insn)?,
        InsnCategory::Store => step_store(ctx, insn.kind, &insn)?,
        InsnCategory::System => step_system(ctx, insn.kind, &insn)?,
        InsnCategory::Invalid => ctx.trap(TrapCause::IllegalInstruction(insn.raw))?,
    } {
        ctx.on_normal_end(&insn);
    };

    Ok(())
}

fn step_compute<M: EmuContext>(ctx: &mut M, kind: InsnKind, insn: &Instruction) -> Result<bool> {
    use super::InsnKind::*;

    let pc = ctx.get_pc();
    let mut new_pc = pc + WORD_SIZE;
    let imm_i = insn.imm as u32;
    let out = match kind {
        // Instructions that do not read rs1 nor rs2.
        JAL => {
            new_pc = pc.wrapping_add(insn.imm as u32);
            (pc + WORD_SIZE).0
        }
        _ => {
            // Instructions that read rs1 but not rs2.
            let rs1 = ctx.load_register(insn.rs1)?;

            match kind {
                ADDI => rs1.wrapping_add(imm_i),
                XORI => rs1 ^ imm_i,
                ORI => rs1 | imm_i,
                ANDI => rs1 & imm_i,
                SLLI => rs1 << (imm_i & 0x1f),
                SRLI => rs1 >> (imm_i & 0x1f),
                SRAI => ((rs1 as i32) >> (imm_i & 0x1f)) as u32,
                SLTI => {
                    if (rs1 as i32) < (imm_i as i32) {
                        1
                    } else {
                        0
                    }
                }
                SLTIU => {
                    if rs1 < imm_i {
                        1
                    } else {
                        0
>>>>>>> b1cfa65d
                    }
                }
                JALR => {
                    new_pc = ByteAddr(rs1.wrapping_add(imm_i) & !1);
                    (pc + WORD_SIZE).0
                }

<<<<<<< HEAD
                    _ => {
                        // Instructions that use rs1 and rs2.
                        let rs2 = ctx.load_register(decoded.rs2)?;

                        match kind {
                            ADD => rs1.wrapping_add(rs2),
                            SUB => rs1.wrapping_sub(rs2),
                            XOR => rs1 ^ rs2,
                            OR => rs1 | rs2,
                            AND => rs1 & rs2,
                            SLL => rs1 << (rs2 & 0x1f),
                            SRL => rs1 >> (rs2 & 0x1f),
                            SRA => ((rs1 as i32) >> (rs2 & 0x1f)) as u32,
                            SLT => {
                                if (rs1 as i32) < (rs2 as i32) {
                                    1
                                } else {
                                    0
                                }
                            }
                            SLTU => {
                                if rs1 < rs2 {
                                    1
                                } else {
                                    0
                                }
=======
                _ => {
                    // Instructions that use rs1 and rs2.
                    let rs2 = ctx.load_register(insn.rs2)?;

                    match kind {
                        ADD => rs1.wrapping_add(rs2),
                        SUB => rs1.wrapping_sub(rs2),
                        XOR => rs1 ^ rs2,
                        OR => rs1 | rs2,
                        AND => rs1 & rs2,
                        SLL => rs1 << (rs2 & 0x1f),
                        SRL => rs1 >> (rs2 & 0x1f),
                        SRA => ((rs1 as i32) >> (rs2 & 0x1f)) as u32,
                        SLT => {
                            if (rs1 as i32) < (rs2 as i32) {
                                1
                            } else {
                                0
>>>>>>> b1cfa65d
                            }
                        }
                        SLTU => {
                            if rs1 < rs2 {
                                1
                            } else {
                                0
                            }
                        }
                        MUL => rs1.wrapping_mul(rs2),
                        MULH => {
                            (sign_extend_u32(rs1).wrapping_mul(sign_extend_u32(rs2)) >> 32) as u32
                        }
                        MULHSU => (sign_extend_u32(rs1).wrapping_mul(rs2 as i64) >> 32) as u32,
                        MULHU => (((rs1 as u64).wrapping_mul(rs2 as u64)) >> 32) as u32,
                        DIV => {
                            if rs2 == 0 {
                                u32::MAX
                            } else {
                                ((rs1 as i32).wrapping_div(rs2 as i32)) as u32
                            }
                        }
                        DIVU => {
                            if rs2 == 0 {
                                u32::MAX
                            } else {
                                rs1 / rs2
                            }
                        }
                        REM => {
                            if rs2 == 0 {
                                rs1
                            } else {
                                ((rs1 as i32).wrapping_rem(rs2 as i32)) as u32
                            }
                        }
                        REMU => {
                            if rs2 == 0 {
                                rs1
                            } else {
                                rs1 % rs2
                            }
                        }

                        _ => unreachable!("Illegal compute instruction: {:?}", kind),
                    }
                }
            }
        }
    };
    if !new_pc.is_aligned() {
        return ctx.trap(TrapCause::InstructionAddressMisaligned);
    }
    ctx.store_register(insn.rd_internal() as usize, out)?;
    ctx.set_pc(new_pc);
    Ok(true)
}

<<<<<<< HEAD
    fn step_branch<M: EmuContext>(
        &self,
        ctx: &mut M,
        kind: InsnKind,
        decoded: &Instruction,
    ) -> Result<bool> {
        use InsnKind::*;

        let pc = ctx.get_pc();
        let rs1 = ctx.load_register(decoded.rs1 as RegIdx)?;
        let rs2 = ctx.load_register(decoded.rs2 as RegIdx)?;

        let taken = match kind {
            BEQ => rs1 == rs2,
            BNE => rs1 != rs2,
            BLT => (rs1 as i32) < (rs2 as i32),
            BGE => (rs1 as i32) >= (rs2 as i32),
            BLTU => rs1 < rs2,
            BGEU => rs1 >= rs2,
            _ => unreachable!("Illegal branch instruction: {:?}", kind),
        };

        let new_pc = if taken {
            pc.wrapping_add(decoded.imm as u32)
        } else {
            pc + WORD_SIZE
        };

        if !new_pc.is_aligned() {
            return ctx.trap(TrapCause::InstructionAddressMisaligned);
        }
        ctx.set_pc(new_pc);
        Ok(true)
    }

    fn step_load<M: EmuContext>(
        &self,
        ctx: &mut M,
        kind: InsnKind,
        decoded: &Instruction,
    ) -> Result<bool> {
        let rs1 = ctx.load_register(decoded.rs1)?;
        // LOAD instructions do not read rs2.
        let addr = ByteAddr(rs1.wrapping_add_signed(decoded.imm));
        if !ctx.check_data_load(addr) {
            return ctx.trap(TrapCause::LoadAccessFault(addr));
=======
fn step_branch<M: EmuContext>(ctx: &mut M, kind: InsnKind, decoded: &Instruction) -> Result<bool> {
    use super::InsnKind::*;

    let pc = ctx.get_pc();
    let rs1 = ctx.load_register(decoded.rs1 as RegIdx)?;
    let rs2 = ctx.load_register(decoded.rs2 as RegIdx)?;

    let taken = match kind {
        BEQ => rs1 == rs2,
        BNE => rs1 != rs2,
        BLT => (rs1 as i32) < (rs2 as i32),
        BGE => (rs1 as i32) >= (rs2 as i32),
        BLTU => rs1 < rs2,
        BGEU => rs1 >= rs2,
        _ => unreachable!("Illegal branch instruction: {:?}", kind),
    };

    let new_pc = if taken {
        pc.wrapping_add(decoded.imm as u32)
    } else {
        pc + WORD_SIZE
    };

    if !new_pc.is_aligned() {
        return ctx.trap(TrapCause::InstructionAddressMisaligned);
    }
    ctx.set_pc(new_pc);
    Ok(true)
}

fn step_load<M: EmuContext>(ctx: &mut M, kind: InsnKind, decoded: &Instruction) -> Result<bool> {
    let rs1 = ctx.load_register(decoded.rs1)?;
    // LOAD instructions do not read rs2.
    let addr = ByteAddr(rs1.wrapping_add_signed(decoded.imm));
    if !ctx.check_data_load(addr) {
        return ctx.trap(TrapCause::LoadAccessFault(addr));
    }
    let data = ctx.load_memory(addr.waddr())?;
    let shift = 8 * (addr.0 & 3);
    let out = match kind {
        InsnKind::LB => {
            let mut out = (data >> shift) & 0xff;
            if out & 0x80 != 0 {
                out |= 0xffffff00;
            }
            out
>>>>>>> b1cfa65d
        }
        InsnKind::LH => {
            if addr.0 & 0x01 != 0 {
                return ctx.trap(TrapCause::LoadAddressMisaligned);
            }
            let mut out = (data >> shift) & 0xffff;
            if out & 0x8000 != 0 {
                out |= 0xffff0000;
            }
            out
        }
        InsnKind::LW => {
            if addr.0 & 0x03 != 0 {
                return ctx.trap(TrapCause::LoadAddressMisaligned);
            }
            data
        }
        InsnKind::LBU => (data >> shift) & 0xff,
        InsnKind::LHU => {
            if addr.0 & 0x01 != 0 {
                return ctx.trap(TrapCause::LoadAddressMisaligned);
            }
            (data >> shift) & 0xffff
        }
        _ => unreachable!(),
    };
    ctx.store_register(decoded.rd_internal() as usize, out)?;
    ctx.set_pc(ctx.get_pc() + WORD_SIZE);
    Ok(true)
}

<<<<<<< HEAD
    fn step_store<M: EmuContext>(
        &self,
        ctx: &mut M,
        kind: InsnKind,
        decoded: &Instruction,
    ) -> Result<bool> {
        let rs1 = ctx.load_register(decoded.rs1)?;
        let rs2 = ctx.load_register(decoded.rs2)?;
        let addr = ByteAddr(rs1.wrapping_add(decoded.imm as u32));
        let shift = 8 * (addr.0 & 3);
        if !ctx.check_data_store(addr) {
            tracing::error!("mstore: addr={:x?},rs1={:x}", addr, rs1);
            return ctx.trap(TrapCause::StoreAccessFault);
=======
fn step_store<M: EmuContext>(ctx: &mut M, kind: InsnKind, decoded: &Instruction) -> Result<bool> {
    let rs1 = ctx.load_register(decoded.rs1)?;
    let rs2 = ctx.load_register(decoded.rs2)?;
    let addr = ByteAddr(rs1.wrapping_add(decoded.imm as u32));
    let shift = 8 * (addr.0 & 3);
    if !ctx.check_data_store(addr) {
        tracing::error!("mstore: addr={:x?},rs1={:x}", addr, rs1);
        return ctx.trap(TrapCause::StoreAccessFault);
    }
    let mut data = ctx.peek_memory(addr.waddr());
    match kind {
        InsnKind::SB => {
            data ^= data & (0xff << shift);
            data |= (rs2 & 0xff) << shift;
>>>>>>> b1cfa65d
        }
        InsnKind::SH => {
            if addr.0 & 0x01 != 0 {
                tracing::debug!("Misaligned SH");
                return ctx.trap(TrapCause::StoreAddressMisaligned(addr));
            }
            data ^= data & (0xffff << shift);
            data |= (rs2 & 0xffff) << shift;
        }
        InsnKind::SW => {
            if addr.0 & 0x03 != 0 {
                tracing::debug!("Misaligned SW");
                return ctx.trap(TrapCause::StoreAddressMisaligned(addr));
            }
            data = rs2;
        }
        _ => unreachable!(),
    }
    ctx.store_memory(addr.waddr(), data)?;
    ctx.set_pc(ctx.get_pc() + WORD_SIZE);
    Ok(true)
}

<<<<<<< HEAD
    fn step_system<M: EmuContext>(
        &self,
        ctx: &mut M,
        kind: InsnKind,
        decoded: &Instruction,
    ) -> Result<bool> {
        match kind {
            InsnKind::ECALL => ctx.ecall(),
            _ => ctx.trap(TrapCause::IllegalInstruction(Hex(decoded.raw))),
        }
=======
fn step_system<M: EmuContext>(ctx: &mut M, kind: InsnKind, decoded: &Instruction) -> Result<bool> {
    match kind {
        InsnKind::ECALL => ctx.ecall(),
        _ => ctx.trap(TrapCause::IllegalInstruction(decoded.raw)),
>>>>>>> b1cfa65d
    }
}

fn sign_extend_u32(x: u32) -> i64 {
    (x as i32) as i64
}<|MERGE_RESOLUTION|>--- conflicted
+++ resolved
@@ -15,13 +15,9 @@
 // limitations under the License.
 
 use anyhow::{Result, anyhow};
-<<<<<<< HEAD
 use core::fmt;
 use num_derive::ToPrimitive;
 use std::fmt::Debug;
-=======
-use num_derive::ToPrimitive;
->>>>>>> b1cfa65d
 use strum_macros::{Display, EnumIter};
 
 use super::addr::{ByteAddr, RegIdx, WORD_SIZE, Word, WordAddr};
@@ -102,11 +98,6 @@
     }
 }
 
-<<<<<<< HEAD
-/// An implementation of the basic ISA (RV32IM), that is instruction decoding and functional units.
-#[derive(Default)]
-pub struct Emulator {}
-
 pub struct Hex(u32);
 
 impl Debug for Hex {
@@ -115,8 +106,6 @@
     }
 }
 
-=======
->>>>>>> b1cfa65d
 #[derive(Debug)]
 pub enum TrapCause {
     InstructionAddressMisaligned,
@@ -278,81 +267,6 @@
     }
 }
 
-<<<<<<< HEAD
-impl Emulator {
-    pub fn step<C: EmuContext>(&self, ctx: &mut C) -> Result<()> {
-        let pc = ctx.get_pc();
-
-        let Some(insn) = ctx.fetch(pc.waddr()) else {
-            ctx.trap(TrapCause::InstructionAccessFault)?;
-            return Err(anyhow!(
-                "Fatal: could not fetch instruction at pc={pc:?}, ELF does not have instructions there."
-            ));
-        };
-
-        tracing::trace!("pc: {:x}, kind: {:?}", pc.0, insn.kind);
-
-        if match InsnCategory::from(insn.kind) {
-            InsnCategory::Compute => self.step_compute(ctx, insn.kind, &insn)?,
-            InsnCategory::Branch => self.step_branch(ctx, insn.kind, &insn)?,
-            InsnCategory::Load => self.step_load(ctx, insn.kind, &insn)?,
-            InsnCategory::Store => self.step_store(ctx, insn.kind, &insn)?,
-            InsnCategory::System => self.step_system(ctx, insn.kind, &insn)?,
-            InsnCategory::Invalid => ctx.trap(TrapCause::IllegalInstruction(Hex(insn.raw)))?,
-        } {
-            ctx.on_normal_end(&insn);
-        };
-
-        Ok(())
-    }
-
-    fn step_compute<M: EmuContext>(
-        &self,
-        ctx: &mut M,
-        kind: InsnKind,
-        decoded: &Instruction,
-    ) -> Result<bool> {
-        use InsnKind::*;
-
-        let pc = ctx.get_pc();
-        let mut new_pc = pc + WORD_SIZE;
-        let imm_i = decoded.imm as u32;
-        let out = match kind {
-            // Instructions that do not read rs1 nor rs2.
-            JAL => {
-                new_pc = pc.wrapping_add(decoded.imm as u32);
-                (pc + WORD_SIZE).0
-            }
-            _ => {
-                // Instructions that read rs1 but not rs2.
-                let rs1 = ctx.load_register(decoded.rs1)?;
-
-                match kind {
-                    ADDI => rs1.wrapping_add(imm_i),
-                    XORI => rs1 ^ imm_i,
-                    ORI => rs1 | imm_i,
-                    ANDI => rs1 & imm_i,
-                    SLLI => rs1 << (imm_i & 0x1f),
-                    SRLI => rs1 >> (imm_i & 0x1f),
-                    SRAI => ((rs1 as i32) >> (imm_i & 0x1f)) as u32,
-                    SLTI => {
-                        if (rs1 as i32) < (imm_i as i32) {
-                            1
-                        } else {
-                            0
-                        }
-                    }
-                    SLTIU => {
-                        if rs1 < imm_i {
-                            1
-                        } else {
-                            0
-                        }
-                    }
-                    JALR => {
-                        new_pc = ByteAddr(rs1.wrapping_add(imm_i) & !1);
-                        (pc + WORD_SIZE).0
-=======
 pub fn step<C: EmuContext>(ctx: &mut C) -> Result<()> {
     let pc = ctx.get_pc();
 
@@ -371,7 +285,7 @@
         InsnCategory::Load => step_load(ctx, insn.kind, &insn)?,
         InsnCategory::Store => step_store(ctx, insn.kind, &insn)?,
         InsnCategory::System => step_system(ctx, insn.kind, &insn)?,
-        InsnCategory::Invalid => ctx.trap(TrapCause::IllegalInstruction(insn.raw))?,
+        InsnCategory::Invalid => ctx.trap(TrapCause::IllegalInstruction(Hex(insn.raw)))?,
     } {
         ctx.on_normal_end(&insn);
     };
@@ -415,7 +329,6 @@
                         1
                     } else {
                         0
->>>>>>> b1cfa65d
                     }
                 }
                 JALR => {
@@ -423,34 +336,6 @@
                     (pc + WORD_SIZE).0
                 }
 
-<<<<<<< HEAD
-                    _ => {
-                        // Instructions that use rs1 and rs2.
-                        let rs2 = ctx.load_register(decoded.rs2)?;
-
-                        match kind {
-                            ADD => rs1.wrapping_add(rs2),
-                            SUB => rs1.wrapping_sub(rs2),
-                            XOR => rs1 ^ rs2,
-                            OR => rs1 | rs2,
-                            AND => rs1 & rs2,
-                            SLL => rs1 << (rs2 & 0x1f),
-                            SRL => rs1 >> (rs2 & 0x1f),
-                            SRA => ((rs1 as i32) >> (rs2 & 0x1f)) as u32,
-                            SLT => {
-                                if (rs1 as i32) < (rs2 as i32) {
-                                    1
-                                } else {
-                                    0
-                                }
-                            }
-                            SLTU => {
-                                if rs1 < rs2 {
-                                    1
-                                } else {
-                                    0
-                                }
-=======
                 _ => {
                     // Instructions that use rs1 and rs2.
                     let rs2 = ctx.load_register(insn.rs2)?;
@@ -469,7 +354,6 @@
                                 1
                             } else {
                                 0
->>>>>>> b1cfa65d
                             }
                         }
                         SLTU => {
@@ -528,54 +412,6 @@
     Ok(true)
 }
 
-<<<<<<< HEAD
-    fn step_branch<M: EmuContext>(
-        &self,
-        ctx: &mut M,
-        kind: InsnKind,
-        decoded: &Instruction,
-    ) -> Result<bool> {
-        use InsnKind::*;
-
-        let pc = ctx.get_pc();
-        let rs1 = ctx.load_register(decoded.rs1 as RegIdx)?;
-        let rs2 = ctx.load_register(decoded.rs2 as RegIdx)?;
-
-        let taken = match kind {
-            BEQ => rs1 == rs2,
-            BNE => rs1 != rs2,
-            BLT => (rs1 as i32) < (rs2 as i32),
-            BGE => (rs1 as i32) >= (rs2 as i32),
-            BLTU => rs1 < rs2,
-            BGEU => rs1 >= rs2,
-            _ => unreachable!("Illegal branch instruction: {:?}", kind),
-        };
-
-        let new_pc = if taken {
-            pc.wrapping_add(decoded.imm as u32)
-        } else {
-            pc + WORD_SIZE
-        };
-
-        if !new_pc.is_aligned() {
-            return ctx.trap(TrapCause::InstructionAddressMisaligned);
-        }
-        ctx.set_pc(new_pc);
-        Ok(true)
-    }
-
-    fn step_load<M: EmuContext>(
-        &self,
-        ctx: &mut M,
-        kind: InsnKind,
-        decoded: &Instruction,
-    ) -> Result<bool> {
-        let rs1 = ctx.load_register(decoded.rs1)?;
-        // LOAD instructions do not read rs2.
-        let addr = ByteAddr(rs1.wrapping_add_signed(decoded.imm));
-        if !ctx.check_data_load(addr) {
-            return ctx.trap(TrapCause::LoadAccessFault(addr));
-=======
 fn step_branch<M: EmuContext>(ctx: &mut M, kind: InsnKind, decoded: &Instruction) -> Result<bool> {
     use super::InsnKind::*;
 
@@ -622,7 +458,6 @@
                 out |= 0xffffff00;
             }
             out
->>>>>>> b1cfa65d
         }
         InsnKind::LH => {
             if addr.0 & 0x01 != 0 {
@@ -654,21 +489,6 @@
     Ok(true)
 }
 
-<<<<<<< HEAD
-    fn step_store<M: EmuContext>(
-        &self,
-        ctx: &mut M,
-        kind: InsnKind,
-        decoded: &Instruction,
-    ) -> Result<bool> {
-        let rs1 = ctx.load_register(decoded.rs1)?;
-        let rs2 = ctx.load_register(decoded.rs2)?;
-        let addr = ByteAddr(rs1.wrapping_add(decoded.imm as u32));
-        let shift = 8 * (addr.0 & 3);
-        if !ctx.check_data_store(addr) {
-            tracing::error!("mstore: addr={:x?},rs1={:x}", addr, rs1);
-            return ctx.trap(TrapCause::StoreAccessFault);
-=======
 fn step_store<M: EmuContext>(ctx: &mut M, kind: InsnKind, decoded: &Instruction) -> Result<bool> {
     let rs1 = ctx.load_register(decoded.rs1)?;
     let rs2 = ctx.load_register(decoded.rs2)?;
@@ -683,7 +503,6 @@
         InsnKind::SB => {
             data ^= data & (0xff << shift);
             data |= (rs2 & 0xff) << shift;
->>>>>>> b1cfa65d
         }
         InsnKind::SH => {
             if addr.0 & 0x01 != 0 {
@@ -707,23 +526,10 @@
     Ok(true)
 }
 
-<<<<<<< HEAD
-    fn step_system<M: EmuContext>(
-        &self,
-        ctx: &mut M,
-        kind: InsnKind,
-        decoded: &Instruction,
-    ) -> Result<bool> {
-        match kind {
-            InsnKind::ECALL => ctx.ecall(),
-            _ => ctx.trap(TrapCause::IllegalInstruction(Hex(decoded.raw))),
-        }
-=======
 fn step_system<M: EmuContext>(ctx: &mut M, kind: InsnKind, decoded: &Instruction) -> Result<bool> {
     match kind {
         InsnKind::ECALL => ctx.ecall(),
-        _ => ctx.trap(TrapCause::IllegalInstruction(decoded.raw)),
->>>>>>> b1cfa65d
+        _ => ctx.trap(TrapCause::IllegalInstruction(Hex(decoded.raw))),
     }
 }
 
