--- conflicted
+++ resolved
@@ -578,17 +578,6 @@
         let pc = ctx.get_pc();
         let mut new_pc = pc + WORD_SIZE;
         let imm_i = decoded.imm_i();
-<<<<<<< HEAD
-        let mut skip_rd = false;
-        let mut br_cond = |cond| -> u32 {
-            skip_rd = true;
-            if cond {
-                new_pc = pc.wrapping_add(decoded.imm_b());
-            }
-            0
-        };
-=======
->>>>>>> 3a6ddcdd
         let out = match kind {
             // Instructions that do not read rs1 nor rs2.
             JAL => {
@@ -701,11 +690,7 @@
         if !new_pc.is_aligned() {
             return ctx.trap(TrapCause::InstructionAddressMisaligned);
         }
-<<<<<<< HEAD
-        if !skip_rd {
-            ctx.store_register(decoded.rd_or_null() as usize, out)?;
-=======
-        ctx.store_register(decoded.rd as usize, out)?;
+        ctx.store_register(decoded.rd_or_null() as usize, out)?;
         ctx.set_pc(new_pc);
         Ok(true)
     }
@@ -740,7 +725,6 @@
 
         if !new_pc.is_aligned() {
             return ctx.trap(TrapCause::InstructionAddressMisaligned);
->>>>>>> 3a6ddcdd
         }
         ctx.set_pc(new_pc);
         Ok(true)
