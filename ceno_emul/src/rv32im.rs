--- conflicted
+++ resolved
@@ -15,14 +15,9 @@
 // limitations under the License.
 
 use anyhow::{Result, anyhow};
-<<<<<<< HEAD
 use core::fmt;
-use itertools::enumerate;
 use num_derive::ToPrimitive;
-use std::{fmt::Debug, sync::OnceLock};
-=======
-use num_derive::ToPrimitive;
->>>>>>> f25139b4
+use std::fmt::Debug;
 use strum_macros::{Display, EnumIter};
 
 use super::addr::{ByteAddr, RegIdx, WORD_SIZE, Word, WordAddr};
@@ -254,30 +249,6 @@
 
         let Some(insn) = ctx.fetch(pc.waddr()) else {
             ctx.trap(TrapCause::InstructionAccessFault)?;
-<<<<<<< HEAD
-            return Err(anyhow!("Fatal: could not fetch instruction at pc={:?}", pc));
-        }
-        let Some(word) = ctx.fetch(pc.waddr()) else {
-            ctx.trap(TrapCause::InstructionAccessFault)?;
-            return Err(anyhow!("Fatal: could not fetch instruction at pc={:?}", pc));
-        };
-
-        // TODO(Matthias): our `Program` that we are fetching from should really store
-        // already decoded instructions, instead of doing this weird, partial checking
-        // for `0x03` here.
-        //
-        // Note how we can fail here with an IllegalInstruction, and again further down
-        // when we match against the decoded instruction. We should centralise that. And
-        // our `step` function here shouldn't need to know anything about how instruction
-        // are encoded as numbers.
-        //
-        // One way to centralise is to do the check once when loading the program from the
-        // ELF.
-        if word & 0x03 != 0x03 {
-            // Opcode must end in 0b11 in RV32IM.
-            ctx.trap(TrapCause::IllegalInstruction(Hex(word)))?;
-=======
->>>>>>> f25139b4
             return Err(anyhow!(
                 "Fatal: could not fetch instruction at pc={pc:?}, ELF does not have instructions there."
             ));
@@ -285,23 +256,13 @@
 
         tracing::trace!("pc: {:x}, kind: {:?}", pc.0, insn.kind);
 
-<<<<<<< HEAD
-        if match insn.category {
-            InsnCategory::Compute => self.step_compute(ctx, insn.kind, &decoded)?,
-            InsnCategory::Branch => self.step_branch(ctx, insn.kind, &decoded)?,
-            InsnCategory::Load => self.step_load(ctx, insn.kind, &decoded)?,
-            InsnCategory::Store => self.step_store(ctx, insn.kind, &decoded)?,
-            InsnCategory::System => self.step_system(ctx, insn.kind, &decoded)?,
-            InsnCategory::Invalid => ctx.trap(TrapCause::IllegalInstruction(Hex(word)))?,
-=======
         if match InsnCategory::from(insn.kind) {
             InsnCategory::Compute => self.step_compute(ctx, insn.kind, &insn)?,
             InsnCategory::Branch => self.step_branch(ctx, insn.kind, &insn)?,
             InsnCategory::Load => self.step_load(ctx, insn.kind, &insn)?,
             InsnCategory::Store => self.step_store(ctx, insn.kind, &insn)?,
             InsnCategory::System => self.step_system(ctx, insn.kind, &insn)?,
-            InsnCategory::Invalid => ctx.trap(TrapCause::IllegalInstruction(insn.raw))?,
->>>>>>> f25139b4
+            InsnCategory::Invalid => ctx.trap(TrapCause::IllegalInstruction(Hex(insn.raw)))?,
         } {
             ctx.on_normal_end(&insn);
         };
@@ -570,17 +531,8 @@
         decoded: &Instruction,
     ) -> Result<bool> {
         match kind {
-<<<<<<< HEAD
-            InsnKind::EANY => match decoded.rs2 {
-                0 => ctx.ecall(),
-                1 => ctx.trap(TrapCause::Breakpoint),
-                _ => ctx.trap(TrapCause::IllegalInstruction(Hex(decoded.insn))),
-            },
-            _ => unreachable!(),
-=======
             InsnKind::ECALL => ctx.ecall(),
-            _ => ctx.trap(TrapCause::IllegalInstruction(decoded.raw)),
->>>>>>> f25139b4
+            _ => ctx.trap(TrapCause::IllegalInstruction(Hex(decoded.raw))),
         }
     }
 }
