--- conflicted
+++ resolved
@@ -315,13 +315,8 @@
             | (self.rd & 0x1e)
     }
 
-<<<<<<< HEAD
-    pub fn imm_i(&self) -> u32 {
+    fn imm_i(&self) -> u32 {
         (self.top_bit * 0xffff_f000) | (self.func7 << 5) | self.rs2
-=======
-    fn imm_i(&self) -> u32 {
-        (self.top_bit * 0xfffff000) | (self.func7 << 5) | self.rs2
->>>>>>> 39fd9d32
     }
 
     /// Shift amount field of SLLI, SRLI, SRAI.
