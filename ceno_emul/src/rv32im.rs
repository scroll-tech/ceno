--- conflicted
+++ resolved
@@ -17,13 +17,7 @@
 use core::fmt::{self, Debug};
 
 use anyhow::{Result, anyhow};
-<<<<<<< HEAD
-use core::fmt;
 use num_derive::ToPrimitive;
-use std::fmt::Debug;
-=======
-use num_derive::ToPrimitive;
->>>>>>> 58cc7f02
 use strum_macros::{Display, EnumIter};
 
 use super::addr::{ByteAddr, RegIdx, WORD_SIZE, Word, WordAddr};
@@ -277,20 +271,11 @@
     let pc = ctx.get_pc();
 
     let Some(insn) = ctx.fetch(pc.waddr()) else {
-<<<<<<< HEAD
-        eprintln!("pc: {:x}", pc.0);
-
-=======
->>>>>>> 58cc7f02
         ctx.trap(TrapCause::InstructionAccessFault)?;
         return Err(anyhow!(
             "Fatal: could not fetch instruction at pc={pc:?}, ELF does not have instructions there."
         ));
     };
-<<<<<<< HEAD
-    eprintln!("{:x}\t{insn:?}", pc.0);
-=======
->>>>>>> 58cc7f02
 
     tracing::trace!("pc: {:x}, kind: {:?}", pc.0, insn.kind);
 
@@ -347,14 +332,7 @@
                     }
                 }
                 JALR => {
-<<<<<<< HEAD
-                    let target_raw = rs1.wrapping_add(imm_i);
-                    let target = rs1.wrapping_add(imm_i) & !1;
-                    eprintln!("JALR rs1: {rs1:x}\timm_i: {imm_i:x}\ttarget_raw: {target_raw:x}\ttarget: {target:x}");
-                    new_pc = ByteAddr(target);
-=======
                     new_pc = ByteAddr(rs1.wrapping_add(imm_i) & !1);
->>>>>>> 58cc7f02
                     (pc + WORD_SIZE).0
                 }
 
