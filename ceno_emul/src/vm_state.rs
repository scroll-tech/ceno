use std::collections::HashMap;

use super::rv32im::EmuContext;
use crate::{
    Program,
    addr::{ByteAddr, RegIdx, Word, WordAddr},
    platform::Platform,
    rv32im::{DecodedInstruction, Emulator, TrapCause},
    tracer::{Change, StepRecord, Tracer},
};
use anyhow::{Result, anyhow};
use std::{iter::from_fn, ops::Deref, sync::Arc};

/// An implementation of the machine state and of the side-effects of operations.
pub struct VMState {
    program: Arc<Program>,
    platform: Platform,
    pc: Word,
    /// Map a word-address (addr/4) to a word.
    memory: HashMap<WordAddr, Word>,
    registers: [Word; 32],
    // Termination.
    halted: bool,
    tracer: Tracer,
}

impl VMState {
    pub fn new(platform: Platform, program: Program) -> Self {
        let pc = program.entry;
        let program = Arc::new(program);

        let mut vm = Self {
            pc,
            platform,
            program: program.clone(),
            memory: HashMap::new(),
            registers: [0; 32],
            halted: false,
            tracer: Tracer::new(),
        };

        // init memory from program.image
        for (&addr, &value) in program.image.iter() {
            vm.init_memory(ByteAddr(addr).waddr(), value);
        }

        vm
    }

    pub fn new_from_elf(platform: Platform, elf: &[u8]) -> Result<Self> {
<<<<<<< HEAD
        let mut state = Self::new(platform);
        let program = Program::load_elf(elf, u32::MAX)?;
        for (addr, word) in program.image.iter() {
            let addr = ByteAddr(*addr).waddr();
            state.init_memory(addr, *word);
        }
        if program.entry != state.platform.pc_start() {
            return Err(anyhow!("Invalid entrypoint {:x}", program.entry));
=======
        let program = Program::load_elf(elf, u32::MAX).unwrap();
        let state = Self::new(platform, program);

        if state.program.base_address != state.platform.rom_start() {
            return Err(anyhow!(
                "Invalid base_address {:x}",
                state.program.base_address
            ));
>>>>>>> 045338d5
        }

        Ok(state)
    }

    pub fn halted(&self) -> bool {
        self.halted
    }

    pub fn tracer(&self) -> &Tracer {
        &self.tracer
    }

    pub fn program(&self) -> &Program {
        self.program.deref()
    }

    /// Set a word in memory without side effects.
    pub fn init_memory(&mut self, addr: WordAddr, value: Word) {
        self.memory.insert(addr, value);
    }

    pub fn iter_until_halt(&mut self) -> impl Iterator<Item = Result<StepRecord>> + '_ {
        let emu = Emulator::new();
        from_fn(move || {
            if self.halted() {
                None
            } else {
                Some(self.step(&emu))
            }
        })
    }

    fn step(&mut self, emu: &Emulator) -> Result<StepRecord> {
        emu.step(self)?;
        let step = self.tracer.advance();
        if step.is_busy_loop() && !self.halted() {
            Err(anyhow!("Stuck in loop {}", "{}"))
        } else {
            Ok(step)
        }
    }

    pub fn init_register_unsafe(&mut self, idx: RegIdx, value: Word) {
        self.registers[idx] = value;
    }

    fn halt(&mut self) {
        self.set_pc(0.into());
        self.halted = true;
    }
}

impl EmuContext for VMState {
    // Expect an ecall to terminate the program: function HALT with argument exit_code.
    fn ecall(&mut self) -> Result<bool> {
        let function = self.load_register(self.platform.reg_ecall())?;
        if function == self.platform.ecall_halt() {
            let exit_code = self.load_register(self.platform.reg_arg0())?;
            tracing::debug!("halt with exit_code={}", exit_code);

            self.halt();
            Ok(true)
        } else {
            self.trap(TrapCause::EcallError)
        }
    }

    // No traps are implemented so MRET is not legal.
    fn mret(&self) -> Result<bool> {
        #[allow(clippy::unusual_byte_groupings)]
        let mret = 0b001100000010_00000_000_00000_1110011;
        self.trap(TrapCause::IllegalInstruction(mret))
    }

    fn trap(&self, cause: TrapCause) -> Result<bool> {
        Err(anyhow!("Trap {:?}", cause)) // Crash.
    }

    fn on_normal_end(&mut self, _decoded: &DecodedInstruction) {
        self.tracer.store_pc(ByteAddr(self.pc));
    }

    fn get_pc(&self) -> ByteAddr {
        ByteAddr(self.pc)
    }

    fn set_pc(&mut self, after: ByteAddr) {
        self.pc = after.0;
    }

    /// Load a register and record this operation.
    fn load_register(&mut self, idx: RegIdx) -> Result<Word> {
        self.tracer.load_register(idx, self.peek_register(idx));
        Ok(self.peek_register(idx))
    }

    /// Store a register and record this operation.
    fn store_register(&mut self, idx: RegIdx, after: Word) -> Result<()> {
        if idx != 0 {
            let before = self.peek_register(idx);
            self.tracer.store_register(idx, Change { before, after });
            self.registers[idx] = after;
        }
        Ok(())
    }

    /// Load a memory word and record this operation.
    fn load_memory(&mut self, addr: WordAddr) -> Result<Word> {
        let value = self.peek_memory(addr);
        self.tracer.load_memory(addr, value);
        Ok(value)
    }

    /// Store a memory word and record this operation.
    fn store_memory(&mut self, addr: WordAddr, after: Word) -> Result<()> {
        let before = self.peek_memory(addr);
        self.tracer.store_memory(addr, Change { after, before });
        self.memory.insert(addr, after);
        Ok(())
    }

    /// Get the value of a register without side-effects.
    fn peek_register(&self, idx: RegIdx) -> Word {
        self.registers[idx]
    }

    /// Get the value of a memory word without side-effects.
    fn peek_memory(&self, addr: WordAddr) -> Word {
        *self.memory.get(&addr).unwrap_or(&0)
    }

    fn fetch(&mut self, pc: WordAddr) -> Result<Word> {
        let value = self.peek_memory(pc);
        self.tracer.fetch(pc, value);
        Ok(value)
    }

    fn check_data_load(&self, addr: ByteAddr) -> bool {
        self.platform.can_read(addr.0)
    }

    fn check_data_store(&self, addr: ByteAddr) -> bool {
        self.platform.can_write(addr.0)
    }

    fn check_insn_load(&self, addr: ByteAddr) -> bool {
        self.platform.can_execute(addr.0)
    }
}<|MERGE_RESOLUTION|>--- conflicted
+++ resolved
@@ -48,17 +48,7 @@
     }
 
     pub fn new_from_elf(platform: Platform, elf: &[u8]) -> Result<Self> {
-<<<<<<< HEAD
-        let mut state = Self::new(platform);
         let program = Program::load_elf(elf, u32::MAX)?;
-        for (addr, word) in program.image.iter() {
-            let addr = ByteAddr(*addr).waddr();
-            state.init_memory(addr, *word);
-        }
-        if program.entry != state.platform.pc_start() {
-            return Err(anyhow!("Invalid entrypoint {:x}", program.entry));
-=======
-        let program = Program::load_elf(elf, u32::MAX).unwrap();
         let state = Self::new(platform, program);
 
         if state.program.base_address != state.platform.rom_start() {
@@ -66,7 +56,6 @@
                 "Invalid base_address {:x}",
                 state.program.base_address
             ));
->>>>>>> 045338d5
         }
 
         Ok(state)
