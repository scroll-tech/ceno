--- conflicted
+++ resolved
@@ -92,16 +92,12 @@
     // Expect an ecall to terminate the program: function HALT with argument exit_code.
     fn ecall(&mut self) -> Result<bool> {
         let function = self.load_register(self.platform.reg_ecall())?;
-<<<<<<< HEAD
-        let argument = self.load_register(self.platform.reg_arg0())?;
-        if function == self.platform.ecall_halt() && argument == self.platform.code_success() {
+        if function == self.platform.ecall_halt() {
+            let exit_code = self.load_register(self.platform.reg_arg0())?;
+            tracing::debug!("halt with exit_code={}", exit_code);
+
             self.set_pc(ByteAddr(0));
-            self.succeeded = true;
-=======
-        if function == self.platform.ecall_halt() {
-            let _exit_code = self.load_register(self.platform.reg_arg0())?;
             self.halted = true;
->>>>>>> d0d4e662
             Ok(true)
         } else {
             self.trap(TrapCause::EcallError)
