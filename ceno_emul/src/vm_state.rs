use std::collections::HashMap;

use super::rv32im::EmuContext;
use crate::{
    PC_STEP_SIZE, Program, WORD_SIZE,
    addr::{ByteAddr, RegIdx, Word, WordAddr},
    platform::Platform,
    rv32im::{Instruction, TrapCause},
    syscalls::{SyscallEffects, handle_syscall},
    tracer::{Change, StepRecord, Tracer},
};
use anyhow::{Result, anyhow};
use std::{iter::from_fn, ops::Deref, sync::Arc};

/// An implementation of the machine state and of the side-effects of operations.
pub struct VMState {
    program: Arc<Program>,
    platform: Platform,
    pc: Word,
    /// Map a word-address (addr/4) to a word.
    memory: HashMap<WordAddr, Word>,
    registers: [Word; VMState::REG_COUNT],
    // Termination.
    halted: bool,
    tracer: Tracer,
}

impl VMState {
    /// The number of registers that the VM uses.
    /// 32 architectural registers + 1 register RD_NULL for dark writes to x0.
    pub const REG_COUNT: usize = 32 + 1;

    pub fn new(platform: Platform, program: Arc<Program>) -> Self {
        let pc = program.entry;

        let mut vm = Self {
            pc,
            platform,
            program: program.clone(),
            memory: HashMap::new(),
            registers: [0; VMState::REG_COUNT],
            halted: false,
            tracer: Tracer::new(),
        };

        // init memory from program.image
        for (&addr, &value) in &program.image {
            vm.init_memory(ByteAddr(addr).waddr(), value);
        }

        vm
    }

    pub fn new_from_elf(platform: Platform, elf: &[u8]) -> Result<Self> {
        let program = Arc::new(Program::load_elf(elf, u32::MAX)?);
        Ok(Self::new(platform, program))
    }

    pub fn halted(&self) -> bool {
        self.halted
    }

    pub fn tracer(&self) -> &Tracer {
        &self.tracer
    }

    pub fn platform(&self) -> &Platform {
        &self.platform
    }

    pub fn program(&self) -> &Program {
        self.program.deref()
    }

    /// Set a word in memory without side effects.
    pub fn init_memory(&mut self, addr: WordAddr, value: Word) {
        self.memory.insert(addr, value);
    }

    pub fn iter_until_halt(&mut self) -> impl Iterator<Item = Result<StepRecord>> + '_ {
        from_fn(move || {
            if self.halted() {
                None
            } else {
                Some(self.step())
            }
        })
    }

    fn step(&mut self) -> Result<StepRecord> {
        crate::rv32im::step(self)?;
        let step = self.tracer.advance();
        if step.is_busy_loop() && !self.halted() {
            Err(anyhow!("Stuck in loop {}", "{}"))
        } else {
            Ok(step)
        }
    }

    pub fn init_register_unsafe(&mut self, idx: RegIdx, value: Word) {
        self.registers[idx] = value;
    }

    fn halt(&mut self) {
        self.set_pc(0.into());
        self.halted = true;
    }

    fn apply_syscall(&mut self, effects: SyscallEffects) -> Result<()> {
        for (addr, value) in effects.iter_mem_values() {
            self.memory.insert(addr, value);
        }

        for (idx, value) in effects.iter_reg_values() {
            self.registers[idx] = value;
        }

        let next_pc = effects.next_pc.unwrap_or(self.pc + PC_STEP_SIZE as u32);
        self.set_pc(next_pc.into());

        self.tracer.track_syscall(effects);
        Ok(())
    }
}

impl EmuContext for VMState {
    // Expect an ecall to terminate the program: function HALT with argument exit_code.
    fn ecall(&mut self) -> Result<bool> {
        let function = self.load_register(Platform::reg_ecall())?;
        if function == Platform::ecall_halt() {
            let exit_code = self.load_register(Platform::reg_arg0())?;
            tracing::debug!("halt with exit_code={}", exit_code);
            self.halt();
            Ok(true)
<<<<<<< HEAD
=======
        } else if self.platform.unsafe_ecall_nop {
            // Treat unknown ecalls as all powerful instructions:
            // Read two registers, write one register, write one memory word, and branch.
            tracing::warn!("ecall ignored: syscall_id={}", function);
            self.store_register(Instruction::RD_NULL as RegIdx, 0)?;
            // Example ecall effect - any writable address will do.
            let addr = (self.platform.stack.end - WORD_SIZE as u32).into();
            self.store_memory(addr, self.peek_memory(addr))?;
            self.set_pc(ByteAddr(self.pc) + PC_STEP_SIZE);
            Ok(true)
>>>>>>> d6191f74
        } else {
            match handle_syscall(self, function) {
                Ok(effects) => {
                    self.apply_syscall(effects)?;
                    Ok(true)
                }
                Err(err) if self.platform.unsafe_ecall_nop => {
                    tracing::warn!("ecall ignored with unsafe_ecall_nop: {:?}", err);
                    // TODO: remove this example.
                    // Treat unknown ecalls as all powerful instructions:
                    // Read two registers, write one register, write one memory word, and branch.
                    let _arg0 = self.load_register(Platform::reg_arg0())?;
                    self.store_register(Instruction::RD_NULL as RegIdx, 0)?;
                    // Example ecall effect - any writable address will do.
                    let addr = (self.platform.stack_top - WORD_SIZE as u32).into();
                    self.store_memory(addr, self.peek_memory(addr))?;
                    self.set_pc(ByteAddr(self.pc) + PC_STEP_SIZE);
                    Ok(true)
                }
                Err(err) => {
                    tracing::error!("ecall error: {:?}", err);
                    self.trap(TrapCause::EcallError)
                }
            }
        }
    }

    fn trap(&self, cause: TrapCause) -> Result<bool> {
        Err(anyhow!("Trap {:?}", cause)) // Crash.
    }

    fn on_normal_end(&mut self, _decoded: &Instruction) {
        self.tracer.store_pc(ByteAddr(self.pc));
    }

    fn get_pc(&self) -> ByteAddr {
        ByteAddr(self.pc)
    }

    fn set_pc(&mut self, after: ByteAddr) {
        self.pc = after.0;
    }

    /// Load a register and record this operation.
    fn load_register(&mut self, idx: RegIdx) -> Result<Word> {
        self.tracer.load_register(idx, self.peek_register(idx));
        Ok(self.peek_register(idx))
    }

    /// Store a register and record this operation.
    fn store_register(&mut self, idx: RegIdx, after: Word) -> Result<()> {
        if idx != 0 {
            let before = self.peek_register(idx);
            self.tracer.store_register(idx, Change { before, after });
            self.registers[idx] = after;
        }
        Ok(())
    }

    /// Load a memory word and record this operation.
    fn load_memory(&mut self, addr: WordAddr) -> Result<Word> {
        let value = self.peek_memory(addr);
        self.tracer.load_memory(addr, value);
        Ok(value)
    }

    /// Store a memory word and record this operation.
    fn store_memory(&mut self, addr: WordAddr, after: Word) -> Result<()> {
        let before = self.peek_memory(addr);
        self.tracer.store_memory(addr, Change { after, before });
        self.memory.insert(addr, after);
        Ok(())
    }

    /// Get the value of a register without side-effects.
    fn peek_register(&self, idx: RegIdx) -> Word {
        self.registers[idx]
    }

    /// Get the value of a memory word without side-effects.
    fn peek_memory(&self, addr: WordAddr) -> Word {
        *self.memory.get(&addr).unwrap_or(&0)
    }

    fn fetch(&mut self, pc: WordAddr) -> Option<Instruction> {
        let byte_pc: ByteAddr = pc.into();
        let relative_pc = byte_pc.0.wrapping_sub(self.program.base_address);
        let idx = (relative_pc / WORD_SIZE as u32) as usize;
        let word = self.program.instructions.get(idx).copied()?;
        self.tracer.fetch(pc, word);
        Some(word)
    }

    fn check_data_load(&self, addr: ByteAddr) -> bool {
        self.platform.can_read(addr.0)
    }

    fn check_data_store(&self, addr: ByteAddr) -> bool {
        self.platform.can_write(addr.0)
    }
}<|MERGE_RESOLUTION|>--- conflicted
+++ resolved
@@ -132,19 +132,6 @@
             tracing::debug!("halt with exit_code={}", exit_code);
             self.halt();
             Ok(true)
-<<<<<<< HEAD
-=======
-        } else if self.platform.unsafe_ecall_nop {
-            // Treat unknown ecalls as all powerful instructions:
-            // Read two registers, write one register, write one memory word, and branch.
-            tracing::warn!("ecall ignored: syscall_id={}", function);
-            self.store_register(Instruction::RD_NULL as RegIdx, 0)?;
-            // Example ecall effect - any writable address will do.
-            let addr = (self.platform.stack.end - WORD_SIZE as u32).into();
-            self.store_memory(addr, self.peek_memory(addr))?;
-            self.set_pc(ByteAddr(self.pc) + PC_STEP_SIZE);
-            Ok(true)
->>>>>>> d6191f74
         } else {
             match handle_syscall(self, function) {
                 Ok(effects) => {
@@ -159,7 +146,7 @@
                     let _arg0 = self.load_register(Platform::reg_arg0())?;
                     self.store_register(Instruction::RD_NULL as RegIdx, 0)?;
                     // Example ecall effect - any writable address will do.
-                    let addr = (self.platform.stack_top - WORD_SIZE as u32).into();
+                    let addr = (self.platform.stack.end - WORD_SIZE as u32).into();
                     self.store_memory(addr, self.peek_memory(addr))?;
                     self.set_pc(ByteAddr(self.pc) + PC_STEP_SIZE);
                     Ok(true)
