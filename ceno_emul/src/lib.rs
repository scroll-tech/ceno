--- conflicted
+++ resolved
@@ -11,10 +11,7 @@
 pub use vm_state::VMState;
 
 mod rv32im;
-<<<<<<< HEAD
+pub use rv32im::{DecodedInstruction, InsnCategory, InsnKind};
 
 mod elf;
-pub use elf::Program;
-=======
-pub use rv32im::{DecodedInstruction, InsnCategory, InsnKind};
->>>>>>> a7e13efd
+pub use elf::Program;