[package]
categories.workspace = true
description = "A Risc-V emulator for Ceno"
edition.workspace = true
keywords.workspace = true
license.workspace = true
name = "ceno_emul"
readme.workspace = true
repository.workspace = true
version.workspace = true

[dependencies]
anyhow.workspace = true
elf = "0.7"
itertools.workspace = true
num-derive.workspace = true
num-traits.workspace = true
rrs_lib = { package = "rrs-succinct", version = "0.1.0" }
strum.workspace = true
strum_macros.workspace = true
tracing.workspace = true

<<<<<<< HEAD
[dev-dependencies]
# ceno-examples = { path = "../examples-builder" }

=======
>>>>>>> 58cc7f02
[features]
default = ["forbid_overflow"]
forbid_overflow = []<|MERGE_RESOLUTION|>--- conflicted
+++ resolved
@@ -20,12 +20,6 @@
 strum_macros.workspace = true
 tracing.workspace = true
 
-<<<<<<< HEAD
-[dev-dependencies]
-# ceno-examples = { path = "../examples-builder" }
-
-=======
->>>>>>> 58cc7f02
 [features]
 default = ["forbid_overflow"]
 forbid_overflow = []