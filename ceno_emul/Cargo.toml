--- conflicted
+++ resolved
@@ -11,19 +11,10 @@
 
 [dependencies]
 anyhow = { version = "1.0", default-features = false }
-<<<<<<< HEAD
-elf = { version = "0.7.4" }
-strum = { workspace = true }
-strum_macros = { workspace = true }
-tracing = { version = "0.1", default-features = false, features = [
-  "attributes",
-] }
-=======
 elf = "0.7"
 strum.workspace = true
 strum_macros.workspace = true
 tracing.workspace = true
->>>>>>> e3ce193c
 
 [dev-dependencies]
 ceno-examples = { path = "../examples-builder" }
